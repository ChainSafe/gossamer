package crypto

import (
	"encoding/hex"
	"errors"

	sr25519 "github.com/ChainSafe/go-schnorrkel"
	"github.com/ChainSafe/gossamer/common"
)

// SigningContext is the context for signatures used or created with substrate
var SigningContext = []byte("substrate")

// Sr25519Keypair is a sr25519 public-private keypair
type Sr25519Keypair struct {
	public  *Sr25519PublicKey
	private *Sr25519PrivateKey
}

type Sr25519PublicKey struct {
	key *sr25519.PublicKey
}

type Sr25519PrivateKey struct {
	key *sr25519.SecretKey
}

// NewSr25519Keypair returns a Sr25519Keypair given a schnorrkel secret key
func NewSr25519Keypair(priv *sr25519.SecretKey) (*Sr25519Keypair, error) {
	pub, err := priv.Public()
	if err != nil {
		return nil, err
	}

	return &Sr25519Keypair{
		public:  &Sr25519PublicKey{key: pub},
		private: &Sr25519PrivateKey{key: priv},
	}, nil
}

<<<<<<< HEAD
// NewSr25519KeypairFromSeed returns a new Sr25519Keypair given a seed
func NewSr25519KeypairFromSeed(seed []byte) (*Sr25519Keypair, error) {
	buf := [32]byte{}
	// ignore last 6 bytes otherwise the seed might be too large
	copy(buf[:], seed[:26])
	msc, err := sr25519.NewMiniSecretKeyFromRaw(buf)
	if err != nil {
		return nil, err
	}

	priv := msc.ExpandEd25519()
	pub := msc.Public()

	return &Sr25519Keypair{
		public:  &Sr25519PublicKey{key: pub},
		private: &Sr25519PrivateKey{key: priv},
	}, nil
=======
// NewSr25519PrivateKey creates a new private key using the input bytes
func NewSr25519PrivateKey(in []byte) (*Sr25519PrivateKey, error) {
	if len(in) != 32 {
		return nil, errors.New("input to create sr25519 private key is not 32 bytes")
	}
	priv := new(Sr25519PrivateKey)
	err := priv.Decode(in)
	return priv, err
>>>>>>> 0112ba80
}

// GenerateSr25519Keypair returns a new sr25519 keypair
func GenerateSr25519Keypair() (*Sr25519Keypair, error) {
	priv, pub, err := sr25519.GenerateKeypair()
	if err != nil {
		return nil, err
	}

	return &Sr25519Keypair{
		public:  &Sr25519PublicKey{key: pub},
		private: &Sr25519PrivateKey{key: priv},
	}, nil
}

func NewSr25519PublicKey(in []byte) (*Sr25519PublicKey, error) {
	if len(in) != 32 {
		return nil, errors.New("cannot create public key: input is not 32 bytes")
	}

	buf := [32]byte{}
	copy(buf[:], in)
	return &Sr25519PublicKey{key: sr25519.NewPublicKey(buf)}, nil
}

// Sign uses the keypair to sign the message using the sr25519 signature algorithm
func (kp *Sr25519Keypair) Sign(msg []byte) ([]byte, error) {
	return kp.private.Sign(msg)
}

// Public returns the public key corresponding to this keypair
func (kp *Sr25519Keypair) Public() PublicKey {
	return kp.public
}

// Private returns the private key corresponding to this keypair
func (kp *Sr25519Keypair) Private() PrivateKey {
	return kp.private
}

// Sign uses the private key to sign the message using the sr25519 signature algorithm
func (k *Sr25519PrivateKey) Sign(msg []byte) ([]byte, error) {
	if k.key == nil {
		return nil, errors.New("key is nil")
	}
	t := sr25519.NewSigningContext(SigningContext, msg)
	sig, err := k.key.Sign(t)
	if err != nil {
		return nil, err
	}
	enc := sig.Encode()
	return enc[:], nil
}

// Public returns the public key corresponding to this private key
func (k *Sr25519PrivateKey) Public() (PublicKey, error) {
	if k.key == nil {
		return nil, errors.New("key is nil")
	}
	pub, err := k.key.Public()
	if err != nil {
		return nil, err
	}
	return &Sr25519PublicKey{key: pub}, nil
}

// Encode returns the 32-byte encoding of the private key
func (k *Sr25519PrivateKey) Encode() []byte {
	if k.key == nil {
		return nil
	}
	enc := k.key.Encode()
	return enc[:]
}

// Decode decodes the input bytes into a private key and sets the receiver the decoded key
// Input must be 32 bytes, or else this function will error
func (k *Sr25519PrivateKey) Decode(in []byte) error {
	if len(in) != 32 {
		return errors.New("input to sr25519 private key decode is not 32 bytes")
	}
	b := [32]byte{}
	copy(b[:], in)
	k.key = &sr25519.SecretKey{}
	return k.key.Decode(b)
}

// Verify uses the sr25519 signature algorithm to verify that the message was signed by
// this public key; it returns true if this key created the signature for the message,
// false otherwise
func (k *Sr25519PublicKey) Verify(msg, sig []byte) bool {
	if k.key == nil {
		return false
	}

	b := [64]byte{}
	copy(b[:], sig)

	s := &sr25519.Signature{}
	err := s.Decode(b)
	if err != nil {
		return false
	}

	t := sr25519.NewSigningContext(SigningContext, msg)
	return k.key.Verify(s, t)
}

// Encode returns the 32-byte encoding of the public key
func (k *Sr25519PublicKey) Encode() []byte {
	if k.key == nil {
		return nil
	}

	enc := k.key.Encode()
	return enc[:]
}

// Decode decodes the input bytes into a public key and sets the receiver the decoded key
// Input must be 32 bytes, or else this function will error
func (k *Sr25519PublicKey) Decode(in []byte) error {
	if len(in) != 32 {
		return errors.New("input to sr25519 public key decode is not 32 bytes")
	}
	b := [32]byte{}
	copy(b[:], in)
	k.key = &sr25519.PublicKey{}
	return k.key.Decode(b)
}

<<<<<<< HEAD
func (k *Sr25519PublicKey) Address() common.Address {
	return PublicKeyToAddress(k)
=======
// Hex returns the public key as a '0x' prefixed hex string
func (k *Sr25519PublicKey) Hex() string {
	enc := k.Encode()
	h := hex.EncodeToString(enc)
	return "0x" + h
>>>>>>> 0112ba80
}<|MERGE_RESOLUTION|>--- conflicted
+++ resolved
@@ -38,7 +38,6 @@
 	}, nil
 }
 
-<<<<<<< HEAD
 // NewSr25519KeypairFromSeed returns a new Sr25519Keypair given a seed
 func NewSr25519KeypairFromSeed(seed []byte) (*Sr25519Keypair, error) {
 	buf := [32]byte{}
@@ -56,7 +55,8 @@
 		public:  &Sr25519PublicKey{key: pub},
 		private: &Sr25519PrivateKey{key: priv},
 	}, nil
-=======
+}
+
 // NewSr25519PrivateKey creates a new private key using the input bytes
 func NewSr25519PrivateKey(in []byte) (*Sr25519PrivateKey, error) {
 	if len(in) != 32 {
@@ -65,7 +65,6 @@
 	priv := new(Sr25519PrivateKey)
 	err := priv.Decode(in)
 	return priv, err
->>>>>>> 0112ba80
 }
 
 // GenerateSr25519Keypair returns a new sr25519 keypair
@@ -196,14 +195,14 @@
 	return k.key.Decode(b)
 }
 
-<<<<<<< HEAD
+// Address returns the ss58 address for this public key
 func (k *Sr25519PublicKey) Address() common.Address {
 	return PublicKeyToAddress(k)
-=======
+}
+
 // Hex returns the public key as a '0x' prefixed hex string
 func (k *Sr25519PublicKey) Hex() string {
 	enc := k.Encode()
 	h := hex.EncodeToString(enc)
 	return "0x" + h
->>>>>>> 0112ba80
 }