--- conflicted
+++ resolved
@@ -1,14 +1,11 @@
 package crypto
 
 import (
-<<<<<<< HEAD
+	"errors"
+
 	"github.com/ChainSafe/gossamer/common"
 	"github.com/btcsuite/btcutil/base58"
 	"golang.org/x/crypto/blake2b"
-)
-
-=======
-	"errors"
 )
 
 type KeyType = string
@@ -16,7 +13,6 @@
 const Ed25519Type KeyType = "ed25519"
 const Sr25519Type KeyType = "sr25519"
 
->>>>>>> 0112ba80
 type Keypair interface {
 	Sign(msg []byte) ([]byte, error)
 	Public() PublicKey
@@ -27,11 +23,8 @@
 	Verify(msg, sig []byte) bool
 	Encode() []byte
 	Decode([]byte) error
-<<<<<<< HEAD
 	Address() common.Address
-=======
 	Hex() string
->>>>>>> 0112ba80
 }
 
 type PrivateKey interface {
@@ -50,8 +43,7 @@
 		return nil, errors.New("cannot decode key: invalid key type")
 	}
 
-<<<<<<< HEAD
-	return priv, nil
+	return priv, err
 }
 
 var ss58Prefix = []byte("SS58PRE")
@@ -68,7 +60,4 @@
 	hasher.Write(append(ss58Prefix, enc...))
 	checksum := hasher.Sum(nil)
 	return common.Address(base58.Encode(append(enc, checksum[:2]...)))
-=======
-	return priv, err
->>>>>>> 0112ba80
 }