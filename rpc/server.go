--- conflicted
+++ resolved
@@ -43,17 +43,10 @@
 
 // ServerConfig ...
 type ServerConfig struct {
-<<<<<<< HEAD
-	BlockApi   modules.BlockApi
-	StorageApi modules.StorageApi
-	NetworkApi modules.NetworkApi
-	CoreApi    modules.CoreApi
-=======
 	BlockAPI   modules.BlockAPI
 	StorageAPI modules.StorageAPI
 	NetworkAPI modules.NetworkAPI
 	CoreAPI    modules.CoreAPI
->>>>>>> d7e8ddf4
 	Modules    []string
 }
 
@@ -61,17 +54,10 @@
 type Server struct {
 	codec      Codec       // Codec for requests/responses (default JSON)
 	services   *serviceMap // Maps requests to actual procedure calls
-<<<<<<< HEAD
-	blockApi   modules.BlockApi
-	storageApi modules.StorageApi
-	networkApi modules.NetworkApi
-	coreApi    modules.CoreApi
-=======
 	blockAPI   modules.BlockAPI
 	storageAPI modules.StorageAPI
 	networkAPI modules.NetworkAPI
 	coreAPI    modules.CoreAPI
->>>>>>> d7e8ddf4
 }
 
 // NewServer creates a new Server.
@@ -103,13 +89,9 @@
 		var srvc interface{}
 		switch mod {
 		case "system":
-<<<<<<< HEAD
-			srvc = modules.NewSystemModule(s.networkApi)
+			srvc = modules.NewSystemModule(s.networkAPI)
 		case "author":
-			srvc = modules.NewAuthorModule(s.coreApi)
-=======
-			srvc = modules.NewSystemModule(s.networkAPI)
->>>>>>> d7e8ddf4
+			srvc = modules.NewAuthorModule(s.coreAPI)
 		default:
 			log.Warn("[rpc] Unrecognized module", "module", mod)
 			continue
