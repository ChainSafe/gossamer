// Copyright 2019 ChainSafe Systems (ON) Corp.
// This file is part of gossamer.
//
// The gossamer library is free software: you can redistribute it and/or modify
// it under the terms of the GNU Lesser General Public License as published by
// the Free Software Foundation, either version 3 of the License, or
// (at your option) any later version.
//
// The gossamer library is distributed in the hope that it will be useful,
// but WITHOUT ANY WARRANTY; without even the implied warranty of
// MERCHANTABILITY or FITNESS FOR A PARTICULAR PURPOSE. See the
// GNU Lesser General Public License for more details.
//
// You should have received a copy of the GNU Lesser General Public License
// along with the gossamer library. If not, see <http://www.gnu.org/licenses/>.

package modules

import (
	"net/http"

	"github.com/ChainSafe/gossamer/common"
	tx "github.com/ChainSafe/gossamer/common/transaction"
	"github.com/ChainSafe/gossamer/core/types"
	log "github.com/ChainSafe/log15"
)

type AuthorModule struct {
	coreAPI CoreAPI
}

type KeyInsertRequest struct {
	KeyType   string `json:"keyType"`
	Suri      string `json:"suri"`
	PublicKey []byte `json:"publicKey"`
}

type Extrinsic string

type ExtrinsicOrHash struct {
	Hash      common.Hash
	Extrinsic []byte
}
type ExtrinsicOrHashRequest []ExtrinsicOrHash

// KeyInsertResponse []byte
// TODO: Waiting on Block type defined here https://github.com/ChainSafe/gossamer/pull/233
type KeyInsertResponse []byte

type PendingExtrinsicsResponse [][]byte

type RemoveExtrinsicsResponse []common.Hash

type KeyRotateResponse []byte

type ExtrinsicStatus struct {
	IsFuture    bool
	IsReady     bool
	IsFinalized bool
	AsFinalized common.Hash
	IsUsurped   bool
	AsUsurped   common.Hash
	IsBroadcast bool
	AsBroadcast []string
	IsDropped   bool
	IsInvalid   bool
}

type ExtrinsicHashResponse common.Hash

// NewAuthorModule creates a new Author module.
func NewAuthorModule(api CoreAPI) *AuthorModule {
	return &AuthorModule{
		coreAPI: api,
	}
}

<<<<<<< HEAD
// InsertKey Insert a key into the keystore
func (cm *AuthorModule) InsertKey(r *http.Request, req *KeyInsertRequest, res *KeyInsertResponse) error {
=======
// InsertKey inserts a key into the keystore
func (cm *AuthorModule) InsertKey(r *http.Request, req *KeyInsertRequest, res *KeyInsertResponse) {
>>>>>>> d6111482
	_ = cm.coreApi
	return nil
}

// PendingExtrinsics Returns all pending extrinsics
func (cm *AuthorModule) PendingExtrinsics(r *http.Request, req *EmptyRequest, res *PendingExtrinsicsResponse) error {
	return nil
}

// RemoveExtrinsic Remove given extrinsic from the pool and temporarily ban it to prevent reimporting
func (cm *AuthorModule) RemoveExtrinsic(r *http.Request, req *ExtrinsicOrHashRequest, res *RemoveExtrinsicsResponse) error {
	return nil
}

// RotateKeys Generate new session keys and returns the corresponding public keys
func (cm *AuthorModule) RotateKeys(r *http.Request, req *EmptyRequest, res *KeyRotateResponse) error {
	return nil
}

// SubmitAndWatchExtrinsic Submit and subscribe to watch an extrinsic until unsubscribed
func (cm *AuthorModule) SubmitAndWatchExtrinsic(r *http.Request, req *Extrinsic, res *ExtrinsicStatus) error {
	return nil
}

// SubmitExtrinsic Submit a fully formatted extrinsic for block inclusion
func (cm *AuthorModule) SubmitExtrinsic(r *http.Request, req *Extrinsic, res *ExtrinsicHashResponse) error {
	extBytes, err := common.HexToBytes(string(*req))
	if err != nil {
		return err
	}

	log.Trace("[rpc]", "extrinsic", extBytes)

	// TODO: validate transaction before submitting to tx queue

	ext := types.Extrinsic(extBytes)

	vtx := &tx.ValidTransaction{
		Extrinsic: &ext,
		Validity:  nil,
	}

	cm.coreApi.PushToTxQueue(vtx)
	hash, err := common.Blake2bHash(extBytes)
	if err != nil {
		return err
	}

	*res = ExtrinsicHashResponse(hash)
	log.Info("[rpc] submitted extrinsic", "tx", vtx, "hash", hash.String())
	return nil
}<|MERGE_RESOLUTION|>--- conflicted
+++ resolved
@@ -75,13 +75,8 @@
 	}
 }
 
-<<<<<<< HEAD
-// InsertKey Insert a key into the keystore
+// InsertKey inserts a key into the keystore
 func (cm *AuthorModule) InsertKey(r *http.Request, req *KeyInsertRequest, res *KeyInsertResponse) error {
-=======
-// InsertKey inserts a key into the keystore
-func (cm *AuthorModule) InsertKey(r *http.Request, req *KeyInsertRequest, res *KeyInsertResponse) {
->>>>>>> d6111482
 	_ = cm.coreApi
 	return nil
 }
