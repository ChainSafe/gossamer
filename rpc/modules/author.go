// Copyright 2019 ChainSafe Systems (ON) Corp.
// This file is part of gossamer.
//
// The gossamer library is free software: you can redistribute it and/or modify
// it under the terms of the GNU Lesser General Public License as published by
// the Free Software Foundation, either version 3 of the License, or
// (at your option) any later version.
//
// The gossamer library is distributed in the hope that it will be useful,
// but WITHOUT ANY WARRANTY; without even the implied warranty of
// MERCHANTABILITY or FITNESS FOR A PARTICULAR PURPOSE. See the
// GNU Lesser General Public License for more details.
//
// You should have received a copy of the GNU Lesser General Public License
// along with the gossamer library. If not, see <http://www.gnu.org/licenses/>.

package modules

import (
	"net/http"

	"github.com/ChainSafe/gossamer/common"
	tx "github.com/ChainSafe/gossamer/common/transaction"
	"github.com/ChainSafe/gossamer/core/types"
	log "github.com/ChainSafe/log15"
)

type AuthorModule struct {
	coreAPI CoreAPI
}

type KeyInsertRequest struct {
	KeyType   string `json:"keyType"`
	Suri      string `json:"suri"`
	PublicKey []byte `json:"publicKey"`
}

type Extrinsic string

type ExtrinsicOrHash struct {
	Hash      common.Hash
	Extrinsic []byte
}
type ExtrinsicOrHashRequest []ExtrinsicOrHash

// KeyInsertResponse []byte
// TODO: Waiting on Block type defined here https://github.com/ChainSafe/gossamer/pull/233
type KeyInsertResponse []byte

type PendingExtrinsicsResponse [][]byte

type RemoveExtrinsicsResponse []common.Hash

type KeyRotateResponse []byte

type ExtrinsicStatus struct {
	IsFuture    bool
	IsReady     bool
	IsFinalized bool
	AsFinalized common.Hash
	IsUsurped   bool
	AsUsurped   common.Hash
	IsBroadcast bool
	AsBroadcast []string
	IsDropped   bool
	IsInvalid   bool
}

type ExtrinsicHashResponse common.Hash

// NewAuthorModule creates a new Author module.
func NewAuthorModule(api CoreAPI) *AuthorModule {
	return &AuthorModule{
		coreAPI: api,
	}
}

// InsertKey inserts a key into the keystore
<<<<<<< HEAD
func (cm *AuthorModule) InsertKey(r *http.Request, req *KeyInsertRequest, res *KeyInsertResponse) error {
	_ = cm.coreApi
	return nil
=======
func (cm *AuthorModule) InsertKey(r *http.Request, req *KeyInsertRequest, res *KeyInsertResponse) {
	_ = cm.coreAPI
>>>>>>> 0bb04b75
}

// PendingExtrinsics Returns all pending extrinsics
func (cm *AuthorModule) PendingExtrinsics(r *http.Request, req *EmptyRequest, res *PendingExtrinsicsResponse) error {
	return nil
}

// RemoveExtrinsic Remove given extrinsic from the pool and temporarily ban it to prevent reimporting
func (cm *AuthorModule) RemoveExtrinsic(r *http.Request, req *ExtrinsicOrHashRequest, res *RemoveExtrinsicsResponse) error {
	return nil
}

// RotateKeys Generate new session keys and returns the corresponding public keys
func (cm *AuthorModule) RotateKeys(r *http.Request, req *EmptyRequest, res *KeyRotateResponse) error {
	return nil
}

// SubmitAndWatchExtrinsic Submit and subscribe to watch an extrinsic until unsubscribed
func (cm *AuthorModule) SubmitAndWatchExtrinsic(r *http.Request, req *Extrinsic, res *ExtrinsicStatus) error {
	return nil
}

// SubmitExtrinsic Submit a fully formatted extrinsic for block inclusion
func (cm *AuthorModule) SubmitExtrinsic(r *http.Request, req *Extrinsic, res *ExtrinsicHashResponse) error {
	extBytes, err := common.HexToBytes(string(*req))
	if err != nil {
		return err
	}

	log.Trace("[rpc]", "extrinsic", extBytes)

	// TODO: validate transaction before submitting to tx queue

	ext := types.Extrinsic(extBytes)

	vtx := &tx.ValidTransaction{
		Extrinsic: &ext,
		Validity:  nil,
	}

	cm.coreApi.PushToTxQueue(vtx)
	hash, err := common.Blake2bHash(extBytes)
	if err != nil {
		return err
	}

	*res = ExtrinsicHashResponse(hash)
	log.Info("[rpc] submitted extrinsic", "tx", vtx, "hash", hash.String())
	return nil
}<|MERGE_RESOLUTION|>--- conflicted
+++ resolved
@@ -76,14 +76,8 @@
 }
 
 // InsertKey inserts a key into the keystore
-<<<<<<< HEAD
 func (cm *AuthorModule) InsertKey(r *http.Request, req *KeyInsertRequest, res *KeyInsertResponse) error {
-	_ = cm.coreApi
-	return nil
-=======
-func (cm *AuthorModule) InsertKey(r *http.Request, req *KeyInsertRequest, res *KeyInsertResponse) {
 	_ = cm.coreAPI
->>>>>>> 0bb04b75
 }
 
 // PendingExtrinsics Returns all pending extrinsics
