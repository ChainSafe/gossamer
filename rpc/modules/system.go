--- conflicted
+++ resolved
@@ -20,10 +20,6 @@
 	"net/http"
 
 	"github.com/ChainSafe/gossamer/common"
-<<<<<<< HEAD
-	"github.com/ChainSafe/gossamer/state"
-=======
->>>>>>> 70a1113a
 )
 
 // NOT_IMPLEMENTED used as placeholder for not implemented yet funcs
@@ -31,11 +27,7 @@
 
 // SystemModule is an RPC module providing access to core API points
 type SystemModule struct {
-<<<<<<< HEAD
-	api *state.Service // TODO: migrate to network state
-=======
 	networkApi NetworkApi
->>>>>>> 70a1113a
 }
 
 // EmptyRequest represents an RPC request with no fields
@@ -67,11 +59,7 @@
 }
 
 // NewSystemModule creates a new API instance
-<<<<<<< HEAD
-func NewSystemModule(api *state.Service) *SystemModule {
-=======
 func NewSystemModule(net NetworkApi) *SystemModule {
->>>>>>> 70a1113a
 	return &SystemModule{
 		networkApi: net, // TODO: migrate to network state
 	}
@@ -104,41 +92,23 @@
 // Health returns the information about the health of the network
 func (sm *SystemModule) Health(r *http.Request, req *EmptyRequest, res *SystemHealthResponse) error {
 	// TODO: rename to not have `Get` to match API
-<<<<<<< HEAD
-	health, err := sm.api.Network.GetHealth()
-	res.Health = *health
-	return err
-=======
 	health := sm.networkApi.Health()
 	res.Health = *health
 	return nil
->>>>>>> 70a1113a
 }
 
 // NetworkState returns the network state (basic information about the host)
 func (sm *SystemModule) NetworkState(r *http.Request, req *EmptyRequest, res *SystemNetworkStateResponse) error {
 	// TODO: rename to not have `Get` to match API
-<<<<<<< HEAD
-	networkState, err := sm.api.Network.GetNetworkState()
-	res.NetworkState = *networkState
-	return err
-=======
 	networkState := sm.networkApi.NetworkState()
 	res.NetworkState = *networkState
 	return nil
->>>>>>> 70a1113a
 }
 
 // Peers returns peer information for each connected and confirmed peer
 func (sm *SystemModule) Peers(r *http.Request, req *EmptyRequest, res *SystemPeersResponse) error {
 	// TODO: rename to not have `Get` to match API
-<<<<<<< HEAD
-	peers, err := sm.api.Network.GetPeers()
-	res.Peers = *peers
-	return err
-=======
 	peers := sm.networkApi.Peers()
 	res.Peers = peers
 	return nil
->>>>>>> 70a1113a
 }