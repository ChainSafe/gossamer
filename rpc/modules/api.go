--- conflicted
+++ resolved
@@ -18,11 +18,7 @@
 	Peers() []common.PeerInfo
 }
 
-<<<<<<< HEAD
+// CoreAPI ...
 type CoreAPI interface {
 	PushToTxQueue(*tx.ValidTransaction)
-}
-=======
-// CoreAPI ...
-type CoreAPI interface{}
->>>>>>> d6111482
+}