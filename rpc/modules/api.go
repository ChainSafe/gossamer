--- conflicted
+++ resolved
@@ -16,10 +16,6 @@
 	Peers() []common.PeerInfo
 }
 
-<<<<<<< HEAD
-type CoreApi interface {
+type CoreAPI interface {
 	PushToTxQueue(*tx.ValidTransaction)
-}
-=======
-type CoreAPI interface{}
->>>>>>> d7e8ddf4
+}