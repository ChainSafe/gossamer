--- conflicted
+++ resolved
@@ -20,10 +20,6 @@
 	"net/http"
 
 	"github.com/ChainSafe/gossamer/common"
-<<<<<<< HEAD
-	"github.com/ChainSafe/gossamer/state"
-=======
->>>>>>> 70a1113a
 )
 
 // StateCallRequest holds json fields
@@ -112,20 +108,12 @@
 
 // StateModule is an RPC module providing access to storage API points.
 type StateModule struct {
-<<<<<<< HEAD
-	api *state.Service
-}
-
-// NewStateModule creates a new State module.
-func NewStateModule(api *state.Service) *SystemModule {
-=======
 	networkApi NetworkApi
 	storageApi StorageApi
 }
 
 // NewStateModule creates a new State module.
 func NewStateModule(networkApi NetworkApi, storageApi StorageApi) *SystemModule {
->>>>>>> 70a1113a
 	return &SystemModule{
 		networkApi: networkApi,
 	}
