// Copyright 2019 ChainSafe Systems (ON) Corp.
// This file is part of gossamer.
//
// The gossamer library is free software: you can redistribute it and/or modify
// it under the terms of the GNU Lesser General Public License as published by
// the Free Software Foundation, either version 3 of the License, or
// (at your option) any later version.
//
// The gossamer library is distributed in the hope that it will be useful,
// but WITHOUT ANY WARRANTY; without even the implied warranty of
// MERCHANTABILITY or FITNESS FOR A PARTICULAR PURPOSE. See the
// GNU Lesser General Public License for more details.
//
// You should have received a copy of the GNU Lesser General Public License
// along with the gossamer library. If not, see <http://www.gnu.org/licenses/>.

package modules

import (
	"os"
	"path"
	"testing"

	"github.com/ChainSafe/gossamer/common"
	"github.com/ChainSafe/gossamer/network"
<<<<<<< HEAD
=======
	"github.com/ChainSafe/gossamer/state"
>>>>>>> 80ec6419
)

var (
	testHealth = common.Health{
		Peers:           0,
		IsSyncing:       false,
		ShouldHavePeers: true,
	}
<<<<<<< HEAD
	testNetworkState = common.NetworkState{
		PeerID: "12D3KooWMdRV3xJq3VPcnomVtA6yNjg4GpNMgyqeq42KqzUqnZTu",
	}
=======
>>>>>>> 80ec6419
	testPeers = []common.PeerInfo{}
)

func newNetworkService(t *testing.T) *network.Service {
	testDir := path.Join(os.TempDir(), "test_data")

	cfg := &network.Config{
<<<<<<< HEAD
		NoStatus: true,
		DataDir:  testDir,
=======
		NoStatus:     true,
		NetworkState: &state.NetworkState{},
		DataDir:      testDir,
>>>>>>> 80ec6419
	}

	srv, err := network.NewService(cfg, nil, nil)
	if err != nil {
		t.Fatal(err)
	}

	return srv
}

// Test RPC's System.Health() response
func TestSystemModule_Health(t *testing.T) {
	net := newNetworkService(t)
	sys := NewSystemModule(net)

	res := &SystemHealthResponse{}
	sys.Health(nil, nil, res)

	if res.Health != testHealth {
		t.Errorf("System.Health.: expected: %+v got: %+v\n", testHealth, res.Health)
	}
}

// Test RPC's System.NetworkState() response
func TestSystemModule_NetworkState(t *testing.T) {
	net := newNetworkService(t)
	sys := NewSystemModule(net)

	res := &SystemNetworkStateResponse{}
	sys.NetworkState(nil, nil, res)

	testNetworkState := net.NetworkState()

	if res.NetworkState != *testNetworkState {
		t.Errorf("System.NetworkState: expected: %+v got: %+v\n", testNetworkState, res.NetworkState)
	}
}

// Test RPC's System.Peers() response
func TestSystemModule_Peers(t *testing.T) {
	net := newNetworkService(t)
	sys := NewSystemModule(net)

	res := &SystemPeersResponse{}
	sys.Peers(nil, nil, res)

	if len(res.Peers) != len(testPeers) {
		t.Errorf("System.Peers: expected: %+v got: %+v\n", testPeers, res.Peers)
	}
}<|MERGE_RESOLUTION|>--- conflicted
+++ resolved
@@ -23,10 +23,7 @@
 
 	"github.com/ChainSafe/gossamer/common"
 	"github.com/ChainSafe/gossamer/network"
-<<<<<<< HEAD
-=======
 	"github.com/ChainSafe/gossamer/state"
->>>>>>> 80ec6419
 )
 
 var (
@@ -35,12 +32,6 @@
 		IsSyncing:       false,
 		ShouldHavePeers: true,
 	}
-<<<<<<< HEAD
-	testNetworkState = common.NetworkState{
-		PeerID: "12D3KooWMdRV3xJq3VPcnomVtA6yNjg4GpNMgyqeq42KqzUqnZTu",
-	}
-=======
->>>>>>> 80ec6419
 	testPeers = []common.PeerInfo{}
 )
 
@@ -48,14 +39,9 @@
 	testDir := path.Join(os.TempDir(), "test_data")
 
 	cfg := &network.Config{
-<<<<<<< HEAD
-		NoStatus: true,
-		DataDir:  testDir,
-=======
 		NoStatus:     true,
 		NetworkState: &state.NetworkState{},
 		DataDir:      testDir,
->>>>>>> 80ec6419
 	}
 
 	srv, err := network.NewService(cfg, nil, nil)
