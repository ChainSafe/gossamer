package trie

import (
	"bytes"
	"math/rand"
	"testing"

	"github.com/ChainSafe/gossamer/polkadb"
)

type commonPrefixTest struct {
	a, b   []byte
	output int
}

var commonPrefixTests = []commonPrefixTest{
	{a: []byte{}, b: []byte{}, output: 0},
	{a: []byte{0x00}, b: []byte{}, output: 0},
	{a: []byte{0x00}, b: []byte{0x00}, output: 1},
	{a: []byte{0x00}, b: []byte{0x00, 0x01}, output: 1},
	{a: []byte{0x01}, b: []byte{0x00, 0x01, 0x02}, output: 0},
	{a: []byte{0x00, 0x01, 0x02, 0x00}, b: []byte{0x00, 0x01, 0x02}, output: 3},
	{a: []byte{0x00, 0x01, 0x02, 0x00, 0xff}, b: []byte{0x00, 0x01, 0x02, 0x00}, output: 4},
	{a: []byte{0x00, 0x01, 0x02, 0x00, 0xff}, b: []byte{0x00, 0x01, 0x02, 0x00, 0xff, 0x00}, output: 5},
}

func TestCommonPrefix(t *testing.T) {
	for _, test := range commonPrefixTests {
		output := lenCommonPrefix(test.a, test.b)
		if output != test.output {
			t.Errorf("Fail: got %d expected %d", output, test.output)
		}
	}
}

func newEmpty() *Trie {
	db := &Database{
		db: polkadb.NewMemDatabase(),
	}
	t := NewEmptyTrie(db)
	return t
}

func TestNewEmptyTrie(t *testing.T) {
	trie := newEmpty()
	if trie == nil {
		t.Error("did not initialize trie")
	}
}

func TestNewTrie(t *testing.T) {
	db := &Database{
		db: polkadb.NewMemDatabase(),
	}
	trie := NewTrie(db, &leaf{key: []byte{0}, value: []byte{17}})
	if trie == nil {
		t.Error("did not initialize trie")
	}
}

type randTest struct {
	key   []byte
	value []byte
}

func generateRandTest(size int) []randTest {
	rt := make([]randTest, size)
	r := *rand.New(rand.NewSource(rand.Int63()))
	for i := range rt {
		rt[i] = randTest{}
		buf := make([]byte, r.Intn(379)+1)
		r.Read(buf)
		rt[i].key = buf

		buf = make([]byte, r.Intn(128))
		r.Read(buf)
		rt[i].value = buf
	}
	return rt
}

func TestPutNilKey(t *testing.T) {
	trie := newEmpty()
	err := trie.Put(nil, []byte{17})
	if err == nil {
		t.Errorf("did not error when attempting to put nil key")
	}
}

func TestExtension(t *testing.T) {
	trie := newEmpty()

	key1 := []byte("pen")
	value1 := []byte("nep")
	key2 := []byte("penguin")
	value2 := []byte("niugnep")

	err := trie.Put(key1, value1)
	if err != nil {
		t.Errorf("Fail to put with key %x and value %x: %s", key1, value1, err.Error())
	}

	err = trie.Put(key2, value2)
	if err != nil {
		t.Errorf("Fail to put with key %x and value %x: %s", key2, value2, err.Error())
	}

	val, err := trie.Get(key1)
	if err != nil {
		t.Errorf("Fail to get key %x: %s", key1, err.Error())
	} else if !bytes.Equal(val, value1) {
		t.Errorf("Fail to get key %x with value %x: got %x", key1, value1, val)
	}

	val, err = trie.Get(key2)
	if err != nil {
		t.Errorf("Fail to get key %x: %s", key2, err.Error())
	} else if !bytes.Equal(val, value2) {
		t.Errorf("Fail to get key %x with value %x: got %x", key2, value2, val)
	}
}

func TestBranch(t *testing.T) {
	trie := newEmpty()

	key1 := []byte("noot0")
	value1 := []byte("spaghetti")
	key2 := []byte("noot1")
	value2 := []byte("gnocchi")
	key3 := []byte("noot2")
	value3 := []byte("ramen")

	err := trie.Put(key1, value1)
	if err != nil {
		t.Errorf("Fail to put with key %x and value %x: %s", key1, value1, err.Error())
	}

	err = trie.Put(key2, value2)
	if err != nil {
		t.Errorf("Fail to put with key %x and value %x: %s", key2, value2, err.Error())
	}

	err = trie.Put(key3, value3)
	if err != nil {
		t.Errorf("Fail to put with key %x and value %x: %s", key3, value3, err.Error())
	}

	val, err := trie.Get([]byte("noot"))
	if err != nil {
		t.Errorf("Fail to get key %x: %s", key1, err.Error())
	} else if !bytes.Equal(val, nil) {
		t.Errorf("Fail to get key %x with nil value: got %x", "noot", val)
	}

	val, err = trie.Get(key1)
	if err != nil {
		t.Errorf("Fail to get key %x: %s", key1, err.Error())
	} else if !bytes.Equal(val, value1) {
		t.Errorf("Fail to get key %x with value %x: got %x", key1, value1, val)
	}

	val, err = trie.Get(key2)
	if err != nil {
		t.Errorf("Fail to get key %x: %s", key2, err.Error())
	} else if !bytes.Equal(val, value2) {
		t.Errorf("Fail to get key %x with value %x: got %x", key2, value2, val)
	}

	val, err = trie.Get(key3)
	if err != nil {
		t.Errorf("Fail to get key %x: %s", key3, err.Error())
	} else if !bytes.Equal(val, value3) {
		t.Errorf("Fail to get key %x with value %x: got %x", key3, value3, val)
	}
}

func TestPutAndGet(t *testing.T) {
	trie := newEmpty()

	for i := 0; i < 20; i++ {
		rt := generateRandTest(100)
		for _, test := range rt {
			err := trie.Put(test.key, test.value)
			if err != nil {
				t.Errorf("Fail to put with key %x and value %x: %s", test.key, test.value, err.Error())
			}

			val, err := trie.Get(test.key)
			if err != nil {
				t.Errorf("Fail to get key %x: %s", test.key, err.Error())
			} else if !bytes.Equal(val, test.value) {
				t.Errorf("Fail to get key %x with value %x: got %x", test.key, test.value, val)
			}
		}
	}
}

func TestDelete(t *testing.T) {
	trie := newEmpty()

<<<<<<< HEAD
	rt := generateRandTest(1000)
=======
	rt := generateRandTest(100)
>>>>>>> 918dc21c
	for _, test := range rt {
		err := trie.Put(test.key, test.value)
		if err != nil {
			t.Errorf("Fail to put with key %x and value %x: %s", test.key, test.value, err.Error())
		}
	}

	for _, test := range rt {
		r := rand.Int() % 2
		switch r {
		case 0:
			err := trie.Delete(test.key)
			if err != nil {
				t.Errorf("Fail to delete key %x: %s", test.key, err.Error())
			}

			val, err := trie.Get(test.key)
			if err != nil {
				t.Errorf("Error when attempting to get deleted key %x: %s", test.key, err.Error())
			} else if val != nil {
				t.Errorf("Fail to delete key %x with value %x: got %x", test.key, test.value, val)
			}
		case 1:
			val, err := trie.Get(test.key)
			if err != nil {
				t.Errorf("Error when attempting to get key %x: %s", test.key, err.Error())
			} else if !bytes.Equal(test.value, val) {
				t.Errorf("Fail to get key %x with value %x: got %x", test.key, test.value, val)
			}
		}
	}
}

func TestGetPartialKey(t *testing.T) {
	trie := newEmpty()

	key1 := []byte{0x00, 0x01, 0x03}
	value1 := []byte("pen")
	key2 := []byte{0x00, 0x01, 0x03, 0x05, 0x07}
	value2 := []byte("penguin")
	pk := []byte{0x05, 0x07}

	err := trie.Put(key1, value1)
	if err != nil {
		t.Errorf("Fail to put with key %x and value %x: %s", key1, value1, err.Error())
	}

	err = trie.Put(key2, value2)
	if err != nil {
		t.Errorf("Fail to put with key %x and value %x: %s", key2, value2, err.Error())
	}

	val, err := trie.Get(key1)
	if err != nil {
		t.Errorf("Fail to get key %x: %s", key1, err.Error())
	} else if !bytes.Equal(val, value1) {
		t.Errorf("Fail to get key %x with value %x: got %x", key1, value1, val)
	}

	leaf, err := trie.getLeaf(key2)
	if leaf == nil {
		t.Fatalf("Fail to get key %x: nil leaf", key2)
	} else if err != nil {
		t.Errorf("Fail to get key %x: %s", key2, err.Error())
	} else if !bytes.Equal(leaf.value, value2) {
		t.Errorf("Fail to get key %x with value %x: got %x", key2, value2, val)
	} else if !bytes.Equal(leaf.key, pk) {
		t.Errorf("Fail to get correct partial key %x: got %x", pk, leaf.key)
	}
}<|MERGE_RESOLUTION|>--- conflicted
+++ resolved
@@ -198,11 +198,7 @@
 func TestDelete(t *testing.T) {
 	trie := newEmpty()
 
-<<<<<<< HEAD
-	rt := generateRandTest(1000)
-=======
 	rt := generateRandTest(100)
->>>>>>> 918dc21c
 	for _, test := range rt {
 		err := trie.Put(test.key, test.value)
 		if err != nil {
