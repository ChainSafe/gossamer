package trie

import (
	"bytes"
	"testing"

	scale "github.com/ChainSafe/gossamer/codec"
	"github.com/ChainSafe/gossamer/common"
)

<<<<<<< HEAD
// make byte array with length specified; used to test byte array encoding
=======
// byteArray makes byte array with length specified; used to test byte array encoding
>>>>>>> af735043
func byteArray(length int) []byte {
	b := make([]byte, length)
	for i := 0; i < length; i++ {
		b[i] = 0xf
	}
	return b
}

func TestChildrenBitmap(t *testing.T) {
	b := &branch{children: [16]node{}}
	res := b.childrenBitmap()
	if res != 0 {
		t.Errorf("Fail to get children bitmap: got %x expected %x", res, 1)
	}

	b.children[0] = &leaf{key: []byte{0x00}, value: []byte{0x00}}
	res = b.childrenBitmap()
	if res != 1 {
		t.Errorf("Fail to get children bitmap: got %x expected %x", res, 1)
	}

	b.children[4] = &leaf{key: []byte{0x00}, value: []byte{0x00}}
	res = b.childrenBitmap()
	if res != 1<<4+1 {
		t.Errorf("Fail to get children bitmap: got %x expected %x", res, 17)
	}

	b.children[15] = &leaf{key: []byte{0x00}, value: []byte{0x00}}
	res = b.childrenBitmap()
	if res != 1<<15+1<<4+1 {
		t.Errorf("Fail to get children bitmap: got %x expected %x", res, 257)
	}
}

func TestBranchHeader(t *testing.T) {
	tests := []struct {
		br     *branch
		header []byte
	}{
		{&branch{nil, [16]node{}, nil}, []byte{2}},
		{&branch{[]byte{0x00}, [16]node{}, nil}, []byte{6}},
		{&branch{[]byte{0x00, 0x00, 0xf, 0x3}, [16]node{}, nil}, []byte{18}},

		{&branch{nil, [16]node{}, []byte{0x01}}, []byte{3}},
		{&branch{[]byte{0x00}, [16]node{}, []byte{0x01}}, []byte{7}},
		{&branch{[]byte{0x00, 0x00}, [16]node{}, []byte{0x01}}, []byte{11}},
		{&branch{[]byte{0x00, 0x00, 0xf}, [16]node{}, []byte{0x01}}, []byte{15}},

		{&branch{byteArray(62), [16]node{}, nil}, []byte{0xfa}},
		{&branch{byteArray(62), [16]node{}, []byte{0x00}}, []byte{0xfb}},
		{&branch{byteArray(63), [16]node{}, nil}, []byte{254, 0}},
		{&branch{byteArray(64), [16]node{}, nil}, []byte{254, 1}},
		{&branch{byteArray(64), [16]node{}, []byte{0x01}}, []byte{255, 1}},

		{&branch{byteArray(317), [16]node{}, []byte{0x01}}, []byte{255, 254}},
		{&branch{byteArray(318), [16]node{}, []byte{0x01}}, []byte{255, 255, 0}},
		{&branch{byteArray(573), [16]node{}, []byte{0x01}}, []byte{255, 255, 255, 0}},
	}

	for _, test := range tests {
		res := test.br.header()
		if !bytes.Equal(res, test.header) {
			t.Errorf("Branch header fail case %x: got %x expected %x", test.br, res, test.header)
		}
	}
}

func TestLeafHeader(t *testing.T) {
	tests := []struct {
		br     *leaf
		header []byte
	}{
		{&leaf{nil, nil}, []byte{1}},
		{&leaf{[]byte{0x00}, nil}, []byte{5}},
		{&leaf{[]byte{0x00, 0x00, 0xf, 0x3}, nil}, []byte{17}},
		{&leaf{byteArray(62), nil}, []byte{0xf9}},
		{&leaf{byteArray(63), nil}, []byte{253, 0}},
		{&leaf{byteArray(64), []byte{0x01}}, []byte{253, 1}},

		{&leaf{byteArray(318), []byte{0x01}}, []byte{253, 255, 0}},
		{&leaf{byteArray(573), []byte{0x01}}, []byte{253, 255, 255, 0}},
	}

	for _, test := range tests {
		res := test.br.header()
		if !bytes.Equal(res, test.header) {
			t.Errorf("Leaf header fail: got %x expected %x", res, test.header)
		}
	}
}

func TestBranchEncode(t *testing.T) {
	randKeys := generateRand(100)
	randVals := generateRand(100)

	for i, testKey := range randKeys {
		b := &branch{key: testKey, children: [16]node{}, value: randVals[i]}
		expected := []byte{}

		expected = append(expected, b.header()...)
		expected = append(expected, nibblesToKey(b.key)...)

		expected = append(expected, common.Uint16ToBytes(b.childrenBitmap())...)

		for _, child := range b.children {
			if child != nil {
				encChild, err := Encode(child)
				if err != nil {
					t.Errorf("Fail when encoding branch child: %s", err)
				}
				expected = append(expected, encChild...)
			}
		}

		buf := bytes.Buffer{}
		encoder := &scale.Encoder{Writer: &buf}
		_, err := encoder.Encode(b.value)
		if err != nil {
			t.Fatalf("Fail when encoding value with scale: %s", err)
		}

		expected = append(expected, buf.Bytes()...)

		res, err := b.Encode()
		if !bytes.Equal(res, expected) {
			t.Errorf("Fail when encoding node length: got %x expected %x", res, expected)
		} else if err != nil {
			t.Errorf("Fail when encoding node length: %s", err)
		}
	}
}

func TestLeafEncode(t *testing.T) {
	randKeys := generateRand(100)
	randVals := generateRand(100)

	for i, testKey := range randKeys {
		l := &leaf{key: testKey, value: randVals[i]}
		expected := []byte{}

		expected = append(expected, l.header()...)
		expected = append(expected, nibblesToKey(l.key)...)

		buf := bytes.Buffer{}
		encoder := &scale.Encoder{Writer: &buf}
		_, err := encoder.Encode(l.value)
		if err != nil {
			t.Fatalf("Fail when encoding value with scale: %s", err)
		}

		expected = append(expected, buf.Bytes()...)

		res, err := l.Encode()
		if !bytes.Equal(res, expected) {
			t.Errorf("Fail when encoding node length: got %x expected %x", res, expected)
		} else if err != nil {
			t.Errorf("Fail when encoding node length: %s", err)
		}
	}
}

func TestEncodeRoot(t *testing.T) {
	trie := newEmpty()

	for i := 0; i < 20; i++ {
		rt := generateRandTest(16)
		for _, test := range rt {
			err := trie.Put(test.key, test.value)
			if err != nil {
				t.Errorf("Fail to put with key %x and value %x: %s", test.key, test.value, err.Error())
			}

			val, err := trie.Get(test.key)
			if err != nil {
				t.Errorf("Fail to get key %x: %s", test.key, err.Error())
			} else if !bytes.Equal(val, test.value) {
				t.Errorf("Fail to get key %x with value %x: got %x", test.key, test.value, val)
			}

			_, err = Encode(trie.root)
			if err != nil {
				t.Errorf("Fail to encode trie root: %s", err)
			}
		}
	}
}<|MERGE_RESOLUTION|>--- conflicted
+++ resolved
@@ -8,11 +8,7 @@
 	"github.com/ChainSafe/gossamer/common"
 )
 
-<<<<<<< HEAD
-// make byte array with length specified; used to test byte array encoding
-=======
 // byteArray makes byte array with length specified; used to test byte array encoding
->>>>>>> af735043
 func byteArray(length int) []byte {
 	b := make([]byte, length)
 	for i := 0; i < length; i++ {
