--- conflicted
+++ resolved
@@ -27,19 +27,9 @@
 	"github.com/ChainSafe/gossamer/polkadb"
 )
 
-<<<<<<< HEAD
-var (
-	// LatestHashKey latest_hash
-	LatestHashKey = []byte("latest_hash")
-	// GenesisDataKey genesis_data
-	GenesisDataKey = []byte("genesis_data")
-)
-
-=======
->>>>>>> a05085ee
 // Database is a wrapper around a polkadb
 type Database struct {
-	Db     polkadb.Database
+	DB     polkadb.Database
 	Batch  polkadb.Batch
 	Hasher *Hasher
 }
@@ -49,40 +39,29 @@
 	batch := db.NewBatch()
 
 	return &Database{
-		Db:    db,
+		DB:    db,
 		Batch: batch,
 	}
 }
 
 // Store stores a key and value into db
 func (db *Database) Store(key, value []byte) error {
-	return db.Db.Put(key, value)
+	return db.DB.Put(key, value)
 }
 
 // Load load a value for a given key from db
 func (db *Database) Load(key []byte) ([]byte, error) {
-	return db.Db.Get(key)
-}
-
-<<<<<<< HEAD
-// StoreLatestHash store a hash into the db
-func (db *Database) StoreLatestHash(hash []byte) error {
-	return db.Db.Put(LatestHashKey, hash)
-}
-
-// LoadLatestHash load the latest hash from db
-func (db *Database) LoadLatestHash() (common.Hash, error) {
-	hashbytes, err := db.Db.Get(LatestHashKey)
-=======
+	return db.DB.Get(key)
+}
+
 // StoreLatestStorageHash stores the given hash at the known LatestStorageHashKey.
 func (db *Database) StoreLatestStorageHash(hash []byte) error {
-	return db.Db.Put(common.LatestStorageHashKey, hash)
+	return db.DB.Put(common.LatestStorageHashKey, hash)
 }
 
 // LoadLatestStorageHash retrieves the hash stored at the known LatestStorageHashKey.
 func (db *Database) LoadLatestStorageHash() (common.Hash, error) {
-	hashbytes, err := db.Db.Get(common.LatestStorageHashKey)
->>>>>>> a05085ee
+	hashbytes, err := db.DB.Get(common.LatestStorageHashKey)
 	if err != nil {
 		return common.Hash{}, err
 	}
@@ -90,11 +69,7 @@
 	return common.NewHash(hashbytes), nil
 }
 
-<<<<<<< HEAD
-// StoreGenesisData store genesis data into db
-=======
 // StoreGenesisData stores the given genesis data at the known GenesisDataKey.
->>>>>>> a05085ee
 func (db *Database) StoreGenesisData(gen *genesis.GenesisData) error {
 	enc, err := scale.Encode(gen)
 	if err != nil {
@@ -104,11 +79,7 @@
 	return db.Store(common.GenesisDataKey, enc)
 }
 
-<<<<<<< HEAD
-// LoadGenesisData returns GenesisData
-=======
 // LoadGenesisData retrieves the genesis data stored at the known GenesisDataKey.
->>>>>>> a05085ee
 func (db *Database) LoadGenesisData() (*genesis.GenesisData, error) {
 	enc, err := db.Load(common.GenesisDataKey)
 	if err != nil {
