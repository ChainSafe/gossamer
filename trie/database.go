--- conflicted
+++ resolved
@@ -79,15 +79,9 @@
 		return false, err
 	}
 
-<<<<<<< HEAD
 	t.db.lock.Lock()
 	err = t.db.batch.Put(hash[:], encRoot)
 	t.db.lock.Unlock()
-=======
-	t.db.Lock.Lock()
-	err = t.db.Batch.Put(hash, encRoot)
-	t.db.Lock.Unlock()
->>>>>>> 0a54d91c
 
 	n.setDirty(false)
 	return true, err
