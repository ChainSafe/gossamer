// Copyright 2019 ChainSafe Systems (ON) Corp.
// This file is part of gossamer.
//
// The gossamer library is free software: you can redistribute it and/or modify
// it under the terms of the GNU Lesser General Public License as published by
// the Free Software Foundation, either version 3 of the License, or
// (at your option) any later version.
//
// The gossamer library is distributed in the hope that it will be useful,
// but WITHOUT ANY WARRANTY; without even the implied warranty of
// MERCHANTABILITY or FITNESS FOR A PARTICULAR PURPOSE. See the
// GNU Lesser General Public License for more details.
//
// You should have received a copy of the GNU Lesser General Public License
// along with the gossamer library. If not, see <http://www.gnu.org/licenses/>.

package trie

import (
	"bytes"
	"fmt"
	"io"

	scale "github.com/ChainSafe/gossamer/codec"
	"github.com/ChainSafe/gossamer/common"
	"github.com/ChainSafe/gossamer/polkadb"
)

<<<<<<< HEAD
// StateDB is a wrapper around a polkadb
type StateDB struct {
	Db     *polkadb.StateDB
=======
var LatestHashKey = []byte("latest_hash")

// Database is a wrapper around a polkadb
type Database struct {
	Db     polkadb.Database
>>>>>>> 1d570ae3
	Batch  polkadb.Batch
	Hasher *Hasher
}

<<<<<<< HEAD
func NewStateDB(stateDB *polkadb.StateDB) (*StateDB, error) {
	hasher, err := NewHasher()
	if err != nil {
		return nil, err
	}

	batch := stateDB.Db.NewBatch()

	return &StateDB{
		Db:     stateDB,
		Batch:  batch,
		Hasher: hasher,
	}, nil
}

// WriteToDB writes the trie to the underlying database batch writer
// Stores the merkle value of the node as the key and the encoded node as the value
// This does not actually write to the db, just to the batch writer
// Commit must be called afterwards to finish writing to the db
func (t *Trie) WriteToDB() error {
	t.db.Batch = t.db.Db.Db.NewBatch()
	return t.writeToDB(t.root)
=======
func (db *Database) Store(key, value []byte) error {
	return db.Db.Put(key, value)
}

func (db *Database) Load(key []byte) ([]byte, error) {
	return db.Db.Get(key)
}

func (db *Database) StoreLatestHash(hash []byte) error {
	return db.Db.Put(LatestHashKey, hash)
>>>>>>> 1d570ae3
}

func (db *Database) LoadLatestHash() (common.Hash, error) {
	hashbytes, err := db.Db.Get(LatestHashKey)
	if err != nil {
		return common.Hash{}, err
	}

	return common.NewHash(hashbytes), nil
}

// Encode traverses the trie recursively, encodes each node, SCALE encodes the encoded node, and appends them all together
func (t *Trie) Encode() ([]byte, error) {
	return encode(t.root, []byte{})
}

func encode(n node, enc []byte) ([]byte, error) {
	nenc, err := n.Encode()
	if err != nil {
		return enc, err
	}

	scnenc, err := scale.Encode(nenc)
	if err != nil {
		return nil, err
	}

	enc = append(enc, scnenc...)

	switch n := n.(type) {
	case *branch:
		for _, child := range n.children {
			if child != nil {
				enc, err = encode(child, enc)
				if err != nil {
					return enc, err
				}
			}
		}
	}

	return enc, nil
}

// Decode decodes a trie from the DB and sets the receiver to it
// The encoded trie must have been encoded with t.Encode
func (t *Trie) Decode(enc []byte) error {
	r := &bytes.Buffer{}
	_, err := r.Write(enc)
	if err != nil {
		return err
	}

	sd := &scale.Decoder{Reader: r}
	scroot, err := sd.Decode([]byte{})
	if err != nil {
		return err
	}

	n := &bytes.Buffer{}
	_, err = n.Write(scroot.([]byte))
	if err != nil {
		return err
	}

	t.root, err = Decode(n)
	if err != nil {
		return err
	}

	return decode(r, t.root)
}

func decode(r io.Reader, prev node) error {
	sd := &scale.Decoder{Reader: r}

	if b, ok := prev.(*branch); ok {
		for i, child := range b.children {
			if child != nil {
				// there's supposed to be a child here, decode the next node and place it
				// when we decode a branch node, we only know if a child is supposed to exist at a certain index (due to the
				// bitmap). we also have the hashes of the children, but we can't reconstruct the children from that. so
				// instead, we put an empty leaf node where the child should be, so when we reconstruct it in this function,
				// we can see that it's non-nil and we should decode the next node from the reader and place it here
				scnode, err := sd.Decode([]byte{})
				if err != nil {
					return err
				}

				n := &bytes.Buffer{}
				_, err = n.Write(scnode.([]byte))
				if err != nil {
					return err
				}

				b.children[i], err = Decode(n)
				if err != nil {
					return fmt.Errorf("could not decode child at %d: %s", i, err)
				}

				err = decode(r, b.children[i])
				if err != nil {
					return err
				}
			}
		}
	}

	return nil
}

// StoreInDB encodes the entire trie and writes it to the DB
// The key to the DB entry is the root hash of the trie
func (t *Trie) StoreInDB() error {
	enc, err := t.Encode()
	if err != nil {
		return err
	}

	roothash, err := t.Hash()
	if err != nil {
		return err
	}

	return t.db.Store(roothash[:], enc)
}

// LoadFromDB loads an encoded trie from the DB where the key is `root`
func (t *Trie) LoadFromDB(root common.Hash) error {
	enctrie, err := t.db.Load(root[:])
	if err != nil {
		return err
	}

	return t.Decode(enctrie)
}

// StoreHash stores the current root hash in the database at `LatestHashKey`
func (t *Trie) StoreHash() error {
	hash, err := t.Hash()
	if err != nil {
		return err
	}

	return t.db.StoreLatestHash(hash[:])
}

// LoadHash retrieves the hash stores at `LatestHashKey` from the DB
func (t *Trie) LoadHash() (common.Hash, error) {
	return t.db.LoadLatestHash()
}<|MERGE_RESOLUTION|>--- conflicted
+++ resolved
@@ -26,45 +26,15 @@
 	"github.com/ChainSafe/gossamer/polkadb"
 )
 
-<<<<<<< HEAD
-// StateDB is a wrapper around a polkadb
-type StateDB struct {
-	Db     *polkadb.StateDB
-=======
 var LatestHashKey = []byte("latest_hash")
 
 // Database is a wrapper around a polkadb
 type Database struct {
 	Db     polkadb.Database
->>>>>>> 1d570ae3
 	Batch  polkadb.Batch
 	Hasher *Hasher
 }
 
-<<<<<<< HEAD
-func NewStateDB(stateDB *polkadb.StateDB) (*StateDB, error) {
-	hasher, err := NewHasher()
-	if err != nil {
-		return nil, err
-	}
-
-	batch := stateDB.Db.NewBatch()
-
-	return &StateDB{
-		Db:     stateDB,
-		Batch:  batch,
-		Hasher: hasher,
-	}, nil
-}
-
-// WriteToDB writes the trie to the underlying database batch writer
-// Stores the merkle value of the node as the key and the encoded node as the value
-// This does not actually write to the db, just to the batch writer
-// Commit must be called afterwards to finish writing to the db
-func (t *Trie) WriteToDB() error {
-	t.db.Batch = t.db.Db.Db.NewBatch()
-	return t.writeToDB(t.root)
-=======
 func (db *Database) Store(key, value []byte) error {
 	return db.Db.Put(key, value)
 }
@@ -75,7 +45,6 @@
 
 func (db *Database) StoreLatestHash(hash []byte) error {
 	return db.Db.Put(LatestHashKey, hash)
->>>>>>> 1d570ae3
 }
 
 func (db *Database) LoadLatestHash() (common.Hash, error) {
