--- conflicted
+++ resolved
@@ -89,26 +89,12 @@
 			ok = true
 		}
 	case *leaf:
-<<<<<<< HEAD
-		// need to convert this into a branch
-		br := &branch{key: nil, dirty: true}
-		length := lenCommonPrefix(key, p.key)
-
-		if len(key) < length {
-			br.value = value.(*leaf).value
-			prevKey := p.key
-			// p.key = p.key[1:]
-			br.children[prevKey[0]] = p
-			return true, br, nil
-=======
-
 		// need to convert this leaf into a branch
 		br := &branch{dirty: true}
 		length := lenCommonPrefix(key, p.key)
 
 		if bytes.Equal(p.key, key) && len(key) == length {
 			return true, value, nil
->>>>>>> a07a49b3
 		}
 
 		br.key = key[:length]
@@ -127,12 +113,6 @@
 			return true, br, nil
 		} 
 
-		//switch v := value.(type) {
-		//case *leaf:
-		//	v.key = key[length+1:]
-		//case *branch:
-		//	v.key = key[length+1:]
-		//}
 		value.setKey(key[length+1:])
 
 		if length == len(p.key) {
@@ -178,12 +158,8 @@
 		case *branch, *leaf:
 			_, n, err = t.insert(c, key[length+1:], value)
 			p.children[key[length]] = n
-			n = p
-		// case *leaf:
-		// 	_, n, err = t.insert(c, key[length:], value)
-		// 	p.children[key[length]] = n
-		// 	n = p			
-		case nil: // nil or leaf
+			n = p		
+		case nil:
 			// otherwise, add node as child of this branch
 			value.(*leaf).key = key[length+1:]
 			p.children[key[length]] = value
@@ -249,9 +225,7 @@
 		}
 
 		// did not find value
-		//if len(key) <= length && len(key) < len(p.key) {
 		if bytes.Equal(p.key[:length], key) && len(key) < len(p.key) {
-		//if len(key) <= length {
 			return nil, nil
 		}
 
@@ -282,11 +256,6 @@
 // Delete removes any existing value for key from the trie.
 func (t *Trie) Delete(key []byte) error {
 	k := keyToNibbles(key)
-	//val, err := t.Get(key)
-	//if val == nil {
-	//	return errors.New("delete error: node not found")
-	//}
-
 	_, n, err := t.delete(t.root, k)
 	if err != nil {
 		return err
@@ -304,26 +273,14 @@
 		if bytes.Equal(p.key, key) || len(key) == 0 {
 			p.value = nil
 			n = p
-<<<<<<< HEAD
-			//return true, p, nil
-		} else {
-			switch p.children[key[length]].(type) {
-=======
 		} else {
 			switch child := p.children[key[length]].(type) {
->>>>>>> a07a49b3
 			case *branch:
 				_, n, err = t.delete(p.children[key[length]], key[length+1:])
 				p.children[key[length]] = n
 				n = p
 				return true, n, nil
 			case *leaf:
-<<<<<<< HEAD
-				p.children[key[length]] = nil
-				ok = true
-				n = p
-				//return true, n, nil
-=======
 				if len(child.key) == 0 {
 					p.children[key[length]] = nil
 					ok = true
@@ -335,7 +292,6 @@
 				} else {
 					return true, p, nil
 				}
->>>>>>> a07a49b3
 			default:
 				return false, p, nil
 			}
@@ -359,17 +315,10 @@
 			child := p.children[i]
 			switch c := child.(type) {
 			case *leaf:
-<<<<<<< HEAD
-				n = &leaf{key: append(append(key, []byte{byte(i)}...), c.key...), value: c.value}
-			case *branch:
-				br := new(branch)
-				br.key = append([]byte{byte(i)}, c.key...)
-=======
 				n = &leaf{key: append(append(p.key, []byte{byte(i)}...), c.key...), value: c.value}
 			case *branch:
 				br := new(branch)
 				br.key = append(p.key, append([]byte{byte(i)}, c.key...)...)
->>>>>>> a07a49b3
 
 				// adopt the grandchildren
 				for i, grandchild := range c.children {
@@ -387,16 +336,12 @@
 			ok = true
 		}
 	case *leaf:
-<<<<<<< HEAD
-		ok = true
-=======
-		if bytes.Equal(key, p.key) /*|| len(key) == 0 */{
+		if bytes.Equal(key, p.key) {
 			ok = true
 		} else {
 			ok = true
 			n = p
 		}
->>>>>>> a07a49b3
 	case nil:
 		// do nothing
 	}
