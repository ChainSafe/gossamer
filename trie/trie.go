package trie

import (
	"bytes"
	"errors"
)

// Trie is a Merkle Patricia Trie.
// The zero value is an empty trie with no database.
// Use NewTrie to create a trie that sits on top of a database.
type Trie struct {
	db   *Database
	root node
}

// NewEmptyTrie creates a trie with a nil root and merkleRoot
func NewEmptyTrie(db *Database) *Trie {
	return &Trie{
		db:   db,
		root: nil,
	}
}

// NewTrie creates a trie with an existing root node from db
func NewTrie(db *Database, root node) *Trie {
	return &Trie{
		db:   db,
		root: root,
	}
}

// Put inserts a key with value into the trie
func (t *Trie) Put(key, value []byte) error {
	if err := t.tryPut(key, value); err != nil {
		return err
	}

	return nil
}

func (t *Trie) tryPut(key, value []byte) (err error) {
	k := keyToNibbles(key)
	var n node

	if len(value) > 0 {
		_, n, err = t.insert(t.root, k, &leaf{key: nil, value: value})
	} else {
		_, n, err = t.delete(t.root, nil, k)
	}

	if err != nil {
		return err
	}

	t.root = n
	return nil
}

// TryPut attempts to insert a key with value into the trie
func (t *Trie) insert(parent node, key []byte, value node) (ok bool, n node, err error) {
	switch p := parent.(type) {
	case *branch:
		ok, n, err = t.updateBranch(p, key, value)
	case nil:
		switch v := value.(type) {
		case *branch:
			v.key = key
			n = v
			ok = true
		case *leaf:
			v.key = key
			n = v
			ok = true
		}
	case *leaf:
		if len(key) == 0 {
			br := new(branch)
			br.key = nil
			br.value = value.(*leaf).value
			br.children[p.key[0]] = parent
			return true, br, nil
		}

		// need to convert this into a branch
		br := new(branch)
		length := lenCommonPrefix(key, p.key)
		br.key = key[:length]

		switch v := value.(type) {
		case *leaf:
			v.key = key[length+1:]
		case *branch:
			v.key = key[length+1:]
		}

		if length == len(p.key) {
			// if leaf's key is covered by this branch, then make the leaf's
			// value the value at this branch
			br.value = p.value
			br.children[key[length]] = value
		} else {
			// otherwise, make the leaf a child of the branch and update its partial key
			parentKey := p.key
			p.key = p.key[length+1:]
			br.children[parentKey[length]] = p
			br.children[key[length]] = value
		}

		return ok, br, nil
	default:
		err = errors.New("put error: invalid node")
	}

	return ok, n, err
}

// updateBranch attempts to add the value node to a branch
// inserts the value node as the branch's child at the index that's
// the first nibble of the key
func (t *Trie) updateBranch(p *branch, key []byte, value node) (ok bool, n node, err error) {
	length := lenCommonPrefix(key, p.key)

	// whole parent key matches
	if length == len(p.key) {
		// if node has same key as this branch, then update the value at this branch
		if bytes.Equal(key, p.key) {
			switch v := value.(type) {
			case *branch:
				p.value = v.value
			case *leaf:
				p.value = v.value
			}
			return true, p, nil
		}

		switch c := p.children[key[length]].(type) {
		case *branch:
			_, n, err = t.insert(c, key[length+1:], value)
			p.children[key[length]] = n
			n = p
		default: // nil or leaf
			// otherwise, add node as child of this branch
			value.(*leaf).key = key[length+1:]
			p.children[key[length]] = value
			n = p
		}

		return true, n, err
	}

	// we need to branch out at the point where the keys diverge
	br := new(branch)

	// update partial keys, new branch has key up to matching length
	br.key = key[:length]

	parentIndex := p.key[length]
	_, br.children[parentIndex], err = t.insert(nil, p.key[length+1:], p)
	if err != nil {
		return false, nil, err
	}

	if len(key) == 0 {
		br.value = value.(*leaf).value
	} else {
		nodeIndex := key[length]
		_, br.children[nodeIndex], err = t.insert(nil, key[length+1:], value)
		if err == nil {
			ok = true
		}
	}

	return ok, br, err
}

// Get returns the value for key stored in the trie at the corresponding key
func (t *Trie) Get(key []byte) (value []byte, err error) {
	l, err := t.tryGet(key)
	if l != nil {
		return l.value, err
	}
	return nil, err
}

// getLeaf returns the leaf node stored in the trie at the corresponding key
// leaf includes both partial key and value
func (t *Trie) getLeaf(key []byte) (value *leaf, err error) {
	l, err := t.tryGet(key)
	return l, err
}

func (t *Trie) tryGet(key []byte) (value *leaf, err error) {
	k := keyToNibbles(key)

	value, err = t.retrieve(t.root, k)
	return value, err
}

func (t *Trie) retrieve(parent node, key []byte) (value *leaf, err error) {
	switch p := parent.(type) {
	case *branch:
		length := lenCommonPrefix(p.key, key)

		// found the value at this node
		if bytes.Equal(p.key, key) || len(key) == 0 {
			return &leaf{key: p.key, value: p.value}, nil
		}

		// if branch's child at the key is a leaf, return it if the key matches
		switch v := p.children[key[length]].(type) {
		case *leaf:
			if bytes.Equal(v.key, key[length+1:]) {
				value = v
			} else {
				value = nil
			}
		default:
			value, err = t.retrieve(p.children[key[length]], key[length+1:])
		}
	case *leaf:
		value = p
	case nil:
		return nil, nil
	default:
		err = errors.New("get error: invalid node")
	}
	return value, err
}

// Delete removes any existing value for key from the trie.
func (t *Trie) Delete(key []byte) error {
<<<<<<< HEAD
	k := keyToHex(key)
	_, n, err := t.delete(t.root, nil, k)
=======
	k := keyToNibbles(key)
	_, n, err := t.delete(t.root, k)
>>>>>>> 56279c33
	if err != nil {
		return err
	}
	t.root = n
	return nil
}

func (t *Trie) delete(parent node, prefix, key []byte) (ok bool, n node, err error) {
	switch p := parent.(type) {
	case *branch:
		length := lenCommonPrefix(p.key, key)

		// found the value at this node
		if bytes.Equal(p.key, key) || len(key) == 0 {
			p.value = nil
			n = p
			//return true, p, nil
		} else {
			switch p.children[key[length]].(type) {
			case *branch:
				_, n, err = t.delete(p.children[key[length]], key[:length], key[length+1:])
				p.children[key[length]] = n
				n = p
				return true, n, nil
			case *leaf:
				p.children[key[length]] = nil
				ok = true
				n = p
				//return true, n, nil
			default:
				return false, p, nil
			}
		}

		bitmap := p.childrenBitmap()
		// if branch has no children, just a value, turn it into a leaf
		if bitmap == 0 {
			n = &leaf{key: key[:length], value: p.value}
		} else if p.numChildren() == 1 && p.value == nil {
			// there is only 1 child, combine the child branch with this branch
			// find index of child
			var i int
			for i = 0; i < 16; i++ {
				bitmap = bitmap >> 1
				if bitmap == 0 {
					break
				}
			}

			child := p.children[i]
			switch c := child.(type) {
			case *leaf:
				n = &leaf{key: append(append(key, []byte{byte(i)}...), c.key...), value: c.value}
			case *branch:
				br := new(branch)
				br.key = append([]byte{byte(i)}, c.key...)

				// adopt the grandchildren
				for i, grandchild := range c.children {
					if grandchild != nil {
						br.children[i] = grandchild
					}
				}

				br.value = c.value
				n = br
			default:
				// do nothing
			}

			ok = true
		}
	case *leaf:
		ok = true
	case nil:
		// do nothing
	}
	return ok, n, err
}

// lenCommonPrefix returns the length of the common prefix between two keys
func lenCommonPrefix(a, b []byte) int {
	var length, max = 0, len(a)

	if len(a) > len(b) {
		max = len(b)
	}

	for ; length < max; length++ {
		if a[length] != b[length] {
			break
		}
	}

	return length
}<|MERGE_RESOLUTION|>--- conflicted
+++ resolved
@@ -45,7 +45,7 @@
 	if len(value) > 0 {
 		_, n, err = t.insert(t.root, k, &leaf{key: nil, value: value})
 	} else {
-		_, n, err = t.delete(t.root, nil, k)
+		_, n, err = t.delete(t.root, k)
 	}
 
 	if err != nil {
@@ -229,13 +229,8 @@
 
 // Delete removes any existing value for key from the trie.
 func (t *Trie) Delete(key []byte) error {
-<<<<<<< HEAD
-	k := keyToHex(key)
-	_, n, err := t.delete(t.root, nil, k)
-=======
 	k := keyToNibbles(key)
 	_, n, err := t.delete(t.root, k)
->>>>>>> 56279c33
 	if err != nil {
 		return err
 	}
@@ -243,7 +238,7 @@
 	return nil
 }
 
-func (t *Trie) delete(parent node, prefix, key []byte) (ok bool, n node, err error) {
+func (t *Trie) delete(parent node, key []byte) (ok bool, n node, err error) {
 	switch p := parent.(type) {
 	case *branch:
 		length := lenCommonPrefix(p.key, key)
@@ -256,7 +251,7 @@
 		} else {
 			switch p.children[key[length]].(type) {
 			case *branch:
-				_, n, err = t.delete(p.children[key[length]], key[:length], key[length+1:])
+				_, n, err = t.delete(p.children[key[length]], key[length+1:])
 				p.children[key[length]] = n
 				n = p
 				return true, n, nil
