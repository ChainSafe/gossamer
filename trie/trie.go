--- conflicted
+++ resolved
@@ -5,10 +5,6 @@
 	"errors"
 
 	"github.com/ChainSafe/gossamer/common"
-<<<<<<< HEAD
-=======
-	"github.com/ChainSafe/gossamer/polkadb"
->>>>>>> 918dc21c
 )
 
 // Trie is a Merkle Patricia Trie.
@@ -37,11 +33,7 @@
 
 // Put inserts a key with value into the trie
 func (t *Trie) Put(key, value []byte) error {
-<<<<<<< HEAD
-	if key == nil {
-=======
 	if len(key) == 0 {
->>>>>>> 918dc21c
 		return errors.New("cannot put nil key")
 	}
 
@@ -57,11 +49,7 @@
 	var n node
 
 	if len(value) > 0 {
-<<<<<<< HEAD
 		_, n, err = t.insert(t.root, nil, k, &leaf{key: nil, value: value})
-=======
-		_, n, err = t.insert(t.root, nil, k, leaf(value))
->>>>>>> 918dc21c
 	} else {
 		_, n, err = t.delete(t.root, nil, k)
 	}
@@ -225,11 +213,7 @@
 		ok, n, err = t.deleteFromExtension(p, prefix, key)
 	case *branch:
 		ok, n, err = t.deleteFromBranch(p, prefix, key)
-<<<<<<< HEAD
 	case *leaf:
-=======
-	case leaf:
->>>>>>> 918dc21c
 		ok = true
 	case nil:
 		// do nothing
