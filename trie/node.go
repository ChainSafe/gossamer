--- conflicted
+++ resolved
@@ -34,7 +34,6 @@
 	return bitmap
 }
 
-<<<<<<< HEAD
 func (b *branch) numChildren() int {
 	var i, count int
 	for i = 0; i < 16; i++ {
@@ -45,8 +44,6 @@
 	return count
 }
 
-func (b *branch) Encode() ([]byte, error) {
-=======
 // Encode is the high-level function wrapping the encoding for different node types
 // encoding has the following format:
 // NodeHeader | Extra partial key length | Partial Key | Value
@@ -60,7 +57,6 @@
 		return nil, nil
 	}
 
->>>>>>> 56279c33
 	return nil, nil
 }
 
