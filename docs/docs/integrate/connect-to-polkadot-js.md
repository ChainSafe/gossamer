--- conflicted
+++ resolved
@@ -21,17 +21,6 @@
 
 Once you've opened the app in your browser, you should see it connected to the Polkadot network: 
 
-<<<<<<< HEAD
-<img src= "../../assets/tutorial/connect-1.png" />
-
-In the top left hand corner, click the logo to open the network selection modal: 
-
-<img src="../../assets/tutorial/connect-2.png" />
-
-Next, at the bottom of this menu is a "Development" dropdown, click to open that
-
-<img src="../../assets/tutorial/connect-3.png" />
-=======
 <img src= "../assets/tutorial/connect-1.png" />
 
 In the top left hand corner, click the logo to open the network selection modal: 
@@ -41,22 +30,10 @@
 Next, at the bottom of this menu is a "Development" dropdown, click to open that
 
 <img src="../assets/tutorial/connect-3.png" />
->>>>>>> 0932ee84
 
 Now you should see a text area with the label "custom endpoint", here you add your local node's websocket address, usually "ws://127.0.0.1:8586",
 click the Save icon on the right of the text box to save the endpoint.
 
-<<<<<<< HEAD
-<img src="../../assets/tutorial/connect-4.png" />
-
-Finally, click the "Switch" button at the top of this modal:
-
-<img src="../../assets/tutorial/connect-5.png" />
-
-Congratulations, you've successfully connected to your Gossamer node!
-
-<img src="../../assets/tutorial/connect-6.png" />
-=======
 <img src="../assets/tutorial/connect-4.png" />
 
 Finally, click the "Switch" button at the top of this modal:
@@ -65,5 +42,4 @@
 
 Congratulations, you've successfully connected to your Gossamer node!
 
-<img src="../assets/tutorial/connect-6.png" />
->>>>>>> 0932ee84
+<img src="../assets/tutorial/connect-6.png" />