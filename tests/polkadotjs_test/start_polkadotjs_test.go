// Copyright 2021 ChainSafe Systems (ON)
// SPDX-License-Identifier: LGPL-3.0-only

package polkadotjs_test

import (
	"context"
	"os/exec"
	"strings"
	"testing"

	libutils "github.com/ChainSafe/gossamer/lib/utils"
	"github.com/ChainSafe/gossamer/tests/utils"
	"github.com/ChainSafe/gossamer/tests/utils/config"
	"github.com/ChainSafe/gossamer/tests/utils/node"
	"github.com/stretchr/testify/assert"
	"github.com/stretchr/testify/require"
)

var polkadotSuite = "polkadot"

func TestStartGossamerAndPolkadotAPI(t *testing.T) {
	if utils.MODE != polkadotSuite {
		t.Log("Going to skip polkadot.js/api suite tests")
		return
	}

	err := utils.BuildGossamer()
	require.NoError(t, err)

	const nodePackageManager = "npm"
	t.Logf("Checking %s is available...", nodePackageManager)
	_, err = exec.LookPath(nodePackageManager)
	if err != nil {
		t.Fatalf("%s is not available: %s", nodePackageManager, err)
	}

	t.Log("Installing Node dependencies...")
	cmd := exec.Command(nodePackageManager, "install")
	testWriter := utils.NewTestWriter(t)
	cmd.Stdout = testWriter
	cmd.Stderr = testWriter
	err = cmd.Run()
	require.NoError(t, err)

	t.Log("starting gossamer for polkadot.js/api tests...")

	tomlConfig := config.Default()
	tomlConfig.Init.Genesis = libutils.GetDevGenesisSpecPathTest(t)
	tomlConfig.Core.BABELead = true
	tomlConfig.RPC.WS = true
<<<<<<< HEAD
	tomlConfig.RPC.Unsafe = true
	tomlConfig.RPC.WSUnsafe = true
=======
	tomlConfig.RPC.Modules = []string{"system", "author", "chain", "state", "dev", "rpc", "grandpa"}
>>>>>>> 792e53fe
	n := node.New(t, tomlConfig)

	ctx, cancel := context.WithCancel(context.Background())
	n.InitAndStartTest(ctx, t, cancel)

	command := "npx mocha ./test --timeout 30000"
	parts := strings.Fields(command)
	data, err := exec.CommandContext(ctx, parts[0], parts[1:]...).CombinedOutput()
	assert.NoError(t, err, string(data))

	//uncomment this to see log results from javascript tests
	//fmt.Printf("%s\n", data)
}<|MERGE_RESOLUTION|>--- conflicted
+++ resolved
@@ -49,12 +49,9 @@
 	tomlConfig.Init.Genesis = libutils.GetDevGenesisSpecPathTest(t)
 	tomlConfig.Core.BABELead = true
 	tomlConfig.RPC.WS = true
-<<<<<<< HEAD
 	tomlConfig.RPC.Unsafe = true
 	tomlConfig.RPC.WSUnsafe = true
-=======
 	tomlConfig.RPC.Modules = []string{"system", "author", "chain", "state", "dev", "rpc", "grandpa"}
->>>>>>> 792e53fe
 	n := node.New(t, tomlConfig)
 
 	ctx, cancel := context.WithCancel(context.Background())
