--- conflicted
+++ resolved
@@ -26,16 +26,14 @@
 	"time"
 
 	"github.com/ChainSafe/gossamer/dot/rpc/modules"
-<<<<<<< HEAD
 	"github.com/ChainSafe/gossamer/dot/types"
 	"github.com/ChainSafe/gossamer/lib/common"
 	"github.com/ChainSafe/gossamer/lib/runtime/extrinsic"
-=======
->>>>>>> 6555c5e2
 	"github.com/ChainSafe/gossamer/tests/utils"
+
+	log "github.com/ChainSafe/log15"
+	scribble "github.com/nanobox-io/golang-scribble"
 	"github.com/stretchr/testify/require"
-
-	scribble "github.com/nanobox-io/golang-scribble"
 )
 
 var (
@@ -51,26 +49,16 @@
 
 	_, _ = fmt.Fprintln(os.Stdout, "Going to start stress test")
 
-<<<<<<< HEAD
-	if utils.NETWORK_SIZE_STR != "" {
-		currentNetworkSize, err := strconv.Atoi(utils.NETWORK_SIZE_STR)
-=======
 	if utils.NETWORK_SIZE != "" {
 		currentNetworkSize, err := strconv.Atoi(utils.NETWORK_SIZE)
->>>>>>> 6555c5e2
 		if err == nil {
 			_, _ = fmt.Fprintln(os.Stdout, "Going to use custom network size", "currentNetworkSize", currentNetworkSize)
 			numNodes = currentNetworkSize
 		}
 	}
 
-<<<<<<< HEAD
-	if utils.GOSSAMER_NODE_HOST == "" {
-		_, _ = fmt.Fprintln(os.Stdout, "GOSSAMER_NODE_HOST is not set, Going to skip stress test")
-=======
 	if utils.HOSTNAME == "" {
 		_, _ = fmt.Fprintln(os.Stdout, "HOSTNAME is not set, skipping stress test")
->>>>>>> 6555c5e2
 		return
 	}
 
@@ -80,7 +68,7 @@
 }
 
 func getChainHead(t *testing.T, node *utils.Node) *types.Header {
-	respBody, err := utils.PostRPC(t, getHeader, "http://"+utils.GOSSAMER_NODE_HOST+":"+node.RPCPort, "[]")
+	respBody, err := utils.PostRPC(t, getHeader, "http://"+utils.HOSTNAME+":"+node.RPCPort, "[]")
 	require.NoError(t, err)
 
 	header := new(modules.ChainBlockHeaderResponse)
@@ -115,23 +103,15 @@
 func TestStressSync(t *testing.T) {
 	t.Log("going to start TestStressSync")
 	nodes, err := utils.StartNodes(t, numNodes)
-<<<<<<< HEAD
 	require.NoError(t, err)
 
 	tempDir, err := ioutil.TempDir("", "gossamer-stress-db")
 	require.NoError(t, err)
-=======
-	require.Nil(t, err)
-
-	tempDir, err := ioutil.TempDir("", "gossamer-stress-db")
-	require.Nil(t, err)
->>>>>>> 6555c5e2
 	t.Log("going to start a JSON database to track all chains", "tempDir", tempDir)
 
 	db, err := scribble.New(tempDir, nil)
 	require.NoError(t, err)
 
-<<<<<<< HEAD
 	for _, node := range nodes {
 		header := getChainHead(t, node)
 
@@ -154,21 +134,6 @@
 	tx, err := ext.Encode()
 	require.NoError(t, err)
 	t.Log(tx)
-=======
-	for i, node := range nodes {
-		t.Log("going to get HighestBlockHash from node", "i", i, "key", node.Key)
-
-		//Get HighestBlockHash
-		respBody, err := utils.PostRPC(t, getHeader, "http://"+utils.HOSTNAME+":"+node.RPCPort, "[]")
-		require.Nil(t, err)
-
-		// decode resp
-		chainBlockResponse := new(modules.ChainBlockHeaderResponse)
-		utils.DecodeRPC(t, respBody, chainBlockResponse)
-
-		err = db.Write("blocks_"+node.Key, chainBlockResponse.Number, chainBlockResponse)
-		require.Nil(t, err)
->>>>>>> 6555c5e2
 
 	for _, node := range nodes {
 		header := getChainHead(t, node)
