--- conflicted
+++ resolved
@@ -107,21 +107,16 @@
 	genesisPath := libutils.GetWestendDevRawGenesisPath(t)
 
 	configNoGrandpa := config.NoGrandpa()
-<<<<<<< HEAD
 	configNoGrandpa.ChainSpec = genesisPath
-	configNoGrandpa.Core.BABELead = true
-=======
-	configNoGrandpa.Init.Genesis = genesisPath
->>>>>>> af0435d7
 	configNoGrandpa.Account.Key = "alice"
-	babeLeadNode := node.New(t, configNoGrandpa, cfg.WestendDevChain, node.SetIndex(numNodes-1))
+	blockProducerNode := node.New(t, configNoGrandpa, cfg.WestendDevChain, node.SetIndex(numNodes-1))
 
 	configNoAuthority := config.NotAuthority()
 	configNoAuthority.ChainSpec = genesisPath
 	noAuthorityNodes := node.MakeNodes(t, numNodes-1, configNoAuthority, cfg.WestendDevChain)
 
 	nodes := make(node.Nodes, 0, numNodes)
-	nodes = append(nodes, babeLeadNode)
+	nodes = append(nodes, blockProducerNode)
 	nodes = append(nodes, noAuthorityNodes...)
 
 	const testTimeout = 20 * time.Minute
@@ -217,14 +212,8 @@
 	// start block producing node
 	genesisPath := libutils.GetWestendDevRawGenesisPath(t)
 	blockProducingConfig := config.Default()
-<<<<<<< HEAD
 	blockProducingConfig.ChainSpec = genesisPath
-	blockProducingConfig.Core.BABELead = true
 	alice := node.New(t, blockProducingConfig, cfg.WestendDevChain, node.SetIndex(0))
-=======
-	blockProducingConfig.Init.Genesis = genesisPath
-	alice := node.New(t, blockProducingConfig, node.SetIndex(0))
->>>>>>> af0435d7
 
 	alice.InitAndStartTest(ctx, t, cancel)
 
@@ -262,12 +251,7 @@
 	// start block producing node
 	genesisPath := libutils.GetWestendDevRawGenesisPath(t)
 	configNoGrandpa := config.NoGrandpa()
-<<<<<<< HEAD
 	configNoGrandpa.ChainSpec = genesisPath
-	configNoGrandpa.Core.BABELead = true
-=======
-	configNoGrandpa.Init.Genesis = genesisPath
->>>>>>> af0435d7
 
 	alice := node.New(t, configNoGrandpa, cfg.WestendDevChain, node.SetIndex(0))
 
@@ -298,14 +282,8 @@
 
 	// start syncing node
 	configNoAuthority := config.NotAuthority()
-<<<<<<< HEAD
 	configNoAuthority.ChainSpec = genesisPath
-	configNoAuthority.Core.BABELead = true
 	bob := node.New(t, configNoAuthority, cfg.WestendDevChain, node.SetIndex(1))
-=======
-	configNoAuthority.Init.Genesis = genesisPath
-	bob := node.New(t, configNoAuthority, node.SetIndex(1))
->>>>>>> af0435d7
 
 	bob.InitAndStartTest(ctx, t, cancel)
 	require.NoError(t, err)
@@ -381,14 +359,8 @@
 	// start block producing node first
 	genesisPath := libutils.GetWestendDevRawGenesisPath(t)
 	blockProducingConfig := config.Default()
-<<<<<<< HEAD
 	blockProducingConfig.ChainSpec = genesisPath
-	blockProducingConfig.Core.BABELead = true
 	producingNode := node.New(t, blockProducingConfig, cfg.WestendDevChain, node.SetIndex(numNodes-1))
-=======
-	blockProducingConfig.Init.Genesis = genesisPath
-	producingNode := node.New(t, blockProducingConfig, node.SetIndex(numNodes-1))
->>>>>>> af0435d7
 
 	err := producingNode.Init()
 	require.NoError(t, err)
@@ -480,14 +452,8 @@
 	// start block producing node first
 	genesisPath := libutils.GetWestendDevRawGenesisPath(t)
 	configNoGrandpa := config.NoGrandpa()
-<<<<<<< HEAD
 	configNoGrandpa.ChainSpec = genesisPath
-	configNoGrandpa.Core.BABELead = true
 	producingNode := node.New(t, configNoGrandpa, cfg.WestendDevChain, node.SetIndex(0))
-=======
-	configNoGrandpa.Init.Genesis = genesisPath
-	producingNode := node.New(t, configNoGrandpa, node.SetIndex(0))
->>>>>>> af0435d7
 	producingNode.InitAndStartTest(ctx, t, cancel)
 
 	nodes := node.Nodes{producingNode}
@@ -656,16 +622,9 @@
 	// start block producing node first
 	genesisPath := libutils.GetWestendDevRawGenesisPath(t)
 	tomlConfig := config.NoGrandpa()
-<<<<<<< HEAD
 	tomlConfig.ChainSpec = genesisPath
 	tomlConfig.RPC.WSExternal = true
-	tomlConfig.Core.BABELead = true
 	producingNode := node.New(t, tomlConfig, cfg.WestendDevChain, node.SetIndex(0))
-=======
-	tomlConfig.Init.Genesis = genesisPath
-	tomlConfig.RPC.WS = true
-	producingNode := node.New(t, tomlConfig, node.SetIndex(0))
->>>>>>> af0435d7
 	ctx, cancel := context.WithCancel(context.Background())
 	producingNode.InitAndStartTest(ctx, t, cancel)
 
