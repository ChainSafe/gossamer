// Copyright 2021 ChainSafe Systems (ON)
// SPDX-License-Identifier: LGPL-3.0-only

package stress

import (
	"context"
	"testing"
	"time"

	cfg "github.com/ChainSafe/gossamer/config"

	libutils "github.com/ChainSafe/gossamer/lib/utils"
	"github.com/ChainSafe/gossamer/tests/utils"
	"github.com/ChainSafe/gossamer/tests/utils/config"
	"github.com/ChainSafe/gossamer/tests/utils/node"
	"github.com/ChainSafe/gossamer/tests/utils/retry"
	"github.com/stretchr/testify/require"
)

// TODO: add test against latest dev runtime
func TestStress_Grandpa_OneAuthority(t *testing.T) {
	genesisPath := libutils.GetWestendDevRawGenesisPath(t)
	tomlConfig := config.Default()
<<<<<<< HEAD
	tomlConfig.Core.BABELead = true
	tomlConfig.ChainSpec = genesisPath
	n := node.New(t, tomlConfig, cfg.WestendDevChain)
=======
	tomlConfig.Init.Genesis = genesisPath
	n := node.New(t, tomlConfig)
>>>>>>> af0435d7

	ctx, cancel := context.WithCancel(context.Background())

	n.InitAndStartTest(ctx, t, cancel)
	nodes := node.Nodes{n}

	time.Sleep(time.Second * 10)

	const getChainHeadTimeout = time.Second
	err := compareChainHeadsWithRetry(ctx, nodes, getChainHeadTimeout)
	require.NoError(t, err)

	const getFinalizedHeadTimeout = time.Second
	prev, err := compareFinalizedHeads(ctx, t, nodes, getFinalizedHeadTimeout)
	require.NoError(t, err)

	time.Sleep(time.Second * 10)
	curr, err := compareFinalizedHeads(ctx, t, nodes, getFinalizedHeadTimeout)
	require.NoError(t, err)
	require.NotEqual(t, prev, curr)
}

func TestStress_Grandpa_ThreeAuthorities(t *testing.T) {
	t.Skip()

	const numNodes = 3

	genesisPath := utils.GenerateGenesisAuths(t, numNodes)

	tomlConfig := config.Default()
	tomlConfig.ChainSpec = genesisPath
	nodes := node.MakeNodes(t, numNodes, tomlConfig, cfg.WestendDevChain)

	ctx, cancel := context.WithCancel(context.Background())

	nodes.InitAndStartTest(ctx, t, cancel)

	const numRounds uint64 = 5
	for round := uint64(1); round < numRounds+1; round++ {
		const retryWait = time.Second
		err := retry.UntilNoError(ctx, retryWait, func() (err error) {
			return compareFinalizedHeadsByRound(ctx, nodes, round)
		})
		require.NoError(t, err)
	}
}

func TestStress_Grandpa_SixAuthorities(t *testing.T) {
	t.Skip()

	const numNodes = 6
	genesisPath := utils.GenerateGenesisAuths(t, numNodes)

	tomlConfig := config.Default()
	tomlConfig.ChainSpec = genesisPath
	nodes := node.MakeNodes(t, numNodes, tomlConfig, cfg.WestendDevChain)
	ctx, cancel := context.WithCancel(context.Background())
	nodes.InitAndStartTest(ctx, t, cancel)

	const numRounds uint64 = 10
	for round := uint64(1); round < numRounds+1; round++ {
		const retryWait = time.Second
		err := retry.UntilNoError(ctx, retryWait, func() (err error) {
			return compareFinalizedHeadsByRound(ctx, nodes, round)
		})
		require.NoError(t, err)
	}
}

func TestStress_Grandpa_NineAuthorities(t *testing.T) {
	if testing.Short() {
		t.Skip("skipping TestStress_Grandpa_NineAuthorities")
	}

	const numNodes = 9
	genesisPath := libutils.GetWestendDevRawGenesisPath(t)

	tomlConfig := config.LogGrandpa()
	tomlConfig.ChainSpec = genesisPath
	nodes := node.MakeNodes(t, numNodes, tomlConfig, cfg.WestendDevChain)
	ctx, cancel := context.WithCancel(context.Background())
	nodes.InitAndStartTest(ctx, t, cancel)

	const numRounds uint64 = 3
	for round := uint64(1); round < numRounds+1; round++ {
		const retryWait = time.Second
		err := retry.UntilNoError(ctx, retryWait, func() (err error) {
			return compareFinalizedHeadsByRound(ctx, nodes, round)
		})
		require.NoError(t, err)
	}
}

func TestStress_Grandpa_CatchUp(t *testing.T) {
	if testing.Short() {
		t.Skip("skipping TestStress_Grandpa_CatchUp")
	}

	const numNodes = 6
	genesisPath := utils.GenerateGenesisAuths(t, numNodes)

	tomlConfig := config.Default()
	tomlConfig.ChainSpec = genesisPath
	nodes := node.MakeNodes(t, numNodes, tomlConfig, cfg.WestendDevChain)
	ctx, cancel := context.WithCancel(context.Background())
	nodes.InitAndStartTest(ctx, t, cancel)

	time.Sleep(time.Second * 70) // let some rounds run

	node := node.New(t, tomlConfig, cfg.WestendDevChain, node.SetIndex(numNodes-1))
	node.InitAndStartTest(ctx, t, cancel)
	nodes = append(nodes, node)

	const numRounds uint64 = 10
	for round := uint64(1); round < numRounds+1; round++ {
		const retryWait = time.Second
		err := retry.UntilNoError(ctx, retryWait, func() (err error) {
			return compareFinalizedHeadsByRound(ctx, nodes, round)
		})
		require.NoError(t, err)
	}
}<|MERGE_RESOLUTION|>--- conflicted
+++ resolved
@@ -22,14 +22,8 @@
 func TestStress_Grandpa_OneAuthority(t *testing.T) {
 	genesisPath := libutils.GetWestendDevRawGenesisPath(t)
 	tomlConfig := config.Default()
-<<<<<<< HEAD
-	tomlConfig.Core.BABELead = true
 	tomlConfig.ChainSpec = genesisPath
 	n := node.New(t, tomlConfig, cfg.WestendDevChain)
-=======
-	tomlConfig.Init.Genesis = genesisPath
-	n := node.New(t, tomlConfig)
->>>>>>> af0435d7
 
 	ctx, cancel := context.WithCancel(context.Background())
 
