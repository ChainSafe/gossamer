// Copyright 2020 ChainSafe Systems (ON) Corp.
// This file is part of gossamer.
//
// The gossamer library is free software: you can redistribute it and/or modify
// it under the terms of the GNU Lesser General Public License as published by
// the Free Software Foundation, either version 3 of the License, or
// (at your option) any later version.
//
// The gossamer library is distributed in the hope that it will be useful,
// but WITHOUT ANY WARRANTY; without even the implied warranty of
// MERCHANTABILITY or FITNESS FOR A PARTICULAR PURPOSE. See the
// GNU Lesser General Public License for more details.
//
// You should have received a copy of the GNU Lesser General Public License
// along with the gossamer library. If not, see <http://www.gnu.org/licenses/>.

package stress

import (
	"os"
	"testing"
	"time"

	"github.com/ChainSafe/gossamer/tests/utils"

	"github.com/stretchr/testify/require"
)

func TestStress_Grandpa_OneAuthority(t *testing.T) {
	utils.GenerateGenesisOneAuth()
	defer os.Remove(utils.GenesisOneAuth)

	numNodes = 1
	nodes, err := utils.InitializeAndStartNodes(t, numNodes, utils.GenesisOneAuth, utils.ConfigBABEMaxThreshold)
	require.NoError(t, err)

	defer func() {
		errList := utils.StopNodes(t, nodes)
		require.Len(t, errList, 0)
	}()

	time.Sleep(time.Second * 10)

	compareChainHeadsWithRetry(t, nodes)
	prev, _ := compareFinalizedHeads(t, nodes)

	time.Sleep(time.Second * 10)
	curr, _ := compareFinalizedHeads(t, nodes)
	require.NotEqual(t, prev, curr)
}

func TestStress_Grandpa_ThreeAuthorities(t *testing.T) {
<<<<<<< HEAD
	utils.GenerateGenesisThreeAuth()
	defer os.Remove(utils.GenesisThreeAuths)

=======
	t.Skip()
>>>>>>> 16a89f5b
	numNodes = 3
	nodes, err := utils.InitializeAndStartNodes(t, numNodes, utils.GenesisThreeAuths, utils.ConfigDefault)
	require.NoError(t, err)

	defer func() {
		errList := utils.StopNodes(t, nodes)
		require.Len(t, errList, 0)
	}()

	numRounds := 5
	for i := 1; i < numRounds+1; i++ {
		fin, err := compareFinalizedHeadsWithRetry(t, nodes, uint64(i))
		require.NoError(t, err)
		t.Logf("finalized hash in round %d: %s", i, fin)
	}
}

func TestStress_Grandpa_SixAuthorities(t *testing.T) {
	t.Skip()
	utils.GenerateGenesisSixAuth()
	defer os.Remove(utils.GenesisSixAuths)

	numNodes = 6
	nodes, err := utils.InitializeAndStartNodes(t, numNodes, utils.GenesisSixAuths, utils.ConfigDefault)
	require.NoError(t, err)

	defer func() {
		errList := utils.StopNodes(t, nodes)
		require.Len(t, errList, 0)
	}()

	numRounds := 10
	for i := 1; i < numRounds+1; i++ {
		fin, err := compareFinalizedHeadsWithRetry(t, nodes, uint64(i))
		require.NoError(t, err)
		t.Logf("finalized hash in round %d: %s", i, fin)
	}
}

func TestStress_Grandpa_NineAuthorities(t *testing.T) {
	if testing.Short() {
		t.Skip("skipping TestStress_Grandpa_NineAuthorities")
	}

	utils.CreateConfigLogGrandpa()
	defer os.Remove(utils.ConfigLogGrandpa)

	numNodes = 9
	nodes, err := utils.InitializeAndStartNodes(t, numNodes, utils.GenesisDefault, utils.ConfigLogGrandpa)
	require.NoError(t, err)

	defer func() {
		errList := utils.StopNodes(t, nodes)
		require.Len(t, errList, 0)
	}()

	numRounds := 3
	for i := 1; i < numRounds+1; i++ {
		fin, err := compareFinalizedHeadsWithRetry(t, nodes, uint64(i))
		require.NoError(t, err)
		t.Logf("finalized hash in round %d: %s", i, fin)
	}
}

func TestStress_Grandpa_CatchUp(t *testing.T) {
	if testing.Short() {
		t.Skip("skipping TestStress_Grandpa_CatchUp")
	}

	utils.GenerateGenesisSixAuth()
	defer os.Remove(utils.GenesisSixAuths)

	numNodes = 6
	nodes, err := utils.InitializeAndStartNodes(t, numNodes-1, utils.GenesisSixAuths, utils.ConfigDefault)
	require.NoError(t, err)

	defer func() {
		errList := utils.StopNodes(t, nodes)
		require.Len(t, errList, 0)
	}()

	time.Sleep(time.Second * 70) // let some rounds run

	node, err := utils.RunGossamer(t, numNodes-1, utils.TestDir(t, utils.KeyList[numNodes-1]), utils.GenesisSixAuths, utils.ConfigDefault, false)
	require.NoError(t, err)
	nodes = append(nodes, node)

	numRounds := 10
	for i := 1; i < numRounds+1; i++ {
		fin, err := compareFinalizedHeadsWithRetry(t, nodes, uint64(i))
		require.NoError(t, err)
		t.Logf("finalized hash in round %d: %s", i, fin)
	}
}<|MERGE_RESOLUTION|>--- conflicted
+++ resolved
@@ -50,13 +50,11 @@
 }
 
 func TestStress_Grandpa_ThreeAuthorities(t *testing.T) {
-<<<<<<< HEAD
+	t.Skip()
+
 	utils.GenerateGenesisThreeAuth()
 	defer os.Remove(utils.GenesisThreeAuths)
 
-=======
-	t.Skip()
->>>>>>> 16a89f5b
 	numNodes = 3
 	nodes, err := utils.InitializeAndStartNodes(t, numNodes, utils.GenesisThreeAuths, utils.ConfigDefault)
 	require.NoError(t, err)
