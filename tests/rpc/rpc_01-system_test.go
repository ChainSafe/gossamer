// Copyright 2020 ChainSafe Systems (ON) Corp.
// This file is part of gossamer.
//
// The gossamer library is free software: you can redistribute it and/or modify
// it under the terms of the GNU Lesser General Public License as published by
// the Free Software Foundation, either version 3 of the License, or
// (at your option) any later version.
//
// The gossamer library is distributed in the hope that it will be useful,
// but WITHOUT ANY WARRANTY; without even the implied warranty of
// MERCHANTABILITY or FITNESS FOR A PARTICULAR PURPOSE. See the
// GNU Lesser General Public License for more details.
//
// You should have received a copy of the GNU Lesser General Public License
// along with the gossamer library. If not, see <http://www.gnu.org/licenses/>.

package rpc

import (
	"fmt"
	"os"
	"testing"
	"time"

	"github.com/ChainSafe/gossamer/dot/rpc/modules"
	"github.com/ChainSafe/gossamer/lib/common"
	"github.com/ChainSafe/gossamer/tests/utils"
	"github.com/stretchr/testify/require"
)

func TestSystemRPC(t *testing.T) {
	if utils.GOSSAMER_INTEGRATION_TEST_MODE != rpcSuite {
		_, _ = fmt.Fprintln(os.Stdout, "Going to skip RPC suite tests")
		return
	}

	testCases := []*testCase{
		{ //TODO
			description: "test system_name",
			method:      "system_name",
			skip:        true,
		},
		{ //TODO
			description: "test system_version",
			method:      "system_version",
			skip:        true,
		},
		{ //TODO
			description: "test system_chain",
			method:      "system_chain",
			skip:        true,
		},
		{ //TODO
			description: "test system_properties",
			method:      "system_properties",
			skip:        true,
		},
		{
			description: "test system_health",
			method:      "system_health",
			expected: modules.SystemHealthResponse{
				Health: common.Health{
					Peers:           2,
					IsSyncing:       false,
					ShouldHavePeers: true,
				},
			},
			skip: false,
		},
		{
			description: "test system_peers",
			method:      "system_peers",
			expected: modules.SystemPeersResponse{
				Peers: []common.PeerInfo{},
			},
			skip: false,
		},
		{
			description: "test system_network_state",
			method:      "system_networkState",
			expected: modules.SystemNetworkStateResponse{
				NetworkState: common.NetworkState{
					PeerID: "",
				},
			},
			skip: false,
		},
		{ //TODO
			description: "test system_addReservedPeer",
			method:      "system_addReservedPeer",
			skip:        true,
		},
		{ //TODO
			description: "test system_removeReservedPeer",
			method:      "system_removeReservedPeer",
			skip:        true,
		},
		{ //TODO
			description: "test system_nodeRoles",
			method:      "system_nodeRoles",
			skip:        true,
		},
		{ //TODO
			description: "test system_accountNextIndex",
			method:      "system_accountNextIndex",
			skip:        true,
		},
	}

	t.Log("starting gossamer...")
<<<<<<< HEAD
	nodes, err := utils.StartNodes(t, 1)
=======
	nodes, err := utils.StartNodes(t, 3)
>>>>>>> 6555c5e2

	//use only first server for tests
	require.Nil(t, err)

	time.Sleep(time.Second) // give server a second to start

	for _, test := range testCases {
		t.Run(test.description, func(t *testing.T) {
			target := getResponse(t, test)

			switch v := target.(type) {
			case *modules.SystemHealthResponse:
				t.Log("Will assert SystemHealthResponse", "target", target)

				require.Equal(t, test.expected.(modules.SystemHealthResponse).Health.IsSyncing, v.Health.IsSyncing)
				require.Equal(t, test.expected.(modules.SystemHealthResponse).Health.ShouldHavePeers, v.Health.ShouldHavePeers)
				require.GreaterOrEqual(t, v.Health.Peers, test.expected.(modules.SystemHealthResponse).Health.Peers)

			case *modules.SystemNetworkStateResponse:
				t.Log("Will assert SystemNetworkStateResponse", "target", target)

				require.NotNil(t, v.NetworkState)
				require.NotNil(t, v.NetworkState.PeerID)

			case *modules.SystemPeersResponse:
				t.Log("Will assert SystemPeersResponse", "target", target)

				require.NotNil(t, v.Peers)

				//TODO: #807
				//this assertion requires more time on init to be enabled
				//require.GreaterOrEqual(t, len(v.Peers), 2)

				for _, vv := range v.Peers {
					require.NotNil(t, vv.PeerID)
					require.NotNil(t, vv.Roles)
					require.NotNil(t, vv.ProtocolVersion)
					require.NotNil(t, vv.BestHash)
					require.NotNil(t, vv.BestNumber)
				}

			}

		})
	}

	t.Log("going to tear down gossamer...")

	errList := utils.TearDown(t, nodes)
	require.Len(t, errList, 0)
}<|MERGE_RESOLUTION|>--- conflicted
+++ resolved
@@ -108,11 +108,7 @@
 	}
 
 	t.Log("starting gossamer...")
-<<<<<<< HEAD
-	nodes, err := utils.StartNodes(t, 1)
-=======
 	nodes, err := utils.StartNodes(t, 3)
->>>>>>> 6555c5e2
 
 	//use only first server for tests
 	require.Nil(t, err)
