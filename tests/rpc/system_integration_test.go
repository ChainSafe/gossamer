--- conflicted
+++ resolved
@@ -17,11 +17,8 @@
 package rpc
 
 import (
-<<<<<<< HEAD
-=======
 	"reflect"
 	"strconv"
->>>>>>> 6555c5e2
 	"testing"
 
 	"github.com/ChainSafe/gossamer/dot/rpc/modules"
@@ -38,9 +35,6 @@
 	}
 	log.Info("Going to run NetworkAPI tests",
 		"GOSSAMER_INTEGRATION_TEST_MODE", utils.GOSSAMER_INTEGRATION_TEST_MODE,
-<<<<<<< HEAD
-		"GOSSAMER_NODE_HOST", utils.GOSSAMER_NODE_HOST)
-=======
 		"HOSTNAME", utils.HOSTNAME,
 		"PORT", utils.PORT,
 	)
@@ -49,7 +43,6 @@
 	if err != nil {
 		networkSize = 0
 	}
->>>>>>> 6555c5e2
 
 	testsCases := []*testCase{
 		{
@@ -81,20 +74,13 @@
 		},
 	}
 
-	nodes, err := utils.StartNodes(t, 3)
-	require.NoError(t, err)
-
 	for _, test := range testsCases {
 		t.Run(test.description, func(t *testing.T) {
-<<<<<<< HEAD
-			target := getResponse(t, test)
-=======
 			respBody, err := utils.PostRPC(t, test.method, "http://"+utils.HOSTNAME+":"+utils.PORT, "{}")
 			require.Nil(t, err)
 
 			target := reflect.New(reflect.TypeOf(test.expected)).Interface()
 			utils.DecodeRPC(t, respBody, target)
->>>>>>> 6555c5e2
 
 			switch v := target.(type) {
 			case *modules.SystemHealthResponse:
@@ -126,10 +112,4 @@
 			}
 		})
 	}
-<<<<<<< HEAD
-
-	errList := utils.TearDown(t, nodes)
-	require.Len(t, errList, 0)
-=======
->>>>>>> 6555c5e2
 }