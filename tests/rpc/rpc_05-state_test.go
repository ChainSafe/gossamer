// Copyright 2021 ChainSafe Systems (ON)
// SPDX-License-Identifier: LGPL-3.0-only

package rpc

import (
	"context"
	"fmt"
	"testing"
	"time"

	cfg "github.com/ChainSafe/gossamer/config"

	"github.com/ChainSafe/gossamer/dot/rpc/modules"
	"github.com/ChainSafe/gossamer/lib/common"
	libutils "github.com/ChainSafe/gossamer/lib/utils"
	"github.com/ChainSafe/gossamer/tests/utils/config"
	"github.com/ChainSafe/gossamer/tests/utils/node"
	"github.com/ChainSafe/gossamer/tests/utils/rpc"
	"github.com/stretchr/testify/require"
)

func TestStateRPCResponseValidation(t *testing.T) { //nolint:tparallel
	genesisPath := libutils.GetWestendDevRawGenesisPath(t)
	tomlConfig := config.Default()
<<<<<<< HEAD
	tomlConfig.ChainSpec = genesisPath
	tomlConfig.Core.BABELead = true
	node := node.New(t, tomlConfig, cfg.WestendDevChain)
=======
	tomlConfig.Init.Genesis = genesisPath
	node := node.New(t, tomlConfig)
>>>>>>> af0435d7
	ctx, cancel := context.WithCancel(context.Background())
	node.InitAndStartTest(ctx, t, cancel)

	getBlockHashCtx, getBlockHashCancel := context.WithTimeout(ctx, time.Second)
	blockHash, err := rpc.GetBlockHash(getBlockHashCtx, node.RPCPort(), "")
	getBlockHashCancel()
	require.NoError(t, err)

	t.Run("state_call", func(t *testing.T) {
		t.Parallel()

		const params = `["", "","0x580d77a9136035a0bc3c3cd86286172f7f81291164c5914266073a30466fba21"]`
		var response modules.StateCallResponse

		fetchWithTimeout(ctx, t, "state_call", params, &response)

		// TODO assert stateCallResponse
	})

	t.Run("state_getKeysPaged", func(t *testing.T) {
		t.Parallel()
		t.SkipNow()

		var response struct{} // TODO
		fetchWithTimeout(ctx, t, "state_getKeysPaged", "", &response)

		// TODO assert response
	})

	t.Run("state_queryStorage", func(t *testing.T) {
		t.Parallel()
		t.SkipNow() // TODO disable skip

		params := fmt.Sprintf(
			`[["0xf2794c22e353e9a839f12faab03a911bf68967d635641a7087e53f2bff1ecad3c6756fee45ec79ead60347fffb770bcdf0ec74da701ab3d6495986fe1ecc3027"], "%s", null]`, //nolint:lll
			blockHash)
		var response modules.StorageChangeSetResponse

		fetchWithTimeout(ctx, t, "state_queryStorage", params, &response)

		// TODO assert response
	})

	t.Run("state_getRuntimeVersion", func(t *testing.T) {
		t.Parallel()

		params := fmt.Sprintf(`[%q]`, blockHash)
		var response modules.StateRuntimeVersionResponse

		fetchWithTimeout(ctx, t, "state_getRuntimeVersion", params, &response)

		// TODO assert response
	})

	t.Run("valid block hash state_getPairs", func(t *testing.T) {
		t.Parallel()

		params := fmt.Sprintf(`["0x", "%s"]`, blockHash)
		var response modules.StatePairResponse

		fetchWithTimeout(ctx, t, "state_getPairs", params, &response)

		// TODO assert response
	})

	t.Run("valid block hash state_getMetadata", func(t *testing.T) {
		t.Parallel()

		params := fmt.Sprintf(`["%s"]`, blockHash)
		var response modules.StateMetadataResponse

		fetchWithTimeout(ctx, t, "state_getMetadata", params, &response)

		// TODO assert response
	})

	t.Run("valid block hash state_getRuntimeVersion", func(t *testing.T) {
		t.Parallel()

		var response modules.StateRuntimeVersionResponse

		fetchWithTimeout(ctx, t, "state_getRuntimeVersion", "[]", &response)

		// TODO assert response
	})

	t.Run("optional params hash state_getPairs", func(t *testing.T) {
		t.Parallel()

		var response modules.StatePairResponse

		fetchWithTimeout(ctx, t, "state_getPairs", `["0x"]`, &response)

		// TODO assert response
	})

	t.Run("optional param hash state_getMetadata", func(t *testing.T) {
		t.Parallel()

		var response modules.StateMetadataResponse

		fetchWithTimeout(ctx, t, "state_getMetadata", "[]", &response)

		// TODO assert response
	})

	t.Run("optional param value as null state_getRuntimeVersion", func(t *testing.T) {
		t.Parallel()

		var response modules.StateRuntimeVersionResponse

		fetchWithTimeout(ctx, t, "state_getRuntimeVersion", "[null]", &response)

		// TODO assert response
	})

	t.Run("optional param value as null state_getMetadata", func(t *testing.T) {
		t.Parallel()

		var response modules.StateMetadataResponse

		fetchWithTimeout(ctx, t, "state_getMetadata", "[null]", &response)

		// TODO assert response
	})

	t.Run("optional param value as null state_getPairs", func(t *testing.T) {
		t.Parallel()

		var response modules.StatePairResponse

		fetchWithTimeout(ctx, t, "state_getPairs", `["0x", null]`, &response)

		// TODO assert response
	})
}

func TestStateRPCAPI(t *testing.T) {
	genesisPath := libutils.GetWestendLocalRawGenesisPath(t)
	tomlConfig := config.Default()
<<<<<<< HEAD
	tomlConfig.ChainSpec = genesisPath
	tomlConfig.Core.BABELead = true
	node := node.New(t, tomlConfig, cfg.WestendLocalChain)
=======
	tomlConfig.Init.Genesis = genesisPath
	node := node.New(t, tomlConfig)
>>>>>>> af0435d7
	ctx, cancel := context.WithCancel(context.Background())
	node.InitAndStartTest(ctx, t, cancel)

	time.Sleep(5 * time.Second) // Wait for block production

	getBlockHashCtx, getBlockHashCancel := context.WithTimeout(ctx, time.Second)
	blockHash, err := rpc.GetBlockHash(getBlockHashCtx, node.RPCPort(), "")
	getBlockHashCancel()
	require.NoError(t, err)

	const (
		randomHash        = "0x580d77a9136035a0bc3c3cd86286172f7f81291164c5914266073a30466fba21"
		ErrKeyNotFound    = "Key not found"
		InvalidHashFormat = "invalid hash format"
		// `:grandpa_authorities` key
		GrandpaAuthorityKey   = "0x3a6772616e6470615f617574686f726974696573"
		GrandpaAuthorityValue = "0x010c439660b36c6c03afafca027b910b4fecf99801834c62a5e6006f27d978de2" +
			"34f010000000000000088dc3417d5058ec4b4503e0c12ea1a0a89be200fe98922423d4334014fa6b0ee0100000" +
			"000000000d17c2d7823ebf260fd138f2d7e27d114c0145d968b5ff5006125f2414fadae690100000000000000"
		StorageSizeGrandpaAuthorityKey = "122"
	)
	hash := common.MustBlake2bHash(common.MustHexToBytes(GrandpaAuthorityValue))
	storageHashGrandpaAuthorityKey := common.BytesToHex(hash[:])

	testCases := []*testCase{
		{
			description: "Test valid block hash state_getStorage",
			method:      "state_getStorage",
			params:      fmt.Sprintf(`["%s", "%s"]`, GrandpaAuthorityKey, blockHash.String()),
			expected:    GrandpaAuthorityValue,
		},
		{
			description: "Test valid block hash state_getStorageHash",
			method:      "state_getStorageHash",
			params:      fmt.Sprintf(`["%s","%s"]`, GrandpaAuthorityKey, blockHash.String()),
			expected:    storageHashGrandpaAuthorityKey,
		},
		{
			description: "Test valid block hash state_getStorageSize",
			method:      "state_getStorageSize",
			params:      fmt.Sprintf(`["%s", "%s"]`, GrandpaAuthorityKey, blockHash.String()),
			expected:    StorageSizeGrandpaAuthorityKey,
		},
		{
			description: "Test empty value state_getRuntimeVersion",
			method:      "state_getRuntimeVersion",
			params:      `[""]`,
			expected:    InvalidHashFormat,
		},
		{
			description: "Test empty value hash state_getPairs",
			method:      "state_getPairs",
			params:      `["0x", ""]`,
			expected:    InvalidHashFormat,
		},
		{
			description: "Test empty value hash state_getMetadata",
			method:      "state_getMetadata",
			params:      `[""]`,
			expected:    InvalidHashFormat,
		},
		{
			description: "Test empty value hash state_getStorage",
			method:      "state_getStorage",
			params:      fmt.Sprintf(`["%s", ""]`, GrandpaAuthorityKey),
			expected:    InvalidHashFormat,
		},
		{
			description: "Test empty value hash state_getStorageHash",
			method:      "state_getStorageHash",
			params:      fmt.Sprintf(`["%s",""]`, GrandpaAuthorityKey),
			expected:    InvalidHashFormat,
		},
		{
			description: "Test empty value hash state_getStorageSize",
			method:      "state_getStorageSize",
			params:      fmt.Sprintf(`["%s", ""]`, GrandpaAuthorityKey),
			expected:    InvalidHashFormat,
		},
		{
			description: "Test optional params hash state_getStorage",
			method:      "state_getStorage",
			params:      fmt.Sprintf(`["%s"]`, GrandpaAuthorityKey),
			expected:    GrandpaAuthorityValue,
		},
		{
			description: "Test optional params hash state_getStorageHash",
			method:      "state_getStorageHash",
			params:      fmt.Sprintf(`["%s"]`, GrandpaAuthorityKey),
			expected:    storageHashGrandpaAuthorityKey,
		},
		{
			description: "Test optional params hash state_getStorageSize",
			method:      "state_getStorageSize",
			params:      fmt.Sprintf(`["%s"]`, GrandpaAuthorityKey),
			expected:    StorageSizeGrandpaAuthorityKey,
		},
		{
			description: "Test invalid block hash state_getRuntimeVersion",
			method:      "state_getRuntimeVersion",
			params:      fmt.Sprintf(`["%s"]`, randomHash),
			expected:    ErrKeyNotFound,
		},
		{
			description: "Test invalid block hash state_getPairs",
			method:      "state_getPairs",
			params:      fmt.Sprintf(`["0x", "%s"]`, randomHash),
			expected:    ErrKeyNotFound,
		},
		{
			description: "Test invalid block hash state_getMetadata",
			method:      "state_getMetadata",
			params:      fmt.Sprintf(`["%s"]`, randomHash),
			expected:    ErrKeyNotFound,
		},
		{
			description: "Test invalid block hash  state_getStorage",
			method:      "state_getStorage",
			params:      fmt.Sprintf(`["%s", "%s"]`, GrandpaAuthorityKey, randomHash),
			expected:    ErrKeyNotFound,
		},
		{
			description: "Test invalid block hash state_getStorageHash",
			method:      "state_getStorageHash",
			params:      fmt.Sprintf(`["%s","%s"]`, GrandpaAuthorityKey, randomHash),
			expected:    ErrKeyNotFound,
		},
		{
			description: "Test invalid block hash state_getStorageSize",
			method:      "state_getStorageSize",
			params:      fmt.Sprintf(`["%s","%s"]`, GrandpaAuthorityKey, randomHash),
			expected:    ErrKeyNotFound,
		},
		{
			description: "Test required param missing key state_getPairs",
			method:      "state_getPairs",
			params:      `[]`,
			expected:    "Field validation for 'Prefix' failed on the 'required' tag",
		},
		{
			description: "Test required param missing key state_getStorage",
			method:      "state_getStorage",
			params:      `[]`,
			expected:    "Field validation for 'Key' failed on the 'required' tag",
		},
		{
			description: "Test required param missing key state_getStorageSize",
			method:      "state_getStorageSize",
			params:      `[]`,
			expected:    "Field validation for 'Key' failed on the 'required' tag",
		},
		{
			description: "Test required param missing key state_getStorageHash",
			method:      "state_getStorageHash",
			params:      `[]`,
			expected:    "Field validation for 'Key' failed on the 'required' tag",
		},
		{
			description: "Test required param null state_getPairs",
			method:      "state_getPairs",
			params:      `[null]`,
			expected:    "Field validation for 'Prefix' failed on the 'required' tag",
		},
		{
			description: "Test required param as null state_getStorage",
			method:      "state_getStorage",
			params:      `[null]`,
			expected:    "Field validation for 'Key' failed on the 'required' tag",
		},
		{
			description: "Test required param as null state_getStorageSize",
			method:      "state_getStorageSize",
			params:      `[null]`,
			expected:    "Field validation for 'Key' failed on the 'required' tag",
		},
		{
			description: "Test required param as null state_getStorageHash",
			method:      "state_getStorageHash",
			params:      `[null]`,
			expected:    "Field validation for 'Key' failed on the 'required' tag",
		},
	}

	// Cases for valid block hash in RPC params
	for _, test := range testCases {
		t.Run(test.description, func(t *testing.T) {
			postRPCCtx, cancel := context.WithTimeout(ctx, time.Second)
			endpoint := rpc.NewEndpoint(node.RPCPort())
			respBody, err := rpc.Post(postRPCCtx, endpoint, test.method, test.params)
			cancel()
			require.NoError(t, err)

			require.Contains(t, string(respBody), test.expected)
		})
	}
}

func TestRPCStructParamUnmarshal(t *testing.T) {
	genesisPath := libutils.GetWestendDevRawGenesisPath(t)
	tomlConfig := config.Default()
<<<<<<< HEAD
	tomlConfig.Core.BABELead = true
	tomlConfig.ChainSpec = genesisPath
	node := node.New(t, tomlConfig, cfg.WestendDevChain)
=======
	tomlConfig.Init.Genesis = genesisPath
	node := node.New(t, tomlConfig)
>>>>>>> af0435d7
	ctx, cancel := context.WithCancel(context.Background())
	node.InitAndStartTest(ctx, t, cancel)

	time.Sleep(2 * time.Second) // Wait for block production

	test := testCase{
		description: "Test valid read request in local json2",
		method:      "state_queryStorage",
		params:      `[["0xf2794c22e353e9a839f12faab03a911bf68967d635641a7087e53f2bff1ecad3c6756fee45ec79ead60347fffb770bcdf0ec74da701ab3d6495986fe1ecc3027"],"0xa32c60dee8647b07435ae7583eb35cee606209a595718562dd4a486a07b6de15", null]`, //nolint:lll
	}
	t.Run(test.description, func(t *testing.T) {
		postRPCCtx, postRPCCancel := context.WithTimeout(ctx, time.Second)
		endpoint := rpc.NewEndpoint(node.RPCPort())
		respBody, err := rpc.Post(postRPCCtx, endpoint, test.method, test.params)
		postRPCCancel()
		require.NoError(t, err)
		require.NotContains(t, string(respBody), "json: cannot unmarshal")
		fmt.Println(string(respBody))
	})
}<|MERGE_RESOLUTION|>--- conflicted
+++ resolved
@@ -23,14 +23,8 @@
 func TestStateRPCResponseValidation(t *testing.T) { //nolint:tparallel
 	genesisPath := libutils.GetWestendDevRawGenesisPath(t)
 	tomlConfig := config.Default()
-<<<<<<< HEAD
 	tomlConfig.ChainSpec = genesisPath
-	tomlConfig.Core.BABELead = true
 	node := node.New(t, tomlConfig, cfg.WestendDevChain)
-=======
-	tomlConfig.Init.Genesis = genesisPath
-	node := node.New(t, tomlConfig)
->>>>>>> af0435d7
 	ctx, cancel := context.WithCancel(context.Background())
 	node.InitAndStartTest(ctx, t, cancel)
 
@@ -171,14 +165,8 @@
 func TestStateRPCAPI(t *testing.T) {
 	genesisPath := libutils.GetWestendLocalRawGenesisPath(t)
 	tomlConfig := config.Default()
-<<<<<<< HEAD
 	tomlConfig.ChainSpec = genesisPath
-	tomlConfig.Core.BABELead = true
 	node := node.New(t, tomlConfig, cfg.WestendLocalChain)
-=======
-	tomlConfig.Init.Genesis = genesisPath
-	node := node.New(t, tomlConfig)
->>>>>>> af0435d7
 	ctx, cancel := context.WithCancel(context.Background())
 	node.InitAndStartTest(ctx, t, cancel)
 
@@ -379,14 +367,8 @@
 func TestRPCStructParamUnmarshal(t *testing.T) {
 	genesisPath := libutils.GetWestendDevRawGenesisPath(t)
 	tomlConfig := config.Default()
-<<<<<<< HEAD
-	tomlConfig.Core.BABELead = true
 	tomlConfig.ChainSpec = genesisPath
 	node := node.New(t, tomlConfig, cfg.WestendDevChain)
-=======
-	tomlConfig.Init.Genesis = genesisPath
-	node := node.New(t, tomlConfig)
->>>>>>> af0435d7
 	ctx, cancel := context.WithCancel(context.Background())
 	node.InitAndStartTest(ctx, t, cancel)
 
