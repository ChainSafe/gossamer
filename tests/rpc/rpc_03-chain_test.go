// Copyright 2021 ChainSafe Systems (ON)
// SPDX-License-Identifier: LGPL-3.0-only

package rpc

import (
	"context"
	"fmt"
	"math/rand"
	"testing"
	"time"

	cfg "github.com/ChainSafe/gossamer/config"

	"github.com/ChainSafe/gossamer/dot/rpc/modules"
	"github.com/ChainSafe/gossamer/dot/rpc/subscription"
	"github.com/ChainSafe/gossamer/lib/common"
	libutils "github.com/ChainSafe/gossamer/lib/utils"
	"github.com/ChainSafe/gossamer/tests/utils/config"
	"github.com/ChainSafe/gossamer/tests/utils/node"
	"github.com/ChainSafe/gossamer/tests/utils/retry"
	"github.com/ChainSafe/gossamer/tests/utils/rpc"
	"github.com/gorilla/websocket"
	"github.com/stretchr/testify/assert"
	"github.com/stretchr/testify/require"
)

const (
	regex32BytesHex      = `^0x[0-9a-f]{64}$`
	regexBytesHex        = `^0x[0-9a-f]{2}[0-9a-f]*$`
	regexBytesHexOrEmpty = `^0x[0-9a-f]*$`
)

func TestChainRPC(t *testing.T) {
	genesisPath := libutils.GetWestendDevRawGenesisPath(t)
	tomlConfig := config.Default()
<<<<<<< HEAD
	tomlConfig.ChainSpec = genesisPath
	tomlConfig.Core.BABELead = true
=======
	tomlConfig.Init.Genesis = genesisPath
>>>>>>> af0435d7

	node := node.New(t, tomlConfig, cfg.WestendDevChain)
	ctx, cancel := context.WithCancel(context.Background())
	node.InitAndStartTest(ctx, t, cancel)

	// Wait for Gossamer to produce block 2 or higher and finalize it
	const retryWaitDuration = 200 * time.Millisecond
	err := retry.UntilOK(ctx, retryWaitDuration, func() (ok bool, err error) {
		// fetch the latest finalized header hash
		var finalizedHead string
		fetchWithTimeout(ctx, t, "chain_getFinalizedHead", "[]", &finalizedHead)
		assert.Regexp(t, regex32BytesHex, finalizedHead)

		var finalizedBlock modules.ChainBlockResponse
		fetchWithTimeout(ctx, t, "chain_getBlock", fmt.Sprintf(`["`+finalizedHead+`"]`), &finalizedBlock)
		finalizedNumber, err := common.HexToUint(finalizedBlock.Block.Header.Number)
		if err != nil {
			return false, fmt.Errorf("cannot convert header number to uint: %w", err)
		}

		switch finalizedNumber {
		case 0, 1:
			return false, nil
		default:
			return true, nil
		}
	})
	require.NoError(t, err)

	// fetch the latest finalized header hash
	var finalizedHash string
	fetchWithTimeout(ctx, t, "chain_getFinalizedHead", "[]", &finalizedHash)
	assert.Regexp(t, regex32BytesHex, finalizedHash)

	var finalizedBlock modules.ChainBlockResponse
	fetchWithTimeout(ctx, t, "chain_getBlock", fmt.Sprintf(`["`+finalizedHash+`"]`), &finalizedBlock)

	finalizedHeader := finalizedBlock.Block.Header

	// Check and clear unpredictable fields
	assert.Regexp(t, regex32BytesHex, finalizedHeader.StateRoot)
	finalizedHeader.StateRoot = ""
	assert.Regexp(t, regex32BytesHex, finalizedHeader.ExtrinsicsRoot)
	finalizedHeader.ExtrinsicsRoot = ""
	assert.Len(t, finalizedHeader.Digest.Logs, 2)
	for _, digestLog := range finalizedHeader.Digest.Logs {
		assert.Regexp(t, regexBytesHex, digestLog)
	}
	finalizedHeader.Digest.Logs = nil

	blockNumber, err := common.HexToUint(finalizedHeader.Number)
	require.NoError(t, err)
	assert.GreaterOrEqual(t, blockNumber, uint(2))

	var parentBlock modules.ChainBlockResponse
	fetchWithTimeout(ctx, t, "chain_getBlock",
		fmt.Sprintf(`["`+finalizedHeader.ParentHash+`"]`), &parentBlock)

	// Check and clear unpredictable fields
	assert.Regexp(t, regex32BytesHex, parentBlock.Block.Header.ParentHash)
	parentBlock.Block.Header.ParentHash = ""
	assert.Regexp(t, regex32BytesHex, parentBlock.Block.Header.StateRoot)
	parentBlock.Block.Header.StateRoot = ""
	assert.Regexp(t, regex32BytesHex, parentBlock.Block.Header.ExtrinsicsRoot)
	parentBlock.Block.Header.ExtrinsicsRoot = ""
	assert.NotEmpty(t, parentBlock.Block.Header.Digest.Logs)
	for _, digestLog := range parentBlock.Block.Header.Digest.Logs {
		assert.Regexp(t, regexBytesHex, digestLog)
	}
	parentBlock.Block.Header.Digest.Logs = nil
	assert.NotEmpty(t, parentBlock.Block.Body)
	const bodyRegex = "^0x" +
		"28" + // base 10
		"04" + // not signed extrinsic of the 4th extrinsic version
		"02" + // pallet index enum
		"00" + // call index enum
		// Extrinsic argument
		"0b" + // 0b0000_1011 big int
		"[0-9a-z]{12}$"
	assert.Regexp(t, bodyRegex, parentBlock.Block.Body[0])
	parentBlock.Block.Body = nil

	blockNumber, err = common.HexToUint(finalizedHeader.Number)
	require.NoError(t, err)
	assert.GreaterOrEqual(t, blockNumber, uint(1))

	// Wait for Gossamer to produce a new block ahead of the finalized one
	err = retry.UntilOK(ctx, retryWaitDuration, func() (ok bool, err error) {
		var blockHash string
		fetchWithTimeout(ctx, t, "chain_getBlockHash", "[]", &blockHash)
		return finalizedHash != blockHash, nil
	})
	require.NoError(t, err)

	var blockHash string
	fetchWithTimeout(ctx, t, "chain_getBlockHash", "[]", &blockHash)
	assert.Regexp(t, regex32BytesHex, blockHash)
	assert.NotEqual(t, finalizedHash, blockHash)
}

func TestChainSubscriptionRPC(t *testing.T) { //nolint:tparallel
	genesisPath := libutils.GetWestendDevRawGenesisPath(t)
	tomlConfig := config.Default()
<<<<<<< HEAD
	tomlConfig.ChainSpec = genesisPath
	tomlConfig.Core.BABELead = true
	tomlConfig.RPC.WSExternal = true // WS port is set in the node.New constructor
	node := node.New(t, tomlConfig, cfg.WestendDevChain)
=======
	tomlConfig.Init.Genesis = genesisPath
	tomlConfig.RPC.WS = true // WS port is set in the node.New constructor
	node := node.New(t, tomlConfig)
>>>>>>> af0435d7
	ctx, cancel := context.WithCancel(context.Background())
	node.InitAndStartTest(ctx, t, cancel)

	const endpoint = "ws://localhost:8546/"

	t.Run("chain_subscribeNewHeads", func(t *testing.T) {
		t.Parallel()

		const numberOfMesages = 2
		messages := callAndSubscribeWebsocket(ctx, t, endpoint, "chain_subscribeNewHeads", "[]", numberOfMesages)

		allParams := make([]subscription.Params, numberOfMesages)
		for i, message := range messages {
			err := rpc.Decode(message, &allParams[i])
			require.NoError(t, err, "cannot decode websocket message for message index %d", i)
		}

		for i, params := range allParams {
			result := getResultMapFromParams(t, params)

			number := getResultNumber(t, result)
			assert.GreaterOrEqual(t, number, uint(i+1))

			assertResult32BHex(t, result, "parentHash")
			assertResult32BHex(t, result, "stateRoot")
			assertResult32BHex(t, result, "extrinsicsRoot")
			assertResultDigest(t, result)

			remainingExpected := subscription.Params{
				Result:         map[string]interface{}{},
				SubscriptionID: 1,
			}
			assert.Equal(t, remainingExpected, params)
		}
	})

	t.Run("state_subscribeStorage", func(t *testing.T) {
		t.Parallel()

		const numberOfMesages = 2
		messages := callAndSubscribeWebsocket(ctx, t, endpoint, "state_subscribeStorage", "[]", numberOfMesages)

		allParams := make([]subscription.Params, numberOfMesages)
		for i := range allParams {
			message := messages[i]
			err := rpc.Decode(message, &allParams[i])
			require.NoError(t, err, "cannot decode websocket message for message index %d", i)
		}

		for i, params := range allParams {
			errorContext := fmt.Sprintf("for response at index %d", i)

			result := getResultMapFromParams(t, params)

			blockHex, ok := result["block"].(string)
			require.True(t, ok, errorContext)
			assert.Regexp(t, regex32BytesHex, blockHex, errorContext)
			delete(result, "block")

			changes, ok := result["changes"].([]interface{})
			require.True(t, ok, errorContext)

			for _, change := range changes {
				fromTo, ok := change.([]interface{})
				require.Truef(t, ok, "%s and change: %v", errorContext, change)
				from, ok := fromTo[0].(string)
				require.Truef(t, ok, "%s and from: %v", errorContext, fromTo[0])
				to, ok := fromTo[1].(string)
				require.Truef(t, ok, "%s and to: %v", errorContext, fromTo[1])
				assert.Regexp(t, regexBytesHexOrEmpty, from, errorContext)
				assert.Regexp(t, regexBytesHexOrEmpty, to, errorContext)
			}
			delete(result, "changes")

			remainingExpected := map[string]interface{}{}
			assert.Equal(t, remainingExpected, result, errorContext)
		}
	})

	t.Run("chain_subscribeFinalizedHeads", func(t *testing.T) {
		t.Parallel()

		const numberOfMesages = 4
		messages := callAndSubscribeWebsocket(ctx, t, endpoint, "chain_subscribeFinalizedHeads", "[]", numberOfMesages)

		allParams := make([]subscription.Params, numberOfMesages)
		for i, message := range messages {
			err := rpc.Decode(message, &allParams[i])
			require.NoError(t, err, "cannot decode websocket message for message index %d", i)
		}

		var blockNumbers []uint
		for _, params := range allParams {
			result := getResultMapFromParams(t, params)

			number := getResultNumber(t, result)
			blockNumbers = append(blockNumbers, number)

			assertResult32BHex(t, result, "parentHash")
			assertResult32BHex(t, result, "stateRoot")
			assertResult32BHex(t, result, "extrinsicsRoot")

			// genesis block does not contain any digest data
			if number == uint(0) {
				delete(result, "digest")
			} else {
				assertResultDigest(t, result)
			}

			remainingExpected := subscription.Params{
				Result:         map[string]interface{}{},
				SubscriptionID: 1,
			}
			assert.Equal(t, remainingExpected, params)
		}

		// Check block numbers grow by zero or one in order of responses.
		for i, blockNumber := range blockNumbers {
			if i == 0 {
				continue
			}
			assert.GreaterOrEqual(t, blockNumber, blockNumbers[i-1])
		}
	})
}

func getResultMapFromParams(t *testing.T, params subscription.Params) (
	resultMap map[string]interface{}) {
	t.Helper()

	resultMap, ok := params.Result.(map[string]interface{})
	require.True(t, ok)

	return resultMap
}

// getResultNumber returns the number value from the result map
// and deletes the "number" key from the map.
func getResultNumber(t *testing.T, result map[string]interface{}) uint {
	t.Helper()

	hexNumber, ok := result["number"].(string)
	require.True(t, ok)

	number, err := common.HexToUint(hexNumber)
	require.NoError(t, err)
	delete(result, "number")

	return number
}

// assertResult32BHex gets the value from the map and asserts that it matches the regex.
// It then removes the key from the map.
func assertResult32BHex(t *testing.T, result map[string]interface{}, key string) {
	t.Helper()

	value, ok := result[key]
	require.True(t, ok, "cannot find key %q in result", key)
	assert.Regexp(t, regex32BytesHex, value, "at result key %q", key)
	delete(result, key)
}

func assertResultDigest(t *testing.T, result map[string]interface{}) {
	t.Helper()

	digest, ok := result["digest"].(map[string]interface{})
	require.True(t, ok)

	logs, ok := digest["logs"].([]interface{})
	require.True(t, ok)

	assert.NotEmpty(t, logs)
	for _, log := range logs {
		assert.Regexp(t, regexBytesHex, log)
	}

	delete(result, "digest")
}

func callAndSubscribeWebsocket(ctx context.Context, t *testing.T,
	endpoint, method, params string, numberOfMesages uint) (
	messages [][]byte) {
	t.Helper()

	connection, _, err := websocket.DefaultDialer.DialContext(ctx, endpoint, nil)
	require.NoError(t, err, "cannot dial websocket")
	defer connection.Close() // in case of failed required assertion

	const maxid = 100000 // otherwise it becomes a float64
	id := rand.Intn(maxid)
	messageData := fmt.Sprintf(`{
    "jsonrpc": "2.0",
    "method": %q,
    "params": [%s],
    "id": %d
}`, method, params, id)
	err = connection.WriteMessage(websocket.TextMessage, []byte(messageData))
	require.NoError(t, err, "cannot write websocket message")

	// Read subscription id result
	var target subscription.ResponseJSON
	err = connection.ReadJSON(&target)
	require.NoError(t, err, "cannot read websocket message")
	assert.Equal(t, float64(id), target.ID, "request id mismatch")
	assert.NotZero(t, target.Result, "subscription id is 0")

	for i := uint(0); i < numberOfMesages; i++ {
		_, data, err := connection.ReadMessage()
		require.NoError(t, err, "cannot read websocket message")

		messages = append(messages, data)
	}

	// Close connection
	const messageType = websocket.CloseMessage
	data := websocket.FormatCloseMessage(websocket.CloseNormalClosure, "")
	err = connection.WriteMessage(messageType, data)
	assert.NoError(t, err, "cannot write close websocket message")
	err = connection.Close()
	assert.NoError(t, err, "cannot close websocket connection")

	return messages
}<|MERGE_RESOLUTION|>--- conflicted
+++ resolved
@@ -34,12 +34,7 @@
 func TestChainRPC(t *testing.T) {
 	genesisPath := libutils.GetWestendDevRawGenesisPath(t)
 	tomlConfig := config.Default()
-<<<<<<< HEAD
 	tomlConfig.ChainSpec = genesisPath
-	tomlConfig.Core.BABELead = true
-=======
-	tomlConfig.Init.Genesis = genesisPath
->>>>>>> af0435d7
 
 	node := node.New(t, tomlConfig, cfg.WestendDevChain)
 	ctx, cancel := context.WithCancel(context.Background())
@@ -143,16 +138,9 @@
 func TestChainSubscriptionRPC(t *testing.T) { //nolint:tparallel
 	genesisPath := libutils.GetWestendDevRawGenesisPath(t)
 	tomlConfig := config.Default()
-<<<<<<< HEAD
 	tomlConfig.ChainSpec = genesisPath
-	tomlConfig.Core.BABELead = true
 	tomlConfig.RPC.WSExternal = true // WS port is set in the node.New constructor
 	node := node.New(t, tomlConfig, cfg.WestendDevChain)
-=======
-	tomlConfig.Init.Genesis = genesisPath
-	tomlConfig.RPC.WS = true // WS port is set in the node.New constructor
-	node := node.New(t, tomlConfig)
->>>>>>> af0435d7
 	ctx, cancel := context.WithCancel(context.Background())
 	node.InitAndStartTest(ctx, t, cancel)
 
