--- conflicted
+++ resolved
@@ -91,13 +91,8 @@
 	//nolint
 	cmdInit := exec.Command(gossamerCMD, "init",
 		"--config", config,
-<<<<<<< HEAD
-		"--basepath", basePath+strconv.Itoa(idx),
-		"--genesis-raw", genesis,
-=======
 		"--basepath", basePath,
 		"--genesis", genesis,
->>>>>>> 6baa23f2
 		"--force",
 	)
 
