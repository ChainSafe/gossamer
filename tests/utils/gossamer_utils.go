--- conflicted
+++ resolved
@@ -87,11 +87,7 @@
 			"--rpchost", HOSTNAME,
 			"--rpcport", rpcPort,
 			"--rpcmods", "system,author,chain,state",
-<<<<<<< HEAD
-			"--roles", "1",
-=======
 			"--roles", "1", // no key provided, non-authority node
->>>>>>> 3c222eb5
 			"--rpc",
 		)
 	} else {
@@ -103,11 +99,7 @@
 			"--rpchost", HOSTNAME,
 			"--rpcport", rpcPort,
 			"--rpcmods", "system,author,chain,state",
-<<<<<<< HEAD
-			"--roles", "4",
-=======
 			"--roles", "4", // authority node
->>>>>>> 3c222eb5
 			"--rpc",
 		)
 	}
