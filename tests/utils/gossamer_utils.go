// Copyright 2020 ChainSafe Systems (ON) Corp.
// This file is part of gossamer.
//
// The gossamer library is free software: you can redistribute it and/or modify
// it under the terms of the GNU Lesser General Public License as published by
// the Free Software Foundation, either version 3 of the License, or
// (at your option) any later version.
//
// The gossamer library is distributed in the hope that it will be useful,
// but WITHOUT ANY WARRANTY; without even the implied warranty of
// MERCHANTABILITY or FITNESS FOR A PARTICULAR PURPOSE. See the
// GNU Lesser General Public License for more details.
//
// You should have received a copy of the GNU Lesser General Public License
// along with the gossamer library. If not, see <http://www.gnu.org/licenses/>.

package utils

import (
	"bufio"
	"fmt"
	"io"
	"io/ioutil"
	"os"
	"os/exec"
	"path/filepath"
	"strconv"
	"sync"
	"testing"
	"time"

	"github.com/ChainSafe/gossamer/dot"
<<<<<<< HEAD
=======
	ctoml "github.com/ChainSafe/gossamer/dot/config/toml"
>>>>>>> 766ad71b
	"github.com/ChainSafe/gossamer/dot/rpc/modules"
	"github.com/ChainSafe/gossamer/lib/utils"
	log "github.com/ChainSafe/log15"
)

var logger = log.New("pkg", "test/utils")
var maxRetries = 36

// SetLogLevel sets the logging level for this package
func SetLogLevel(lvl log.Lvl) {
	h := log.StreamHandler(os.Stdout, log.TerminalFormat())
	logger.SetHandler(log.LvlFilterHandler(log.LvlInfo, h))
}

var (
	keyList  = []string{"alice", "bob", "charlie", "dave", "eve", "ferdie", "george", "heather", "ian"}
	basePort = 7000

	// BaseRPCPort is the starting RPC port for test nodes
	BaseRPCPort = 8540

	currentDir, _ = os.Getwd()
	gossamerCMD   = filepath.Join(currentDir, "../..", "bin/gossamer")

	// GenesisOneAuth is the genesis file that has 1 authority
	GenesisOneAuth string = filepath.Join(currentDir, "../utils/genesis_oneauth.json")
	// GenesisThreeAuths is the genesis file that has 3 authorities
	GenesisThreeAuths string = filepath.Join(currentDir, "../utils/genesis_threeauths.json")
	// GenesisSixAuths is the genesis file that has 6 authorities
	GenesisSixAuths string = filepath.Join(currentDir, "../utils/genesis_sixauths.json")
	// GenesisDefault is the default gssmr genesis file
	GenesisDefault string = filepath.Join(currentDir, "../..", "chain/gssmr/genesis-raw.json")

	// ConfigDefault is the default config file
	ConfigDefault string = filepath.Join(currentDir, "../..", "chain/gssmr/config.toml")
	// ConfigLogGrandpa is a config file where log levels are set to CRIT except for GRANDPA
	ConfigLogGrandpa string = filepath.Join(currentDir, "../utils/config_log_grandpa.toml")
	// ConfigNoBABE is a config file with BABE disabled
	ConfigNoBABE string = filepath.Join(currentDir, "../utils/config_nobabe.toml")
	// ConfigBABEMaxThreshold is a config file with BABE threshold set to maximum (node can produce block every slot)
	ConfigBABEMaxThreshold string = filepath.Join(currentDir, "../utils/config_babe_max_threshold.toml")
)

// Node represents a gossamer process
type Node struct {
	Process  *exec.Cmd
	Key      string
	RPCPort  string
	Idx      int
	basePath string
	config   string
}

// InitGossamer initializes given node number and returns node reference
func InitGossamer(idx int, basePath, genesis, config string) (*Node, error) {
	//nolint
	cmdInit := exec.Command(gossamerCMD, "init",
		"--config", config,
		"--basepath", basePath,
		"--genesis-raw", genesis,
		"--force",
	)

	//add step for init
	logger.Info("initializing gossamer...", "cmd", cmdInit)
	stdOutInit, err := cmdInit.CombinedOutput()
	if err != nil {
		fmt.Printf("%s", stdOutInit)
		return nil, err
	}

	// TODO: get init exit code to see if node was successfully initialized
	logger.Info("initialized gossamer!", "node", idx)

	return &Node{
		Idx:      idx,
		RPCPort:  strconv.Itoa(BaseRPCPort + idx),
		basePath: basePath,
		config:   config,
	}, nil
}

// StartGossamer starts given node
func StartGossamer(t *testing.T, node *Node) error {
	var key string
	if node.Idx >= len(keyList) {
		//nolint
		node.Process = exec.Command(gossamerCMD, "--port", strconv.Itoa(basePort+node.Idx),
			"--config", node.config,
			"--basepath", node.basePath,
			"--rpchost", HOSTNAME,
			"--rpcport", node.RPCPort,
			"--ws=false",
			"--rpcmods", "system,author,chain,state",
			"--roles", "1", // no key provided, non-authority node
			"--rpc",
			"--log", "info",
		)
	} else {
		key = keyList[node.Idx]
		//nolint
		node.Process = exec.Command(gossamerCMD, "--port", strconv.Itoa(basePort+node.Idx),
			"--config", node.config,
			"--key", key,
			"--basepath", node.basePath,
			"--rpchost", HOSTNAME,
			"--rpcport", node.RPCPort,
			"--ws=false",
			"--rpcmods", "system,author,chain,state,dev",
			"--roles", "4", // authority node
			"--rpc",
			"--log", "trace",
		)
	}

	node.Key = key

	// create log file
	outfile, err := os.Create(filepath.Join(node.basePath, "log.out"))
	if err != nil {
		logger.Error("Error when trying to set a log file for gossamer output", "error", err)
		return err
	}

	// create error log file
	errfile, err := os.Create(filepath.Join(node.basePath, "error.out"))
	if err != nil {
		logger.Error("Error when trying to set a log file for gossamer output", "error", err)
		return err
	}

	t.Cleanup(func() {
		time.Sleep(time.Second) // wait for goroutine to finish writing
		outfile.Close()         //nolint
		errfile.Close()         //nolint
	})

	stdoutPipe, err := node.Process.StdoutPipe()
	if err != nil {
		logger.Error("failed to get stdoutPipe from node %d: %s\n", node.Idx, err)
		return err
	}

	stderrPipe, err := node.Process.StderrPipe()
	if err != nil {
		logger.Error("failed to get stderrPipe from node %d: %s\n", node.Idx, err)
		return err
	}

	logger.Info("starting gossamer...", "cmd", node.Process)
	err = node.Process.Start()
	if err != nil {
		logger.Error("Could not execute gossamer cmd", "err", err)
		return err
	}

	writer := bufio.NewWriter(outfile)
	go io.Copy(writer, stdoutPipe) //nolint
	errWriter := bufio.NewWriter(errfile)
	go io.Copy(errWriter, stderrPipe) //nolint

	var started bool
	for i := 0; i < maxRetries; i++ {
		time.Sleep(time.Second)
		if err = CheckNodeStarted(t, "http://"+HOSTNAME+":"+node.RPCPort); err == nil {
			started = true
			break
		}
	}

	if started {
		logger.Info("node started", "key", key, "cmd.Process.Pid", node.Process.Process.Pid)
	} else {
		logger.Crit("node didn't start!", "err", err)
		return err
	}

	return nil
}

// RunGossamer will initialize and start a gossamer instance
func RunGossamer(t *testing.T, idx int, basepath, genesis, config string) (*Node, error) {
	node, err := InitGossamer(idx, basepath, genesis, config)
	if err != nil {
		logger.Crit("could not initialize gossamer", "error", err)
		os.Exit(1)
	}

	err = StartGossamer(t, node)
	if err != nil {
		logger.Crit("could not start gossamer", "error", err)
		os.Exit(1)
	}

	return node, nil
}

// CheckNodeStarted check if gossamer node is started
func CheckNodeStarted(t *testing.T, gossamerHost string) error {
	method := "system_health"

	respBody, err := PostRPC(method, gossamerHost, "{}")
	if err != nil {
		return err
	}

	target := new(modules.SystemHealthResponse)
	err = DecodeRPC(t, respBody, target)
	if err != nil {
		return err
	}

	if !target.Health.ShouldHavePeers {
		return fmt.Errorf("no peers")
	}

	return nil
}

// KillProcess kills a instance of gossamer
func KillProcess(t *testing.T, cmd *exec.Cmd) error {
	err := cmd.Process.Kill()
	if err != nil {
		t.Log("failed to kill process", "cmd", cmd)
	}
	return err
}

// InitNodes initializes given number of nodes
func InitNodes(num int, config string) ([]*Node, error) {
	var nodes []*Node
	tempDir, err := ioutil.TempDir("", "gossamer-stress-")
	if err != nil {
		return nil, err
	}

	for i := 0; i < num; i++ {
		node, err := InitGossamer(i, tempDir+strconv.Itoa(i), GenesisDefault, config)
		if err != nil {
			logger.Error("failed to run gossamer", "i", i)
			return nil, err
		}

		nodes = append(nodes, node)
	}
	return nodes, nil
}

// StartNodes starts given array of nodes
func StartNodes(t *testing.T, nodes []*Node) error {
	for _, n := range nodes {
		err := StartGossamer(t, n)
		if err != nil {
			return nil
		}
	}
	return nil
}

// InitializeAndStartNodes will spin up `num` gossamer nodes
func InitializeAndStartNodes(t *testing.T, num int, genesis, config string) ([]*Node, error) {
	var nodes []*Node

	var wg sync.WaitGroup
	wg.Add(num)

	for i := 0; i < num; i++ {
		go func(i int) {
			name := strconv.Itoa(i)
			if i < len(keyList) {
				name = keyList[i]
			}
			node, err := RunGossamer(t, i, TestDir(t, name), genesis, config)
			if err != nil {
				logger.Error("failed to run gossamer", "i", i)
			}

			nodes = append(nodes, node)
			wg.Done()
		}(i)
	}

	wg.Wait()

	return nodes, nil
}

// StopNodes stops the given nodes
func StopNodes(t *testing.T, nodes []*Node) (errs []error) {
	for i := range nodes {
		cmd := nodes[i].Process
		err := KillProcess(t, cmd)
		if err != nil {
			logger.Error("failed to kill gossamer", "i", i, "cmd", cmd)
			errs = append(errs, err)
		}
	}

	return errs
}

// TearDown stops the given nodes and remove their datadir
func TearDown(t *testing.T, nodes []*Node) (errorList []error) {
	for i, node := range nodes {
		cmd := nodes[i].Process
		err := KillProcess(t, cmd)
		if err != nil {
			logger.Error("failed to kill gossamer", "i", i, "cmd", cmd)
			errorList = append(errorList, err)
		}

		err = os.RemoveAll(node.basePath)
		if err != nil {
			logger.Error("failed to remove directory", "basepath", node.basePath)
			errorList = append(errorList, err)
		}
	}

	return errorList
}

// TestDir returns the test directory path <current-directory>/test_data/<test-name>/<name>
func TestDir(t *testing.T, name string) string {
	return filepath.Join("/tmp/", t.Name(), name)
}

<<<<<<< HEAD
// GenerateGenesisOneAuth generates Genesis file with one authority.
func GenerateGenesisOneAuth() {
	bs, err := dot.BuildFromGenesis(utils.GetGssmrGenesisPath(), 1)
	if err != nil {
		logger.Error("genesis file not found", "error", err)
		os.Exit(1)
	}
	_ = dot.CreateJsonRawFile(bs, GenesisOneAuth)
}

// GenerateGenesisThreeAuth generates Genesis file with three authority.
func GenerateGenesisThreeAuth() {
	bs, err := dot.BuildFromGenesis(utils.GetGssmrGenesisPath(), 3)
	if err != nil {
		logger.Error("genesis file not found", "error", err)
		os.Exit(1)
	}
	_ = dot.CreateJsonRawFile(bs, GenesisThreeAuths)
}

// GenerateGenesisSixAuth generates Genesis file with six authority.
func GenerateGenesisSixAuth() {
	bs, err := dot.BuildFromGenesis(utils.GetGssmrGenesisPath(), 6)
	if err != nil {
		logger.Error("genesis file not found", "error", err)
		os.Exit(1)
	}
	_ = dot.CreateJsonRawFile(bs, GenesisSixAuths)
=======
func generateDefaultConfig() *ctoml.Config {
	return &ctoml.Config{
		Global: ctoml.GlobalConfig{
			Name:   "gssmr",
			ID:     "gssmr",
			LogLvl: "crit",
		},
		Log: ctoml.LogConfig{
			CoreLvl: "info",
			SyncLvl: "info",
		},
		Init: ctoml.InitConfig{
			GenesisRaw: "./chain/gssmr/genesis-raw.json",
		},
		Account: ctoml.AccountConfig{
			Key:    "",
			Unlock: "",
		},
		Core: ctoml.CoreConfig{
			Roles:            4,
			BabeAuthority:    true,
			GrandpaAuthority: true,
		},
		Network: ctoml.NetworkConfig{
			Bootnodes:   nil,
			ProtocolID:  "/gossamer/gssmr/0",
			NoBootstrap: false,
			NoMDNS:      false,
		},
		RPC: ctoml.RPCConfig{
			Enabled:   false,
			Host:      "localhost",
			Modules:   []string{"system", "author", "chain", "state"},
			WSEnabled: false,
		},
	}
}

func generateConfigBabeMaxThreshold() *ctoml.Config {
	cfg := generateDefaultConfig()
	cfg.Log = ctoml.LogConfig{
		SyncLvl:          "debug",
		NetworkLvl:       "debug",
		BlockProducerLvl: "info",
	}
	cfg.Core = ctoml.CoreConfig{
		Roles:            4,
		BabeAuthority:    true,
		GrandpaAuthority: true,
		BabeThreshold:    "max",
		SlotDuration:     500,
	}
	cfg.RPC.Modules = []string{"system", "author", "chain", "state", "dev"}
	return cfg
}

// CreateConfigBabeMaxThreshold generates and creates babe max threshold config file.
func CreateConfigBabeMaxThreshold() {
	cfg := generateConfigBabeMaxThreshold()
	_ = dot.ExportTomlConfig(cfg, ConfigBABEMaxThreshold)
}

func generateConfigLogGrandpa() *ctoml.Config {
	cfg := generateDefaultConfig()
	cfg.Log = ctoml.LogConfig{
		CoreLvl:           "crit",
		NetworkLvl:        "debug",
		RuntimeLvl:        "crit",
		BlockProducerLvl:  "info",
		FinalityGadgetLvl: "debug",
	}
	return cfg
}

// CreateConfigLogGrandpa generates and creates grandpa config file.
func CreateConfigLogGrandpa() {
	cfg := generateConfigLogGrandpa()
	_ = dot.ExportTomlConfig(cfg, ConfigLogGrandpa)
}

func generateConfigNoBabe() *ctoml.Config {
	cfg := generateDefaultConfig()
	cfg.Global.LogLvl = "info"
	cfg.Log = ctoml.LogConfig{
		SyncLvl:    "debug",
		NetworkLvl: "debug",
	}
	cfg.Core.BabeThreshold = "max"
	cfg.Core.BabeAuthority = false
	return cfg
}

// CreateConfigNoBabe generates and creates no babe config file.
func CreateConfigNoBabe() {
	cfg := generateConfigNoBabe()
	_ = dot.ExportTomlConfig(cfg, ConfigNoBABE)
>>>>>>> 766ad71b
}<|MERGE_RESOLUTION|>--- conflicted
+++ resolved
@@ -30,10 +30,7 @@
 	"time"
 
 	"github.com/ChainSafe/gossamer/dot"
-<<<<<<< HEAD
-=======
 	ctoml "github.com/ChainSafe/gossamer/dot/config/toml"
->>>>>>> 766ad71b
 	"github.com/ChainSafe/gossamer/dot/rpc/modules"
 	"github.com/ChainSafe/gossamer/lib/utils"
 	log "github.com/ChainSafe/log15"
@@ -360,7 +357,6 @@
 	return filepath.Join("/tmp/", t.Name(), name)
 }
 
-<<<<<<< HEAD
 // GenerateGenesisOneAuth generates Genesis file with one authority.
 func GenerateGenesisOneAuth() {
 	bs, err := dot.BuildFromGenesis(utils.GetGssmrGenesisPath(), 1)
@@ -389,7 +385,8 @@
 		os.Exit(1)
 	}
 	_ = dot.CreateJsonRawFile(bs, GenesisSixAuths)
-=======
+}
+
 func generateDefaultConfig() *ctoml.Config {
 	return &ctoml.Config{
 		Global: ctoml.GlobalConfig{
@@ -486,5 +483,4 @@
 func CreateConfigNoBabe() {
 	cfg := generateConfigNoBabe()
 	_ = dot.ExportTomlConfig(cfg, ConfigNoBABE)
->>>>>>> 766ad71b
 }