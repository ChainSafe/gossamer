// Copyright 2022 ChainSafe Systems (ON)
// SPDX-License-Identifier: LGPL-3.0-only

package node

import (
	"bytes"
	"context"
	"fmt"
	"io"
	"os/exec"
	"testing"

	"github.com/ChainSafe/gossamer/tests/utils/config"

	"github.com/ChainSafe/gossamer/lib/utils"

	"github.com/stretchr/testify/require"

	cfg "github.com/ChainSafe/gossamer/config"
	"github.com/ChainSafe/gossamer/tests/utils/pathfinder"
)

// Node is a structure holding all the settings to
// configure a Gossamer node.
type Node struct {
	index      *int
	tomlConfig cfg.Config
	writer     io.Writer
	logsBuffer *bytes.Buffer
	binPath    string
}

// New returns a node configured using the
// toml configuration and options given.
func New(t *testing.T, tomlConfig cfg.Config,
	options ...Option) (node Node) {
	node.tomlConfig = cfg.Copy(&tomlConfig)
	for _, option := range options {
		option(&node)
	}
	node.setDefaults(t)
	node.setWriterPrefix()

	return node
}

func (n Node) String() string {
	indexString := fmt.Sprint(*n.index)
	return fmt.Sprintf("%s-%s", n.tomlConfig.Account.Key, indexString)
}

// RPCPort returns the rpc port of the node.
func (n Node) RPCPort() (port string) { return fmt.Sprint(n.tomlConfig.RPC.Port) }

// WSPort returns the websocket port of the node.
func (n Node) WSPort() (port string) { return fmt.Sprint(n.tomlConfig.RPC.WSPort) }

// Key returns the key of the node.
func (n Node) Key() (key string) { return n.tomlConfig.Account.Key }

func intPtr(n int) *int { return &n }

func (n *Node) setDefaults(t *testing.T) {
	if n.index == nil {
		n.index = intPtr(0)
	}

	if n.tomlConfig.BasePath == "" {
		n.tomlConfig.BasePath = t.TempDir()
	}

	if n.tomlConfig.ChainSpec == "" {
		n.tomlConfig.ChainSpec = utils.GetWestendDevRawGenesisPath(t)
	}

	if n.tomlConfig.Account.Key == "" {
		keyList := []string{
			"alice",
			"bob",
			"charlie",
			"dave",
			"eve",
			"ferdie",
			"george",
			"heather",
			"ian",
		}
		if *n.index < len(keyList) {
			n.tomlConfig.Account.Key = keyList[*n.index]
		} else {
			n.tomlConfig.Account.Key = "default-key"
		}
	}

	if n.tomlConfig.Network.Port == 0 {
<<<<<<< HEAD
		// cannot use 7000 on macOS
		// it is being used by the AirPlay service
		const basePort uint16 = 8000
=======
		const basePort uint16 = 7004
>>>>>>> f758575c
		n.tomlConfig.Network.Port = basePort + uint16(*n.index)
	}

	if n.tomlConfig.RPC.IsRPCEnabled() && n.tomlConfig.RPC.Port == 0 {
		const basePort uint32 = 8540
		n.tomlConfig.RPC.Port = basePort + uint32(*n.index)
	}

	if n.tomlConfig.RPC.IsWSEnabled() && n.tomlConfig.RPC.WSPort == 0 {
		const basePort uint32 = 8546
		n.tomlConfig.RPC.WSPort = basePort + uint32(*n.index)
	}

	userSetWriter := n.writer != nil && n.writer != io.Discard
	if !userSetWriter {
		n.logsBuffer = bytes.NewBuffer(nil)
	}

	if n.writer == nil {
		n.writer = io.Discard
	}

	if n.binPath == "" {
		n.binPath = pathfinder.GetGossamer(t)
	}
}

// Init initialises the Gossamer node.
func (n *Node) Init() (err error) {
	// Ensure the base path exists.
	if err := cfg.EnsureRoot(n.tomlConfig.BasePath); err != nil {
		return fmt.Errorf("cannot ensure root: %w", err)
	}

	if err := n.tomlConfig.ValidateBasic(); err != nil {
		return fmt.Errorf("cannot validate basic config: %w", err)
	}

	// Write the configuration to a file.
	return cfg.WriteConfigFile(n.tomlConfig.BasePath, &n.tomlConfig)
}

// Start starts a Gossamer node using the node configuration of
// the receiving struct. It returns a start error if the node cannot
// be started, and runs the node until the context gets canceled.
// When the node crashes or is stopped, an error (nil or not) is sent
// in the waitErrCh.
func (n *Node) Start(ctx context.Context) (runtimeError <-chan error, startErr error) {
	cmd := exec.CommandContext(ctx, n.binPath, //nolint:gosec
		"--base-path", n.tomlConfig.BasePath,
		"--chain", n.tomlConfig.ChainSpec,
		"--role", config.ParseNetworkRole(n.tomlConfig.Core.Role),
		"--no-telemetry")

	if n.logsBuffer != nil {
		n.logsBuffer.Reset()
		n.writer = io.MultiWriter(n.writer, n.logsBuffer)
	}

	cmd.Stdout = n.writer
	cmd.Stderr = cmd.Stdout // we assume no race between stdout and stderr

	err := cmd.Start()
	if err != nil {
		return nil, fmt.Errorf("cannot start %s: %w", cmd, err)
	}

	waitErrCh := make(chan error)
	go func(cmd *exec.Cmd, node *Node, waitErr chan<- error) {
		err = cmd.Wait()
		waitErr <- node.wrapRuntimeError(ctx, cmd, err)
	}(cmd, n, waitErrCh)

	return waitErrCh, nil
}

// StartAndWait starts a Gossamer node using the node configuration of
// the receiving struct. It returns a start error if the node cannot
// be started, and runs the node until the context gets canceled.
// When the node crashes or is stopped, an error (nil or not) is sent
// in the waitErrCh.
// It waits for the node to respond to an RPC health call before returning.
func (n *Node) StartAndWait(ctx context.Context) (
	runtimeError <-chan error, startErr error) {
	runtimeError, startErr = n.Start(ctx)
	if startErr != nil {
		return nil, startErr
	}

	err := waitForNode(ctx, n.RPCPort())
	if err != nil {
		return nil, fmt.Errorf("failed waiting: %s", err)
	}

	return runtimeError, nil
}

// InitAndStartTest is a test helper method to initialise and start the node,
// as well as registering appriopriate test handlers.
// If initialising or starting fails, cleanup is done and the test fails instantly.
// If the node crashes during runtime, the passed `signalTestToStop` argument is
// called since the test cannot be failed from outside the main test goroutine.
func (n Node) InitAndStartTest(ctx context.Context, t *testing.T,
	signalTestToStop context.CancelFunc) {
	t.Helper()

	err := n.Init()
	require.NoError(t, err)

	nodeCtx, nodeCancel := context.WithCancel(ctx)

	waitErr, err := n.StartAndWait(nodeCtx)
	if err != nil {
		t.Errorf("failed to start node %s: %s", n, err)
		// Release resources and fail the test
		nodeCancel()
		t.FailNow()
	}

	t.Logf("Node %s is ready", n)

	// watch for runtime fatal node error
	watchDogCtx, watchDogCancel := context.WithCancel(ctx)
	watchDogDone := make(chan struct{})
	go func() {
		defer close(watchDogDone)
		select {
		case <-watchDogCtx.Done():
			return
		case err := <-waitErr: // the node crashed
			if watchDogCtx.Err() != nil {
				// make sure the runtime watchdog is not meant
				// to be disengaged, in case of signal racing.
				return
			}
			t.Errorf("node %s crashed: %s", n, err)
			// Release resources
			nodeCancel()
			// we cannot stop the test with t.FailNow() from a goroutine
			// other than the test goroutine, so we call the following function
			// to signal the test goroutine to stop the test.
			signalTestToStop()
		}
	}()

	t.Cleanup(func() {
		t.Helper()
		// Disengage node watchdog goroutine
		watchDogCancel()
		<-watchDogDone
		// Stop the node and wait for it to exit
		nodeCancel()
		<-waitErr
		t.Logf("Node %s terminated", n)
	})
}

func (n *Node) setWriterPrefix() {
	if n.writer == io.Discard {
		return // no need to wrap it
	}

	n.writer = &prefixedWriter{
		prefix: []byte(n.String() + " "),
		writer: n.writer,
	}
}

// wrapRuntimeError wraps the error given using the context available
// such as the command string or the log buffer. It returns nil if the
// argument error is nil.
func (n *Node) wrapRuntimeError(ctx context.Context, cmd *exec.Cmd,
	waitErr error) (wrappedErr error) {
	if waitErr == nil {
		return nil
	}

	if ctx.Err() != nil {
		return fmt.Errorf("%s: %w: %s", n, ctx.Err(), waitErr)
	}

	var logInformation string
	if n.logsBuffer != nil {
		// Add log information to error if no writer is set
		// for this node.
		logInformation = "\nLogs:\n" + n.logsBuffer.String()
	}

	return fmt.Errorf("%s encountered a runtime error: %w\ncommand: %s\n\n%s\n\n%s",
		n, waitErr, cmd, n.tomlConfig.BasePath, logInformation)
}<|MERGE_RESOLUTION|>--- conflicted
+++ resolved
@@ -94,13 +94,7 @@
 	}
 
 	if n.tomlConfig.Network.Port == 0 {
-<<<<<<< HEAD
-		// cannot use 7000 on macOS
-		// it is being used by the AirPlay service
-		const basePort uint16 = 8000
-=======
 		const basePort uint16 = 7004
->>>>>>> f758575c
 		n.tomlConfig.Network.Port = basePort + uint16(*n.index)
 	}
 
