#!/usr/bin/env bash

PROJECTNAME=$(shell basename "$(PWD)")
GOLANGCI := $(GOPATH)/bin/golangci-lint
COMPANY=chainsafe
NAME=gossamer
VERSION=latest
FULLDOCKERNAME=$(COMPANY)/$(NAME):$(VERSION)

.PHONY: help lint test install build clean start docker gossamer
all: help
help: Makefile
	@echo
	@echo " Choose a make command to run in "$(PROJECTNAME)":"
	@echo
	@sed -n 's/^##//p' $< | column -t -s ':' |  sed -e 's/^/ /'
	@echo

$(GOLANGCI):
	wget -O - -q https://install.goreleaser.com/github.com/golangci/golangci-lint.sh | sh -s latest

## lint: Lints project files, go gets golangci-lint if missing. Runs `golangci-lint` on project files.
.PHONY: lint
lint: $(GOLANGCI)
	GOBIN=$(PWD)/bin go run scripts/ci.go lint

clean:
	rm -fr ./bin

format:
	./scripts/goimports.sh

## test: Runs `go test` on project test files.
test:
	@echo "  >  \033[32mRunning tests...\033[0m "
	GOBIN=$(PWD)/bin go run scripts/ci.go test

## it-stable: Runs Integration Tests Stable mode
it-stable:
	@echo "  >  \033[32mRunning Integration Tests...\033[0m "
	@chmod +x scripts/integration-test-all.sh
	./scripts/integration-test-all.sh -q 3 -s 10

## it-stress: Runs Integration Tests stress mode
it-stress: build
	@echo "  >  \033[32mRunning Integration Tests stress mode...\033[0m "
<<<<<<< HEAD
	GOSSAMER_INTEGRATION_TEST_MODE=stress go test ./tests/stress/... -timeout=5m

it-rpc-spec: build
	@echo "  >  \033[32mRunning Integration Tests RPC Specs mode...\033[0m "
	GOSSAMER_INTEGRATION_TEST_MODE=rpc_spec go test ./tests/spec/... -timeout=5m
=======
	GOSSAMER_NODE_HOST=0.0.0.0 GOSSAMER_INTEGRATION_TEST_MODE=stress go test ./tests/stress/... -timeout=5m -p 1 -short -v

>>>>>>> 2eb3fb42
## test: Runs `go test -race` on project test files.
test-state-race:
	@echo "  >  \033[32mRunning race tests...\033[0m "
	go test ./dot/state/... -race -timeout=5m

## install: Install missing dependencies. Runs `go mod download` internally.
install:
	@echo "  >  \033[32mInstalling dependencies...\033[0m "
	go mod download

## build: Builds application binary and stores it in `./bin/gossamer`
build:
	@echo "  >  \033[32mBuilding binary...\033[0m "
	GOBIN=$(PWD)/bin go run scripts/ci.go install

# init: Initialize gossamer using the default genesis and toml configuration files
init:
	./bin/gossamer init --verbosity debug

## start: Starts application from binary executable in `./bin/gossamer`
start:
	@echo "  >  \033[32mStarting server...\033[0m "
	./bin/gossamer

$(ADDLICENSE):
	go get -u github.com/google/addlicense

## license: Adds license header to missing files, go gets addLicense if missing. Runs `addlicense -c gossamer -f ./copyright.txt -y 2019 .` on project files.
.PHONY: license
license: $(ADDLICENSE)
	@echo "  >  \033[32mAdding license headers...\033[0m "
	addlicense -c gossamer -f ./copyright.txt -y 2019 .

docker: docker-build
	@echo "  >  \033[32mStarting Gossamer Container...\033[0m "
	docker run --rm $(FULLDOCKERNAME)

docker-version:
	@echo "  >  \033[32mStarting Gossamer Container...\033[0m "
	docker run -it $(FULLDOCKERNAME) /bin/bash -c "/usr/local/gossamer --version"

docker-build:
	@echo "  >  \033[32mBuilding Docker Container...\033[0m "
	docker build -t $(FULLDOCKERNAME) -f Dockerfile.dev .

gossamer: clean
	GOBIN=$(PWD)/bin go run scripts/ci.go install<|MERGE_RESOLUTION|>--- conflicted
+++ resolved
@@ -44,16 +44,12 @@
 ## it-stress: Runs Integration Tests stress mode
 it-stress: build
 	@echo "  >  \033[32mRunning Integration Tests stress mode...\033[0m "
-<<<<<<< HEAD
-	GOSSAMER_INTEGRATION_TEST_MODE=stress go test ./tests/stress/... -timeout=5m
+	GOSSAMER_NODE_HOST=0.0.0.0 GOSSAMER_INTEGRATION_TEST_MODE=stress go test ./tests/stress/... -timeout=5m -p 1 -short -v
 
 it-rpc-spec: build
 	@echo "  >  \033[32mRunning Integration Tests RPC Specs mode...\033[0m "
-	GOSSAMER_INTEGRATION_TEST_MODE=rpc_spec go test ./tests/spec/... -timeout=5m
-=======
-	GOSSAMER_NODE_HOST=0.0.0.0 GOSSAMER_INTEGRATION_TEST_MODE=stress go test ./tests/stress/... -timeout=5m -p 1 -short -v
+	GOSSAMER_NODE_HOST=0.0.0.0 GOSSAMER_INTEGRATION_TEST_MODE=rpc_spec go test ./tests/spec/... -timeout=5m
 
->>>>>>> 2eb3fb42
 ## test: Runs `go test -race` on project test files.
 test-state-race:
 	@echo "  >  \033[32mRunning race tests...\033[0m "
