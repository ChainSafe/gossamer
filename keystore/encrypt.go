--- conflicted
+++ resolved
@@ -25,23 +25,6 @@
 	Ciphertext []byte
 }
 
-<<<<<<< HEAD
-=======
-func DecodePrivateKey(in []byte, keytype crypto.KeyType) (priv crypto.PrivateKey, err error) {
-	if keytype == crypto.Ed25519Type {
-		priv, err = ed25519.NewPrivateKey(in)
-	} else if keytype == crypto.Sr25519Type {
-		priv, err = sr25519.NewPrivateKey(in)
-	} else if keytype == crypto.Secp256k1Type {
-		priv, err = secp256k1.NewPrivateKey(in)
-	} else {
-		return nil, errors.New("cannot decode key: invalid key type")
-	}
-
-	return priv, err
-}
-
->>>>>>> ad5a7e39
 // gcmFromPassphrase creates a symmetric AES key given a password
 func gcmFromPassphrase(password []byte) (cipher.AEAD, error) {
 	hash := blake2b.Sum256(password)
