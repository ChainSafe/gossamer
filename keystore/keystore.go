--- conflicted
+++ resolved
@@ -7,10 +7,7 @@
 	"github.com/ChainSafe/gossamer/common"
 	"github.com/ChainSafe/gossamer/crypto"
 	"github.com/ChainSafe/gossamer/crypto/ed25519"
-<<<<<<< HEAD
 	"github.com/ChainSafe/gossamer/crypto/secp256k1"
-=======
->>>>>>> 43ad9f35
 	"github.com/ChainSafe/gossamer/crypto/sr25519"
 )
 
@@ -74,7 +71,6 @@
 	edkeys := []crypto.Keypair{}
 	for _, key := range ks.keys {
 		if _, ok := key.(*sr25519.Keypair); ok {
-<<<<<<< HEAD
 			edkeys = append(edkeys, key)
 		}
 	}
@@ -82,25 +78,23 @@
 }
 
 func (ks *Keystore) Secp256k1PublicKeys() []crypto.PublicKey {
-	srkeys := []crypto.PublicKey{}
+	sckeys := []crypto.PublicKey{}
 	for _, key := range ks.keys {
 		if _, ok := key.(*secp256k1.Keypair); ok {
-			srkeys = append(srkeys, key.Public())
+			sckeys = append(sckeys, key.Public())
 		}
 	}
-	return srkeys
+	return sckeys
 }
 
 func (ks *Keystore) Secp256k1Keypairs() []crypto.Keypair {
-	edkeys := []crypto.Keypair{}
+	sckeys := []crypto.Keypair{}
 	for _, key := range ks.keys {
 		if _, ok := key.(*secp256k1.Keypair); ok {
-=======
->>>>>>> 43ad9f35
-			edkeys = append(edkeys, key)
+			sckeys = append(sckeys, key)
 		}
 	}
-	return edkeys
+	return sckeys
 }
 
 func (ks *Keystore) GetKeypair(pub crypto.PublicKey) crypto.Keypair {
