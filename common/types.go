// Copyright 2019 ChainSafe Systems (ON) Corp.
// This file is part of gossamer.
//
// The gossamer library is free software: you can redistribute it and/or modify
// it under the terms of the GNU Lesser General Public License as published by
// the Free Software Foundation, either version 3 of the License, or
// (at your option) any later version.
//
// The gossamer library is distributed in the hope that it will be useful,
// but WITHOUT ANY WARRANTY; without even the implied warranty of
// MERCHANTABILITY or FITNESS FOR A PARTICULAR PURPOSE. See the
// GNU Lesser General Public License for more details.
//
// You should have received a copy of the GNU Lesser General Public License
// along with the gossamer library. If not, see <http://www.gnu.org/licenses/>.

package common

import (
	"fmt"
)

// Hash used to store a blake2b hash
type Hash [32]byte

func (h *Hash) String() string {
	return fmt.Sprintf("0x%x", h[:])
}

// NewHash casts a byte array to a Hash
// if the input is longer than 32 bytes, it takes the first 32 bytes
func NewHash(in []byte) (res Hash) {
	res = [32]byte{}
	copy(res[:], in)
	return res
}

// ToBytes turns a hash to a byte array
func (h Hash) ToBytes() []byte {
	b := [32]byte(h)
	return b[:]
<<<<<<< HEAD
=======
}

// Extrinsic is a generic transaction whose format is verified in the runtime
type Extrinsic []byte

// BlockHeader is the header of a Polkadot block
type BlockHeader struct {
	ParentHash     Hash     // the block hash of the block's parent
	Number         *big.Int // block number
	StateRoot      Hash     // the root of the state trie
	ExtrinsicsRoot Hash     // the root of the extrinsics trie
	Digest         []byte   // any additional block info eg. logs, seal
>>>>>>> 6cca9d66
}<|MERGE_RESOLUTION|>--- conflicted
+++ resolved
@@ -18,6 +18,7 @@
 
 import (
 	"fmt"
+	"math/big"
 )
 
 // Hash used to store a blake2b hash
@@ -39,19 +40,13 @@
 func (h Hash) ToBytes() []byte {
 	b := [32]byte(h)
 	return b[:]
-<<<<<<< HEAD
-=======
 }
 
-// Extrinsic is a generic transaction whose format is verified in the runtime
-type Extrinsic []byte
-
-// BlockHeader is the header of a Polkadot block
+// BlockHeader is a state block header
 type BlockHeader struct {
-	ParentHash     Hash     // the block hash of the block's parent
-	Number         *big.Int // block number
-	StateRoot      Hash     // the root of the state trie
-	ExtrinsicsRoot Hash     // the root of the extrinsics trie
-	Digest         []byte   // any additional block info eg. logs, seal
->>>>>>> 6cca9d66
+	ParentHash     Hash
+	Number         *big.Int
+	StateRoot      Hash
+	ExtrinsicsRoot Hash
+	Digest         []byte // any additional block info eg. logs, seal
 }