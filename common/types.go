// Copyright 2019 ChainSafe Systems (ON) Corp.
// This file is part of gossamer.
//
// The gossamer library is free software: you can redistribute it and/or modify
// it under the terms of the GNU Lesser General Public License as published by
// the Free Software Foundation, either version 3 of the License, or
// (at your option) any later version.
//
// The gossamer library is distributed in the hope that it will be useful,
// but WITHOUT ANY WARRANTY; without even the implied warranty of
// MERCHANTABILITY or FITNESS FOR A PARTICULAR PURPOSE. See the
// GNU Lesser General Public License for more details.
//
// You should have received a copy of the GNU Lesser General Public License
// along with the gossamer library. If not, see <http://www.gnu.org/licenses/>.

package common

import (
	"fmt"
)

// Hash used to store a blake2b hash
type Hash [32]byte

func (h *Hash) String() string {
	return fmt.Sprintf("0x%x", h[:])
}

// NewHash casts a byte array to a Hash
// if the input is longer than 32 bytes, it takes the first 32 bytes
func NewHash(in []byte) (res Hash) {
	res = [32]byte{}
	copy(res[:], in)
	return res
}

// ToBytes turns a hash to a byte array
func (h Hash) ToBytes() []byte {
	b := [32]byte(h)
	return b[:]
<<<<<<< HEAD
=======
}

// BlockHeader is a state block header
type BlockHeader struct {
	ParentHash     Hash
	Number         *big.Int
	StateRoot      Hash
	ExtrinsicsRoot Hash
	Digest         []byte // any additional block info eg. logs, seal
>>>>>>> 6f4629d1
}<|MERGE_RESOLUTION|>--- conflicted
+++ resolved
@@ -18,6 +18,8 @@
 
 import (
 	"fmt"
+
+	"math/big"
 )
 
 // Hash used to store a blake2b hash
@@ -39,8 +41,6 @@
 func (h Hash) ToBytes() []byte {
 	b := [32]byte(h)
 	return b[:]
-<<<<<<< HEAD
-=======
 }
 
 // BlockHeader is a state block header
@@ -50,5 +50,4 @@
 	StateRoot      Hash
 	ExtrinsicsRoot Hash
 	Digest         []byte // any additional block info eg. logs, seal
->>>>>>> 6f4629d1
 }