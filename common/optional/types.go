// Copyright 2019 ChainSafe Systems (ON) Corp.
// This file is part of gossamer.
//
// The gossamer library is free software: you can redistribute it and/or modify
// it under the terms of the GNU Lesser General Public License as published by
// the Free Software Foundation, either version 3 of the License, or
// (at your option) any later version.
//
// The gossamer library is distributed in the hope that it will be useful,
// but WITHOUT ANY WARRANTY; without even the implied warranty of
// MERCHANTABILITY or FITNESS FOR A PARTICULAR PURPOSE. See the
// GNU Lesser General Public License for more details.
//
// You should have received a copy of the GNU Lesser General Public License
// along with the gossamer library. If not, see <http://www.gnu.org/licenses/>.

package optional

import (
	"fmt"
	"math/big"

	common "github.com/ChainSafe/gossamer/common"
)

<<<<<<< HEAD
// Uint32 represents an optional uint32 type.
=======
// Uint32 represents an optional uint32 type
>>>>>>> dfa41031
type Uint32 struct {
	exists bool
	value  uint32
}

<<<<<<< HEAD
// NewUint32 returns a new optional.Uint32
=======
// NewUint32 create new optional Uint32 type
>>>>>>> dfa41031
func NewUint32(exists bool, value uint32) *Uint32 {
	return &Uint32{
		exists: exists,
		value:  value,
	}
}

<<<<<<< HEAD
// Exists returns true if the value is Some, false if it is None.
=======
// Exists check if Uint32 Exists
>>>>>>> dfa41031
func (x *Uint32) Exists() bool {
	return x.exists
}

<<<<<<< HEAD
// Value returns the uint32 value. It returns 0 if it is None.
=======
// Value returns Uint32 Value
>>>>>>> dfa41031
func (x *Uint32) Value() uint32 {
	return x.value
}

<<<<<<< HEAD
// String returns the value as a string.
=======
// String returns Uint32 as String
>>>>>>> dfa41031
func (x *Uint32) String() string {
	return fmt.Sprintf("%d", x.value)
}

<<<<<<< HEAD
// Set sets the exists and value fields.
=======
// Set values into Uint32
>>>>>>> dfa41031
func (x *Uint32) Set(exists bool, value uint32) {
	x.exists = exists
	x.value = value
}

<<<<<<< HEAD
// Bytes represents an optional Bytes type.
type Bytes struct {
	exists bool
	value  []byte
}

// NewBytes returns a new optional.Bytes
func NewBytes(exists bool, value []byte) *Bytes {
	return &Bytes{
		exists: exists,
		value:  value,
	}
}

// Exists returns true if the value is Some, false if it is None.
func (x *Bytes) Exists() bool {
	return x.exists
}

// Value returns the []byte value. It returns nil if it is None.
func (x *Bytes) Value() []byte {
	return x.value
}

// String returns the value as a string.
func (x *Bytes) String() string {
	return fmt.Sprintf("%x", x.value)
}

// Set sets the exists and value fields.
func (x *Bytes) Set(exists bool, value []byte) {
	x.exists = exists
	x.value = value
}

// Hash represents an optional Hash type.
=======
// Hash represents an optional Hash type
>>>>>>> dfa41031
type Hash struct {
	exists bool
	value  common.Hash
}

<<<<<<< HEAD
// NewHash returns a new optional.Hash
=======
// NewHash create new optional Hash type
>>>>>>> dfa41031
func NewHash(exists bool, value common.Hash) *Hash {
	return &Hash{
		exists: exists,
		value:  value,
	}
}

<<<<<<< HEAD
// Exists returns true if the value is Some, false if it is None.
=======
// Exists check if Hash Exists
>>>>>>> dfa41031
func (x *Hash) Exists() bool {
	return x.exists
}

// Value returns Hash Value
func (x *Hash) Value() common.Hash {
	return x.value
}

<<<<<<< HEAD
// String returns the value as a string.
=======
// String returns Hash as String
>>>>>>> dfa41031
func (x *Hash) String() string {
	return fmt.Sprintf("%x", x.value)
}

<<<<<<< HEAD
// Set sets the exists and value fields.
=======
// Set values into Hash
>>>>>>> dfa41031
func (x *Hash) Set(exists bool, value common.Hash) {
	x.exists = exists
	x.value = value
}

// CoreHeader is a state block header
// This is copied from core/types since core/types imports this package, we cannot import core/types.
type CoreHeader struct {
	ParentHash     common.Hash `json:"parentHash"`
	Number         *big.Int    `json:"number"`
	StateRoot      common.Hash `json:"stateRoot"`
	ExtrinsicsRoot common.Hash `json:"extrinsicsRoot"`
	Digest         [][]byte    `json:"digest"`
}

// Header represents an optional header type
type Header struct {
	exists bool
	value  *CoreHeader
}

// NewHeader returns a new optional.Header
func NewHeader(exists bool, value *CoreHeader) *Header {
	return &Header{
		exists: exists,
		value:  value,
	}
}

// Exists returns true if the value is Some, false if it is None.
func (x *Header) Exists() bool {
	return x.exists
}

// Value returns the value of the header. It returns nil if the header is None.
func (x *Header) Value() *CoreHeader {
	return x.value
}

// String returns the value as a string.
func (x *Header) String() string {
	return fmt.Sprintf("%v", x.value)
}

// Set sets the exists and value fields.
func (x *Header) Set(exists bool, value *CoreHeader) {
	x.exists = exists
	x.value = value
}

// CoreBody is the extrinsics inside a state block
type CoreBody []byte

// Body represents an optional types.Body.
// The fields need to be exported since it's JSON encoded by the state service.
// TODO: when we change the state service's encoding to SCALE, these fields should become unexported.
type Body struct {
	Exists bool
	Value  CoreBody
}

// NewBody returns a new optional.Body
func NewBody(exists bool, value CoreBody) *Body {
	return &Body{
		Exists: exists,
		Value:  value,
	}
}

// String returns the value as a string.
func (x *Body) String() string {
	return fmt.Sprintf("%v", x.Value)
}

// Set sets the exists and value fields.
func (x *Body) Set(exists bool, value CoreBody) {
	x.Exists = exists
	x.Value = value
}<|MERGE_RESOLUTION|>--- conflicted
+++ resolved
@@ -23,21 +23,13 @@
 	common "github.com/ChainSafe/gossamer/common"
 )
 
-<<<<<<< HEAD
 // Uint32 represents an optional uint32 type.
-=======
-// Uint32 represents an optional uint32 type
->>>>>>> dfa41031
 type Uint32 struct {
 	exists bool
 	value  uint32
 }
 
-<<<<<<< HEAD
 // NewUint32 returns a new optional.Uint32
-=======
-// NewUint32 create new optional Uint32 type
->>>>>>> dfa41031
 func NewUint32(exists bool, value uint32) *Uint32 {
 	return &Uint32{
 		exists: exists,
@@ -45,44 +37,27 @@
 	}
 }
 
-<<<<<<< HEAD
-// Exists returns true if the value is Some, false if it is None.
-=======
-// Exists check if Uint32 Exists
->>>>>>> dfa41031
+// Exists returns true if the value is Some, false if it is None.
 func (x *Uint32) Exists() bool {
 	return x.exists
 }
 
-<<<<<<< HEAD
 // Value returns the uint32 value. It returns 0 if it is None.
-=======
-// Value returns Uint32 Value
->>>>>>> dfa41031
 func (x *Uint32) Value() uint32 {
 	return x.value
 }
 
-<<<<<<< HEAD
-// String returns the value as a string.
-=======
-// String returns Uint32 as String
->>>>>>> dfa41031
+// String returns the value as a string.
 func (x *Uint32) String() string {
 	return fmt.Sprintf("%d", x.value)
 }
 
-<<<<<<< HEAD
-// Set sets the exists and value fields.
-=======
-// Set values into Uint32
->>>>>>> dfa41031
+// Set sets the exists and value fields.
 func (x *Uint32) Set(exists bool, value uint32) {
 	x.exists = exists
 	x.value = value
 }
 
-<<<<<<< HEAD
 // Bytes represents an optional Bytes type.
 type Bytes struct {
 	exists bool
@@ -119,19 +94,12 @@
 }
 
 // Hash represents an optional Hash type.
-=======
-// Hash represents an optional Hash type
->>>>>>> dfa41031
 type Hash struct {
 	exists bool
 	value  common.Hash
 }
 
-<<<<<<< HEAD
 // NewHash returns a new optional.Hash
-=======
-// NewHash create new optional Hash type
->>>>>>> dfa41031
 func NewHash(exists bool, value common.Hash) *Hash {
 	return &Hash{
 		exists: exists,
@@ -139,11 +107,7 @@
 	}
 }
 
-<<<<<<< HEAD
-// Exists returns true if the value is Some, false if it is None.
-=======
-// Exists check if Hash Exists
->>>>>>> dfa41031
+// Exists returns true if the value is Some, false if it is None.
 func (x *Hash) Exists() bool {
 	return x.exists
 }
@@ -153,20 +117,12 @@
 	return x.value
 }
 
-<<<<<<< HEAD
-// String returns the value as a string.
-=======
-// String returns Hash as String
->>>>>>> dfa41031
+// String returns the value as a string.
 func (x *Hash) String() string {
 	return fmt.Sprintf("%x", x.value)
 }
 
-<<<<<<< HEAD
-// Set sets the exists and value fields.
-=======
-// Set values into Hash
->>>>>>> dfa41031
+// Set sets the exists and value fields.
 func (x *Hash) Set(exists bool, value common.Hash) {
 	x.exists = exists
 	x.value = value
