language: go

go:
  - 1.12.x
<<<<<<< HEAD
=======

>>>>>>> 687f07d1
env:
  - GO111MODULE=on

#cache:
#  directories:
#    - $HOME/.cache/go-build
#    - $GOPATH/pkg/mod

before_cache:
  - rm -f ./trie/failing_test_data

before_script:
  - curl -L https://codeclimate.com/downloads/test-reporter/test-reporter-latest-linux-amd64 > ./cc-test-reporter
  - chmod +x ./cc-test-reporter
  - ./cc-test-reporter before-build

script: ./scripts/ci.sh
<<<<<<< HEAD
=======

>>>>>>> 687f07d1
after_script:
  - ./cc-test-reporter after-build --exit-code $TRAVIS_TEST_RESULT<|MERGE_RESOLUTION|>--- conflicted
+++ resolved
@@ -2,10 +2,7 @@
 
 go:
   - 1.12.x
-<<<<<<< HEAD
-=======
 
->>>>>>> 687f07d1
 env:
   - GO111MODULE=on
 
@@ -23,9 +20,6 @@
   - ./cc-test-reporter before-build
 
 script: ./scripts/ci.sh
-<<<<<<< HEAD
-=======
 
->>>>>>> 687f07d1
 after_script:
   - ./cc-test-reporter after-build --exit-code $TRAVIS_TEST_RESULT