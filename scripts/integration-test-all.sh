--- conflicted
+++ resolved
@@ -14,11 +14,7 @@
 HOSTNAME="0.0.0.0"
 MODE="stable"
 
-<<<<<<< HEAD
-declare -a keys=("alice" "bob" "charlie" "dave" "eve")
-=======
 declare -a keys=("alice" "bob" "charlie" "dave" "eve" "ferdie" "george" "heather" "ian")
->>>>>>> 86da58b1
 
 usage() {
   echo "Usage: $SCRIPT"
