// Copyright 2024 ChainSafe Systems (ON)
// SPDX-License-Identifier: LGPL-3.0-only

package main

import (
	"testing"

	"github.com/ChainSafe/gossamer/dot/network/messages"
	"github.com/ChainSafe/gossamer/lib/common"
	"github.com/stretchr/testify/require"
)

func TestBuildRequestMessage(t *testing.T) {
	testcases := []struct {
		arg      string
		expected *messages.BlockRequestMessage
	}{
		{
			arg: "10",
			expected: messages.NewBlockRequest(
<<<<<<< HEAD
				*variadic.Uint32OrHashFrom(uint32(10)), 1,
=======
				*messages.NewFromBlock(uint(10)), 1,
>>>>>>> 44f1e86f
				messages.BootstrapRequestData, messages.Ascending),
		},
		{
			arg: "0x9b0211aadcef4bb65e69346cfd256ddd2abcb674271326b08f0975dac7c17bc7",
<<<<<<< HEAD
			expected: messages.NewBlockRequest(*variadic.Uint32OrHashFrom(
=======
			expected: messages.NewBlockRequest(*messages.NewFromBlock(
>>>>>>> 44f1e86f
				common.MustHexToHash("0x9b0211aadcef4bb65e69346cfd256ddd2abcb674271326b08f0975dac7c17bc7")),
				1, messages.BootstrapRequestData, messages.Ascending),
		},
		{
			arg: "0x9b0211aadcef4bb65e69346cfd256ddd2abcb674271326b08f0975dac7c17bc7,asc,20",
<<<<<<< HEAD
			expected: messages.NewBlockRequest(*variadic.Uint32OrHashFrom(
=======
			expected: messages.NewBlockRequest(*messages.NewFromBlock(
>>>>>>> 44f1e86f
				common.MustHexToHash("0x9b0211aadcef4bb65e69346cfd256ddd2abcb674271326b08f0975dac7c17bc7")),
				20, messages.BootstrapRequestData, messages.Ascending),
		},
		{
			arg: "1,asc,20",
<<<<<<< HEAD
			expected: messages.NewBlockRequest(*variadic.Uint32OrHashFrom(uint32(1)),
=======
			expected: messages.NewBlockRequest(*messages.NewFromBlock(uint(1)),
>>>>>>> 44f1e86f
				20, messages.BootstrapRequestData, messages.Ascending),
		},
		{
			arg: "0x9b0211aadcef4bb65e69346cfd256ddd2abcb674271326b08f0975dac7c17bc7,desc,20",
<<<<<<< HEAD
			expected: messages.NewBlockRequest(*variadic.Uint32OrHashFrom(
=======
			expected: messages.NewBlockRequest(*messages.NewFromBlock(
>>>>>>> 44f1e86f
				common.MustHexToHash("0x9b0211aadcef4bb65e69346cfd256ddd2abcb674271326b08f0975dac7c17bc7")),
				20, messages.BootstrapRequestData, messages.Descending),
		},
		{
			arg: "1,desc,20",
<<<<<<< HEAD
			expected: messages.NewBlockRequest(*variadic.Uint32OrHashFrom(uint32(1)),
=======
			expected: messages.NewBlockRequest(*messages.NewFromBlock(uint(1)),
>>>>>>> 44f1e86f
				20, messages.BootstrapRequestData, messages.Descending),
		},
	}

	for _, tt := range testcases {
		message := buildRequestMessage(tt.arg)
		require.Equal(t, tt.expected, message)
	}
}<|MERGE_RESOLUTION|>--- conflicted
+++ resolved
@@ -19,59 +19,35 @@
 		{
 			arg: "10",
 			expected: messages.NewBlockRequest(
-<<<<<<< HEAD
-				*variadic.Uint32OrHashFrom(uint32(10)), 1,
-=======
 				*messages.NewFromBlock(uint(10)), 1,
->>>>>>> 44f1e86f
 				messages.BootstrapRequestData, messages.Ascending),
 		},
 		{
 			arg: "0x9b0211aadcef4bb65e69346cfd256ddd2abcb674271326b08f0975dac7c17bc7",
-<<<<<<< HEAD
-			expected: messages.NewBlockRequest(*variadic.Uint32OrHashFrom(
-=======
 			expected: messages.NewBlockRequest(*messages.NewFromBlock(
->>>>>>> 44f1e86f
 				common.MustHexToHash("0x9b0211aadcef4bb65e69346cfd256ddd2abcb674271326b08f0975dac7c17bc7")),
 				1, messages.BootstrapRequestData, messages.Ascending),
 		},
 		{
 			arg: "0x9b0211aadcef4bb65e69346cfd256ddd2abcb674271326b08f0975dac7c17bc7,asc,20",
-<<<<<<< HEAD
-			expected: messages.NewBlockRequest(*variadic.Uint32OrHashFrom(
-=======
 			expected: messages.NewBlockRequest(*messages.NewFromBlock(
->>>>>>> 44f1e86f
 				common.MustHexToHash("0x9b0211aadcef4bb65e69346cfd256ddd2abcb674271326b08f0975dac7c17bc7")),
 				20, messages.BootstrapRequestData, messages.Ascending),
 		},
 		{
 			arg: "1,asc,20",
-<<<<<<< HEAD
-			expected: messages.NewBlockRequest(*variadic.Uint32OrHashFrom(uint32(1)),
-=======
 			expected: messages.NewBlockRequest(*messages.NewFromBlock(uint(1)),
->>>>>>> 44f1e86f
 				20, messages.BootstrapRequestData, messages.Ascending),
 		},
 		{
 			arg: "0x9b0211aadcef4bb65e69346cfd256ddd2abcb674271326b08f0975dac7c17bc7,desc,20",
-<<<<<<< HEAD
-			expected: messages.NewBlockRequest(*variadic.Uint32OrHashFrom(
-=======
 			expected: messages.NewBlockRequest(*messages.NewFromBlock(
->>>>>>> 44f1e86f
 				common.MustHexToHash("0x9b0211aadcef4bb65e69346cfd256ddd2abcb674271326b08f0975dac7c17bc7")),
 				20, messages.BootstrapRequestData, messages.Descending),
 		},
 		{
 			arg: "1,desc,20",
-<<<<<<< HEAD
-			expected: messages.NewBlockRequest(*variadic.Uint32OrHashFrom(uint32(1)),
-=======
 			expected: messages.NewBlockRequest(*messages.NewFromBlock(uint(1)),
->>>>>>> 44f1e86f
 				20, messages.BootstrapRequestData, messages.Descending),
 		},
 	}
