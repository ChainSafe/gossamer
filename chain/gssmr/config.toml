--- conflicted
+++ resolved
@@ -37,11 +37,5 @@
 enabled = false
 port = 8545
 host = "localhost"
-<<<<<<< HEAD
 modules = ["system", "author", "chain", "state", "rpc"]
-ws-port = 8546
-ws-enabled = false
-=======
-modules = ["system", "author", "chain", "state"]
-ws-port = 8546
->>>>>>> 80838b0d
+ws-port = 8546