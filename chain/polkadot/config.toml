--- conflicted
+++ resolved
@@ -34,9 +34,5 @@
 enabled = false
 port = 8545
 host = "localhost"
-<<<<<<< HEAD
-modules = ["system", "author", "chain", "state", "rpc", "grandpa", "offchain", "childstate", "syncstate"]
-=======
-modules = ["system", "author", "chain", "state", "rpc", "grandpa", "offchain", "childstate", "payment"]
->>>>>>> 88c59ea9
+modules = ["system", "author", "chain", "state", "rpc", "grandpa", "offchain", "childstate", "syncstate", "payment"]
 ws-port = 8546