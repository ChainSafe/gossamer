--- conflicted
+++ resolved
@@ -9,19 +9,14 @@
 )
 
 var (
-<<<<<<< HEAD
 	// defaultName Default node name
 	defaultName = "Kusama"
 	// defaultID Default chain ID
 	defaultID = "ksmcc3"
 	// defaultConfigDir is the default config directory path
-	defaultConfigDir = xdg.ConfigHome + "/kusama/config"
+	defaultConfigDir = xdg.ConfigHome + "/gossamer/kusama"
 	// defaultDataPath is the default data directory path
-	defaultDataPath = xdg.DataHome + "/kusama/data"
-=======
-	// defaultBasePath Default node base directory path
-	defaultBasePath = "~/.gossamer/kusama"
->>>>>>> a93feeb6
+	defaultDataPath = xdg.DataHome + "/gossamer/kusama"
 	// defaultChainSpec is the default chain-spec json path
 	defaultChainSpec = "./chain/kusama/chain-spec-raw.json"
 )
@@ -29,14 +24,10 @@
 // DefaultConfig returns a kusama node configuration
 func DefaultConfig() *cfg.Config {
 	config := cfg.DefaultConfig()
-<<<<<<< HEAD
 	config.ConfigDir = defaultConfigDir
 	config.DataDir = defaultDataPath
 	config.ID = defaultID
 	config.Name = defaultName
-=======
-	config.BasePath = defaultBasePath
->>>>>>> a93feeb6
 	config.ChainSpec = defaultChainSpec
 	config.Core.BabeAuthority = false
 	config.Core.GrandpaAuthority = false
