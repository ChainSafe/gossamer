[global]
basepath = "~/.gossamer/kusama"
log = "info"
metrics-port = 9876

[log]
core = ""
network = ""
rpc = ""
state = ""
runtime = ""
babe = ""
grandpa = ""
sync = ""

[init]
genesis = "./chain/kusama/genesis.json"

[account]
key = ""
unlock = ""

[core]
roles = 1
babe-authority = false
grandpa-authority = false

[network]
port = 7001
nobootstrap = false
nomdns = false

[rpc]
enabled = false
external = false
port = 8545
host = "localhost"
<<<<<<< HEAD
modules = ["system", "author", "chain", "state", "rpc", "grandpa", "offchain", "childstate", "syncstate"]
=======
modules = ["system", "author", "chain", "state", "rpc", "grandpa", "offchain", "childstate", "payment"]
>>>>>>> 88c59ea9
ws-port = 8546
ws = false
ws-external = false<|MERGE_RESOLUTION|>--- conflicted
+++ resolved
@@ -35,11 +35,7 @@
 external = false
 port = 8545
 host = "localhost"
-<<<<<<< HEAD
-modules = ["system", "author", "chain", "state", "rpc", "grandpa", "offchain", "childstate", "syncstate"]
-=======
-modules = ["system", "author", "chain", "state", "rpc", "grandpa", "offchain", "childstate", "payment"]
->>>>>>> 88c59ea9
+modules = ["system", "author", "chain", "state", "rpc", "grandpa", "offchain", "childstate", "syncstate", "payment"]
 ws-port = 8546
 ws = false
 ws-external = false