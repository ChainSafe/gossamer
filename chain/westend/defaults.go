--- conflicted
+++ resolved
@@ -9,19 +9,14 @@
 )
 
 var (
-<<<<<<< HEAD
 	// defaultName Default node name
 	defaultName = "Westend"
 	// defaultID Default chain ID
 	defaultID = "westend2"
 	// defaultConfigDir is the default config directory path
-	defaultConfigDir = xdg.ConfigHome + "/westend/config"
+	defaultConfigDir = xdg.ConfigHome + "/gossamer/westend"
 	// defaultDataPath is the default data directory path
-	defaultDataPath = xdg.DataHome + "/westend/data"
-=======
-	// defaultBasePath Default node base directory path
-	defaultBasePath = "~/.gossamer/westend"
->>>>>>> a93feeb6
+	defaultDataPath = xdg.DataHome + "/gossamer/westend"
 	// defaultChainSpec is the default chain specification path
 	defaultChainSpec = "./chain/westend/chain-spec-raw.json"
 )
@@ -29,14 +24,10 @@
 // DefaultConfig returns a westend node configuration
 func DefaultConfig() *cfg.Config {
 	config := cfg.DefaultConfig()
-<<<<<<< HEAD
 	config.ConfigDir = defaultConfigDir
 	config.DataDir = defaultDataPath
 	config.ID = defaultID
 	config.Name = defaultName
-=======
-	config.BasePath = defaultBasePath
->>>>>>> a93feeb6
 	config.ChainSpec = defaultChainSpec
 	config.Core.BabeAuthority = false
 	config.Core.GrandpaAuthority = false
