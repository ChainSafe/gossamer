--- conflicted
+++ resolved
@@ -219,11 +219,7 @@
 			t.Parallel()
 
 			validityAttestation := parachaintypes.NewValidityAttestation()
-<<<<<<< HEAD
-			err := validityAttestation.Set(c.enumValue)
-=======
 			err := validityAttestation.SetValue(c.enumValue)
->>>>>>> c03248d8
 			require.NoError(t, err)
 
 			bytes, err := scale.Marshal(validityAttestation)
