--- conflicted
+++ resolved
@@ -186,11 +186,7 @@
 	var err error
 	babeService := createTestService(t, cfg)
 
-<<<<<<< HEAD
-	babeService.authorityData = []*types.AuthorityData{
-=======
-	babesession.authorityData = []*types.BABEAuthorityData{
->>>>>>> 5cfe2768
+	babeService.authorityData = []*types.BABEAuthorityData{
 		{ID: nil, Weight: 1},
 	}
 
