// Copyright 2019 ChainSafe Systems (ON) Corp.
// This file is part of gossamer.
//
// The gossamer library is free software: you can redistribute it and/or modify
// it under the terms of the GNU Lesser General Public License as published by
// the Free Software Foundation, either version 3 of the License, or
// (at your option) any later version.
//
// The gossamer library is distributed in the hope that it will be useful,
// but WITHOUT ANY WARRANTY; without even the implied warranty of
// MERCHANTABILITY or FITNESS FOR A PARTICULAR PURPOSE. See the
// GNU Lesser General Public License for more details.
//
// You should have received a copy of the GNU Lesser General Public License
// along with the gossamer library. If not, see <http://www.gnu.org/licenses/>.

package babe

import (
	"bytes"
	"math/big"
	"testing"
	"time"

	"github.com/ChainSafe/gossamer/dot/state"
	"github.com/ChainSafe/gossamer/dot/types"
	"github.com/ChainSafe/gossamer/lib/common"
	"github.com/ChainSafe/gossamer/lib/crypto/sr25519"
	"github.com/ChainSafe/gossamer/lib/transaction"

	log "github.com/ChainSafe/log15"
	"github.com/stretchr/testify/require"
)

func TestSeal(t *testing.T) {
	kp, err := sr25519.GenerateKeypair()
	require.NoError(t, err)

	cfg := &ServiceConfig{
		Keypair: kp,
	}

	babeService := createTestService(t, cfg)

	zeroHash, err := common.HexToHash("0x00")
	require.NoError(t, err)

	header, err := types.NewHeader(zeroHash, big.NewInt(0), zeroHash, zeroHash, [][]byte{})
	require.NoError(t, err)

	encHeader, err := header.Encode()
	require.NoError(t, err)

	seal, err := babeService.buildBlockSeal(header)
	require.NoError(t, err)

	ok, err := kp.Public().Verify(encHeader, seal.Data)
	require.NoError(t, err)

	require.True(t, ok, "could not verify seal")
}

func addAuthorshipProof(t *testing.T, babeService *Service, slotNumber uint64) {
	outAndProof, err := babeService.runLottery(slotNumber)
	require.NoError(t, err)
	require.NotNil(t, outAndProof, "proof was nil when under threshold")
	babeService.slotToProof[slotNumber] = outAndProof
}

func createTestBlock(t *testing.T, babeService *Service, parent *types.Header, exts [][]byte, slotNumber uint64) (*types.Block, Slot) {
	// create proof that we can authorize this block
	babeService.threshold = maxThreshold
	babeService.authorityIndex = 0

	addAuthorshipProof(t, babeService, slotNumber)

	for _, ext := range exts {
		vtx := transaction.NewValidTransaction(ext, &transaction.Validity{})
		_, _ = babeService.transactionState.Push(vtx)
	}

	slot := Slot{
		start:    uint64(time.Now().Unix()),
		duration: uint64(10000000),
		number:   slotNumber,
	}

	// build block
	var block *types.Block
	var err error

	for i := 0; i < 1; i++ { // retry if error
		block, err = babeService.buildBlock(parent, slot)
		if err == nil {
			return block, slot
		}
	}

	require.NoError(t, err)
	return block, slot
}

func TestBuildBlock_ok(t *testing.T) {
	cfg := &ServiceConfig{
		TransactionState: state.NewTransactionState(),
		LogLvl:           log.LvlDebug,
	}

	babeService := createTestService(t, cfg)

	// TODO: re-add extrinsic
	exts := [][]byte{}

	block, slot := createTestBlock(t, babeService, emptyHeader, exts, 1)

	// create pre-digest
	preDigest, err := babeService.buildBlockPreDigest(slot)
	require.NoError(t, err)

	pdEnc, err := preDigest.Encode()
	require.NoError(t, err)

	expectedBlockHeader := &types.Header{
<<<<<<< HEAD
		ParentHash:     emptyHeader.Hash(),
		Number:         big.NewInt(1),
		StateRoot:      emptyHash,
		ExtrinsicsRoot: emptyHash,
		Digest:         [][]byte{pdEnc},
=======
		ParentHash: emptyHeader.Hash(),
		Number:     big.NewInt(1),
		StateRoot:  emptyHash,
		Digest:     [][]byte{preDigest.Encode()},
>>>>>>> e9880036
	}

	// remove seal from built block, since we can't predict the signature
	block.Header.Digest = block.Header.Digest[:1]
	header, err := babeService.blockState.BestBlockHeader()
	require.NoError(t, err)

	// reset StateRoot and ExtrinsicRoot, since it has randomness aspects in it
	// TODO: where does this randomness come from?
	block.Header.ExtrinsicsRoot = header.ExtrinsicsRoot
	block.Header.StateRoot = header.StateRoot
	require.Equal(t, block.Header, expectedBlockHeader)

	// confirm block body is correct
	extsRes, err := block.Body.AsExtrinsics()
	require.NoError(t, err)

	extsBytes := types.ExtrinsicsArrayToBytesArray(extsRes)
	require.Equal(t, exts, extsBytes)
}

func TestBuildBlock_failing(t *testing.T) {
	t.Skip()
	cfg := &ServiceConfig{
		TransactionState: state.NewTransactionState(),
	}

	var err error
	babeService := createTestService(t, cfg)

	babeService.authorityData = []*types.Authority{
		{Key: nil, Weight: 1},
	}

	// create proof that we can authorize this block
	babeService.threshold = big.NewInt(0)
	var slotNumber uint64 = 1

	outAndProof, err := babeService.runLottery(slotNumber)
	require.NoError(t, err)
	require.NotNil(t, outAndProof, "proof was nil when over threshold")

	babeService.slotToProof[slotNumber] = outAndProof

	// see https://github.com/noot/substrate/blob/add-blob/core/test-runtime/src/system.rs#L468
	// add a valid transaction
	txa := []byte{3, 16, 110, 111, 111, 116, 1, 64, 103, 111, 115, 115, 97, 109, 101, 114, 95, 105, 115, 95, 99, 111, 111, 108}
	vtx := transaction.NewValidTransaction(types.Extrinsic(txa), &transaction.Validity{})
	babeService.transactionState.Push(vtx)

	// add a transaction that can't be included (transfer from account with no balance)
	// https://github.com/paritytech/substrate/blob/5420de3face1349a97eb954ae71c5b0b940c31de/core/transaction-pool/src/tests.rs#L95
	txb := []byte{1, 212, 53, 147, 199, 21, 253, 211, 28, 97, 20, 26, 189, 4, 169, 159, 214, 130, 44, 133, 88, 133, 76, 205, 227, 154, 86, 132, 231, 165, 109, 162, 125, 142, 175, 4, 21, 22, 135, 115, 99, 38, 201, 254, 161, 126, 37, 252, 82, 135, 97, 54, 147, 201, 18, 144, 156, 178, 38, 170, 71, 148, 242, 106, 72, 69, 0, 0, 0, 0, 0, 0, 0, 0, 0, 0, 0, 0, 0, 0, 0, 216, 5, 113, 87, 87, 40, 221, 120, 247, 252, 137, 201, 74, 231, 222, 101, 85, 108, 102, 39, 31, 190, 210, 14, 215, 124, 19, 160, 180, 203, 54, 110, 167, 163, 149, 45, 12, 108, 80, 221, 65, 238, 57, 237, 199, 16, 10, 33, 185, 8, 244, 184, 243, 139, 5, 87, 252, 245, 24, 225, 37, 154, 163, 142}
	vtx = transaction.NewValidTransaction(types.Extrinsic(txb), &transaction.Validity{})
	babeService.transactionState.Push(vtx)

	zeroHash, err := common.HexToHash("0x00")
	require.NoError(t, err)

	parentHeader := &types.Header{
		ParentHash: zeroHash,
		Number:     big.NewInt(0),
	}

	slot := Slot{
		start:    uint64(time.Now().Unix()),
		duration: uint64(10000000),
		number:   slotNumber,
	}

	_, err = babeService.buildBlock(parentHeader, slot)
	if err == nil {
		t.Fatal("should error when attempting to include invalid tx")
	}
	require.Equal(t, "cannot build extrinsics: error applying extrinsic: Apply error, type: Payment",
		err.Error(), "Did not receive expected error text")

	txc := babeService.transactionState.Peek()
	if !bytes.Equal(txc.Extrinsic, txa) {
		t.Fatal("did not readd valid transaction to queue")
	}
}<|MERGE_RESOLUTION|>--- conflicted
+++ resolved
@@ -121,18 +121,11 @@
 	require.NoError(t, err)
 
 	expectedBlockHeader := &types.Header{
-<<<<<<< HEAD
 		ParentHash:     emptyHeader.Hash(),
 		Number:         big.NewInt(1),
 		StateRoot:      emptyHash,
 		ExtrinsicsRoot: emptyHash,
 		Digest:         [][]byte{pdEnc},
-=======
-		ParentHash: emptyHeader.Hash(),
-		Number:     big.NewInt(1),
-		StateRoot:  emptyHash,
-		Digest:     [][]byte{preDigest.Encode()},
->>>>>>> e9880036
 	}
 
 	// remove seal from built block, since we can't predict the signature
