--- conflicted
+++ resolved
@@ -225,7 +225,6 @@
 	babeService.epochData.threshold = maxThreshold
 
 	builder, _ := NewBlockBuilder(
-		babeService.rt,
 		babeService.keypair,
 		babeService.transactionState,
 		babeService.blockState,
@@ -255,9 +254,13 @@
 	require.NoError(t, err)
 
 	parentHash := babeService.blockState.GenesisHash()
+
+	rt, err := babeService.blockState.GetRuntime(nil)
+	require.NoError(t, err)
+
 	ts, err := babeService.storageState.TrieState(nil)
 	require.NoError(t, err)
-	builder.rt.SetContextStorage(ts)
+	rt.SetContextStorage(ts)
 
 	preDigest, err := builder.buildBlockPreDigest(slot)
 	require.NoError(t, err)
@@ -265,49 +268,33 @@
 	header, err := types.NewHeader(parentHash, common.Hash{}, common.Hash{}, big.NewInt(1), types.NewDigest(preDigest))
 	require.NoError(t, err)
 
-	rt, err := babeService.blockState.GetRuntime(nil)
-	require.NoError(t, err)
-
 	//initialise block header
-<<<<<<< HEAD
 	err = rt.InitializeBlock(header)
-=======
-	err = builder.rt.InitializeBlock(header)
->>>>>>> 6ecef3bd
-	require.NoError(t, err)
-
-	_, err = builder.buildBlockInherents(slot)
-	require.NoError(t, err)
-
-<<<<<<< HEAD
-	txVal, err := rt.ValidateTransaction(append([]byte{byte(types.TxnLocal)}, ext...))
-=======
-	header1, err := builder.rt.FinalizeBlock()
->>>>>>> 6ecef3bd
-	require.NoError(t, err)
-
-	ext := createTestExtrinsic(t, babeService.rt, parentHash, 0)
-	_, err = babeService.rt.ValidateTransaction(append([]byte{byte(types.TxnExternal)}, ext...))
-	require.NoError(t, err)
-
-<<<<<<< HEAD
-	// apply extrinsic
+	require.NoError(t, err)
+
+	_, err = builder.buildBlockInherents(slot, rt)
+	require.NoError(t, err)
+
+	header1, err := rt.FinalizeBlock()
+	require.NoError(t, err)
+
+	ext := createTestExtrinsic(t, rt, parentHash, 0)
+	_, err = rt.ValidateTransaction(append([]byte{byte(types.TxnExternal)}, ext...))
+	require.NoError(t, err)
+
+	header2, err := types.NewHeader(header1.Hash(), common.Hash{}, common.Hash{}, big.NewInt(2), types.NewDigest(preDigest2))
+	require.NoError(t, err)
+	err = rt.InitializeBlock(header2)
+	require.NoError(t, err)
+
+	_, err = builder.buildBlockInherents(slot, rt)
+	require.NoError(t, err)
+
 	res, err := rt.ApplyExtrinsic(ext)
-=======
-	header2, err := types.NewHeader(header1.Hash(), common.Hash{}, common.Hash{}, big.NewInt(2), types.NewDigest(preDigest2))
-	require.NoError(t, err)
-	err = builder.rt.InitializeBlock(header2)
-	require.NoError(t, err)
-
-	_, err = builder.buildBlockInherents(slot)
-	require.NoError(t, err)
-
-	res, err := builder.rt.ApplyExtrinsic(ext)
->>>>>>> 6ecef3bd
 	require.NoError(t, err)
 	require.Equal(t, []byte{0, 0}, res)
 
-	_, err = builder.rt.FinalizeBlock()
+	_, err = rt.FinalizeBlock()
 	require.NoError(t, err)
 }
 
