// Copyright 2019 ChainSafe Systems (ON) Corp.
// This file is part of gossamer.
//
// The gossamer library is free software: you can redistribute it and/or modify
// it under the terms of the GNU Lesser General Public License as published by
// the Free Software Foundation, either version 3 of the License, or
// (at your option) any later version.
//
// The gossamer library is distributed in the hope that it will be useful,
// but WITHOUT ANY WARRANTY; without even the implied warranty of
// MERCHANTABILITY or FITNESS FOR A PARTICULAR PURPOSE. See the
// GNU Lesser General Public License for more details.
//
// You should have received a copy of the GNU Lesser General Public License
// along with the gossamer library. If not, see <http://www.gnu.org/licenses/>.

package babe

import (
	"bytes"
	"math/big"
	"testing"
	"time"

	"github.com/ChainSafe/gossamer/dot/state"
	"github.com/ChainSafe/gossamer/dot/types"
	"github.com/ChainSafe/gossamer/lib/common"
	"github.com/ChainSafe/gossamer/lib/crypto/sr25519"
	"github.com/ChainSafe/gossamer/lib/runtime"
	"github.com/ChainSafe/gossamer/lib/transaction"
	"github.com/ChainSafe/gossamer/pkg/scale"

	log "github.com/ChainSafe/log15"
	cscale "github.com/centrifuge/go-substrate-rpc-client/v3/scale"
	"github.com/centrifuge/go-substrate-rpc-client/v3/signature"
	ctypes "github.com/centrifuge/go-substrate-rpc-client/v3/types"
	"github.com/ethereum/go-ethereum/metrics"
	"github.com/stretchr/testify/require"
)

func TestSeal(t *testing.T) {
	kp, err := sr25519.GenerateKeypair()
	require.NoError(t, err)

	cfg := &ServiceConfig{
		Keypair: kp,
	}

	babeService := createTestService(t, cfg)

	builder, _ := NewBlockBuilder(
		babeService.keypair,
		babeService.transactionState,
		babeService.blockState,
		babeService.slotToProof,
		babeService.epochData.authorityIndex,
	)

	zeroHash, err := common.HexToHash("0x00")
	require.NoError(t, err)

	header, err := types.NewHeader(zeroHash, zeroHash, zeroHash, big.NewInt(0), types.NewDigest())
	require.NoError(t, err)

	encHeader, err := scale.Marshal(*header)
	require.NoError(t, err)

	hash, err := common.Blake2bHash(encHeader)
	require.NoError(t, err)

	seal, err := builder.buildBlockSeal(header)
	require.NoError(t, err)

	ok, err := kp.Public().Verify(hash[:], seal.Data)
	require.NoError(t, err)

	require.True(t, ok, "could not verify seal")
}

func addAuthorshipProof(t *testing.T, babeService *Service, slotNumber, epoch uint64) {
	outAndProof, err := babeService.runLottery(slotNumber, epoch)
	require.NoError(t, err)
	require.NotNil(t, outAndProof, "proof was nil when under threshold")
	babeService.slotToProof[slotNumber] = outAndProof
}

func createTestExtrinsic(t *testing.T, rt runtime.Instance, genHash common.Hash, nonce uint64) types.Extrinsic {
	t.Helper()
	rawMeta, err := rt.Metadata()
	require.NoError(t, err)

	var decoded []byte
	err = scale.Unmarshal(rawMeta, &decoded)
	require.NoError(t, err)

	meta := &ctypes.Metadata{}
	err = ctypes.DecodeFromBytes(decoded, meta)
	require.NoError(t, err)

	rv, err := rt.Version()
	require.NoError(t, err)

	c, err := ctypes.NewCall(meta, "System.remark", []byte{0xab, 0xcd})
	require.NoError(t, err)

	ext := ctypes.NewExtrinsic(c)
	o := ctypes.SignatureOptions{
		BlockHash:          ctypes.Hash(genHash),
		Era:                ctypes.ExtrinsicEra{IsImmortalEra: false},
		GenesisHash:        ctypes.Hash(genHash),
		Nonce:              ctypes.NewUCompactFromUInt(nonce),
		SpecVersion:        ctypes.U32(rv.SpecVersion()),
		Tip:                ctypes.NewUCompactFromUInt(0),
		TransactionVersion: ctypes.U32(rv.TransactionVersion()),
	}

	// Sign the transaction using Alice's key
	err = ext.Sign(signature.TestKeyringPairAlice, o)
	require.NoError(t, err)

	extEnc, err := ctypes.EncodeToHexString(ext)
	require.NoError(t, err)

	return types.Extrinsic(common.MustHexToBytes(extEnc))
}

func createTestBlock(t *testing.T, babeService *Service, parent *types.Header, exts [][]byte, slotNumber, epoch uint64) (*types.Block, Slot) { //nolint
	// create proof that we can authorize this block
	babeService.epochData.authorityIndex = 0
	addAuthorshipProof(t, babeService, slotNumber, epoch)

	for _, ext := range exts {
		vtx := transaction.NewValidTransaction(ext, &transaction.Validity{})
		_, _ = babeService.transactionState.Push(vtx)
	}

	duration, err := time.ParseDuration("1s")
	require.NoError(t, err)

	slot := Slot{
		start:    time.Now(),
		duration: duration,
		number:   slotNumber,
	}

	rt, err := babeService.blockState.GetRuntime(nil)
	require.NoError(t, err)

	// build block
	block, err := babeService.buildBlock(parent, slot, rt)
	require.NoError(t, err)
<<<<<<< HEAD

=======
>>>>>>> fab5a6eb
	babeService.blockState.StoreRuntime(block.Header.Hash(), rt)
	return block, slot
}

func TestBuildBlock_ok(t *testing.T) {
	cfg := &ServiceConfig{
		TransactionState: state.NewTransactionState(),
		LogLvl:           log.LvlInfo,
	}

	babeService := createTestService(t, cfg)
	babeService.epochData.threshold = maxThreshold

	builder, _ := NewBlockBuilder(
		babeService.keypair,
		babeService.transactionState,
		babeService.blockState,
		babeService.slotToProof,
		babeService.epochData.authorityIndex,
	)

	parentHash := babeService.blockState.GenesisHash()
	rt, err := babeService.blockState.GetRuntime(nil)
	require.NoError(t, err)

	ext := createTestExtrinsic(t, rt, parentHash, 0)
	block, slot := createTestBlock(t, babeService, emptyHeader, [][]byte{ext}, 1, testEpochIndex)

	// create pre-digest
	preDigest, err := builder.buildBlockPreDigest(slot)
	require.NoError(t, err)

	digest := types.NewDigest()
	err = digest.Add(*preDigest)
	require.NoError(t, err)

	expectedBlockHeader := &types.Header{
		ParentHash: emptyHeader.Hash(),
		Number:     big.NewInt(1),
		Digest:     digest,
	}

	require.Equal(t, expectedBlockHeader.ParentHash, block.Header.ParentHash)
	require.Equal(t, expectedBlockHeader.Number, block.Header.Number)
	require.NotEqual(t, block.Header.StateRoot, emptyHash)
	require.NotEqual(t, block.Header.ExtrinsicsRoot, emptyHash)
	require.Equal(t, 3, len(block.Header.Digest.Types))
	require.Equal(t, *preDigest, block.Header.Digest.Types[0].Value())

	// confirm block body is correct
	extsBytes := types.ExtrinsicsArrayToBytesArray(block.Body)
	require.Equal(t, 1, len(extsBytes))
}

func TestApplyExtrinsic(t *testing.T) {
	cfg := &ServiceConfig{
		TransactionState: state.NewTransactionState(),
		LogLvl:           log.LvlInfo,
	}

	babeService := createTestService(t, cfg)
	babeService.epochData.authorityIndex = 0
	babeService.epochData.threshold = maxThreshold

	builder, _ := NewBlockBuilder(
		babeService.keypair,
		babeService.transactionState,
		babeService.blockState,
		babeService.slotToProof,
		babeService.epochData.authorityIndex,
	)

	duration, err := time.ParseDuration("1s")
	require.NoError(t, err)

	slotnum := uint64(1)
	slot := Slot{
		start:    time.Now(),
		duration: duration,
		number:   slotnum,
	}
	addAuthorshipProof(t, babeService, slotnum, testEpochIndex)

	slot2 := Slot{
		start:    time.Now(),
		duration: duration,
		number:   2,
	}
	addAuthorshipProof(t, babeService, 2, testEpochIndex)

	preDigest2, err := builder.buildBlockPreDigest(slot2)
	require.NoError(t, err)

	parentHash := babeService.blockState.GenesisHash()

	rt, err := babeService.blockState.GetRuntime(nil)
	require.NoError(t, err)

	ts, err := babeService.storageState.TrieState(nil)
	require.NoError(t, err)
	rt.SetContextStorage(ts)

	preDigest, err := builder.buildBlockPreDigest(slot)
	require.NoError(t, err)

	digest := types.NewDigest()
	err = digest.Add(*preDigest)
	require.NoError(t, err)

	header, err := types.NewHeader(parentHash, common.Hash{}, common.Hash{}, big.NewInt(1), digest)
	require.NoError(t, err)

	//initialise block header
	err = rt.InitializeBlock(header)
	require.NoError(t, err)

	_, err = builder.buildBlockInherents(slot, rt)
	require.NoError(t, err)

	header1, err := rt.FinalizeBlock()
	require.NoError(t, err)

	ext := createTestExtrinsic(t, rt, parentHash, 0)
	_, err = rt.ValidateTransaction(append([]byte{byte(types.TxnExternal)}, ext...))
	require.NoError(t, err)

	digest2 := types.NewDigest()
	err = digest2.Add(*preDigest2)
	require.NoError(t, err)
	header2, err := types.NewHeader(header1.Hash(), common.Hash{}, common.Hash{}, big.NewInt(2), digest2)
	require.NoError(t, err)
	err = rt.InitializeBlock(header2)
	require.NoError(t, err)

	_, err = builder.buildBlockInherents(slot, rt)
	require.NoError(t, err)

	res, err := rt.ApplyExtrinsic(ext)
	require.NoError(t, err)
	require.Equal(t, []byte{0, 0}, res)

	_, err = rt.FinalizeBlock()
	require.NoError(t, err)
}

func TestBuildAndApplyExtrinsic(t *testing.T) {
	cfg := &ServiceConfig{
		TransactionState: state.NewTransactionState(),
		LogLvl:           log.LvlInfo,
	}

	babeService := createTestService(t, cfg)
	babeService.epochData.threshold = maxThreshold

	parentHash := common.MustHexToHash("0x35a28a7dbaf0ba07d1485b0f3da7757e3880509edc8c31d0850cb6dd6219361d")
	header, err := types.NewHeader(parentHash, common.Hash{}, common.Hash{}, big.NewInt(1), types.NewDigest())
	require.NoError(t, err)

	rt, err := babeService.blockState.GetRuntime(nil)
	require.NoError(t, err)

	//initialise block header
	err = rt.InitializeBlock(header)
	require.NoError(t, err)

	// build extrinsic
	rawMeta, err := rt.Metadata()
	require.NoError(t, err)
	var decoded []byte
	err = scale.Unmarshal(rawMeta, &decoded)
	require.NoError(t, err)

	meta := &ctypes.Metadata{}
	err = ctypes.DecodeFromBytes(decoded, meta)
	require.NoError(t, err)

	rv, err := rt.Version()
	require.NoError(t, err)

	bob, err := ctypes.NewMultiAddressFromHexAccountID("0x90b5ab205c6974c9ea841be688864633dc9ca8a357843eeacf2314649965fe22")
	require.NoError(t, err)

	call, err := ctypes.NewCall(meta, "Balances.transfer", bob, ctypes.NewUCompactFromUInt(12345))
	require.NoError(t, err)

	// Create the extrinsic
	ext := ctypes.NewExtrinsic(call)
	genHash, err := ctypes.NewHashFromHexString("0x35a28a7dbaf0ba07d1485b0f3da7757e3880509edc8c31d0850cb6dd6219361d")
	require.NoError(t, err)

	o := ctypes.SignatureOptions{
		BlockHash:          genHash,
		Era:                ctypes.ExtrinsicEra{IsImmortalEra: true},
		GenesisHash:        genHash,
		Nonce:              ctypes.NewUCompactFromUInt(uint64(0)),
		SpecVersion:        ctypes.U32(rv.SpecVersion()),
		Tip:                ctypes.NewUCompactFromUInt(0),
		TransactionVersion: ctypes.U32(rv.TransactionVersion()),
	}

	// Sign the transaction using Alice's default account
	err = ext.Sign(signature.TestKeyringPairAlice, o)
	require.NoError(t, err)

	extEnc := bytes.Buffer{}
	encoder := cscale.NewEncoder(&extEnc)
	ext.Encode(*encoder)

	txVal, err := rt.ValidateTransaction(append([]byte{byte(types.TxnLocal)}, extEnc.Bytes()...))
	require.NoError(t, err)

	vtx := transaction.NewValidTransaction(extEnc.Bytes(), txVal)
	babeService.transactionState.Push(vtx)

	// apply extrinsic
	res, err := rt.ApplyExtrinsic(extEnc.Bytes())
	require.NoError(t, err)
	// Expected result for valid ApplyExtrinsic is 0, 0
	require.Equal(t, []byte{0, 0}, res)
}

func TestBuildBlock_failing(t *testing.T) {
	t.Skip()
	cfg := &ServiceConfig{
		TransactionState: state.NewTransactionState(),
	}

	var err error
	babeService := createTestService(t, cfg)

	babeService.epochData.authorities = []types.Authority{
		{Key: nil, Weight: 1},
	}

	// create proof that we can authorize this block
	babeService.epochData.threshold = minThreshold
	var slotNumber uint64 = 1

	outAndProof, err := babeService.runLottery(slotNumber, testEpochIndex)
	require.NoError(t, err)
	require.NotNil(t, outAndProof, "proof was nil when over threshold")

	babeService.slotToProof[slotNumber] = outAndProof

	// see https://github.com/noot/substrate/blob/add-blob/core/test-runtime/src/system.rs#L468
	// add a valid transaction
	txa := []byte{3, 16, 110, 111, 111, 116, 1, 64, 103, 111, 115, 115, 97, 109, 101, 114, 95, 105, 115, 95, 99, 111, 111, 108}
	vtx := transaction.NewValidTransaction(types.Extrinsic(txa), &transaction.Validity{})
	babeService.transactionState.Push(vtx)

	// add a transaction that can't be included (transfer from account with no balance)
	// https://github.com/paritytech/substrate/blob/5420de3face1349a97eb954ae71c5b0b940c31de/core/transaction-pool/src/tests.rs#L95
	txb := []byte{1, 212, 53, 147, 199, 21, 253, 211, 28, 97, 20, 26, 189, 4, 169, 159, 214, 130, 44, 133, 88, 133, 76, 205, 227, 154, 86, 132, 231, 165, 109, 162, 125, 142, 175, 4, 21, 22, 135, 115, 99, 38, 201, 254, 161, 126, 37, 252, 82, 135, 97, 54, 147, 201, 18, 144, 156, 178, 38, 170, 71, 148, 242, 106, 72, 69, 0, 0, 0, 0, 0, 0, 0, 0, 0, 0, 0, 0, 0, 0, 0, 216, 5, 113, 87, 87, 40, 221, 120, 247, 252, 137, 201, 74, 231, 222, 101, 85, 108, 102, 39, 31, 190, 210, 14, 215, 124, 19, 160, 180, 203, 54, 110, 167, 163, 149, 45, 12, 108, 80, 221, 65, 238, 57, 237, 199, 16, 10, 33, 185, 8, 244, 184, 243, 139, 5, 87, 252, 245, 24, 225, 37, 154, 163, 142}
	vtx = transaction.NewValidTransaction(types.Extrinsic(txb), &transaction.Validity{})
	babeService.transactionState.Push(vtx)

	zeroHash, err := common.HexToHash("0x00")
	require.NoError(t, err)

	parentHeader := &types.Header{
		ParentHash: zeroHash,
		Number:     big.NewInt(0),
	}

	duration, err := time.ParseDuration("1s")
	require.NoError(t, err)

	slot := Slot{
		start:    time.Now(),
		duration: duration,
		number:   slotNumber,
	}

	rt, err := babeService.blockState.GetRuntime(nil)
	require.NoError(t, err)

	_, err = babeService.buildBlock(parentHeader, slot, rt)
	if err == nil {
		t.Fatal("should error when attempting to include invalid tx")
	}
	require.Equal(t, "cannot build extrinsics: error applying extrinsic: Apply error, type: Payment",
		err.Error(), "Did not receive expected error text")

	txc := babeService.transactionState.Peek()
	if !bytes.Equal(txc.Extrinsic, txa) {
		t.Fatal("did not readd valid transaction to queue")
	}
}

func TestDecodeExtrinsicBody(t *testing.T) {
	ext := types.NewExtrinsic([]byte{0x1, 0x2, 0x3})
	inh := [][]byte{{0x4, 0x5}, {0x6, 0x7}}

	vtx := transaction.NewValidTransaction(ext, &transaction.Validity{})

	body, err := extrinsicsToBody(inh, []*transaction.ValidTransaction{vtx})
	require.Nil(t, err)
	require.NotNil(t, body)
	require.Len(t, body, 3)

	contains, err := body.HasExtrinsic(ext)
	require.Nil(t, err)
	require.True(t, contains)
}

func TestBuildBlockTimeMonitor(t *testing.T) {
	metrics.Enabled = true
	metrics.Unregister(buildBlockTimer)

	babeService := createTestService(t, nil)
	babeService.epochData.threshold = maxThreshold

	parent, err := babeService.blockState.BestBlockHeader()
	require.NoError(t, err)

	timerMetrics := metrics.GetOrRegisterTimer(buildBlockTimer, nil)
	timerMetrics.Stop()

	createTestBlock(t, babeService, parent, [][]byte{}, 1, testEpochIndex)
	require.Equal(t, int64(1), timerMetrics.Count())

	rt, err := babeService.blockState.GetRuntime(nil)
	require.NoError(t, err)

	_, err = babeService.buildBlock(parent, Slot{}, rt)
	require.Error(t, err)
	buildErrorsMetrics := metrics.GetOrRegisterCounter(buildBlockErrors, nil)
	require.Equal(t, int64(1), buildErrorsMetrics.Count())
}<|MERGE_RESOLUTION|>--- conflicted
+++ resolved
@@ -149,10 +149,7 @@
 	// build block
 	block, err := babeService.buildBlock(parent, slot, rt)
 	require.NoError(t, err)
-<<<<<<< HEAD
-
-=======
->>>>>>> fab5a6eb
+
 	babeService.blockState.StoreRuntime(block.Header.Hash(), rt)
 	return block, slot
 }
