--- conflicted
+++ resolved
@@ -44,11 +44,7 @@
 	startSlot := getCurrentSlot(slotDuration)
 	handler := testHandleSlotFunc(t, authorityIndex, expectedEpoch, startSlot)
 
-<<<<<<< HEAD
-	epochDescriptor := &EpochDescriptor{
-=======
 	epochDescriptor := &epochDescriptor{
->>>>>>> d5aa79bf
 		data:      epochData,
 		startSlot: startSlot,
 		endSlot:   startSlot + epochLength,
@@ -100,11 +96,7 @@
 	startSlot := getCurrentSlot(slotDuration)
 	handler := testHandleSlotFunc(t, authorityIndex, expectedEpoch, startSlot)
 
-<<<<<<< HEAD
-	epochDescriptor := &EpochDescriptor{
-=======
 	epochDescriptor := &epochDescriptor{
->>>>>>> d5aa79bf
 		data:      epochData,
 		startSlot: startSlot,
 		endSlot:   startSlot + epochLength,
