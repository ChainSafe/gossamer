--- conflicted
+++ resolved
@@ -76,18 +76,15 @@
 	SetFirstSlot(slot uint64) error
 	GetLatestEpochData() (*types.EpochData, error)
 	SkipVerify(*types.Header) (bool, error)
-<<<<<<< HEAD
 	GetEpochFromTime(time.Time) (uint64, error)
 }
 
 // DigestHandler is the interface for the consensus digest handler
 type DigestHandler interface {
 	HandleDigests(*types.Header)
-=======
 }
 
 // BlockImportHandler is the interface for the handler of new blocks
 type BlockImportHandler interface {
 	HandleBlockImport(block *types.Block, state *rtstorage.TrieState) error
->>>>>>> b6bd9164
 }