--- conflicted
+++ resolved
@@ -49,12 +49,7 @@
 // StorageState interface for storage state methods
 type StorageState interface {
 	TrieState(hash *common.Hash) (*rtstorage.TrieState, error)
-<<<<<<< HEAD
-	StoreTrie(ts *rtstorage.TrieState) error
-	GetStorage(root *common.Hash, key []byte) ([]byte, error)
-=======
 	StoreTrie(ts *rtstorage.TrieState, header *types.Header) error
->>>>>>> a81844ea
 }
 
 // TransactionState is the interface for transaction queue methods
