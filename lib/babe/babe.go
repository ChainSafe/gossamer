--- conflicted
+++ resolved
@@ -45,16 +45,10 @@
 	// BABE authority keypair
 	keypair *sr25519.Keypair // TODO: change to BABE keystore (#1864)
 
-<<<<<<< HEAD
-	// Epoch configuration data
-	slotDuration time.Duration
-	epochData    *epochData
+	epochData *epochData
 	// for slots where we are a producer, store the vrf output (bytes 0-32) + proof (bytes 32-96)
-	slotToProof     map[uint64]*VrfOutputAndProof
 	slotToIfPrimary map[uint64]bool
 
-=======
->>>>>>> a494c256
 	// State variables
 	sync.RWMutex
 	pause chan struct{}
@@ -118,11 +112,7 @@
 		epochState:         cfg.EpochState,
 		keypair:            cfg.Keypair,
 		transactionState:   cfg.TransactionState,
-<<<<<<< HEAD
-		slotToProof:        make(map[uint64]*VrfOutputAndProof),
 		slotToIfPrimary:    make(map[uint64]bool),
-=======
->>>>>>> a494c256
 		pause:              make(chan struct{}),
 		authority:          cfg.Authority,
 		dev:                cfg.IsDev,
