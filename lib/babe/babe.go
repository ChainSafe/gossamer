--- conflicted
+++ resolved
@@ -267,17 +267,10 @@
 	return fmt.Errorf("key not in BABE authority data")
 }
 
-<<<<<<< HEAD
-=======
-func (b *Service) isStopped() bool {
-	return !b.started.Load().(bool)
-}
-
 func (b *Service) slotDuration() time.Duration {
 	return time.Duration(b.config.SlotDuration * 1000000) // SlotDuration in ms, time.Duration in ns
 }
 
->>>>>>> 6a90044e
 func (b *Service) invokeBlockAuthoring() {
 	if b.config == nil {
 		b.logger.Error("block authoring", "error", "config is nil")
@@ -326,13 +319,8 @@
 	for ; slotNum < b.startSlot+b.config.EpochLength; slotNum++ {
 		start := time.Now()
 
-<<<<<<< HEAD
-		if uint64(time.Now().Unix()-start) <= b.config.SlotDuration*1000000 {
+		if time.Since(start) <= b.slotDuration() {
 			if b.IsStopped() {
-=======
-		if time.Since(start) <= b.slotDuration() {
-			if b.isStopped() {
->>>>>>> 6a90044e
 				return
 			}
 
