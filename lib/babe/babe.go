// Copyright 2019 ChainSafe Systems (ON) Corp.
// This file is part of gossamer.
//
// The gossamer library is free software: you can redistribute it and/or modify
// it under the terms of the GNU Lesser General Public License as published by
// the Free Software Foundation, either version 3 of the License, or
// (at your option) any later version.
//
// The gossamer library is distributed in the hope that it will be useful,
// but WITHOUT ANY WARRANTY; without even the implied warranty of
// MERCHANTABILITY or FITNESS FOR A PARTICULAR PURPOSE. See the
// GNU Lesser General Public License for more details.
//
// You should have received a copy of the GNU Lesser General Public License
// along with the gossamer library. If not, see <http://www.gnu.org/licenses/>.

package babe

import (
	"bytes"
	"encoding/binary"
	"errors"
	"fmt"
	"math"
	"math/big"
	"time"

	"github.com/ChainSafe/gossamer/dot/core/types"
	"github.com/ChainSafe/gossamer/lib/crypto/sr25519"
	"github.com/ChainSafe/gossamer/lib/runtime"

	log "github.com/ChainSafe/log15"
)

// Session contains the VRF keys for the validator, as well as BABE configuation data
type Session struct {
	blockState       BlockState
	storageState     StorageState
	keypair          *sr25519.Keypair
	rt               *runtime.Runtime
	config           *Configuration
	randomness       [sr25519.VrfOutputLength]byte
	authorityIndex   uint64
	authorityData    []*AuthorityData
	epochThreshold   *big.Int // validator threshold for this epoch
	transactionQueue TransactionQueue
	startSlot        uint64
	slotToProof      map[uint64]*VrfOutputAndProof // for slots where we are a producer, store the vrf output (bytes 0-32) + proof (bytes 32-96)
	newBlocks        chan<- types.Block            // send blocks to core service
	done             chan<- struct{}               // lets core know when the epoch is done
	kill             <-chan struct{}               // kill session if this is closed
}

// SessionConfig struct
type SessionConfig struct {
	BlockState       BlockState
	StorageState     StorageState
	TransactionQueue TransactionQueue
	Keypair          *sr25519.Keypair
	Runtime          *runtime.Runtime
	NewBlocks        chan<- types.Block
	AuthData         []*AuthorityData
	EpochThreshold   *big.Int // should only be used for testing
	StartSlot        uint64   // slot to begin session at
	Done             chan<- struct{}
	Kill             <-chan struct{}
}

// NewSession returns a new Babe session using the provided VRF keys and runtime
func NewSession(cfg *SessionConfig) (*Session, error) {
	if cfg.Keypair == nil {
		return nil, errors.New("cannot create BABE session; no keypair provided")
	}

	if cfg.Kill == nil {
		return nil, errors.New("kill channel is nil")
	}

	babeSession := &Session{
		blockState:       cfg.BlockState,
		storageState:     cfg.StorageState,
		keypair:          cfg.Keypair,
		rt:               cfg.Runtime,
		transactionQueue: cfg.TransactionQueue,
		slotToProof:      make(map[uint64]*VrfOutputAndProof),
		newBlocks:        cfg.NewBlocks,
		authorityData:    cfg.AuthData,
		epochThreshold:   cfg.EpochThreshold,
		startSlot:        cfg.StartSlot,
		done:             cfg.Done,
		kill:             cfg.Kill,
	}

	err := babeSession.configurationFromRuntime()
	if err != nil {
		return nil, err
	}

	log.Info("[babe] config", "SlotDuration (ms)", babeSession.config.SlotDuration, "EpochLength (slots)", babeSession.config.EpochLength)

	babeSession.randomness = [sr25519.VrfOutputLength]byte{babeSession.config.Randomness}

	err = babeSession.setAuthorityIndex()
	if err != nil {
		return nil, err
	}

	log.Trace("[babe]", "authority index", babeSession.authorityIndex)

	return babeSession, nil
}

// Start a session
func (b *Session) Start() error {
	if b.epochThreshold == nil {
		err := b.setEpochThreshold()
		if err != nil {
			return err
		}
	}

	log.Trace("[babe]", "epochThreshold", b.epochThreshold)

	var i uint64 = b.startSlot
	var err error
	for ; i < b.startSlot+b.config.EpochLength; i++ {
		b.slotToProof[i], err = b.runLottery(i)
		if err != nil {
			return fmt.Errorf("error running slot lottery at slot %d: error %s", i, err)
		}
	}

	go b.invokeBlockAuthoring()

	go b.checkForKill()

	return nil
}

func (b *Session) stop() {
	if b.newBlocks != nil {
		close(b.newBlocks)
		b.newBlocks = nil
	}

	if b.done != nil {
		close(b.done)
		b.done = nil
	}
}

// AuthorityData returns the data related to the authority
func (b *Session) AuthorityData() []*AuthorityData {
	return b.authorityData
}

// SetEpochData will set the authorityData and randomness
func (b *Session) SetEpochData(data *NextEpochDescriptor) error {
	b.authorityData = data.Authorities
	b.randomness = data.Randomness
	return b.setAuthorityIndex()
}

func (b *Session) setAuthorityIndex() error {
	pub := b.keypair.Public()

	log.Debug("[babe]", "authority key", pub.Hex(), "authorities", b.authorityData)

	for i, auth := range b.authorityData {
		if bytes.Equal(pub.Encode(), auth.ID.Encode()) {
			b.authorityIndex = uint64(i)
			return nil
		}
	}

	return fmt.Errorf("key not in BABE authority data")
}

func (b *Session) checkForKill() {
	<-b.kill
	b.stop()
}

func (b *Session) invokeBlockAuthoring() {
	if b.config == nil {
		log.Error("[babe] block authoring", "error", "config is nil")
		return
	}

	if b.blockState == nil {
		log.Error("[babe] block authoring", "error", "blockState is nil")
		return
	}

	if b.storageState == nil {
		log.Error("[babe] block authoring", "error", "storageState is nil")
		return
	}

<<<<<<< HEAD
	defer b.stop()

	for ; slotNum < b.config.EpochLength; slotNum++ {
		if b.kill == nil {
			// session has been killed, exit
			return
		}
=======
	slotNum := b.startSlot

	bestNum := b.blockState.HighestBlockNumber()
	log.Debug("[babe]", "highest block num", bestNum)

	var err error
	// check if we are starting at genesis, if not, need to calculate slot
	if bestNum.Cmp(big.NewInt(0)) == 1 && slotNum == 0 {
		// TODO: change this to getCurrentSlot, once BlockResponse messages are implemented
		slotNum, err = b.estimateCurrentSlot()
		if err != nil {
			log.Error("[babe] cannot estimate current slot", "error", err)
			return
		}

		log.Debug("[babe]", "estimated slot", slotNum)
	}

	for ; slotNum < b.startSlot+b.config.EpochLength; slotNum++ {
>>>>>>> f7e04a86
		b.handleSlot(slotNum)
		time.Sleep(time.Millisecond * time.Duration(b.config.SlotDuration))
	}
}

func (b *Session) handleSlot(slotNum uint64) {
	parentHeader, err := b.blockState.BestBlockHeader()
	if err != nil {
		log.Error("BABE block authoring", "error", "parent header is nil")
		return
	}

	if parentHeader == nil {
		log.Error("BABE block authoring", "error", "parent header is nil")
		return
	}

	currentSlot := Slot{
		start:    uint64(time.Now().Unix()),
		duration: b.config.SlotDuration,
		number:   slotNum,
	}

	// TODO: move block authorization check here

	block, err := b.buildBlock(parentHeader, currentSlot)
	if err != nil {
		log.Error("BABE block authoring", "error", err)
	} else {
		// TODO: loop until slot is done, attempt to produce multiple blocks

		hash := block.Header.Hash()
		log.Info("BABE", "built block", hash.String(), "number", block.Header.Number, "slot", slotNum)
		log.Debug("BABE built block", "header", block.Header, "body", block.Body)

		b.newBlocks <- *block
	}
}

// runLottery runs the lottery for a specific slot number
// returns an encoded VrfOutput and VrfProof if validator is authorized to produce a block for that slot, nil otherwise
// output = return[0:32]; proof = return[32:96]
func (b *Session) runLottery(slot uint64) (*VrfOutputAndProof, error) {
	slotBytes := make([]byte, 8)
	binary.LittleEndian.PutUint64(slotBytes, slot)
	vrfInput := append(slotBytes, b.config.Randomness)

	output, proof, err := b.vrfSign(vrfInput)
	if err != nil {
		return nil, err
	}

	outputInt := big.NewInt(0).SetBytes(output[:])
	if b.epochThreshold == nil {
		err = b.setEpochThreshold()
		if err != nil {
			return nil, err
		}
	}

	if outputInt.Cmp(b.epochThreshold) > 0 {
		outbytes := [sr25519.VrfOutputLength]byte{}
		copy(outbytes[:], output)
		proofbytes := [sr25519.VrfProofLength]byte{}
		copy(proofbytes[:], proof)
		log.Trace("[babe] lottery", "won slot", slot)
		return &VrfOutputAndProof{
			output: outbytes,
			proof:  proofbytes,
		}, nil
	}

	return nil, nil
}

func (b *Session) vrfSign(input []byte) (out []byte, proof []byte, err error) {
	return b.keypair.VrfSign(input)
}

// sets the slot lottery threshold for the current epoch
func (b *Session) setEpochThreshold() error {
	var err error
	if b.config == nil {
		return errors.New("cannot set threshold: no babe config")
	}

	b.epochThreshold, err = calculateThreshold(b.config.C1, b.config.C2, b.authorityIndex, b.authorityWeights())
	if err != nil {
		return err
	}

	return nil
}

func (b *Session) authorityWeights() []uint64 {
	weights := make([]uint64, len(b.authorityData))
	for i, auth := range b.authorityData {
		weights[i] = auth.Weight
	}
	return weights
}

// calculates the slot lottery threshold for the authority at authorityIndex.
// equation: threshold = 2^128 * (1 - (1-c)^(w_k/sum(w_i)))
// where k is the authority index, and sum(w_i) is the
// sum of all the authority weights
// see: https://github.com/paritytech/substrate/blob/master/core/consensus/babe/src/lib.rs#L1022
func calculateThreshold(C1, C2, authorityIndex uint64, authorityWeights []uint64) (*big.Int, error) {
	c := float64(C1) / float64(C2)
	if c > 1 {
		return nil, errors.New("invalid C1/C2: greater than 1")
	}

	// sum(w_i)
	var sum uint64 = 0
	for _, weight := range authorityWeights {
		sum += weight
	}

	if sum == 0 {
		return nil, errors.New("invalid authority weights: sums to zero")
	}

	// w_k/sum(w_i)
	theta := float64(authorityWeights[authorityIndex]) / float64(sum)

	// (1-c)^(w_k/sum(w_i)))
	pp := 1 - c
	pp_exp := math.Pow(pp, theta)

	// 1 - (1-c)^(w_k/sum(w_i)))
	p := 1 - pp_exp
	p_rat := new(big.Rat).SetFloat64(p)

	// 1 << 128
	q := new(big.Int).Lsh(big.NewInt(1), 128)

	// (1 << 128) * (1 - (1-c)^(w_k/sum(w_i)))
	return q.Mul(q, p_rat.Num()).Div(q, p_rat.Denom()), nil
}<|MERGE_RESOLUTION|>--- conflicted
+++ resolved
@@ -197,17 +197,7 @@
 		return
 	}
 
-<<<<<<< HEAD
-	defer b.stop()
-
-	for ; slotNum < b.config.EpochLength; slotNum++ {
-		if b.kill == nil {
-			// session has been killed, exit
-			return
-		}
-=======
 	slotNum := b.startSlot
-
 	bestNum := b.blockState.HighestBlockNumber()
 	log.Debug("[babe]", "highest block num", bestNum)
 
@@ -225,7 +215,10 @@
 	}
 
 	for ; slotNum < b.startSlot+b.config.EpochLength; slotNum++ {
->>>>>>> f7e04a86
+		if b.kill == nil {
+			// session has been killed, exit
+			return
+		}
 		b.handleSlot(slotNum)
 		time.Sleep(time.Millisecond * time.Duration(b.config.SlotDuration))
 	}
