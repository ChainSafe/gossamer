// Copyright 2019 ChainSafe Systems (ON) Corp.
// This file is part of gossamer.
//
// The gossamer library is free software: you can redistribute it and/or modify
// it under the terms of the GNU Lesser General Public License as published by
// the Free Software Foundation, either version 3 of the License, or
// (at your option) any later version.
//
// The gossamer library is distributed in the hope that it will be useful,
// but WITHOUT ANY WARRANTY; without even the implied warranty of
// MERCHANTABILITY or FITNESS FOR A PARTICULAR PURPOSE. See the
// GNU Lesser General Public License for more details.
//
// You should have received a copy of the GNU Lesser General Public License
// along with the gossamer library. If not, see <http://www.gnu.org/licenses/>.

package babe

import (
	"bytes"
	"encoding/binary"
	"errors"
	"fmt"
	"math"
	"math/big"
	"sync"
	"sync/atomic"
	"time"

	"github.com/ChainSafe/gossamer/dot/types"
	"github.com/ChainSafe/gossamer/lib/crypto/sr25519"
	"github.com/ChainSafe/gossamer/lib/runtime"

	log "github.com/ChainSafe/log15"
)

// RandomnessLength is the length of the epoch randomness (32 bytes)
const RandomnessLength = 32

// Service contains the VRF keys for the validator, as well as BABE configuation data
type Service struct {
	// Storage interfaces
	blockState       BlockState
	storageState     StorageState
	transactionQueue TransactionQueue

	// BABE authority keypair
	keypair *sr25519.Keypair

	// Current runtime
	rt *runtime.Runtime

	// Epoch configuration data
	config         *types.BabeConfiguration
	randomness     [RandomnessLength]byte
	authorityIndex uint64
	authorityData  []*types.BABEAuthorityData
	epochThreshold *big.Int // validator threshold for this epoch
	startSlot      uint64
	slotToProof    map[uint64]*VrfOutputAndProof // for slots where we are a producer, store the vrf output (bytes 0-32) + proof (bytes 32-96)

	// Channels for inter-process communication
	blockChan chan types.Block // send blocks to core service

	// State variables
	lock    sync.Mutex
	started atomic.Value
}

// ServiceConfig represents a BABE configuration
type ServiceConfig struct {
	BlockState       BlockState
	StorageState     StorageState
	TransactionQueue TransactionQueue
	Keypair          *sr25519.Keypair
	Runtime          *runtime.Runtime
<<<<<<< HEAD
	AuthData         []*types.AuthorityData
=======
	NewBlocks        chan<- types.Block
	AuthData         []*types.BABEAuthorityData
>>>>>>> 5cfe2768
	EpochThreshold   *big.Int // should only be used for testing
	StartSlot        uint64   // slot to start at
}

// NewService returns a new Babe Service using the provided VRF keys and runtime
func NewService(cfg *ServiceConfig) (*Service, error) {
	if cfg.Keypair == nil {
		return nil, errors.New("cannot create BABE Service; no keypair provided")
	}

	if cfg.BlockState == nil {
		return nil, errors.New("blockState is nil")
	}

	babeService := &Service{
		blockState:       cfg.BlockState,
		storageState:     cfg.StorageState,
		keypair:          cfg.Keypair,
		rt:               cfg.Runtime,
		transactionQueue: cfg.TransactionQueue,
		slotToProof:      make(map[uint64]*VrfOutputAndProof),
		blockChan:        make(chan types.Block),
		authorityData:    cfg.AuthData,
		epochThreshold:   cfg.EpochThreshold,
		startSlot:        cfg.StartSlot,
	}

	babeService.started.Store(false)

	var err error
	babeService.config, err = babeService.rt.BabeConfiguration()
	if err != nil {
		return nil, err
	}

	log.Info("[babe] config", "SlotDuration (ms)", babeService.config.SlotDuration, "EpochLength (slots)", babeService.config.EpochLength)

	if babeService.authorityData == nil {
		log.Info("[babe] setting authority data to genesis authorities", "authorities", babeService.config.GenesisAuthorities)

<<<<<<< HEAD
		babeService.authorityData, err = types.AuthorityDataRawToAuthorityData(babeService.config.GenesisAuthorities)
=======
		babeSession.authorityData, err = types.BABEAuthorityDataRawToAuthorityData(babeSession.config.GenesisAuthorities)
>>>>>>> 5cfe2768
		if err != nil {
			return nil, err
		}
	}

	// TODO: format this
	log.Info("[babe]", "authorities", babeService.authorityData)

	babeService.randomness = babeService.config.Randomness

	err = babeService.setAuthorityIndex()
	if err != nil {
		return nil, err
	}

	log.Trace("[babe]", "authority index", babeService.authorityIndex)

	return babeService, nil
}

// Start a Service
func (b *Service) Start() error {
	b.started.Store(true)

	if b.epochThreshold == nil {
		err := b.setEpochThreshold()
		if err != nil {
			return err
		}
	}

	log.Debug("[babe]", "epochThreshold", b.epochThreshold)

	i := b.startSlot
	var err error
	for ; i < b.startSlot+b.config.EpochLength; i++ {
		b.slotToProof[i], err = b.runLottery(i)
		if err != nil {
			return fmt.Errorf("error running slot lottery at slot %d: error %s", i, err)
		}
	}

	go b.invokeBlockAuthoring()
	return nil
}

// Pause pauses the service ie. halts block production
func (b *Service) Pause() error {
	b.started.Store(false)
	return nil
}

// Resume resumes the service ie. resumes block production
func (b *Service) Resume() error {
	b.started.Store(true)
	go b.invokeBlockAuthoring()
	return nil
}

// Stop stops the service. If stop is called, it cannot be resumed.
func (b *Service) Stop() error {
	b.lock.Lock()
	defer b.lock.Unlock()

	if b.started.Load().(bool) {
		b.started.Store(false)
		close(b.blockChan)
	}

	return nil
}

// SetRuntime sets the service's runtime
func (b *Service) SetRuntime(rt *runtime.Runtime) error {
	b.rt = rt

	var err error
	b.config, err = b.rt.BabeConfiguration()
	return err
}

// GetBlockChannel returns the channel where new blocks are passed
func (b *Service) GetBlockChannel() <-chan types.Block {
	return b.blockChan
}

// Descriptor returns the NextEpochDescriptor for the current Service.
func (b *Service) Descriptor() *NextEpochDescriptor {
	return &NextEpochDescriptor{
		Authorities: b.authorityData,
		Randomness:  b.randomness,
	}
}

func (b *Service) safeSend(msg types.Block) error {
	b.lock.Lock()
	defer b.lock.Unlock()
	if !b.started.Load().(bool) {
		return errors.New("Service has been stopped")
	}
	b.blockChan <- msg
	return nil
}

// AuthorityData returns the data related to the authority
<<<<<<< HEAD
func (b *Service) AuthorityData() []*types.AuthorityData {
	return b.authorityData
}

// SetEpochData will set the authorityData and randomness
func (b *Service) SetEpochData(data *NextEpochDescriptor) error {
=======
func (b *Session) AuthorityData() []*types.BABEAuthorityData {
	return b.authorityData
}

// SetEpochData will set the BABEAuthorityData and randomness
func (b *Session) SetEpochData(data *NextEpochDescriptor) error {
>>>>>>> 5cfe2768
	b.authorityData = data.Authorities
	b.randomness = data.Randomness
	return b.setAuthorityIndex()
}

func (b *Service) setAuthorityIndex() error {
	pub := b.keypair.Public()

	log.Debug("[babe]", "authority key", pub.Hex(), "authorities", b.authorityData)

	for i, auth := range b.authorityData {
		if bytes.Equal(pub.Encode(), auth.ID.Encode()) {
			b.authorityIndex = uint64(i)
			return nil
		}
	}

	return fmt.Errorf("key not in BABE authority data")
}

func (b *Service) isStopped() bool {
	return !b.started.Load().(bool)
}

func (b *Service) invokeBlockAuthoring() {
	if b.config == nil {
		log.Error("[babe] block authoring", "error", "config is nil")
		return
	}

	if b.blockState == nil {
		log.Error("[babe] block authoring", "error", "blockState is nil")
		return
	}

	if b.storageState == nil {
		log.Error("[babe] block authoring", "error", "storageState is nil")
		return
	}

	slotNum := b.startSlot
	bestNum, err := b.blockState.BestBlockNumber()
	if err != nil {
		log.Error("[babe] Failed to get best block number", "error", err)
		return
	}

	// check if we are starting at genesis, if not, need to calculate slot
	if bestNum.Cmp(big.NewInt(0)) == 1 && slotNum == 0 {
		// if we have at least slotTail blcopks, we can run the slotTime algorithm
		if bestNum.Cmp(big.NewInt(int64(slotTail))) != -1 {
			slotNum, err = b.getCurrentSlot()
			if err != nil {
				log.Error("[babe] cannot get current slot", "error", err)
				return
			}
		} else {
			log.Warn("[babe] cannot use median algorithm, not enough blocks synced")

			slotNum, err = b.estimateCurrentSlot()
			if err != nil {
				log.Error("[babe] cannot get current slot", "error", err)
				return
			}
		}
	}

	log.Debug("[babe]", "calculated slot", slotNum)

	for ; slotNum < b.startSlot+b.config.EpochLength; slotNum++ {
		start := time.Now().Unix()

		if uint64(time.Now().Unix()-start) <= b.config.SlotDuration*1000000 {
			if b.isStopped() {
				return
			}

			b.handleSlot(slotNum)

			// TODO: change this to sleep until start + slotDuration
			time.Sleep(time.Millisecond * time.Duration(b.config.SlotDuration) * 2)
		}
	}

	// loop forever TODO: separate loop into another func
	b.invokeBlockAuthoring()
}

func (b *Service) handleSlot(slotNum uint64) {
	parentHeader, err := b.blockState.BestBlockHeader()
	if err != nil {
		log.Error("[babe] block authoring", "error", "parent header is nil")
		return
	}

	if parentHeader == nil {
		log.Error("[babe] block authoring", "error", "parent header is nil")
		return
	}

	// there is a chance that the best block header may change in the course of building the block,
	// so let's copy it first.
	parent := parentHeader.DeepCopy()

	currentSlot := Slot{
		start:    uint64(time.Now().Unix()),
		duration: b.config.SlotDuration,
		number:   slotNum,
	}

	// TODO: move block authorization check here
	log.Debug("[babe] going to build block", "parent", parent)

	block, err := b.buildBlock(parent, currentSlot)
	if err != nil {
		log.Error("[babe] block authoring", "error", err)
	} else {
		// TODO: loop until slot is done, attempt to produce multiple blocks

		hash := block.Header.Hash()
		log.Info("[babe]", "built block", hash.String(), "number", block.Header.Number, "slot", slotNum)
		log.Debug("[babe] built block", "header", block.Header, "body", block.Body, "parent", parent)

		err = b.safeSend(*block)
		if err != nil {
			log.Error("[babe] Failed to send block to core", "error", err)
			return
		}
	}
}

// runLottery runs the lottery for a specific slot number
// returns an encoded VrfOutput and VrfProof if validator is authorized to produce a block for that slot, nil otherwise
// output = return[0:32]; proof = return[32:96]
func (b *Service) runLottery(slot uint64) (*VrfOutputAndProof, error) {
	slotBytes := make([]byte, 8)
	binary.LittleEndian.PutUint64(slotBytes, slot)
	vrfInput := append(slotBytes, b.randomness[:]...)

	output, proof, err := b.vrfSign(vrfInput)
	if err != nil {
		return nil, err
	}

	outputInt := big.NewInt(0).SetBytes(output[:])
	if b.epochThreshold == nil {
		err = b.setEpochThreshold()
		if err != nil {
			return nil, err
		}
	}

	if outputInt.Cmp(b.epochThreshold) > 0 {
		outbytes := [sr25519.VrfOutputLength]byte{}
		copy(outbytes[:], output)
		proofbytes := [sr25519.VrfProofLength]byte{}
		copy(proofbytes[:], proof)
		log.Trace("[babe] lottery", "won slot", slot)
		return &VrfOutputAndProof{
			output: outbytes,
			proof:  proofbytes,
		}, nil
	}

	return nil, nil
}

func (b *Service) vrfSign(input []byte) (out []byte, proof []byte, err error) {
	return b.keypair.VrfSign(input)
}

// sets the slot lottery threshold for the current epoch
func (b *Service) setEpochThreshold() error {
	var err error
	if b.config == nil {
		return errors.New("cannot set threshold: no babe config")
	}

	b.epochThreshold, err = calculateThreshold(b.config.C1, b.config.C2, b.authorityIndex, b.authorityWeights())
	if err != nil {
		return err
	}

	return nil
}

func (b *Service) authorityWeights() []uint64 {
	weights := make([]uint64, len(b.authorityData))
	for i, auth := range b.authorityData {
		weights[i] = auth.Weight
	}
	return weights
}

// calculates the slot lottery threshold for the authority at authorityIndex.
// equation: threshold = 2^128 * (1 - (1-c)^(w_k/sum(w_i)))
// where k is the authority index, and sum(w_i) is the
// sum of all the authority weights
// see: https://github.com/paritytech/substrate/blob/master/core/consensus/babe/src/lib.rs#L1022
func calculateThreshold(C1, C2, authorityIndex uint64, authorityWeights []uint64) (*big.Int, error) {
	c := float64(C1) / float64(C2)
	if c > 1 {
		return nil, errors.New("invalid C1/C2: greater than 1")
	}

	// sum(w_i)
	var sum uint64 = 0
	for _, weight := range authorityWeights {
		sum += weight
	}

	if sum == 0 {
		return nil, errors.New("invalid authority weights: sums to zero")
	}

	// w_k/sum(w_i)
	theta := float64(authorityWeights[authorityIndex]) / float64(sum)

	// (1-c)^(w_k/sum(w_i)))
	pp := 1 - c
	pp_exp := math.Pow(pp, theta)

	// 1 - (1-c)^(w_k/sum(w_i)))
	p := 1 - pp_exp
	p_rat := new(big.Rat).SetFloat64(p)

	// 1 << 128
	q := new(big.Int).Lsh(big.NewInt(1), 128)

	// (1 << 128) * (1 - (1-c)^(w_k/sum(w_i)))
	return q.Mul(q, p_rat.Num()).Div(q, p_rat.Denom()), nil
}<|MERGE_RESOLUTION|>--- conflicted
+++ resolved
@@ -74,12 +74,7 @@
 	TransactionQueue TransactionQueue
 	Keypair          *sr25519.Keypair
 	Runtime          *runtime.Runtime
-<<<<<<< HEAD
-	AuthData         []*types.AuthorityData
-=======
-	NewBlocks        chan<- types.Block
 	AuthData         []*types.BABEAuthorityData
->>>>>>> 5cfe2768
 	EpochThreshold   *big.Int // should only be used for testing
 	StartSlot        uint64   // slot to start at
 }
@@ -120,11 +115,7 @@
 	if babeService.authorityData == nil {
 		log.Info("[babe] setting authority data to genesis authorities", "authorities", babeService.config.GenesisAuthorities)
 
-<<<<<<< HEAD
-		babeService.authorityData, err = types.AuthorityDataRawToAuthorityData(babeService.config.GenesisAuthorities)
-=======
-		babeSession.authorityData, err = types.BABEAuthorityDataRawToAuthorityData(babeSession.config.GenesisAuthorities)
->>>>>>> 5cfe2768
+		babeService.authorityData, err = types.BABEAuthorityDataRawToAuthorityData(babeService.config.GenesisAuthorities)
 		if err != nil {
 			return nil, err
 		}
@@ -230,21 +221,12 @@
 }
 
 // AuthorityData returns the data related to the authority
-<<<<<<< HEAD
-func (b *Service) AuthorityData() []*types.AuthorityData {
+func (b *Service) AuthorityData() []*types.BABEAuthorityData {
 	return b.authorityData
 }
 
 // SetEpochData will set the authorityData and randomness
 func (b *Service) SetEpochData(data *NextEpochDescriptor) error {
-=======
-func (b *Session) AuthorityData() []*types.BABEAuthorityData {
-	return b.authorityData
-}
-
-// SetEpochData will set the BABEAuthorityData and randomness
-func (b *Session) SetEpochData(data *NextEpochDescriptor) error {
->>>>>>> 5cfe2768
 	b.authorityData = data.Authorities
 	b.randomness = data.Randomness
 	return b.setAuthorityIndex()
