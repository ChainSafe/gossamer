// Copyright 2019 ChainSafe Systems (ON) Corp.
// This file is part of gossamer.
//
// The gossamer library is free software: you can redistribute it and/or modify
// it under the terms of the GNU Lesser General Public License as published by
// the Free Software Foundation, either version 3 of the License, or
// (at your option) any later version.
//
// The gossamer library is distributed in the hope that it will be useful,
// but WITHOUT ANY WARRANTY; without even the implied warranty of
// MERCHANTABILITY or FITNESS FOR A PARTICULAR PURPOSE. See the
// GNU Lesser General Public License for more details.
//
// You should have received a copy of the GNU Lesser General Public License
// along with the gossamer library. If not, see <http://www.gnu.org/licenses/>.

package babe

import (
	"bytes"
	"encoding/binary"
	"errors"
	"fmt"
	"math"
	"math/big"
	"os"
	"sync"
	"sync/atomic"
	"time"

	"github.com/ChainSafe/gossamer/dot/types"
	"github.com/ChainSafe/gossamer/lib/crypto/sr25519"
	"github.com/ChainSafe/gossamer/lib/runtime"

	log "github.com/ChainSafe/log15"
)

// RandomnessLength is the length of the epoch randomness (32 bytes)
const RandomnessLength = 32

var (
	// MaxThreshold is the maximum BABE threshold (node authorized to produce a block every slot)
	MaxThreshold = big.NewInt(0).SetBytes([]byte{0xff, 0xff, 0xff, 0xff, 0xff, 0xff, 0xff, 0xff, 0xff, 0xff, 0xff, 0xff, 0xff, 0xff, 0xff, 0xff, 0xff, 0xff, 0xff, 0xff, 0xff, 0xff, 0xff, 0xff, 0xff, 0xff, 0xff, 0xff, 0xff, 0xff, 0xff, 0xff})
	// MinThreshold is the minimum BABE threshold (node never authorized to produce a block)
	MinThreshold = big.NewInt(0)
)

// AuthorityData is an alias for []*types.BABEAuthorityData
type AuthorityData []*types.BABEAuthorityData

// String returns the AuthorityData as a formatted string
func (d AuthorityData) String() string {
	str := ""
	for _, di := range []*types.BABEAuthorityData(d) {
		str = str + fmt.Sprintf("[key=0x%x idx=%d] ", di.ID.Encode(), di.Weight)
	}
	return str
}

// Service contains the VRF keys for the validator, as well as BABE configuation data
type Service struct {
	logger log.Logger

	// Storage interfaces
	blockState       BlockState
	storageState     StorageState
	transactionQueue TransactionQueue

	// BABE authority keypair
	keypair *sr25519.Keypair

	// Current runtime
	rt *runtime.Runtime

	// Epoch configuration data
	config         *types.BabeConfiguration
	randomness     [RandomnessLength]byte
	authorityIndex uint64
	authorityData  []*types.BABEAuthorityData
	epochThreshold *big.Int // validator threshold for this epoch
	startSlot      uint64
	slotToProof    map[uint64]*VrfOutputAndProof // for slots where we are a producer, store the vrf output (bytes 0-32) + proof (bytes 32-96)

	// Channels for inter-process communication
	blockChan chan types.Block // send blocks to core service

	// State variables
	lock    sync.Mutex
	started atomic.Value
}

// ServiceConfig represents a BABE configuration
type ServiceConfig struct {
	LogLvl           log.Lvl
	BlockState       BlockState
	StorageState     StorageState
	TransactionQueue TransactionQueue
	Keypair          *sr25519.Keypair
	Runtime          *runtime.Runtime
	AuthData         []*types.BABEAuthorityData
	EpochThreshold   *big.Int // for development purposes
	SlotDuration     uint64   // for development purposes; in milliseconds
	StartSlot        uint64   // slot to start at
}

// NewService returns a new Babe Service using the provided VRF keys and runtime
func NewService(cfg *ServiceConfig) (*Service, error) {
	if cfg.Keypair == nil {
		return nil, errors.New("cannot create BABE Service; no keypair provided")
	}

	if cfg.BlockState == nil {
		return nil, errors.New("blockState is nil")
	}

	if cfg.Runtime == nil {
		return nil, errors.New("runtime is nil")
	}

	logger := log.New("pkg", "babe")
	h := log.StreamHandler(os.Stdout, log.TerminalFormat())
	logger.SetHandler(log.LvlFilterHandler(cfg.LogLvl, h))

	babeService := &Service{
		logger:           logger,
		blockState:       cfg.BlockState,
		storageState:     cfg.StorageState,
		keypair:          cfg.Keypair,
		rt:               cfg.Runtime,
		transactionQueue: cfg.TransactionQueue,
		slotToProof:      make(map[uint64]*VrfOutputAndProof),
		blockChan:        make(chan types.Block),
		authorityData:    cfg.AuthData,
		epochThreshold:   cfg.EpochThreshold,
		startSlot:        cfg.StartSlot,
	}

	babeService.started.Store(false)

	var err error
	babeService.config, err = babeService.rt.BabeConfiguration()
	if err != nil {
		return nil, err
	}

	// if slot duration is set via the config file, overwrite the runtime value
	if cfg.SlotDuration > 0 {
		babeService.config.SlotDuration = cfg.SlotDuration
	}

	logger.Info("config", "slot duration (ms)", babeService.config.SlotDuration, "epoch length (slots)", babeService.config.EpochLength)

	if babeService.authorityData == nil {
		logger.Info("setting authority data to genesis authorities", "authorities", babeService.config.GenesisAuthorities)

		babeService.authorityData, err = types.BABEAuthorityDataRawToAuthorityData(babeService.config.GenesisAuthorities)
		if err != nil {
			return nil, err
		}
	}

	logger.Info("created BABE service", "authorities", AuthorityData(babeService.authorityData))

	babeService.randomness = babeService.config.Randomness

	err = babeService.setAuthorityIndex()
	if err != nil {
		return nil, err
	}

	logger.Debug("created BABE service", "authority index", babeService.authorityIndex, "threshold", babeService.epochThreshold)

	return babeService, nil
}

// Start a Service
func (b *Service) Start() error {
	b.started.Store(true)

	if b.epochThreshold == nil {
		err := b.setEpochThreshold()
		if err != nil {
			return err
		}
	}

	b.logger.Debug("[babe]", "epochThreshold", b.epochThreshold)

	i := b.startSlot
	var err error
	for ; i < b.startSlot+b.config.EpochLength; i++ {
		b.slotToProof[i], err = b.runLottery(i)
		if err != nil {
			return fmt.Errorf("error running slot lottery at slot %d: error %s", i, err)
		}
	}

	go b.initiate()
	return nil
}

// Pause pauses the service ie. halts block production
func (b *Service) Pause() error {
	b.started.Store(false)
	b.logger.Info("service paused")
	return nil
}

// Resume resumes the service ie. resumes block production
func (b *Service) Resume() error {
	b.started.Store(true)
	go b.initiate()
	b.logger.Info("service resumed")
	return nil
}

// Stop stops the service. If stop is called, it cannot be resumed.
func (b *Service) Stop() error {
	b.lock.Lock()
	defer b.lock.Unlock()

	if b.started.Load().(bool) {
		b.started.Store(false)
		close(b.blockChan)
	}

	return nil
}

// IsStopped returns true if the service is stopped (ie not producing blocks)
func (b *Service) IsStopped() bool {
	return !b.started.Load().(bool)
}

// SetRuntime sets the service's runtime
func (b *Service) SetRuntime(rt *runtime.Runtime) error {
	b.rt = rt

	var err error
	b.config, err = b.rt.BabeConfiguration()
	return err
}

// GetBlockChannel returns the channel where new blocks are passed
func (b *Service) GetBlockChannel() <-chan types.Block {
	return b.blockChan
}

// Descriptor returns the Descriptor for the current Service.
func (b *Service) Descriptor() *Descriptor {
	return &Descriptor{
		AuthorityData: b.authorityData,
		Randomness:    b.randomness,
		Threshold:     b.epochThreshold,
	}
}

// Authorities returns the current BABE authorities
func (b *Service) Authorities() []*types.BABEAuthorityData {
	return b.authorityData
}

// SetAuthorities sets the current Block Producer Authorities and sets Authority index
func (b *Service) SetAuthorities(data []*types.BABEAuthorityData) error {
	// check key is in new Authorities list before we update Authorities Data
	pub := b.keypair.Public()
	found := false
	for _, auth := range data {
		if bytes.Equal(pub.Encode(), auth.ID.Encode()) {
			found = true
		}
	}
	if !found {
		return fmt.Errorf("key not in BABE authority data")
	}

	b.authorityData = data
	return b.setAuthorityIndex()
}

<<<<<<< HEAD
// SetEpochThreshold sets Epoch Threshold for BABE producer
func (b *Service) SetEpochThreshold(a *big.Int) {
	b.epochThreshold = a
=======
// SetRandomness sets randomness for BABE service
func (b *Service) SetRandomness(a [RandomnessLength]byte) {
	b.randomness = a
>>>>>>> 67c88e21
}

// SetEpochData will set the authorityData and randomness
func (b *Service) SetEpochData(data *NextEpochDescriptor) error {
	b.authorityData = data.Authorities
	b.randomness = data.Randomness
	return b.setAuthorityIndex()
}

func (b *Service) safeSend(msg types.Block) error {
	b.lock.Lock()
	defer b.lock.Unlock()
	if !b.started.Load().(bool) {
		return errors.New("Service has been stopped")
	}
	b.blockChan <- msg
	return nil
}

func (b *Service) setAuthorityIndex() error {
	pub := b.keypair.Public()

	b.logger.Debug("set authority index", "authority key", pub.Hex(), "authorities", AuthorityData(b.authorityData))

	for i, auth := range b.authorityData {
		if bytes.Equal(pub.Encode(), auth.ID.Encode()) {
			b.authorityIndex = uint64(i)
			return nil
		}
	}

	return fmt.Errorf("key not in BABE authority data")
}

func (b *Service) slotDuration() time.Duration {
	return time.Duration(b.config.SlotDuration * 1000000) // SlotDuration in ms, time.Duration in ns
}

func (b *Service) initiate() {
	if b.config == nil {
		b.logger.Error("block authoring", "error", "config is nil")
		return
	}

	if b.blockState == nil {
		b.logger.Error("block authoring", "error", "blockState is nil")
		return
	}

	if b.storageState == nil {
		b.logger.Error("block authoring", "error", "storageState is nil")
		return
	}

	slotNum := b.startSlot
	bestNum, err := b.blockState.BestBlockNumber()
	if err != nil {
		b.logger.Error("Failed to get best block number", "error", err)
		return
	}

	// check if we are starting at genesis, if not, need to calculate slot
	if bestNum.Cmp(big.NewInt(0)) == 1 && slotNum == 0 {
		// if we have at least slotTail blcopks, we can run the slotTime algorithm
		if bestNum.Cmp(big.NewInt(int64(slotTail))) != -1 {
			slotNum, err = b.getCurrentSlot()
			if err != nil {
				b.logger.Error("cannot get current slot", "error", err)
				return
			}
		} else {
			b.logger.Warn("cannot use median algorithm, not enough blocks synced")

			slotNum, err = b.estimateCurrentSlot()
			if err != nil {
				b.logger.Error("cannot get current slot", "error", err)
				return
			}
		}
	}

	b.logger.Debug("[babe]", "calculated slot", slotNum)
	b.invokeBlockAuthoring(slotNum)
}

func (b *Service) invokeBlockAuthoring(startSlot uint64) {
	for slotNum := startSlot; slotNum < startSlot+b.config.EpochLength; slotNum++ {
		start := time.Now()

		if time.Since(start) <= b.slotDuration() {
			if b.IsStopped() {
				return
			}

			b.handleSlot(slotNum)

			// sleep until the slot ends
			until := time.Until(start.Add(b.slotDuration()))
			time.Sleep(until)
		}
	}

	// loop forever
	// TODO: signal to verifier that epoch has changed
	b.invokeBlockAuthoring(startSlot + b.config.EpochLength)
}

func (b *Service) handleSlot(slotNum uint64) {
	if b.slotToProof[slotNum] == nil {
		// if we don't have a proof already set, re-run lottery.
		proof, err := b.runLottery(slotNum)
		if err != nil {
			b.logger.Warn("failed to run lottery", "slot", slotNum)
			return
		}

		if proof == nil {
			b.logger.Debug("not authorized to produce block", "slot", slotNum)
			return
		}

		b.slotToProof[slotNum] = proof
	}

	parentHeader, err := b.blockState.BestBlockHeader()
	if err != nil {
		b.logger.Error("block authoring", "error", "parent header is nil")
		return
	}

	if parentHeader == nil {
		b.logger.Error("block authoring", "error", "parent header is nil")
		return
	}

	// there is a chance that the best block header may change in the course of building the block,
	// so let's copy it first.
	parent := parentHeader.DeepCopy()

	currentSlot := Slot{
		start:    uint64(time.Now().Unix()),
		duration: b.config.SlotDuration,
		number:   slotNum,
	}

	// TODO: move block authorization check here
	b.logger.Debug("going to build block", "parent", parent)

	block, err := b.buildBlock(parent, currentSlot)
	if err != nil {
		b.logger.Debug("block authoring", "error", err)
	} else {
		// TODO: loop until slot is done, attempt to produce multiple blocks

		hash := block.Header.Hash()
		b.logger.Info("[babe]", "built block", hash.String(), "number", block.Header.Number, "slot", slotNum)
		b.logger.Debug("built block", "header", block.Header, "body", block.Body, "parent", parent)

		err = b.safeSend(*block)
		if err != nil {
			b.logger.Error("Failed to send block to core", "error", err)
			return
		}
	}
}

// runLottery runs the lottery for a specific slot number
// returns an encoded VrfOutput and VrfProof if validator is authorized to produce a block for that slot, nil otherwise
// output = return[0:32]; proof = return[32:96]
func (b *Service) runLottery(slot uint64) (*VrfOutputAndProof, error) {
	slotBytes := make([]byte, 8)
	binary.LittleEndian.PutUint64(slotBytes, slot)
	vrfInput := append(slotBytes, b.randomness[:]...)

	output, proof, err := b.vrfSign(vrfInput)
	if err != nil {
		return nil, err
	}

	outputInt := big.NewInt(0).SetBytes(output[:])
	if b.epochThreshold == nil {
		err = b.setEpochThreshold()
		if err != nil {
			return nil, err
		}
	}

	if outputInt.Cmp(b.epochThreshold) < 0 {
		outbytes := [sr25519.VrfOutputLength]byte{}
		copy(outbytes[:], output)
		proofbytes := [sr25519.VrfProofLength]byte{}
		copy(proofbytes[:], proof)
		b.logger.Trace("lottery", "won slot", slot)
		return &VrfOutputAndProof{
			output: outbytes,
			proof:  proofbytes,
		}, nil
	}

	return nil, nil
}

func (b *Service) vrfSign(input []byte) (out []byte, proof []byte, err error) {
	return b.keypair.VrfSign(input)
}

// sets the slot lottery threshold for the current epoch
func (b *Service) setEpochThreshold() error {
	var err error
	if b.config == nil {
		return errors.New("cannot set threshold: no babe config")
	}

	b.epochThreshold, err = CalculateThreshold(b.config.C1, b.config.C2, len(b.Authorities()))
	if err != nil {
		return err
	}

	b.logger.Debug("set epoch threshold", "threshold", b.epochThreshold.Bytes())
	return nil
}

// CalculateThreshold calculates the slot lottery threshold
// equation: threshold = 2^128 * (1 - (1-c)^(1/len(authorities))
func CalculateThreshold(C1, C2 uint64, numAuths int) (*big.Int, error) {
	c := float64(C1) / float64(C2)
	if c > 1 {
		return nil, errors.New("invalid C1/C2: greater than 1")
	}

	// 1 / len(authorities)
	theta := float64(1) / float64(numAuths)

	// (1-c)^(theta)
	pp := 1 - c
	pp_exp := math.Pow(pp, theta)

	// 1 - (1-c)^(theta)
	p := 1 - pp_exp
	p_rat := new(big.Rat).SetFloat64(p)

	// 1 << 256
	q := new(big.Int).Lsh(big.NewInt(1), 256)

	// (1 << 128) * (1 - (1-c)^(w_k/sum(w_i)))
	return q.Mul(q, p_rat.Num()).Div(q, p_rat.Denom()), nil
}<|MERGE_RESOLUTION|>--- conflicted
+++ resolved
@@ -278,15 +278,14 @@
 	return b.setAuthorityIndex()
 }
 
-<<<<<<< HEAD
 // SetEpochThreshold sets Epoch Threshold for BABE producer
 func (b *Service) SetEpochThreshold(a *big.Int) {
 	b.epochThreshold = a
-=======
+}
+
 // SetRandomness sets randomness for BABE service
 func (b *Service) SetRandomness(a [RandomnessLength]byte) {
 	b.randomness = a
->>>>>>> 67c88e21
 }
 
 // SetEpochData will set the authorityData and randomness
