--- conflicted
+++ resolved
@@ -62,10 +62,6 @@
 	slotDuration time.Duration
 	epochData    *epochData
 	slotToProof  map[uint64]*VrfOutputAndProof // for slots where we are a producer, store the vrf output (bytes 0-32) + proof (bytes 32-96)
-<<<<<<< HEAD
-=======
-	isDisabled   bool
->>>>>>> 1c27575a
 
 	// State variables
 	sync.RWMutex
@@ -137,11 +133,7 @@
 		blockImportHandler: cfg.BlockImportHandler,
 	}
 
-<<<<<<< HEAD
 	epoch, err := cfg.EpochState.GetCurrentEpoch()
-=======
-	genCfg, err := babeService.rt.BabeConfiguration()
->>>>>>> 1c27575a
 	if err != nil {
 		return nil, err
 	}
@@ -297,7 +289,6 @@
 
 // Stop stops the service. If stop is called, it cannot be resumed.
 func (b *Service) Stop() error {
-<<<<<<< HEAD
 	if !b.authority {
 		return nil
 	}
@@ -305,8 +296,6 @@
 	b.Lock()
 	defer b.Unlock()
 
-=======
->>>>>>> 1c27575a
 	if b.ctx.Err() != nil {
 		return errors.New("service already stopped")
 	}
@@ -320,17 +309,6 @@
 	b.rt = rt
 }
 
-<<<<<<< HEAD
-=======
-// SetOnDisabled sets the block producer with the given index as disabled
-// If this is our node, we stop producing blocks
-func (b *Service) SetOnDisabled(authorityIndex uint32) { // TODO: remove this
-	if authorityIndex == b.epochData.authorityIndex {
-		b.isDisabled = true
-	}
-}
-
->>>>>>> 1c27575a
 // Authorities returns the current BABE authorities
 func (b *Service) Authorities() []*types.Authority {
 	return b.epochData.authorities
@@ -379,12 +357,6 @@
 }
 
 func (b *Service) invokeBlockAuthoring() error {
-	// epoch, err := b.epochState.GetEpochFromTime(time.Now())
-	// if err != nil {
-	// 	logger.Error("failed to get epoch from current time", "error", err)
-	// 	return err
-	// }
-
 	epoch, err := b.epochState.GetCurrentEpoch()
 	if err != nil {
 		logger.Error("failed to get current epoch", "error", err)
