// Copyright 2019 ChainSafe Systems (ON) Corp.
// This file is part of gossamer.
//
// The gossamer library is free software: you can redistribute it and/or modify
// it under the terms of the GNU Lesser General Public License as published by
// the Free Software Foundation, either version 3 of the License, or
// (at your option) any later version.
//
// The gossamer library is distributed in the hope that it will be useful,
// but WITHOUT ANY WARRANTY; without even the implied warranty of
// MERCHANTABILITY or FITNESS FOR A PARTICULAR PURPOSE. See the
// GNU Lesser General Public License for more details.
//
// You should have received a copy of the GNU Lesser General Public License
// along with the gossamer library. If not, see <http://www.gnu.org/licenses/>.

package babe

import (
	"bytes"
	"context"
	"errors"
	"fmt"
	"os"
	"sync"
	"time"

	"github.com/ChainSafe/gossamer/dot/types"
	"github.com/ChainSafe/gossamer/lib/crypto/sr25519"
	"github.com/ChainSafe/gossamer/lib/runtime"
	log "github.com/ChainSafe/log15"
)

var (
	logger          log.Logger
	initialWaitTime = time.Second * 12 // TODO: set to slotDuration * 2
)

// Service contains the VRF keys for the validator, as well as BABE configuation data
type Service struct {
	ctx       context.Context
	cancel    context.CancelFunc
	paused    bool
	authority bool
	dev       bool

	// Storage interfaces
	blockState       BlockState
	storageState     StorageState
	transactionState TransactionState
	epochState       EpochState
	digestHandler    DigestHandler
	epochLength      uint64

	// BABE authority keypair
	keypair *sr25519.Keypair // TODO: change to BABE keystore

	// Current runtime
	rt runtime.Instance

	// Epoch configuration data
	slotDuration time.Duration
	epochData    *epochData
	slotToProof  map[uint64]*VrfOutputAndProof // for slots where we are a producer, store the vrf output (bytes 0-32) + proof (bytes 32-96)

	// Channels for inter-process communication
	blockChan chan types.Block // send blocks to core service

	// State variables
	sync.RWMutex
	pause chan struct{}
}

// ServiceConfig represents a BABE configuration
type ServiceConfig struct {
	LogLvl               log.Lvl
	BlockState           BlockState
	StorageState         StorageState
	TransactionState     TransactionState
	EpochState           EpochState
	DigestHandler        DigestHandler
	Keypair              *sr25519.Keypair
	Runtime              runtime.Instance
	AuthData             []*types.Authority
	IsDev                bool
	ThresholdNumerator   uint64 // for development purposes
	ThresholdDenominator uint64 // for development purposes
	SlotDuration         uint64 // for development purposes; in milliseconds
	EpochLength          uint64 // for development purposes; in slots
	Authority            bool
}

// NewService returns a new Babe Service using the provided VRF keys and runtime
func NewService(cfg *ServiceConfig) (*Service, error) {
	if cfg.Keypair == nil && cfg.Authority {
		return nil, errors.New("cannot create BABE service as authority; no keypair provided")
	}

	if cfg.BlockState == nil {
		return nil, errors.New("blockState is nil")
	}

	if cfg.EpochState == nil {
		return nil, errors.New("epochState is nil")
	}

	if cfg.Runtime == nil {
		return nil, errors.New("runtime is nil")
	}

	if cfg.DigestHandler == nil {
		return nil, errors.New("digestHandler is nil")
	}

	logger = log.New("pkg", "babe")
	h := log.StreamHandler(os.Stdout, log.TerminalFormat())
	h = log.CallerFileHandler(h)
	logger.SetHandler(log.LvlFilterHandler(cfg.LogLvl, h))

	ctx, cancel := context.WithCancel(context.Background())

	babeService := &Service{
		ctx:              ctx,
		cancel:           cancel,
		blockState:       cfg.BlockState,
		storageState:     cfg.StorageState,
		epochState:       cfg.EpochState,
		digestHandler:    cfg.DigestHandler,
		epochLength:      cfg.EpochLength,
		keypair:          cfg.Keypair,
		rt:               cfg.Runtime,
		transactionState: cfg.TransactionState,
		slotToProof:      make(map[uint64]*VrfOutputAndProof),
		blockChan:        make(chan types.Block),
		pause:            make(chan struct{}),
		authority:        cfg.Authority,
		dev:              cfg.IsDev,
	}

	epoch, err := cfg.EpochState.GetCurrentEpoch()
	if err != nil {
		return nil, err
	}

	err = babeService.setEpochData(cfg)
	if err != nil {
		return nil, err
	}

	logger.Debug("created service",
		"epoch", epoch,
		"block producer", cfg.Authority,
		"slot duration", babeService.slotDuration,
		"epoch length (slots)", babeService.epochLength,
		"authorities", Authorities(babeService.epochData.authorities),
		"authority index", babeService.epochData.authorityIndex,
		"threshold", babeService.epochData.threshold,
		"randomness", babeService.epochData.randomness,
	)
	return babeService, nil
}

func (b *Service) setEpochData(cfg *ServiceConfig) (err error) {
	b.epochData = &epochData{}

	epochData, err := b.epochState.GetLatestEpochData()
	if err != nil {
		return err
	}

	configData, err := b.epochState.GetLatestConfigData()
	if err != nil {
		return err
	}

	// if slot duration is set via the config file, overwrite the runtime value
	// TODO: remove this, needs to be set via runtime
	if cfg.SlotDuration > 0 && cfg.IsDev {
		b.slotDuration, err = time.ParseDuration(fmt.Sprintf("%dms", cfg.SlotDuration))
	} else if cfg.SlotDuration > 0 && !cfg.IsDev {
		err = errors.New("slot duration modified in config for non-dev chain")
	} else {
		b.slotDuration, err = b.epochState.GetSlotDuration()
	}
	if err != nil {
		return err
	}

	// TODO: remove this, needs to be set via runtime
	if cfg.AuthData != nil && cfg.IsDev {
		b.epochData.authorities = cfg.AuthData
	} else if cfg.AuthData != nil && !cfg.IsDev {
		return errors.New("authority data modified in config for non-dev chain")
	} else {
		b.epochData.authorities = epochData.Authorities
	}

	// TODO: remove this, needs to be set via runtime
	if cfg.ThresholdDenominator != 0 && cfg.IsDev {
		b.epochData.threshold, err = CalculateThreshold(cfg.ThresholdNumerator, cfg.ThresholdDenominator, len(b.epochData.authorities))
	} else if cfg.ThresholdDenominator != 0 && !cfg.IsDev {
		err = errors.New("threshold modified in config for non-dev chain")
	} else {
		b.epochData.threshold, err = CalculateThreshold(configData.C1, configData.C2, len(b.epochData.authorities))
	}
	if err != nil {
		return err
	}

	// TODO: remove this, needs to be set via runtime
	if cfg.EpochLength != 0 && cfg.IsDev {
		b.epochLength = cfg.EpochLength
	} else if cfg.EpochLength > 0 && !cfg.IsDev {
		err = errors.New("epoch length modified in config for non-dev chain")
	} else {
		b.epochLength, err = b.epochState.GetEpochLength()
	}
	if err != nil {
		return err
	}

	if !cfg.Authority {
		return
	}

	b.epochData.authorityIndex, err = b.getAuthorityIndex(b.epochData.authorities)
	b.epochData.randomness = epochData.Randomness
	return err
}

// Start starts BABE block authoring
func (b *Service) Start() error {
	// wait a bit to check if we need to sync before initiating
	time.Sleep(initialWaitTime)

	epoch, err := b.epochState.GetCurrentEpoch()
	if err != nil {
		logger.Error("failed to get current epoch", "error", err)
		return err
	}

	go b.initiate(epoch)
	return nil
}

// SlotDuration returns the current service slot duration in milliseconds
func (b *Service) SlotDuration() uint64 {
	return uint64(b.slotDuration.Milliseconds())
}

// EpochLength returns the current service epoch duration
func (b *Service) EpochLength() uint64 {
	return b.epochLength
}

// Pause pauses the service ie. halts block production
func (b *Service) Pause() error {
	b.Lock()
	defer b.Unlock()

	if b.paused {
		return errors.New("service already paused")
	}

	b.paused = true
	b.pause <- struct{}{}
	return nil
}

// Resume resumes the service ie. resumes block production
func (b *Service) Resume() error {
	b.Lock()
	defer b.Unlock()

	if !b.paused {
		return nil
	}

	epoch, err := b.epochState.GetCurrentEpoch()
	if err != nil {
		logger.Error("failed to get current epoch", "error", err)
		return err
	}

	b.paused = false
	go b.initiate(epoch)
	logger.Info("service resumed", "epoch", epoch)
	return nil
}

// Stop stops the service. If stop is called, it cannot be resumed.
func (b *Service) Stop() error {
	b.Lock()
	defer b.Unlock()

	if b.ctx.Err() != nil {
		return errors.New("service already stopped")
	}

	b.cancel()
	close(b.blockChan)
	return nil
}

// SetRuntime sets the service's runtime
func (b *Service) SetRuntime(rt runtime.Instance) {
	b.rt = rt
}

// GetBlockChannel returns the channel where new blocks are passed
func (b *Service) GetBlockChannel() <-chan types.Block {
	return b.blockChan
}

// Authorities returns the current BABE authorities
func (b *Service) Authorities() []*types.Authority {
	return b.epochData.authorities
}

// IsStopped returns true if the service is stopped (ie not producing blocks)
func (b *Service) IsStopped() bool {
	return b.ctx.Err() != nil
}

// IsPaused returns if the service is paused or not (ie. producing blocks)
func (b *Service) IsPaused() bool {
	b.RLock()
	defer b.RUnlock()
	return b.paused
}

func (b *Service) safeSend(msg types.Block) error {
	b.Lock()
	defer b.Unlock()

	if b.IsStopped() {
		return errors.New("Service has been stopped")
	}

	b.blockChan <- msg
	return nil
}

func (b *Service) getAuthorityIndex(Authorities []*types.Authority) (uint32, error) {
	if !b.authority {
		return 0, ErrNotAuthority
	}

	pub := b.keypair.Public()

	for i, auth := range Authorities {
		if bytes.Equal(pub.Encode(), auth.Key.Encode()) {
			return uint32(i), nil
		}
	}

	return 0, fmt.Errorf("key not in BABE authority data")
}

func (b *Service) getSlotDuration() time.Duration {
	return b.slotDuration
}

func (b *Service) initiate(epoch uint64) {
	if b.blockState == nil {
		logger.Error("block authoring", "error", "blockState is nil")
		return
	}

	if b.storageState == nil {
		logger.Error("block authoring", "error", "storageState is nil")
		return
	}

	err := b.invokeBlockAuthoring(epoch)
	if err != nil {
		logger.Crit("block authoring error", "error", err)
	}
}

func (b *Service) invokeBlockAuthoring(epoch uint64) error {
	for {
<<<<<<< HEAD
		err := b.initiateEpoch(epoch)
		if err != nil {
			logger.Error("failed to initiate epoch", "epoch", epoch, "error", err)
			return
		}

		// get start slot for current epoch
		epochStart, err := b.epochState.GetStartSlotForEpoch(epoch)
		if err != nil {
			logger.Error("failed to get start slot for current epoch", "epoch", epoch, "error", err)
			return
=======
		// get start slot for current epoch
		epochStart, err := b.epochState.GetStartSlotForEpoch(epoch)
		if err != nil {
			logger.Error("failed to get start slot for current epoch", "epoch", epoch, "error", err)
			return err
		}

		head, err := b.blockState.BestBlockHeader()
		if err != nil {
			logger.Error("failed to get best block header", "error", err)
			return err
		}

		// if we're at genesis, set the first slot number for the network
		if head.Number.Cmp(big.NewInt(0)) == 0 {
			epochStart = getCurrentSlot(b.slotDuration)
			err = b.epochState.SetFirstSlot(epochStart)
			if err != nil {
				logger.Error("failed to set first slot number", "error", err)
				return err
			}
		}

		logger.Info("initiating epoch", "number", epoch, "first slot of epoch", epochStart)
		err = b.initiateEpoch(epoch)
		if err != nil {
			logger.Error("failed to initiate epoch", "epoch", epoch, "error", err)
			return err
>>>>>>> e1ea906b
		}

		epochStartTime := getSlotStartTime(epochStart, b.slotDuration)
		logger.Debug("checking if epoch started", "epoch start", epochStartTime, "now", time.Now())

		// check if it's time to start the epoch yet. if not, wait until it is
		if time.Since(epochStartTime) < 0 {
			logger.Debug("waiting for epoch to start")
			select {
			case <-time.After(time.Until(epochStartTime)):
			case <-b.ctx.Done():
				return nil
			case <-b.pause:
				return nil
			}
		}

		// calculate current slot
		startSlot := getCurrentSlot(b.slotDuration)
		intoEpoch := startSlot - epochStart

		// if the calculated amount of slots "into the epoch" is greater than the epoch length,
		// we've been offline for more than an epoch, and need to sync. pause BABE for now, syncer will
		// resume it when ready
		if b.epochLength <= intoEpoch && !b.dev {
<<<<<<< HEAD
			logger.Debug("pausing BABE, need to sync", "slots into epoch", intoEpoch, "current slot", startSlot, "epoch start slot", epochStart)
			b.paused = true
			return
=======
			logger.Debug("pausing BABE, need to sync", "slots into epoch", intoEpoch, "startSlot", startSlot, "epochStart", epochStart)
			go func() {
				<-b.pause
			}()
			return b.Pause()
>>>>>>> e1ea906b
		}

		if b.dev {
			intoEpoch = intoEpoch % b.epochLength
		}

		logger.Info("current epoch", "epoch", epoch, "slots into epoch", intoEpoch)

		slotDone := make([]<-chan time.Time, b.epochLength-intoEpoch)
		for i := 0; i < int(b.epochLength-intoEpoch); i++ {
			slotDone[i] = time.After(b.getSlotDuration() * time.Duration(i))
		}

		for i := 0; i < int(b.epochLength-intoEpoch); i++ {
			select {
			case <-b.ctx.Done():
				return nil
			case <-b.pause:
				return nil
			case <-slotDone[i]:
				if !b.authority {
					continue
				}

				slotNum := startSlot + uint64(i)
				err = b.handleSlot(slotNum)
				if err == ErrNotAuthorized {
					logger.Debug("not authorized to produce a block in this slot", "epoch", epoch, "slot", slotNum, "slots into epoch", slotNum-epochStart)
					continue
				} else if err != nil {
					logger.Warn("failed to handle slot", "slot", slotNum, "error", err)
					continue
				}
			}
		}

		// setup next epoch, re-invoke block authoring
		next, err := b.incrementEpoch()
		if err != nil {
			logger.Error("failed to increment epoch", "error", err)
			return err
		}

		logger.Info("epoch complete!", "completed epoch", epoch, "upcoming epoch", next)
		epoch = next
	}
}

func (b *Service) handleSlot(slotNum uint64) error {
	if _, has := b.slotToProof[slotNum]; !has {
		return ErrNotAuthorized
	}

	parentHeader, err := b.blockState.BestBlockHeader()
	if err != nil {
		logger.Error("block authoring", "error", err)
		return err
	}

	if parentHeader == nil {
		logger.Error("block authoring", "error", "parent header is nil")
		return err
	}

	// there is a chance that the best block header may change in the course of building the block,
	// so let's copy it first.
	parent := parentHeader.DeepCopy()

	currentSlot := Slot{
		start:    time.Now(),
		duration: b.slotDuration,
		number:   slotNum,
	}

	// set runtime trie before building block
	// if block building is successful, store the resulting trie in the storage state
	ts, err := b.storageState.TrieState(&parent.StateRoot)
	if err != nil || ts == nil {
		logger.Error("failed to get parent trie", "parent state root", parent.StateRoot, "error", err)
		return err
	}

	b.rt.SetContextStorage(ts)

	block, err := b.buildBlock(parent, currentSlot)
	if err != nil {
		return err
	}

	err = b.storageState.StoreTrie(ts)
	if err != nil {
		logger.Error("failed to store trie in storage state", "error", err)
	}

	hash := block.Header.Hash()
	logger.Info("built block", "hash", hash.String(), "number", block.Header.Number, "state root", block.Header.StateRoot, "slot", slotNum)
	logger.Debug("built block", "header", block.Header, "body", block.Body, "parent", parent.Hash())

	err = b.blockState.AddBlock(block)
	if err != nil {
		return err
	}

	b.digestHandler.HandleDigests(block.Header)

	err = b.safeSend(*block)
	if err != nil {
		logger.Error("failed to send block to core", "error", err)
		return err
	}

	return nil
}

func getCurrentSlot(slotDuration time.Duration) uint64 {
	return uint64(time.Now().UnixNano()) / uint64(slotDuration.Nanoseconds())
}

func getSlotStartTime(slot uint64, slotDuration time.Duration) time.Time {
	return time.Unix(0, int64(slot)*slotDuration.Nanoseconds())
}<|MERGE_RESOLUTION|>--- conflicted
+++ resolved
@@ -380,48 +380,17 @@
 
 func (b *Service) invokeBlockAuthoring(epoch uint64) error {
 	for {
-<<<<<<< HEAD
 		err := b.initiateEpoch(epoch)
 		if err != nil {
 			logger.Error("failed to initiate epoch", "epoch", epoch, "error", err)
-			return
-		}
-
-		// get start slot for current epoch
-		epochStart, err := b.epochState.GetStartSlotForEpoch(epoch)
-		if err != nil {
-			logger.Error("failed to get start slot for current epoch", "epoch", epoch, "error", err)
-			return
-=======
+			return err
+		}
+
 		// get start slot for current epoch
 		epochStart, err := b.epochState.GetStartSlotForEpoch(epoch)
 		if err != nil {
 			logger.Error("failed to get start slot for current epoch", "epoch", epoch, "error", err)
 			return err
-		}
-
-		head, err := b.blockState.BestBlockHeader()
-		if err != nil {
-			logger.Error("failed to get best block header", "error", err)
-			return err
-		}
-
-		// if we're at genesis, set the first slot number for the network
-		if head.Number.Cmp(big.NewInt(0)) == 0 {
-			epochStart = getCurrentSlot(b.slotDuration)
-			err = b.epochState.SetFirstSlot(epochStart)
-			if err != nil {
-				logger.Error("failed to set first slot number", "error", err)
-				return err
-			}
-		}
-
-		logger.Info("initiating epoch", "number", epoch, "first slot of epoch", epochStart)
-		err = b.initiateEpoch(epoch)
-		if err != nil {
-			logger.Error("failed to initiate epoch", "epoch", epoch, "error", err)
-			return err
->>>>>>> e1ea906b
 		}
 
 		epochStartTime := getSlotStartTime(epochStart, b.slotDuration)
@@ -447,17 +416,11 @@
 		// we've been offline for more than an epoch, and need to sync. pause BABE for now, syncer will
 		// resume it when ready
 		if b.epochLength <= intoEpoch && !b.dev {
-<<<<<<< HEAD
 			logger.Debug("pausing BABE, need to sync", "slots into epoch", intoEpoch, "current slot", startSlot, "epoch start slot", epochStart)
-			b.paused = true
-			return
-=======
-			logger.Debug("pausing BABE, need to sync", "slots into epoch", intoEpoch, "startSlot", startSlot, "epochStart", epochStart)
 			go func() {
 				<-b.pause
 			}()
 			return b.Pause()
->>>>>>> e1ea906b
 		}
 
 		if b.dev {
