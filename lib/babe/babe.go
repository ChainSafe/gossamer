--- conflicted
+++ resolved
@@ -509,39 +509,4 @@
 		return err
 	}
 	return nil
-<<<<<<< HEAD
-=======
-}
-
-func (b *Service) vrfSign(input []byte) (out []byte, proof []byte, err error) {
-	return b.keypair.VrfSign(input)
-}
-
-// CalculateThreshold calculates the slot lottery threshold
-// equation: threshold = 2^128 * (1 - (1-c)^(1/len(authorities))
-func CalculateThreshold(C1, C2 uint64, numAuths int) (*big.Int, error) {
-	c := float64(C1) / float64(C2)
-	if c > 1 {
-		return nil, errors.New("invalid C1/C2: greater than 1")
-	}
-
-	// 1 / len(authorities)
-	theta := float64(1) / float64(numAuths)
-
-	// (1-c)^(theta)
-	pp := float64(1) - c
-	pp_exp := math.Pow(pp, theta)
-
-	// 1 - (1-c)^(theta)
-	p := float64(1) - pp_exp
-	p_rat := new(big.Rat).SetFloat64(p)
-
-	// 1 << 256
-	shift := new(big.Int).Lsh(big.NewInt(0x1), 256)
-	num := new(big.Int).Mul(shift, p_rat.Num())
-
-	// (1 << 256) * (1 - (1-c)^(w_k/sum(w_i)))
-	num_shift_over_denom := new(big.Int).Div(num, p_rat.Denom())
-	return num_shift_over_denom, nil
->>>>>>> 898e0898
 }