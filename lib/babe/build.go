--- conflicted
+++ resolved
@@ -18,6 +18,7 @@
 
 import (
 	"bytes"
+	"errors"
 	"fmt"
 	"math/big"
 	"time"
@@ -118,11 +119,7 @@
 	}
 
 	// initialise block header
-<<<<<<< HEAD
-	err = b.rt.InitializeBlock(header)
-=======
 	err = rt.InitializeBlock(header)
->>>>>>> 0932ee84
 	if err != nil {
 		return nil, err
 	}
@@ -143,26 +140,13 @@
 	logger.Trace("built block extrinsics")
 
 	// finalise block
-<<<<<<< HEAD
-	header, err = b.rt.FinalizeBlock()
-=======
 	header, err = rt.FinalizeBlock()
->>>>>>> 0932ee84
 	if err != nil {
 		b.addToQueue(included)
 		return nil, fmt.Errorf("cannot finalise block: %s", err)
 	}
 
 	logger.Trace("finalised block")
-<<<<<<< HEAD
-
-	header.ParentHash = parent.Hash()
-	header.Number.Add(parent.Number, big.NewInt(1))
-
-	// add BABE header to digest
-	header.Digest = append(header.Digest, preDigest)
-=======
->>>>>>> 0932ee84
 
 	// create seal and add to digest
 	seal, err := b.buildBlockSeal(header)
@@ -246,47 +230,13 @@
 // buildBlockExtrinsics applies extrinsics to the block. it returns an array of included extrinsics.
 // for each extrinsic in queue, add it to the block, until the slot ends or the block is full.
 // if any extrinsic fails, it returns an empty array and an error.
-<<<<<<< HEAD
-func (b *Service) buildBlockExtrinsics(slot Slot) []*transaction.ValidTransaction {
-=======
 func (b *BlockBuilder) buildBlockExtrinsics(slot Slot, rt runtime.Instance) []*transaction.ValidTransaction {
->>>>>>> 0932ee84
 	var included []*transaction.ValidTransaction
 
 	for !hasSlotEnded(slot) {
 		txn := b.transactionState.Pop()
 		// Transaction queue is empty.
 		if txn == nil {
-<<<<<<< HEAD
-			return included
-		}
-
-		// Move to next extrinsic.
-		if txn.Extrinsic == nil {
-			continue
-		}
-
-		extrinsic := txn.Extrinsic
-		logger.Trace("build block", "applying extrinsic", extrinsic)
-
-		ret, err := b.rt.ApplyExtrinsic(extrinsic)
-		if err != nil {
-			logger.Warn("failed to apply extrinsic", "error", err, "extrinsic", extrinsic)
-			continue
-		}
-
-		err = determineErr(ret)
-		if err != nil {
-			logger.Warn("failed to apply extrinsic", "error", err, "extrinsic", extrinsic)
-
-			// Failure of the module call dispatching doesn't invalidate the extrinsic.
-			// It is included in the block.
-			if _, ok := err.(*DispatchOutcomeError); !ok {
-				continue
-			}
-		}
-
-=======
 			continue
 		}
 
@@ -324,7 +274,6 @@
 			}
 		}
 
->>>>>>> 0932ee84
 		logger.Debug("build block applied extrinsic", "extrinsic", extrinsic)
 		included = append(included, txn)
 	}
@@ -406,16 +355,6 @@
 	extrinsics := types.BytesArrayToExtrinsics(inherents)
 
 	for _, tx := range txs {
-<<<<<<< HEAD
-		decExt, err := scale.Decode(tx.Extrinsic, []byte{})
-		if err != nil {
-			return nil, err
-		}
-		extrinsics = append(extrinsics, decExt.([]byte))
-	}
-
-	return types.NewBodyFromExtrinsics(extrinsics)
-=======
 		var decExt []byte
 		err := scale.Unmarshal(tx.Extrinsic, &decExt)
 		if err != nil {
@@ -430,5 +369,4 @@
 	}
 	body := types.Body(enc)
 	return &body, nil
->>>>>>> 0932ee84
 }