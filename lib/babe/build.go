// Copyright 2019 ChainSafe Systems (ON) Corp.
// This file is part of gossamer.
//
// The gossamer library is free software: you can redistribute it and/or modify
// it under the terms of the GNU Lesser General Public License as published by
// the Free Software Foundation, either version 3 of the License, or
// (at your option) any later version.
//
// The gossamer library is distributed in the hope that it will be useful,
// but WITHOUT ANY WARRANTY; without even the implied warranty of
// MERCHANTABILITY or FITNESS FOR A PARTICULAR PURPOSE. See the
// GNU Lesser General Public License for more details.
//
// You should have received a copy of the GNU Lesser General Public License
// along with the gossamer library. If not, see <http://www.gnu.org/licenses/>.

package babe

import (
	"bytes"
	"errors"
	"fmt"
	"math/big"
	"time"

	"github.com/ChainSafe/gossamer/dot/types"
	"github.com/ChainSafe/gossamer/lib/common"
	"github.com/ChainSafe/gossamer/lib/crypto/sr25519"
	"github.com/ChainSafe/gossamer/lib/runtime"
	"github.com/ChainSafe/gossamer/lib/transaction"
	"github.com/ChainSafe/gossamer/pkg/scale"
	ethmetrics "github.com/ethereum/go-ethereum/metrics"
)

const (
	buildBlockTimer  = "gossamer/proposer/block/constructed"
	buildBlockErrors = "gossamer/proposer/block/constructed/errors"
)

// construct a block for this slot with the given parent
func (b *Service) buildBlock(parent *types.Header, slot Slot, rt runtime.Instance) (*types.Block, error) {
	builder, err := NewBlockBuilder(
		b.keypair,
		b.transactionState,
		b.blockState,
		b.slotToProof,
		b.epochData.authorityIndex,
	)
	if err != nil {
		return nil, fmt.Errorf("failed to create block builder: %w", err)
	}

	startBuilt := time.Now()
	block, err := builder.buildBlock(parent, slot, rt)

	// is necessary to enable ethmetrics to be possible register values
	ethmetrics.Enabled = true //nolint

	if err != nil {
		builderErrors := ethmetrics.GetOrRegisterCounter(buildBlockErrors, nil)
		builderErrors.Inc(1)

		return nil, err
	}

	timerMetrics := ethmetrics.GetOrRegisterTimer(buildBlockTimer, nil)
	timerMetrics.Update(time.Since(startBuilt))
	return block, nil
}

// nolint
type BlockBuilder struct {
	keypair               *sr25519.Keypair
	transactionState      TransactionState
	blockState            BlockState
	slotToProof           map[uint64]*VrfOutputAndProof
	currentAuthorityIndex uint32
}

// nolint
func NewBlockBuilder(kp *sr25519.Keypair, ts TransactionState, bs BlockState, sp map[uint64]*VrfOutputAndProof, authidx uint32) (*BlockBuilder, error) {
	if ts == nil {
		return nil, errors.New("cannot create block builder; transaction state is nil")
	}
	if bs == nil {
		return nil, errors.New("cannot create block builder; block state is nil")
	}
	if sp == nil {
		return nil, errors.New("cannot create block builder; slot to proff is nil")
	}

	bb := &BlockBuilder{
		keypair:               kp,
		transactionState:      ts,
		blockState:            bs,
		slotToProof:           sp,
		currentAuthorityIndex: authidx,
	}

	return bb, nil
}

func (b *BlockBuilder) buildBlock(parent *types.Header, slot Slot, rt runtime.Instance) (*types.Block, error) {
	logger.Trace("build block", "parent", parent, "slot", slot)

	// create pre-digest
	preDigest, err := b.buildBlockPreDigest(slot)
	if err != nil {
		return nil, err
	}

	logger.Trace("built pre-digest")

	// create new block header
	number := big.NewInt(0).Add(parent.Number, big.NewInt(1))
	digest := types.NewDigest()
	err = digest.Add(*preDigest)
	if err != nil {
		return nil, err
	}
	header, err := types.NewHeader(parent.Hash(), common.Hash{}, common.Hash{}, number, digest)
	if err != nil {
		return nil, err
	}

	// initialise block header
	err = rt.InitializeBlock(header)
	if err != nil {
		return nil, err
	}

	logger.Trace("initialised block")

	// add block inherents
	inherents, err := b.buildBlockInherents(slot, rt)
	if err != nil {
		return nil, fmt.Errorf("cannot build inherents: %s", err)
	}

	logger.Trace("built block inherents", "encoded inherents", inherents)

	// add block extrinsics
	included := b.buildBlockExtrinsics(slot, rt)

	logger.Trace("built block extrinsics")

	// finalise block
	header, err = rt.FinalizeBlock()
	if err != nil {
		b.addToQueue(included)
		return nil, fmt.Errorf("cannot finalise block: %s", err)
	}

	logger.Trace("finalised block")

	// create seal and add to digest
	seal, err := b.buildBlockSeal(header)
	if err != nil {
		return nil, err
	}

	err = header.Digest.Add(*seal)
	if err != nil {
		return nil, err
	}

	logger.Trace("built block seal")

	body, err := ExtrinsicsToBody(inherents, included)
	if err != nil {
		return nil, err
	}

	block := &types.Block{
		Header: *header,
		Body:   body,
	}

	return block, nil
}

// buildBlockSeal creates the seal for the block header.
// the seal consists of the ConsensusEngineID and a signature of the encoded block header.
func (b *BlockBuilder) buildBlockSeal(header *types.Header) (*types.SealDigest, error) {
	encHeader, err := scale.Marshal(*header)
	if err != nil {
		return nil, err
	}

	hash, err := common.Blake2bHash(encHeader)
	if err != nil {
		return nil, err
	}

	sig, err := b.keypair.Sign(hash[:])
	if err != nil {
		return nil, err
	}

	return &types.SealDigest{
		ConsensusEngineID: types.BabeEngineID,
		Data:              sig,
	}, nil
}

// buildBlockPreDigest creates the pre-digest for the slot.
// the pre-digest consists of the ConsensusEngineID and the encoded BABE header for the slot.
func (b *BlockBuilder) buildBlockPreDigest(slot Slot) (*types.PreRuntimeDigest, error) {
	babeHeader, err := b.buildBlockBABEPrimaryPreDigest(slot)
	if err != nil {
		return nil, err
	}

	encBABEPrimaryPreDigest := babeHeader.Encode()

	return &types.PreRuntimeDigest{
		ConsensusEngineID: types.BabeEngineID,
		Data:              encBABEPrimaryPreDigest,
	}, nil
}

// buildBlockBABEPrimaryPreDigest creates the BABE header for the slot.
// the BABE header includes the proof of authorship right for this slot.
func (b *BlockBuilder) buildBlockBABEPrimaryPreDigest(slot Slot) (*types.BabePrimaryPreDigest, error) {
	if b.slotToProof[slot.number] == nil {
		return nil, ErrNotAuthorized
	}

	outAndProof := b.slotToProof[slot.number]
	return types.NewBabePrimaryPreDigest(
		b.currentAuthorityIndex,
		slot.number,
		outAndProof.output,
		outAndProof.proof,
	), nil
}

// buildBlockExtrinsics applies extrinsics to the block. it returns an array of included extrinsics.
// for each extrinsic in queue, add it to the block, until the slot ends or the block is full.
// if any extrinsic fails, it returns an empty array and an error.
func (b *BlockBuilder) buildBlockExtrinsics(slot Slot, rt runtime.Instance) []*transaction.ValidTransaction {
	var included []*transaction.ValidTransaction

	for !hasSlotEnded(slot) {
		txn := b.transactionState.Pop()
		// Transaction queue is empty.
		if txn == nil {
			continue
		}

		extrinsic := txn.Extrinsic
		logger.Trace("build block", "applying extrinsic", extrinsic)

		ret, err := rt.ApplyExtrinsic(extrinsic)
		if err != nil {
			logger.Warn("failed to apply extrinsic", "error", err, "extrinsic", extrinsic)
			continue
		}

		err = determineErr(ret)
		if err != nil {
			logger.Warn("failed to apply extrinsic", "error", err, "extrinsic", extrinsic)

			// Failure of the module call dispatching doesn't invalidate the extrinsic.
			// It is included in the block.
			if _, ok := err.(*DispatchOutcomeError); !ok {
				continue
			}

			// don't drop transactions that may be valid in a later block ie.
			// run out of gas for this block or have a nonce that may be valid in a later block
			var e *TransactionValidityError
			if !errors.As(err, &e) {
				continue
			}

			if errors.Is(e.msg, errExhaustsResources) || errors.Is(e.msg, errInvalidTransaction) {
				hash, err := b.transactionState.Push(txn)
				if err != nil {
					logger.Debug("failed to re-add transaction to queue", "tx", hash, "error", err)
				}
			}
		}

		logger.Debug("build block applied extrinsic", "extrinsic", extrinsic)
		included = append(included, txn)
	}

	return included
}

func (b *BlockBuilder) buildBlockInherents(slot Slot, rt runtime.Instance) ([][]byte, error) {
	// Setup inherents: add timstap0
	idata := types.NewInherentsData()
	err := idata.SetInt64Inherent(types.Timstap0, uint64(time.Now().Unix()))
	if err != nil {
		return nil, err
	}

	// add babeslot
	err = idata.SetInt64Inherent(types.Babeslot, slot.number)
	if err != nil {
		return nil, err
	}

	ienc, err := idata.Encode()
	if err != nil {
		return nil, err
	}

	// Call BlockBuilder_inherent_extrinsics which returns the inherents as extrinsics
	inherentExts, err := rt.InherentExtrinsics(ienc)
	if err != nil {
		return nil, err
	}

	// decode inherent extrinsics
	var exts [][]byte
	err = scale.Unmarshal(inherentExts, &exts)
	if err != nil {
		return nil, err
	}

	// apply each inherent extrinsic
	for _, ext := range exts {
		in, err := scale.Marshal(ext)
		if err != nil {
			return nil, err
		}

		ret, err := rt.ApplyExtrinsic(in)
		if err != nil {
			return nil, err
		}

		if !bytes.Equal(ret, []byte{0, 0}) {
			errTxt := determineErr(ret)
			return nil, fmt.Errorf("error applying inherent: %s", errTxt)
		}
	}

	return exts, nil
}

func (b *BlockBuilder) addToQueue(txs []*transaction.ValidTransaction) {
	for _, t := range txs {
		hash, err := b.transactionState.Push(t)
		if err != nil {
			logger.Trace("Failed to add transaction to queue", "error", err)
		} else {
			logger.Trace("Added transaction to queue", "hash", hash)
		}
	}
}

func hasSlotEnded(slot Slot) bool {
	slotEnd := slot.start.Add(slot.duration * 2 / 3) // reserve last 1/3 of slot for block finalisation
	return time.Since(slotEnd) >= 0
}

// ExtrinsicsToBody returns scale encoded block body which contains inherent and extrinsic.
func ExtrinsicsToBody(inherents [][]byte, txs []*transaction.ValidTransaction) (types.Body, error) {
	extrinsics := types.BytesArrayToExtrinsics(inherents)

	for _, tx := range txs {
		var decExt []byte
		err := scale.Unmarshal(tx.Extrinsic, &decExt)
		if err != nil {
			return nil, err
		}
		extrinsics = append(extrinsics, decExt)
	}

<<<<<<< HEAD
	enc, err := scale.Marshal(extrinsics)
	if err != nil {
		return nil, err
	}

	return types.Body(enc), nil
=======
	return types.NewBody(extrinsics), nil
>>>>>>> 4c09715c
}<|MERGE_RESOLUTION|>--- conflicted
+++ resolved
@@ -166,7 +166,7 @@
 
 	logger.Trace("built block seal")
 
-	body, err := ExtrinsicsToBody(inherents, included)
+	body, err := extrinsicsToBody(inherents, included)
 	if err != nil {
 		return nil, err
 	}
@@ -358,8 +358,7 @@
 	return time.Since(slotEnd) >= 0
 }
 
-// ExtrinsicsToBody returns scale encoded block body which contains inherent and extrinsic.
-func ExtrinsicsToBody(inherents [][]byte, txs []*transaction.ValidTransaction) (types.Body, error) {
+func extrinsicsToBody(inherents [][]byte, txs []*transaction.ValidTransaction) (types.Body, error) {
 	extrinsics := types.BytesArrayToExtrinsics(inherents)
 
 	for _, tx := range txs {
@@ -371,14 +370,5 @@
 		extrinsics = append(extrinsics, decExt)
 	}
 
-<<<<<<< HEAD
-	enc, err := scale.Marshal(extrinsics)
-	if err != nil {
-		return nil, err
-	}
-
-	return types.Body(enc), nil
-=======
-	return types.NewBody(extrinsics), nil
->>>>>>> 4c09715c
+	return types.Body(extrinsics), nil
 }