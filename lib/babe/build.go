--- conflicted
+++ resolved
@@ -51,15 +51,7 @@
 	}
 
 	// initialize block header
-<<<<<<< HEAD
-	encodedHeader, err := scale.Encode(header)
-	if err != nil {
-		return nil, fmt.Errorf("cannot encode header: %s", err)
-	}
-	err = b.rt.InitializeBlock(encodedHeader)
-=======
 	err = b.rt.InitializeBlock(header)
->>>>>>> 3fdd39d1
 	if err != nil {
 		return nil, err
 	}
