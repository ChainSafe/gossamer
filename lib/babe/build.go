--- conflicted
+++ resolved
@@ -245,19 +245,11 @@
 	// for now we can use "empty" values, as we require parachain-specific
 	// logic to actually provide the data.
 
-<<<<<<< HEAD
 	if err = idata.SetInherent(types.Parachn0, parachainInherent); err != nil {
 		return nil, fmt.Errorf("setting struct inherent %q: %w", types.Parachn0, err)
 	}
 
 	if err = idata.SetInherent(types.Newheads, []byte{0}); err != nil {
-=======
-	if err = idata.SetStructInherent(types.Parachn0, parachainInherent); err != nil {
-		return nil, fmt.Errorf("setting struct inherent %q: %w", types.Parachn0, err)
-	}
-
-	if err = idata.SetStructInherent(types.Newheads, []byte{0}); err != nil {
->>>>>>> 9a6ea919
 		return nil, fmt.Errorf("setting struct inherent %q: %w", types.Newheads, err)
 	}
 
