--- conflicted
+++ resolved
@@ -17,11 +17,7 @@
 
 func TestInitiateEpoch_Epoch0(t *testing.T) {
 	genesis, genesisTrie, genesisHeader := newWestendLocalGenesisWithTrieAndHeader(t)
-<<<<<<< HEAD
-	babeService := createTestService(t, ServiceConfig{}, genesis, genesisTrie, genesisHeader, genesisBABEConfig)
-=======
 	babeService := createTestService(t, ServiceConfig{}, genesis, genesisTrie, genesisHeader, AuthorOnEverySlotBABEConfig)
->>>>>>> d5aa79bf
 	babeService.constants.epochLength = 20
 
 	epochDescriptor, err := babeService.initiateEpoch(0)
@@ -37,11 +33,7 @@
 		Authority: true,
 	}
 	genesis, genesisTrie, genesisHeader := newWestendLocalGenesisWithTrieAndHeader(t)
-<<<<<<< HEAD
-	babeService := createTestService(t, cfg, genesis, genesisTrie, genesisHeader, genesisBABEConfig)
-=======
 	babeService := createTestService(t, cfg, genesis, genesisTrie, genesisHeader, AuthorOnEverySlotBABEConfig)
->>>>>>> d5aa79bf
 
 	// epoch 1, check that genesis EpochData and ConfigData was properly set
 	auth := types.AuthorityRaw{
@@ -70,17 +62,10 @@
 	require.Equal(t, expected.randomness, ed.data.randomness)
 	require.Equal(t, expected.authorityIndex, ed.data.authorityIndex)
 	require.Equal(t, expected.threshold, ed.data.threshold)
-<<<<<<< HEAD
 
 	preRuntimeDigest, err := claimSlot(ed.epoch, ed.startSlot, ed.data, babeService.keypair)
 	require.NoError(t, err)
 
-=======
-
-	preRuntimeDigest, err := claimSlot(ed.epoch, ed.startSlot, ed.data, babeService.keypair)
-	require.NoError(t, err)
-
->>>>>>> d5aa79bf
 	digest := types.NewDigest()
 	err = digest.Add(*preRuntimeDigest)
 	require.NoError(t, err)
@@ -98,11 +83,7 @@
 		Randomness:  [32]byte{9},
 	}
 
-<<<<<<< HEAD
 	err = babeService.epochState.(*state.EpochState).StoreEpochDataRaw(1, edata)
-=======
-	err = babeService.epochState.(*state.EpochState).SetEpochDataRaw(1, edata)
->>>>>>> d5aa79bf
 	require.NoError(t, err)
 
 	expectedEpoch1Data := &epochData{
@@ -139,11 +120,7 @@
 		Randomness:  [32]byte{9},
 	}
 
-<<<<<<< HEAD
-	err = babeService.epochState.(*state.EpochState).StoreEpochDataRaw(2, edata)
-=======
-	err = babeService.epochState.(*state.EpochState).SetEpochDataRaw(2, edata)
->>>>>>> d5aa79bf
+	err = babeService.epochState.(*state.EpochState).StoreEpochDataRaw(1, edata)
 	require.NoError(t, err)
 
 	cdata := &types.ConfigData{
@@ -157,11 +134,7 @@
 	threshold, err := CalculateThreshold(cdata.C1, cdata.C2, 1)
 	require.NoError(t, err)
 
-<<<<<<< HEAD
-	expectedEpochDescriptor := &EpochDescriptor{
-=======
 	expectedEpochDescriptor := &epochDescriptor{
->>>>>>> d5aa79bf
 		data: &epochData{
 			randomness:     edata.Randomness,
 			authorities:    edata.Authorities,
@@ -182,11 +155,7 @@
 
 func TestIncrementEpoch(t *testing.T) {
 	genesis, genesisTrie, genesisHeader := newWestendLocalGenesisWithTrieAndHeader(t)
-<<<<<<< HEAD
-	bs := createTestService(t, ServiceConfig{}, genesis, genesisTrie, genesisHeader, genesisBABEConfig)
-=======
 	bs := createTestService(t, ServiceConfig{}, genesis, genesisTrie, genesisHeader, AuthorOnEverySlotBABEConfig)
->>>>>>> d5aa79bf
 
 	next, err := bs.incrementEpoch()
 	require.NoError(t, err)
@@ -208,11 +177,7 @@
 	service.keypair = keyring.KeyAlice
 	service.authority = true
 
-<<<<<<< HEAD
 	latestEpochData, err := service.findEpochInformations(0, &genesisHeader)
-=======
-	latestEpochData, err := service.getEpochData(0, &genesisHeader)
->>>>>>> d5aa79bf
 	require.NoError(t, err)
 
 	threshold, err := CalculateThreshold(genesisCfg.C1, genesisCfg.C2, len(genesisCfg.GenesisAuthorities))
@@ -240,11 +205,7 @@
 	err = epochState.StoreEpochDataRaw(1, data)
 	require.NoError(t, err)
 
-<<<<<<< HEAD
 	ed, err := service.findEpochInformations(1, &genesisHeader)
-=======
-	ed, err := service.getEpochData(1, &genesisHeader)
->>>>>>> d5aa79bf
 	require.NoError(t, err)
 	threshold, err := CalculateThreshold(genesisCfg.C1, genesisCfg.C2, len(data.Authorities))
 	require.NoError(t, err)
@@ -278,11 +239,7 @@
 	err = epochState.StoreConfigData(1, cfgData)
 	require.NoError(t, err)
 
-<<<<<<< HEAD
 	ed, err := service.findEpochInformations(7, &genesisHeader)
-=======
-	ed, err := service.getEpochData(7, &genesisHeader)
->>>>>>> d5aa79bf
 	require.NoError(t, err)
 	threshold, err := CalculateThreshold(cfgData.C1, cfgData.C2, len(data.Authorities))
 	require.NoError(t, err)
