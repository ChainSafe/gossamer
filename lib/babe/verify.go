// Copyright 2021 ChainSafe Systems (ON)
// SPDX-License-Identifier: LGPL-3.0-only

package babe

import (
	"fmt"
	"sync"

	"github.com/ChainSafe/gossamer/dot/types"
	"github.com/ChainSafe/gossamer/lib/common"
	"github.com/ChainSafe/gossamer/lib/crypto/sr25519"
	"github.com/ChainSafe/gossamer/pkg/scale"
)

// verifierInfo contains the information needed to verify blocks
// it remains the same for an epoch
type verifierInfo struct {
	authorities    []types.Authority
	randomness     Randomness
	threshold      *scale.Uint128
	secondarySlots bool
}

// onDisabledInfo contains information about an authority that's been disabled at a certain
// block for the rest of the epoch. the block hash is used to check if the block being verified
// is a descendent of the block that included the `OnDisabled` digest.
type onDisabledInfo struct {
	blockNumber uint
	blockHash   common.Hash
}

// VerificationManager deals with verification that a BABE block producer was authorized to produce a given block.
// It trakcs the BABE epoch data that is needed for verification.
type VerificationManager struct {
	lock       sync.RWMutex
	blockState BlockState
	epochState EpochState
	epochInfo  map[uint64]*verifierInfo // map of epoch number -> info needed for verification
	// there may be different OnDisabled digests on different
	// branches of the chain, so we need to keep track of all of them.
	// map of epoch number -> block producer index -> block number and hash
	onDisabled map[uint64]map[uint32][]*onDisabledInfo
}

// NewVerificationManager returns a new NewVerificationManager
func NewVerificationManager(blockState BlockState, epochState EpochState) (*VerificationManager, error) {
	if blockState == nil {
		return nil, ErrNilBlockState
	}

	if epochState == nil {
		return nil, errNilEpochState
	}

	return &VerificationManager{
		epochState: epochState,
		blockState: blockState,
		epochInfo:  make(map[uint64]*verifierInfo),
		onDisabled: make(map[uint64]map[uint32][]*onDisabledInfo),
	}, nil
}

// SetOnDisabled sets the BABE authority with the given index as disabled for the rest of the epoch
func (v *VerificationManager) SetOnDisabled(index uint32, header *types.Header) error {
	epoch, err := v.epochState.GetEpochForBlock(header)
	if err != nil {
		return err
	}

	v.lock.Lock()
	defer v.lock.Unlock()

	if _, has := v.epochInfo[epoch]; !has {
		info, err := v.getVerifierInfo(epoch, header)
		if err != nil {
			return err
		}

		v.epochInfo[epoch] = info
	}

	// check that index is valid
	if index >= uint32(len(v.epochInfo[epoch].authorities)) {
		return ErrInvalidBlockProducerIndex
	}

	// no authorities have been disabled yet this epoch, init map
	if _, has := v.onDisabled[epoch]; !has {
		v.onDisabled[epoch] = make(map[uint32][]*onDisabledInfo)
	}

	disabledProducers := v.onDisabled[epoch]

	if _, has := disabledProducers[index]; !has {
		disabledProducers[index] = []*onDisabledInfo{
			{
				blockNumber: header.Number,
				blockHash:   header.Hash(),
			},
		}
		return nil
	}

	// this producer has already been disabled in this epoch on some branch
	producerInfos := disabledProducers[index]

	// check that the OnDisabled digest isn't a duplicate; ie. that the producer isn't already disabled on this branch
	for _, info := range producerInfos {
		isDescendant, err := v.blockState.IsDescendantOf(info.blockHash, header.Hash())
		if err != nil {
			return err
		}

		if isDescendant && header.Number >= info.blockNumber {
			// this authority has already been disabled on this branch
			return ErrAuthorityAlreadyDisabled
		}
	}

	disabledProducers[index] = append(producerInfos, &onDisabledInfo{
		blockNumber: header.Number,
		blockHash:   header.Hash(),
	})

	return nil
}

// VerifyBlock verifies that the block producer for the given block was authorized to produce it.
// It checks the next epoch and config data stored in memory only if it cannot retrieve the data from database
// It returns an error if the block is invalid.
func (v *VerificationManager) VerifyBlock(header *types.Header) error {
	var (
		info *verifierInfo
		has  bool
	)

	// special case for block 1 - the network doesn't necessarily start in epoch 1.
	// if this happens, the database will be missing info for epochs before the first block.
	if header.Number == 1 {
		block1IsFinal, err := v.blockState.NumberIsFinalised(header.Number)
		if err != nil {
			return fmt.Errorf("failed to check if block 1 is finalised: %w", err)
		}

		if !block1IsFinal {
			firstSlot, err := types.GetSlotFromHeader(header)
			if err != nil {
				return fmt.Errorf("failed to get slot from block 1: %w", err)
			}

			logger.Debugf("syncing block 1, setting first slot as %d", firstSlot)

			err = v.epochState.SetFirstSlot(firstSlot)
			if err != nil {
				return fmt.Errorf("failed to set current epoch after receiving block 1: %w", err)
			}
		}
	}

	epoch, err := v.epochState.GetEpochForBlock(header)
	if err != nil {
		return fmt.Errorf("failed to get epoch for block header: %w", err)
	}

	v.lock.Lock()

	if info, has = v.epochInfo[epoch]; !has {
		info, err = v.getVerifierInfo(epoch, header)
		if err != nil {
			v.lock.Unlock()
			// SkipVerify is set to true only in the case where we have imported a state at a given height,
			// thus missing the epoch data for previous epochs.
			skip, skipErr := v.epochState.SkipVerify(header)
			if skipErr != nil {
				return fmt.Errorf("failed to check if verification can be skipped: %w", skipErr)
			}

			if skip {
				return nil
			}

			return fmt.Errorf("failed to get verifier info for block %d: %w", header.Number, err)
		}

		v.epochInfo[epoch] = info
	}

	v.lock.Unlock()

	verifier, err := newVerifier(v.blockState, epoch, info)
	if err != nil {
		return fmt.Errorf("failed to create new BABE verifier: %w", err)
	}

	return verifier.verifyAuthorshipRight(header)
}

func (v *VerificationManager) getVerifierInfo(epoch uint64, header *types.Header) (*verifierInfo, error) {
	epochData, err := v.epochState.GetEpochData(epoch, header)
	if err != nil {
		return nil, fmt.Errorf("failed to get epoch data for epoch %d: %w", epoch, err)
	}

	configData, err := v.getConfigData(epoch, header)
	if err != nil {
		return nil, fmt.Errorf("failed to get config data: %w", err)
	}

	threshold, err := CalculateThreshold(configData.C1, configData.C2, len(epochData.Authorities))
	if err != nil {
		return nil, fmt.Errorf("failed to calculate threshold: %w", err)
	}

	return &verifierInfo{
		authorities:    epochData.Authorities,
		randomness:     epochData.Randomness,
		threshold:      threshold,
		secondarySlots: configData.SecondarySlots > 0,
	}, nil
}

func (v *VerificationManager) getConfigData(epoch uint64, header *types.Header) (*types.ConfigData, error) {
	for i := int(epoch); i >= 0; i-- {
		has, err := v.epochState.HasConfigData(uint64(i))
		if err != nil {
			return nil, err
		} else if !has {
			continue
		}

		return v.epochState.GetConfigData(uint64(i), header)
	}

	return nil, errNoConfigData
}

// verifier is a BABE verifier for a specific authority set, randomness, and threshold
type verifier struct {
	blockState     BlockState
	epoch          uint64
	authorities    []types.Authority
	randomness     Randomness
	threshold      *scale.Uint128
	secondarySlots bool
}

// newVerifier returns a Verifier for the epoch described by the given descriptor
func newVerifier(blockState BlockState, epoch uint64, info *verifierInfo) (*verifier, error) {
	if blockState == nil {
		return nil, ErrNilBlockState
	}

	return &verifier{
		blockState:     blockState,
		epoch:          epoch,
		authorities:    info.authorities,
		randomness:     info.randomness,
		threshold:      info.threshold,
		secondarySlots: info.secondarySlots,
	}, nil
}

// verifyAuthorshipRight verifies that the authority that produced a block was authorized to produce it.
func (b *verifier) verifyAuthorshipRight(header *types.Header) error {
	// header should have 2 digest items (possibly more in the future)
	// first item should be pre-digest, second should be seal
	if len(header.Digest.Types) < 2 {
		return errMissingDigestItems
	}

	logger.Tracef("beginning BABE authorship right verification for block %s", header.Hash())

	// check for valid seal by verifying signature

	preDigestItem := header.Digest.Types[0]
	sealItem := header.Digest.Types[len(header.Digest.Types)-1]

	preDigest, ok := preDigestItem.Value().(types.PreRuntimeDigest)
	if !ok {
		return fmt.Errorf("%w: got %T", types.ErrNoFirstPreDigest, preDigestItem.Value())
	}

	seal, ok := sealItem.Value().(types.SealDigest)
	if !ok {
		return fmt.Errorf("last digest item is not seal")
	}

	babePreDigest, err := b.verifyPreRuntimeDigest(&preDigest)
	if err != nil {
		return fmt.Errorf("failed to verify pre-runtime digest: %w", err)
	}

	logger.Tracef("verified block %s BABE pre-runtime digest", header.Hash())

	var authIdx uint32
	switch d := babePreDigest.(type) {
	case types.BabePrimaryPreDigest:
		authIdx = d.AuthorityIndex
	case types.BabeSecondaryVRFPreDigest:
		authIdx = d.AuthorityIndex
	case types.BabeSecondaryPlainPreDigest:
		authIdx = d.AuthorityIndex
	}

	authorPub := b.authorities[authIdx].Key

	// remove seal before verifying signature
	h := types.NewDigest()
	for _, val := range header.Digest.Types[:len(header.Digest.Types)-1] {
		err = h.Add(val.Value())
		if err != nil {
			return err
		}
	}

	header.Digest = h
	defer func() {
		if err = header.Digest.Add(sealItem.Value()); err != nil {
			logger.Errorf("failed to re-add seal to digest: %s", err)
		}
	}()

	encHeader, err := scale.Marshal(*header)
	if err != nil {
		return err
	}

	// verify the seal is valid
	hash, err := common.Blake2bHash(encHeader)
	if err != nil {
		return err
	}

	ok, err = authorPub.Verify(hash[:], seal.Data)
	if err != nil {
		return err
	}

	if !ok {
		return ErrBadSignature
	}

	// check if the producer has equivocated, ie. have they produced a conflicting block?
	// hashes is hashes of all blocks with same block number as header.Number
	hashes := b.blockState.GetAllBlocksAtDepth(header.ParentHash)

	for _, hash := range hashes {
		currentHeader, err := b.blockState.GetHeader(hash)
		if err != nil {
			continue
		}

		currentBlockProducerIndex, err := getAuthorityIndex(currentHeader)
		if err != nil {
			continue
		}

		if len(currentHeader.Digest.Types) == 0 {
			return fmt.Errorf("current header missing digest")
		}

		currentPreDigestItem := currentHeader.Digest.Types[0]

		currentPreDigest, ok := currentPreDigestItem.Value().(types.PreRuntimeDigest)
		if !ok {
			return fmt.Errorf("%w: got %T", types.ErrNoFirstPreDigest, currentPreDigestItem.Value())

		}

		currentBabePreDigest, err := b.verifyPreRuntimeDigest(&currentPreDigest)
		if err != nil {
			return fmt.Errorf("failed to verify pre-runtime digest: %w", err)
		}

		var isCurrentBlockProducerPrimary bool
		switch currentBabePreDigest.(type) {
		case types.BabePrimaryPreDigest:
			isCurrentBlockProducerPrimary = true
		default:
		}

		var isExistingBlockProducerPrimary bool
		var existingBlockProducerIndex uint32
		switch d := babePreDigest.(type) {
		case types.BabePrimaryPreDigest:
			existingBlockProducerIndex = d.AuthorityIndex
			isExistingBlockProducerPrimary = true
		case types.BabeSecondaryVRFPreDigest:
			existingBlockProducerIndex = d.AuthorityIndex
		case types.BabeSecondaryPlainPreDigest:
			existingBlockProducerIndex = d.AuthorityIndex
		}

<<<<<<< HEAD
		if currentBlockProducerIndex == existingBlockProducerIndex &&
			hash != header.Hash() &&
			isCurrentBlockProducerPrimary == isExistingBlockProducerPrimary {
=======
		// same authority won't produce two different blocks at the same block number
		if currentBlockProducerIndex == existingBlockProducerIndex && hash != header.Hash() {
>>>>>>> 914a747a
			return ErrProducerEquivocated
		}
	}

	return nil
}

func (b *verifier) verifyPreRuntimeDigest(digest *types.PreRuntimeDigest) (scale.VaryingDataTypeValue, error) {
	babePreDigest, err := types.DecodeBabePreDigest(digest.Data)
	if err != nil {
		return nil, err
	}

	var authIdx uint32
	switch d := babePreDigest.(type) {
	case types.BabePrimaryPreDigest:
		authIdx = d.AuthorityIndex
	case types.BabeSecondaryVRFPreDigest:
		authIdx = d.AuthorityIndex
	case types.BabeSecondaryPlainPreDigest:
		authIdx = d.AuthorityIndex
	}

	if uint64(len(b.authorities)) <= uint64(authIdx) {
		logger.Tracef("verifyPreRuntimeDigest invalid auth index %d, we have %d auths",
			authIdx, len(b.authorities))
		return nil, ErrInvalidBlockProducerIndex
	}

	var (
		ok bool
	)

	switch d := babePreDigest.(type) {
	case types.BabePrimaryPreDigest:
		ok, err = b.verifyPrimarySlotWinner(d.AuthorityIndex, d.SlotNumber, d.VRFOutput, d.VRFProof)
	case types.BabeSecondaryVRFPreDigest:
		if !b.secondarySlots {
			ok = false
			break
		}
		pub := b.authorities[d.AuthorityIndex].Key

		pk, err := sr25519.NewPublicKey(pub.Encode())
		if err != nil {
			return nil, err
		}

		ok, err = verifySecondarySlotVRF(&d, pk, b.epoch, len(b.authorities), b.randomness)
		if err != nil {
			return nil, err
		}

	case types.BabeSecondaryPlainPreDigest:
		if !b.secondarySlots {
			ok = false
			break
		}

		ok = true
		err = verifySecondarySlotPlain(d.AuthorityIndex, d.SlotNumber, len(b.authorities), b.randomness)
	}

	// verify that they are the slot winner
	if err != nil {
		return nil, err
	}

	if !ok {
		return nil, ErrBadSlotClaim
	}

	return babePreDigest, nil
}

// verifyPrimarySlotWinner verifies the claim for a slot
func (b *verifier) verifyPrimarySlotWinner(authorityIndex uint32,
	slot uint64, vrfOutput [sr25519.VRFOutputLength]byte,
	vrfProof [sr25519.VRFProofLength]byte) (bool, error) {
	pub := b.authorities[authorityIndex].Key

	pk, err := sr25519.NewPublicKey(pub.Encode())
	if err != nil {
		return false, err
	}

	// check that VRF output was under threshold
	ok, err := checkPrimaryThreshold(b.randomness,
		slot,
		b.epoch,
		vrfOutput,
		b.threshold,
		pk,
	)
	if err != nil {
		return false, fmt.Errorf("failed to compare with threshold, %w", err)
	}
	if !ok {
		return false, ErrVRFOutputOverThreshold
	}

	// validate VRF proof
	logger.Tracef("verifyPrimarySlotWinner authority index %d, "+
		"public key %s, randomness 0x%x, slot %d, epoch %d, "+
		"output 0x%x and proof 0x%x",
		authorityIndex,
		pub.Hex(), b.randomness, slot, b.epoch,
		vrfOutput, vrfProof[:])

	t := makeTranscript(b.randomness, slot, b.epoch)
	return pk.VrfVerify(t, vrfOutput, vrfProof)
}

func getAuthorityIndex(header *types.Header) (uint32, error) {
	if len(header.Digest.Types) == 0 {
		return 0, fmt.Errorf("no digest provided")
	}

	preDigest, ok := header.Digest.Types[0].Value().(types.PreRuntimeDigest)
	if !ok {
		return 0, fmt.Errorf("first digest item is not pre-runtime digest")
	}

	babePreDigest, err := types.DecodeBabePreDigest(preDigest.Data)
	if err != nil {
		return 0, fmt.Errorf("cannot decode babe header from pre-digest: %s", err)
	}

	var authIdx uint32
	switch d := babePreDigest.(type) {
	case types.BabePrimaryPreDigest:
		authIdx = d.AuthorityIndex
	case types.BabeSecondaryVRFPreDigest:
		authIdx = d.AuthorityIndex
	case types.BabeSecondaryPlainPreDigest:
		authIdx = d.AuthorityIndex
	}

	return authIdx, nil
}<|MERGE_RESOLUTION|>--- conflicted
+++ resolved
@@ -392,14 +392,10 @@
 			existingBlockProducerIndex = d.AuthorityIndex
 		}
 
-<<<<<<< HEAD
+		// same authority won't produce two different blocks at the same block number as primary block producer
 		if currentBlockProducerIndex == existingBlockProducerIndex &&
 			hash != header.Hash() &&
 			isCurrentBlockProducerPrimary == isExistingBlockProducerPrimary {
-=======
-		// same authority won't produce two different blocks at the same block number
-		if currentBlockProducerIndex == existingBlockProducerIndex && hash != header.Hash() {
->>>>>>> 914a747a
 			return ErrProducerEquivocated
 		}
 	}
