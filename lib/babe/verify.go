--- conflicted
+++ resolved
@@ -394,11 +394,7 @@
 
 		// same authority won't produce two different blocks at the same block number as primary block producer
 		if currentBlockProducerIndex == existingBlockProducerIndex &&
-<<<<<<< HEAD
-			currentHash != header.Hash() &&
-=======
-			hash.Equals(header.Hash()) &&
->>>>>>> db33dcf7
+			currentHash.Equal(header.Hash()) &&
 			isCurrentBlockProducerPrimary == isExistingBlockProducerPrimary {
 			return ErrProducerEquivocated
 		}
