// Copyright 2021 ChainSafe Systems (ON)
// SPDX-License-Identifier: LGPL-3.0-only

package babe

import (
	"fmt"
	"sync"

	"github.com/ChainSafe/gossamer/dot/types"
	"github.com/ChainSafe/gossamer/lib/common"
	"github.com/ChainSafe/gossamer/lib/crypto/sr25519"
	"github.com/ChainSafe/gossamer/pkg/scale"
)

// verifierInfo contains the information needed to verify blocks
// it remains the same for an epoch
type verifierInfo struct {
	authorities    []types.Authority
	randomness     Randomness
	threshold      *scale.Uint128
	secondarySlots bool
}

// onDisabledInfo contains information about an authority that's been disabled at a certain
// block for the rest of the epoch. the block hash is used to check if the block being verified
// is a descendent of the block that included the `OnDisabled` digest.
type onDisabledInfo struct {
	blockNumber uint
	blockHash   common.Hash
}

// VerificationManager deals with verification that a BABE block producer was authorized to produce a given block.
// It trakcs the BABE epoch data that is needed for verification.
type VerificationManager struct {
	lock       sync.RWMutex
	blockState BlockState
	epochState EpochState
	epochInfo  map[uint64]*verifierInfo // map of epoch number -> info needed for verification
	// there may be different OnDisabled digests on different
	// branches of the chain, so we need to keep track of all of them.
	// map of epoch number -> block producer index -> block number and hash
	onDisabled map[uint64]map[uint32][]*onDisabledInfo
}

// NewVerificationManager returns a new NewVerificationManager
func NewVerificationManager(blockState BlockState, epochState EpochState) *VerificationManager {
	return &VerificationManager{
		epochState: epochState,
		blockState: blockState,
		epochInfo:  make(map[uint64]*verifierInfo),
		onDisabled: make(map[uint64]map[uint32][]*onDisabledInfo),
	}
}

// SetOnDisabled sets the BABE authority with the given index as disabled for the rest of the epoch
func (v *VerificationManager) SetOnDisabled(index uint32, header *types.Header) error {
	epoch, err := v.epochState.GetEpochForBlock(header)
	if err != nil {
		return err
	}

	v.lock.Lock()
	defer v.lock.Unlock()

	if _, has := v.epochInfo[epoch]; !has {
		info, err := v.getVerifierInfo(epoch, header)
		if err != nil {
			return err
		}

		v.epochInfo[epoch] = info
	}

	// check that index is valid
	if index >= uint32(len(v.epochInfo[epoch].authorities)) {
		return ErrInvalidBlockProducerIndex
	}

	// no authorities have been disabled yet this epoch, init map
	if _, has := v.onDisabled[epoch]; !has {
		v.onDisabled[epoch] = make(map[uint32][]*onDisabledInfo)
	}

	disabledProducers := v.onDisabled[epoch]

	if _, has := disabledProducers[index]; !has {
		disabledProducers[index] = []*onDisabledInfo{
			{
				blockNumber: header.Number,
				blockHash:   header.Hash(),
			},
		}
		return nil
	}

	// this producer has already been disabled in this epoch on some branch
	producerInfos := disabledProducers[index]

	// check that the OnDisabled digest isn't a duplicate; ie. that the producer isn't already disabled on this branch
	for _, info := range producerInfos {
		isDescendant, err := v.blockState.IsDescendantOf(info.blockHash, header.Hash())
		if err != nil {
			return err
		}

		if isDescendant && header.Number >= info.blockNumber {
			// this authority has already been disabled on this branch
			return ErrAuthorityAlreadyDisabled
		}
	}

	disabledProducers[index] = append(producerInfos, &onDisabledInfo{
		blockNumber: header.Number,
		blockHash:   header.Hash(),
	})

	return nil
}

// VerifyBlock verifies that the block producer for the given block was authorized to produce it.
// It checks the next epoch and config data stored in memory only if it cannot retrieve the data from database
// It returns an error if the block is invalid.
func (v *VerificationManager) VerifyBlock(header *types.Header) error {
	var (
		info *verifierInfo
		has  bool
	)

	// special case for block 1 - the network doesn't necessarily start in epoch 1.
	// if this happens, the database will be missing info for epochs before the first block.
	if header.Number == 1 {
		block1IsFinal, err := v.blockState.NumberIsFinalised(header.Number)
		if err != nil {
			return fmt.Errorf("failed to check if block 1 is finalised: %w", err)
		}

		if !block1IsFinal {
			firstSlot, err := types.GetSlotFromHeader(header)
			if err != nil {
				return fmt.Errorf("failed to get slot from block 1: %w", err)
			}

			logger.Debugf("syncing block 1, setting first slot as %d", firstSlot)

			err = v.epochState.SetFirstSlot(firstSlot)
			if err != nil {
				return fmt.Errorf("failed to set current epoch after receiving block 1: %w", err)
			}
		}
	}

	epoch, err := v.epochState.GetEpochForBlock(header)
	if err != nil {
		return fmt.Errorf("failed to get epoch for block header: %w", err)
	}

	v.lock.Lock()

	if info, has = v.epochInfo[epoch]; !has {
		info, err = v.getVerifierInfo(epoch, header)
		if err != nil {
			v.lock.Unlock()
			// SkipVerify is set to true only in the case where we have imported a state at a given height,
			// thus missing the epoch data for previous epochs.
			skip, skipErr := v.epochState.SkipVerify(header)
			if skipErr != nil {
				return fmt.Errorf("failed to check if verification can be skipped: %w", skipErr)
			}

			if skip {
				return nil
			}

			return fmt.Errorf("failed to get verifier info for block %d: %w", header.Number, err)
		}

		v.epochInfo[epoch] = info
	}

	v.lock.Unlock()

	verifier := newVerifier(v.blockState, epoch, info)

	return verifier.verifyAuthorshipRight(header)
}

func (v *VerificationManager) getVerifierInfo(epoch uint64, header *types.Header) (*verifierInfo, error) {
	epochData, err := v.epochState.GetEpochData(epoch, header)
	if err != nil {
		return nil, fmt.Errorf("failed to get epoch data for epoch %d: %w", epoch, err)
	}

	configData, err := v.epochState.GetConfigData(epoch, header)
	if err != nil {
		return nil, fmt.Errorf("failed to get config data: %w", err)
	}

	threshold, err := CalculateThreshold(configData.C1, configData.C2, len(epochData.Authorities))
	if err != nil {
		return nil, fmt.Errorf("failed to calculate threshold: %w", err)
	}

	return &verifierInfo{
		authorities:    epochData.Authorities,
		randomness:     epochData.Randomness,
		threshold:      threshold,
		secondarySlots: configData.SecondarySlots > 0,
	}, nil
}

// verifier is a BABE verifier for a specific authority set, randomness, and threshold
type verifier struct {
	blockState     BlockState
	epoch          uint64
	authorities    []types.Authority
	randomness     Randomness
	threshold      *scale.Uint128
	secondarySlots bool
}

// newVerifier returns a Verifier for the epoch described by the given descriptor
func newVerifier(blockState BlockState, epoch uint64, info *verifierInfo) *verifier {
	return &verifier{
		blockState:     blockState,
		epoch:          epoch,
		authorities:    info.authorities,
		randomness:     info.randomness,
		threshold:      info.threshold,
		secondarySlots: info.secondarySlots,
	}
}

//gocyclo:ignore
// verifyAuthorshipRight verifies that the authority that produced a block was authorized to produce it.
func (b *verifier) verifyAuthorshipRight(header *types.Header) error {
	// header should have 2 digest items (possibly more in the future)
	// first item should be pre-digest, second should be seal
	if len(header.Digest.Types) < 2 {
		return errMissingDigestItems
	}

	logger.Tracef("beginning BABE authorship right verification for block %s", header.Hash())

	// check for valid seal by verifying signature
	preDigestItem := header.Digest.Types[0]
	sealItem := header.Digest.Types[len(header.Digest.Types)-1]

	preDigestItemValue, err := preDigestItem.Value()
	if err != nil {
		return fmt.Errorf("getting pre digest item value: %w", err)
	}
	preDigest, ok := preDigestItemValue.(types.PreRuntimeDigest)
	if !ok {
		return fmt.Errorf("%w: got %T", types.ErrNoFirstPreDigest, preDigestItemValue)
	}

	sealItemValue, err := sealItem.Value()
	if err != nil {
		return fmt.Errorf("getting seal item value: %w", err)
	}
	seal, ok := sealItemValue.(types.SealDigest)
	if !ok {
		return fmt.Errorf("%w: got %T", errLastDigestItemNotSeal, sealItemValue)
	}

	babePreDigest, err := b.verifyPreRuntimeDigest(&preDigest)
	if err != nil {
		return fmt.Errorf("failed to verify pre-runtime digest: %w", err)
	}

	logger.Tracef("verified block %s BABE pre-runtime digest", header.Hash())

	var authIdx uint32
	switch d := babePreDigest.(type) {
	case types.BabePrimaryPreDigest:
		authIdx = d.AuthorityIndex
	case types.BabeSecondaryVRFPreDigest:
		authIdx = d.AuthorityIndex
	case types.BabeSecondaryPlainPreDigest:
		authIdx = d.AuthorityIndex
	}

	authorPub := b.authorities[authIdx].Key

	// remove seal before verifying signature
	h := types.NewDigest()
	for _, val := range header.Digest.Types[:len(header.Digest.Types)-1] {
		digestValue, err := val.Value()
		if err != nil {
			return fmt.Errorf("getting digest type value: %w", err)
		}
		err = h.Add(digestValue)
		if err != nil {
			return err
		}
	}

	header.Digest = h
	defer func() {
		sealItemVal, err := sealItem.Value()
		if err != nil {
			logger.Errorf("getting seal item value: %s", err)
		}
		if err = header.Digest.Add(sealItemVal); err != nil {
			logger.Errorf("failed to re-add seal to digest: %s", err)
		}
	}()

	encHeader, err := scale.Marshal(*header)
	if err != nil {
		return err
	}

	// verify the seal is valid
	hash, err := common.Blake2bHash(encHeader)
	if err != nil {
		return err
	}

	ok, err = authorPub.Verify(hash[:], seal.Data)
	if err != nil {
		return err
	}

	if !ok {
		return ErrBadSignature
	}

	equivocated, err := b.verifyBlockEquivocation(header)
	if err != nil {
		return fmt.Errorf("could not verify block equivocation for header %s: %w", header.Hash(), err)
	}
	if equivocated {
		return ErrProducerEquivocated
	}

	return nil
}

// verifyBlockEquivocation checks if given block's author has occupied corresponding slot more than once.
func (b *verifier) verifyBlockEquivocation(header *types.Header) (bool, error) {
	author, err := getAuthorityIndex(header)
	if err != nil {
		return false, fmt.Errorf("failed to get authority index for %s: %w", header.Hash(), err)
	}
	currentHash := header.Hash()
	slot, err := b.blockState.GetSlotForBlock(currentHash)
	if err != nil {
		return false, fmt.Errorf("failed to get slot for block %s: %w", currentHash, err)
	}

	blocksInSlot, err := b.blockState.GetBlocksBySlot(slot)
	if err != nil {
		return false, fmt.Errorf("failed to get blocks produced in slot %d: %w", slot, err)
	}

<<<<<<< HEAD
	for _, blockInSlot := range blocksInSlot {
		if blockInSlot.Equal(currentHash) {
			continue
=======
		currentPreDigestItemValue, err := currentHeader.Digest.Types[0].Value()
		if err != nil {
			return fmt.Errorf("getting current header first digest type value: %w", err)
		}
		currentPreDigest, ok := currentPreDigestItemValue.(types.PreRuntimeDigest)
		if !ok {
			return fmt.Errorf("%w: got %T", types.ErrNoFirstPreDigest, currentPreDigestItemValue)
>>>>>>> 1c4174cd
		}

		existingHeader, err := b.blockState.GetHeader(blockInSlot)
		if err != nil {
			return false, fmt.Errorf("failed to get header for block %s: %w", blockInSlot, err)
		}

		authorOfExistingHeader, err := getAuthorityIndex(existingHeader)
		if err != nil {
			return false, fmt.Errorf("failed to get authority index for block %s: %w", blockInSlot, err)
		}
		if authorOfExistingHeader != author {
			continue
		}

		return false, nil
	}

	return true, nil
}

func (b *verifier) verifyPreRuntimeDigest(digest *types.PreRuntimeDigest) (scale.VaryingDataTypeValue, error) {
	babePreDigest, err := types.DecodeBabePreDigest(digest.Data)
	if err != nil {
		return nil, err
	}

	var authIdx uint32
	switch d := babePreDigest.(type) {
	case types.BabePrimaryPreDigest:
		authIdx = d.AuthorityIndex
	case types.BabeSecondaryVRFPreDigest:
		authIdx = d.AuthorityIndex
	case types.BabeSecondaryPlainPreDigest:
		authIdx = d.AuthorityIndex
	}

	if uint64(len(b.authorities)) <= uint64(authIdx) {
		logger.Tracef("verifyPreRuntimeDigest invalid auth index %d, we have %d auths",
			authIdx, len(b.authorities))
		return nil, ErrInvalidBlockProducerIndex
	}

	var (
		ok bool
	)

	switch d := babePreDigest.(type) {
	case types.BabePrimaryPreDigest:
		ok, err = b.verifyPrimarySlotWinner(d.AuthorityIndex, d.SlotNumber, d.VRFOutput, d.VRFProof)
	case types.BabeSecondaryVRFPreDigest:
		if !b.secondarySlots {
			ok = false
			break
		}
		pub := b.authorities[d.AuthorityIndex].Key

		pk, err := sr25519.NewPublicKey(pub.Encode())
		if err != nil {
			return nil, err
		}

		ok, err = verifySecondarySlotVRF(&d, pk, b.epoch, len(b.authorities), b.randomness)
		if err != nil {
			return nil, err
		}

	case types.BabeSecondaryPlainPreDigest:
		if !b.secondarySlots {
			ok = false
			break
		}

		ok = true
		err = verifySecondarySlotPlain(d.AuthorityIndex, d.SlotNumber, len(b.authorities), b.randomness)
	}

	// verify that they are the slot winner
	if err != nil {
		return nil, err
	}

	if !ok {
		return nil, ErrBadSlotClaim
	}

	return babePreDigest, nil
}

// verifyPrimarySlotWinner verifies the claim for a slot
func (b *verifier) verifyPrimarySlotWinner(authorityIndex uint32,
	slot uint64, vrfOutput [sr25519.VRFOutputLength]byte,
	vrfProof [sr25519.VRFProofLength]byte) (bool, error) {
	pub := b.authorities[authorityIndex].Key

	pk, err := sr25519.NewPublicKey(pub.Encode())
	if err != nil {
		return false, err
	}

	// check that VRF output was under threshold
	ok, err := checkPrimaryThreshold(b.randomness,
		slot,
		b.epoch,
		vrfOutput,
		b.threshold,
		pk,
	)
	if err != nil {
		return false, fmt.Errorf("failed to compare with threshold, %w", err)
	}
	if !ok {
		return false, ErrVRFOutputOverThreshold
	}

	// validate VRF proof
	logger.Tracef("verifyPrimarySlotWinner authority index %d, "+
		"public key %s, randomness 0x%x, slot %d, epoch %d, "+
		"output 0x%x and proof 0x%x",
		authorityIndex,
		pub.Hex(), b.randomness, slot, b.epoch,
		vrfOutput, vrfProof[:])

	t := makeTranscript(b.randomness, slot, b.epoch)
	return pk.VrfVerify(t, vrfOutput, vrfProof)
}

func getAuthorityIndex(header *types.Header) (uint32, error) {
	if len(header.Digest.Types) == 0 {
		return 0, fmt.Errorf("no digest provided")
	}

	digestValue, err := header.Digest.Types[0].Value()
	if err != nil {
		return 0, fmt.Errorf("getting first digest type value: %w", err)
	}
	preDigest, ok := digestValue.(types.PreRuntimeDigest)
	if !ok {
		return 0, fmt.Errorf("first digest item is not pre-runtime digest")
	}

	babePreDigest, err := types.DecodeBabePreDigest(preDigest.Data)
	if err != nil {
		return 0, fmt.Errorf("cannot decode babe header from pre-digest: %s", err)
	}

	var authIdx uint32
	switch d := babePreDigest.(type) {
	case types.BabePrimaryPreDigest:
		authIdx = d.AuthorityIndex
	case types.BabeSecondaryVRFPreDigest:
		authIdx = d.AuthorityIndex
	case types.BabeSecondaryPlainPreDigest:
		authIdx = d.AuthorityIndex
	}

	return authIdx, nil
}<|MERGE_RESOLUTION|>--- conflicted
+++ resolved
@@ -355,19 +355,9 @@
 		return false, fmt.Errorf("failed to get blocks produced in slot %d: %w", slot, err)
 	}
 
-<<<<<<< HEAD
 	for _, blockInSlot := range blocksInSlot {
 		if blockInSlot.Equal(currentHash) {
 			continue
-=======
-		currentPreDigestItemValue, err := currentHeader.Digest.Types[0].Value()
-		if err != nil {
-			return fmt.Errorf("getting current header first digest type value: %w", err)
-		}
-		currentPreDigest, ok := currentPreDigestItemValue.(types.PreRuntimeDigest)
-		if !ok {
-			return fmt.Errorf("%w: got %T", types.ErrNoFirstPreDigest, currentPreDigestItemValue)
->>>>>>> 1c4174cd
 		}
 
 		existingHeader, err := b.blockState.GetHeader(blockInSlot)
