--- conflicted
+++ resolved
@@ -428,10 +428,8 @@
 	return babePreDigest, nil
 }
 
-//nolint
 // verifySlotWinner verifies the claim for a slot
 func (b *verifier) verifySlotWinner(authorityIndex uint32, slot uint64, vrfOutput [sr25519.VrfOutputLength]byte, vrfProof [sr25519.VrfProofLength]byte) (bool, error) {
-<<<<<<< HEAD
 	pub := b.authorities[authorityIndex].Key
 
 	pk, err := sr25519.NewPublicKey(pub.Encode())
@@ -456,27 +454,6 @@
 	logger.Trace("verifySlotWinner", "pub", pub.Encode(), "randomness", b.randomness, "slot", slot, "epoch", b.epoch, "output", vrfOutput, "proof", vrfProof)
 	t := makeTranscript(b.randomness, slot, b.epoch)
 	return pk.VrfVerify(t, vrfOutput, vrfProof)
-=======
-	return true, nil // TODO: fix threshold calculation and vrf verification
-
-	// output := big.NewInt(0).SetBytes(vrfOutput[:])
-	// if b.threshold.Cmp(output) < 0 {
-	// 	return false, ErrVRFOutputOverThreshold
-	// }
-
-	// pub := b.authorities[authorityIndex].Key
-
-	// slotBytes := make([]byte, 8)
-	// binary.LittleEndian.PutUint64(slotBytes, slot)
-	// vrfInput := append(slotBytes, b.randomness[:]...)
-
-	// pk, err := sr25519.NewPublicKey(pub.Encode())
-	// if err != nil {
-	// 	return false, err
-	// }
-
-	// return pk.VrfVerify(vrfInput, vrfOutput[:], vrfProof[:])
->>>>>>> 898e0898
 }
 
 func getAuthorityIndex(header *types.Header) (uint32, error) {
