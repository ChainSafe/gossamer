--- conflicted
+++ resolved
@@ -410,43 +410,27 @@
 	)
 
 	switch d := babePreDigest.(type) {
-<<<<<<< HEAD
 	case *types.BabePrimaryPreDigest:
-		ok, err = b.verifyPrimarySlotWinner(d.AuthorityIndex(), d.SlotNumber(), d.VrfOutput(), d.VrfProof())
+		ok, err = b.verifyPrimarySlotWinner(d.AuthorityIndex, d.SlotNumber, d.VRFOutput, d.VRFProof)
 	case *types.BabeSecondaryVRFPreDigest:
 		if !b.secondarySlots {
 			ok = false
 			break
 		}
-		pub := b.authorities[d.AuthorityIndex()].Key
+		pub := b.authorities[d.AuthorityIndex].Key
 
 		pk, err := sr25519.NewPublicKey(pub.Encode()) // nolint
-=======
-	case types.BabePrimaryPreDigest:
-		ok, err = b.verifyPrimarySlotWinner(d.AuthorityIndex, d.SlotNumber, d.VRFOutput, d.VRFProof)
-	case types.BabeSecondaryVRFPreDigest:
-		pub := b.authorities[d.AuthorityIndex].Key
-		var pk *sr25519.PublicKey
-		pk, err = sr25519.NewPublicKey(pub.Encode())
->>>>>>> de2a12ee
 		if err != nil {
 			return nil, err
 		}
 
-<<<<<<< HEAD
 		ok, err = verifySecondarySlotVRF(d, pk, b.epoch, len(b.authorities), b.randomness) // nolint
 
 	case *types.BabeSecondaryPlainPreDigest:
 		ok = true
 		if b.secondarySlots {
-			err = verifySecondarySlotPlain(d.AuthorityIndex(), d.SlotNumber(), len(b.authorities), b.randomness)
-		}
-=======
-		ok, err = verifySecondarySlotVRF(&d, pk, b.epoch, len(b.authorities), b.randomness)
-	case types.BabeSecondaryPlainPreDigest:
-		ok = true
-		err = verifySecondarySlotPlain(d.AuthorityIndex, d.SlotNumber, len(b.authorities), b.randomness)
->>>>>>> de2a12ee
+			err = verifySecondarySlotPlain(d.AuthorityIndex, d.SlotNumber, len(b.authorities), b.randomness)
+		}
 	}
 
 	// verify that they are the slot winner
