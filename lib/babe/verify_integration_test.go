// Copyright 2021 ChainSafe Systems (ON)
// SPDX-License-Identifier: LGPL-3.0-only

//go:build integration

package babe

import (
	"errors"
	"fmt"
	"testing"
	"time"

	"github.com/ChainSafe/gossamer/dot/digest"
	"github.com/ChainSafe/gossamer/dot/state"
	"github.com/ChainSafe/gossamer/dot/telemetry"
	"github.com/ChainSafe/gossamer/dot/types"
	"github.com/ChainSafe/gossamer/internal/database"
	"github.com/ChainSafe/gossamer/lib/crypto/sr25519"
	"github.com/ChainSafe/gossamer/pkg/scale"
	"github.com/ChainSafe/gossamer/tests/utils/config"

	"github.com/stretchr/testify/require"
	"go.uber.org/mock/gomock"
)

func TestVerificationManager_OnDisabled_InvalidIndex(t *testing.T) {
	genesis, genesisTrie, genesisHeader := newWestendDevGenesisWithTrieAndHeader(t)
<<<<<<< HEAD
	babeService := createTestService(t, ServiceConfig{}, genesis, genesisTrie, genesisHeader, genesisBABEConfig)
=======
	babeService := createTestService(t, ServiceConfig{}, genesis, genesisTrie, genesisHeader, AuthorOnEverySlotBABEConfig)
>>>>>>> d5aa79bf

	db, err := database.NewPebble(t.TempDir(), true)
	require.NoError(t, err)

	slotState := state.NewSlotState(db)
	vm := NewVerificationManager(babeService.blockState, slotState, babeService.epochState)

	epochDescriptor, err := babeService.initiateEpoch(testEpochIndex)
	require.NoError(t, err)

	slot := Slot{
		start:    getSlotStartTime(epochDescriptor.startSlot, babeService.constants.slotDuration),
		duration: babeService.constants.slotDuration,
		number:   epochDescriptor.startSlot,
	}
	block := createTestBlockWithSlot(t, babeService, emptyHeader, [][]byte{}, epochDescriptor, slot)

	err = vm.SetOnDisabled(1, &block.Header)
	require.Equal(t, ErrInvalidBlockProducerIndex, err)
}

func TestVerificationManager_OnDisabled_NewDigest(t *testing.T) {
	genesis, genesisTrie, genesisHeader := newWestendDevGenesisWithTrieAndHeader(t)
<<<<<<< HEAD
	babeService := createTestService(t, ServiceConfig{}, genesis, genesisTrie, genesisHeader, genesisBABEConfig)
=======
	babeService := createTestService(t, ServiceConfig{}, genesis, genesisTrie, genesisHeader, AuthorOnEverySlotBABEConfig)
>>>>>>> d5aa79bf

	db, err := database.NewPebble(t.TempDir(), true)
	require.NoError(t, err)
	slotState := state.NewSlotState(db)

	vm := NewVerificationManager(babeService.blockState, slotState, babeService.epochState)

	epochDescriptor, err := babeService.initiateEpoch(testEpochIndex)
	require.NoError(t, err)

	vm.epochInfo[testEpochIndex] = &verifierInfo{
		authorities: epochDescriptor.data.authorities,
		threshold:   epochDescriptor.data.threshold,
		randomness:  epochDescriptor.data.randomness,
	}

	parent, _ := babeService.blockState.BestBlockHeader()

	slot := Slot{
		start:    getSlotStartTime(epochDescriptor.startSlot, babeService.constants.slotDuration),
		duration: babeService.constants.slotDuration,
		number:   epochDescriptor.startSlot,
	}
	block := createTestBlockWithSlot(t, babeService, &genesisHeader, [][]byte{}, epochDescriptor, slot)
	err = vm.blockState.AddBlock(block)
	require.NoError(t, err)

	err = vm.SetOnDisabled(0, &block.Header)
	require.NoError(t, err)

	// create an OnDisabled change on a different branch
	slot2 := Slot{
		start:    getSlotStartTime(epochDescriptor.startSlot, babeService.constants.slotDuration),
		duration: babeService.constants.slotDuration,
		number:   epochDescriptor.startSlot,
	}
	block = createTestBlockWithSlot(t, babeService, parent, [][]byte{}, epochDescriptor, slot2)
	err = vm.blockState.AddBlock(block)
	require.NoError(t, err)

	err = vm.SetOnDisabled(0, &block.Header)
	require.NoError(t, err)
}

func TestVerificationManager_OnDisabled_DuplicateDigest(t *testing.T) {
	genesis, genesisTrie, genesisHeader := newWestendDevGenesisWithTrieAndHeader(t)
<<<<<<< HEAD
	babeService := createTestService(t, ServiceConfig{}, genesis, genesisTrie, genesisHeader, genesisBABEConfig)
=======
	babeService := createTestService(t, ServiceConfig{}, genesis, genesisTrie, genesisHeader, AuthorOnEverySlotBABEConfig)
>>>>>>> d5aa79bf

	epochDescriptor, err := babeService.initiateEpoch(testEpochIndex)
	require.NoError(t, err)

	db, err := database.NewPebble(t.TempDir(), true)
	require.NoError(t, err)
	slotState := state.NewSlotState(db)
	vm := NewVerificationManager(babeService.blockState, slotState, babeService.epochState)

	vm.epochInfo[testEpochIndex] = &verifierInfo{
		authorities: epochDescriptor.data.authorities,
		threshold:   epochDescriptor.data.threshold,
		randomness:  epochDescriptor.data.randomness,
	}

	slot := Slot{
		start:    getSlotStartTime(epochDescriptor.startSlot, babeService.constants.slotDuration),
		duration: babeService.constants.slotDuration,
		number:   epochDescriptor.startSlot,
	}
	block := createTestBlockWithSlot(t, babeService, &genesisHeader, [][]byte{}, epochDescriptor, slot)
	err = vm.blockState.AddBlock(block)
	require.NoError(t, err)

	err = vm.SetOnDisabled(0, &block.Header)
	require.NoError(t, err)

	// create an OnDisabled change on a different branch
	slot2 := Slot{
		start:    getSlotStartTime(epochDescriptor.startSlot, babeService.constants.slotDuration),
		duration: babeService.constants.slotDuration,
		number:   epochDescriptor.startSlot,
	}
	block2 := createTestBlockWithSlot(t, babeService, &block.Header, [][]byte{}, epochDescriptor, slot2)
	err = vm.blockState.AddBlock(block2)
	require.NoError(t, err)

	err = vm.SetOnDisabled(0, &block2.Header)
	require.Equal(t, ErrAuthorityAlreadyDisabled, err)
}

func TestVerificationManager_VerifyBlock_Secondary(t *testing.T) {
	genesis, genesisTrie, genesisHeader := newWestendDevGenesisWithTrieAndHeader(t)

<<<<<<< HEAD
	var babeCfgWithSecondarySlots = &types.BabeConfiguration{
		SlotDuration: 6000,
		EpochLength:  200,
		C1:           1,
		C2:           9000,
		GenesisAuthorities: []types.AuthorityRaw{
			{
				Key:    keyring.Alice().Public().(*sr25519.PublicKey).AsBytes(),
				Weight: 1,
			},
		},
		Randomness:     [32]byte{},
		SecondarySlots: 1,
	}

	babeService := createTestService(t, ServiceConfig{}, genesis, genesisTrie, genesisHeader, babeCfgWithSecondarySlots)
=======
	babeCfgWithSecondarySlots := config.BABEConfigurationTestDefault
	// these parameters will decrease the probability
	// of a primary author claiming which will makes us
	// propose a secondary block
	babeCfgWithSecondarySlots.C1 = 1
	babeCfgWithSecondarySlots.C2 = 9000
	babeCfgWithSecondarySlots.SecondarySlots = 1
	babeCfgWithSecondarySlots.GenesisAuthorities = []types.AuthorityRaw{
		{
			Key:    keyring.Alice().Public().(*sr25519.PublicKey).AsBytes(),
			Weight: 1,
		},
	}

	babeService := createTestService(t, ServiceConfig{}, genesis, genesisTrie,
		genesisHeader, babeCfgWithSecondarySlots)
>>>>>>> d5aa79bf
	babeService.authority = true

	db, err := database.NewPebble(t.TempDir(), true)
	require.NoError(t, err)
	slotState := state.NewSlotState(db)

	vm := NewVerificationManager(babeService.blockState, slotState, babeService.epochState)

	const epoch = 0
	epochDescriptor, err := babeService.initiateEpoch(epoch)
	require.NoError(t, err)

	const authIndex = 0
	secondaryDigest := createSecondaryVRFPreDigest(t, keyring.Alice().(*sr25519.Keypair),
		authIndex, epochDescriptor.startSlot, epochDescriptor.epoch, epochDescriptor.data.randomness)
	babeDigest := types.NewBabeDigest()

	// NOTE: I think this was get encoded incorrectly before the VDT interface change.
	// *types.BabeSecondaryVRFPreDigest was being passed in and encoded later
	err = babeDigest.SetValue(*secondaryDigest)
	require.NoError(t, err)

	encodedBabeDigest, err := scale.Marshal(babeDigest)
	require.NoError(t, err)

	// create pre-digest
	preDigest := &types.PreRuntimeDigest{
		ConsensusEngineID: types.BabeEngineID,
		Data:              encodedBabeDigest,
	}

	// create new block header
	digest := types.NewDigest()
	err = digest.Add(*preDigest)
	require.NoError(t, err)

	// create seal and add to digest
	seal := &types.SealDigest{
		ConsensusEngineID: types.BabeEngineID,
		Data:              []byte{0},
	}
	require.NoError(t, err)
	err = digest.Add(*seal)
	require.NoError(t, err)

	block := types.Block{
		Header: types.Header{
			Number:     1,
			ParentHash: genesisHeader.Hash(),
			Digest:     digest,
		},
		Body: nil,
	}
	err = vm.VerifyBlock(&block.Header)
	require.EqualError(t, err, "invalid signature length")
}

func TestVerificationManager_VerifyBlock_CurrentEpoch(t *testing.T) {
	t.Parallel()
	genesis, genesisTrie, genesisHeader := newWestendDevGenesisWithTrieAndHeader(t)
<<<<<<< HEAD
	babeService := createTestService(t, ServiceConfig{}, genesis, genesisTrie, genesisHeader, genesisBABEConfig)
=======
	babeService := createTestService(t, ServiceConfig{}, genesis, genesisTrie, genesisHeader, AuthorOnEverySlotBABEConfig)
>>>>>>> d5aa79bf

	db, err := database.NewPebble(t.TempDir(), true)
	require.NoError(t, err)
	slotState := state.NewSlotState(db)

	vm := NewVerificationManager(babeService.blockState, slotState, babeService.epochState)

	epochDescriptor, err := babeService.initiateEpoch(0)
	require.NoError(t, err)

	slot := Slot{
		start:    getSlotStartTime(epochDescriptor.startSlot, babeService.constants.slotDuration),
		duration: babeService.constants.slotDuration,
		number:   epochDescriptor.startSlot,
	}
	block := createTestBlockWithSlot(t, babeService, &genesisHeader, [][]byte{}, epochDescriptor, slot)

	err = vm.VerifyBlock(&block.Header)
	require.NoError(t, err)
}

func TestVerificationManager_VerifyBlock_FutureEpoch(t *testing.T) {
	t.Skip("TODO: move this test under TestVerificationManager_VerifyBlock_MultipleEpochs")

	t.Parallel()
	auth := types.Authority{
		Key:    keyring.Alice().(*sr25519.Keypair).Public(),
		Weight: 1,
	}
	defaultBabeConfiguration := config.BABEConfigurationTestDefault
	defaultBabeConfiguration.GenesisAuthorities = []types.AuthorityRaw{*auth.ToRaw()}
	defaultBabeConfiguration.SecondarySlots = 1

	genesis, genesisTrie, genesisHeader := newWestendDevGenesisWithTrieAndHeader(t)
	babeService := createTestService(t, ServiceConfig{}, genesis, genesisTrie,
		genesisHeader, defaultBabeConfiguration)

	db, err := database.NewPebble(t.TempDir(), true)
	require.NoError(t, err)
	slotState := state.NewSlotState(db)

	verificationManager := NewVerificationManager(babeService.blockState, slotState, babeService.epochState)

	const futureEpoch = uint64(2)
	err = babeService.epochState.(*state.EpochState).StoreEpochDataRaw(futureEpoch, &types.EpochDataRaw{
		Authorities: []types.AuthorityRaw{{
			Key: [32]byte(keyring.Alice().(*sr25519.Keypair).Public().Encode()),
		}},
	})
	require.NoError(t, err)

	futureEpochDescriptor, err := babeService.initiateEpoch(futureEpoch)
	require.NoError(t, err)

	slot := Slot{
		start:    getSlotStartTime(futureEpochDescriptor.startSlot, babeService.constants.slotDuration),
		duration: babeService.constants.slotDuration,
		number:   futureEpochDescriptor.startSlot,
	}
	slot.number = babeService.EpochLength()*futureEpoch + 1
	block := createTestBlockWithSlot(t, babeService, &genesisHeader, [][]byte{}, futureEpochDescriptor, slot)

	err = verificationManager.VerifyBlock(&block.Header)
	require.NoError(t, err)
}

func TestVerificationManager_VerifyBlock_MultipleEpochs(t *testing.T) {
	t.Parallel()
	auth := types.Authority{
		Key:    keyring.Alice().(*sr25519.Keypair).Public(),
		Weight: 1,
	}

	babeConfig := &types.BabeConfiguration{
		SlotDuration:       6000,
		EpochLength:        600,
		C1:                 1,
		C2:                 1,
		GenesisAuthorities: []types.AuthorityRaw{*auth.ToRaw()},
		Randomness:         [32]byte{},
		SecondarySlots:     1,
	}

	genesis, genesisTrie, genesisHeader := newWestendDevGenesisWithTrieAndHeader(t)
	babeService := createTestService(t, ServiceConfig{}, genesis, genesisTrie,
		genesisHeader, babeConfig)

	db, err := database.NewPebble(t.TempDir(), true)
	require.NoError(t, err)
	slotState := state.NewSlotState(db)
	verificationManager := NewVerificationManager(babeService.blockState, slotState, babeService.epochState)

	const epoch = uint64(0)
	epochDescriptor, err := babeService.initiateEpoch(epoch)
	require.NoError(t, err)

	slot := Slot{
		start:    getSlotStartTime(epochDescriptor.startSlot, babeService.constants.slotDuration),
		duration: babeService.constants.slotDuration,
		number:   epochDescriptor.startSlot,
	}
<<<<<<< HEAD

	blockNumber01 := createTestBlockWithSlot(t, babeService, &genesisHeader, [][]byte{}, epochDescriptor, slot)
	err = verificationManager.VerifyBlock(&blockNumber01.Header)
	require.NoError(t, err)

	err = babeService.blockState.(*state.BlockState).AddBlock(blockNumber01)
	require.NoError(t, err)

	futureEpoch := uint64(1)
	err = babeService.epochState.(*state.EpochState).StoreEpochDataRaw(futureEpoch, &types.EpochDataRaw{
		Randomness: [32]byte{9},
		Authorities: []types.AuthorityRaw{
			{
				Key:    [32]byte(keyring.Bob().(*sr25519.Keypair).Public().Encode()),
				Weight: 1,
			},
			{
				Key:    [32]byte(keyring.Alice().(*sr25519.Keypair).Public().Encode()),
				Weight: 1,
			},
		},
	})
	require.NoError(t, err)

	futureEpochDescriptor, err := babeService.initiateEpoch(futureEpoch)
	require.NoError(t, err)

	futureSlot := Slot{
		start:    getSlotStartTime(futureEpochDescriptor.startSlot, babeService.constants.slotDuration),
		duration: babeService.constants.slotDuration,
		number:   futureEpochDescriptor.startSlot,
	}
	blockNumber02 := createTestBlockWithSlot(t, babeService,
		&blockNumber01.Header, [][]byte{}, futureEpochDescriptor, futureSlot)
	err = verificationManager.VerifyBlock(&blockNumber02.Header)
	require.NoError(t, err)

	// TODO: include test to verify skipped epoch
	// skip the epoch 2 and initiate epoch 3, we should use epoch data that were
	// meant to be used by epoch 2
	skippedEpoch := uint64(2)
	err = babeService.epochState.(*state.EpochState).StoreEpochDataRaw(skippedEpoch, &types.EpochDataRaw{
=======

	blockNumber01 := createTestBlockWithSlot(t, babeService, &genesisHeader, [][]byte{}, epochDescriptor, slot)
	err = verificationManager.VerifyBlock(&blockNumber01.Header)
	require.NoError(t, err)

	err = babeService.blockState.(*state.BlockState).AddBlock(blockNumber01)
	require.NoError(t, err)

	futureEpoch := uint64(1)
	err = babeService.epochState.(*state.EpochState).SetEpochDataRaw(futureEpoch, &types.EpochDataRaw{
>>>>>>> d5aa79bf
		Randomness: [32]byte{9},
		Authorities: []types.AuthorityRaw{
			{
				Key:    [32]byte(keyring.Bob().(*sr25519.Keypair).Public().Encode()),
				Weight: 1,
			},
			{
				Key:    [32]byte(keyring.Alice().(*sr25519.Keypair).Public().Encode()),
				Weight: 1,
			},
		},
	})
	require.NoError(t, err)

<<<<<<< HEAD
	futureEpoch = uint64(3)
	futureEpochDescriptor, err = babeService.initiateEpoch(futureEpoch)
	require.NoError(t, err)

	futureSlot = Slot{
=======
	futureEpochDescriptor, err := babeService.initiateEpoch(futureEpoch)
	require.NoError(t, err)

	futureSlot := Slot{
>>>>>>> d5aa79bf
		start:    getSlotStartTime(futureEpochDescriptor.startSlot, babeService.constants.slotDuration),
		duration: babeService.constants.slotDuration,
		number:   futureEpochDescriptor.startSlot,
	}
<<<<<<< HEAD
	blockNumber03 := createTestBlockWithSlot(t, babeService,
		&blockNumber01.Header, [][]byte{}, futureEpochDescriptor, futureSlot)
	err = verificationManager.VerifyBlock(&blockNumber03.Header)
=======
	blockNumber02 := createTestBlockWithSlot(t, babeService,
		&blockNumber01.Header, [][]byte{}, futureEpochDescriptor, futureSlot)
	err = verificationManager.VerifyBlock(&blockNumber02.Header)
>>>>>>> d5aa79bf
	require.NoError(t, err)

	// TODO: include test to verify skipped epoch
	// skip the epoch 2 and initiate epoch 3, we should use epoch data that were
	// meant to be used by epoch 2
}

func TestVerificationManager_VerifyBlock_InvalidBlockOverThreshold(t *testing.T) {
	t.Parallel()
	auth := types.Authority{
		Key:    keyring.Alice().(*sr25519.Keypair).Public(),
		Weight: 1,
	}

	babeConfig := &types.BabeConfiguration{
		SlotDuration: 6000,
		EpochLength:  600,
		// have decreased the primary probability to be 1 in 9000
		// slots, then when claiming a slot we can increase the likely
		// to test the ErrVRFOutputOverThreshold error
		C1:                 1,
		C2:                 9000,
		GenesisAuthorities: []types.AuthorityRaw{*auth.ToRaw()},
		Randomness:         [32]byte{},
		SecondarySlots:     0,
	}

	genesis, genesisTrie, genesisHeader := newWestendDevGenesisWithTrieAndHeader(t)
	babeService := createTestService(t, ServiceConfig{}, genesis, genesisTrie, genesisHeader, babeConfig)

	db, err := database.NewPebble(t.TempDir(), true)
	require.NoError(t, err)
	slotState := state.NewSlotState(db)

	vm := NewVerificationManager(babeService.blockState, slotState, babeService.epochState)

	const epoch = 0
	epochDescriptor, err := babeService.initiateEpoch(epoch)
	require.NoError(t, err)

	epochDescriptor.data.threshold = maxThreshold

	slot := Slot{
		start:    getSlotStartTime(epochDescriptor.startSlot, babeService.constants.slotDuration),
		duration: babeService.constants.slotDuration,
		number:   epochDescriptor.startSlot,
	}
	block := createTestBlockWithSlot(t, babeService, &genesisHeader, [][]byte{}, epochDescriptor, slot)
	block.Header.Hash()

	err = babeService.blockState.AddBlock(block)
	require.NoError(t, err)

	err = vm.VerifyBlock(&block.Header)
	require.Equal(t, ErrVRFOutputOverThreshold, errors.Unwrap(err))
}

func TestVerificationManager_VerifyBlock_InvalidBlockAuthority(t *testing.T) {
	genesis, genesisTrie, genesisHeader := newWestendDevGenesisWithTrieAndHeader(t)
<<<<<<< HEAD
	babeService := createTestService(t, ServiceConfig{}, genesis, genesisTrie, genesisHeader, genesisBABEConfig)
=======
	babeService := createTestService(t, ServiceConfig{}, genesis, genesisTrie, genesisHeader, AuthorOnEverySlotBABEConfig)
>>>>>>> d5aa79bf

	babeConfig := &types.BabeConfiguration{
		SlotDuration:       6000,
		EpochLength:        600,
		C1:                 1,
		C2:                 1,
		GenesisAuthorities: nil,
		Randomness:         [32]byte{},
		SecondarySlots:     0,
	}

	genesisBob, genesisTrieBob, genesisHeaderBob := newWestendDevGenesisWithTrieAndHeader(t)
	babeServiceBob := createTestService(t, ServiceConfig{}, genesisBob, genesisTrieBob,
		genesisHeaderBob, babeConfig)

	db, err := database.NewPebble(t.TempDir(), true)
	require.NoError(t, err)
	slotState := state.NewSlotState(db)

	verificationManager := NewVerificationManager(babeServiceBob.blockState, slotState, babeServiceBob.epochState)

	epochDescriptor, err := babeService.initiateEpoch(testEpochIndex)
	require.NoError(t, err)

	slot := Slot{
		start:    getSlotStartTime(epochDescriptor.startSlot, babeService.constants.slotDuration),
		duration: babeService.constants.slotDuration,
		number:   epochDescriptor.startSlot,
	}
	block := createTestBlockWithSlot(t, babeServiceBob, &genesisHeader, [][]byte{}, epochDescriptor, slot)

	err = verificationManager.VerifyBlock(&block.Header)
	require.Equal(t, ErrInvalidBlockProducerIndex, errors.Unwrap(err))
}

func TestVerifyPrimarySlotWinner(t *testing.T) {
	auth := types.Authority{
		Key:    keyring.Alice().(*sr25519.Keypair).Public(),
		Weight: 1,
	}
	babeConfig := config.BABEConfigurationTestDefault
	babeConfig.SecondarySlots = 1
	babeConfig.GenesisAuthorities = []types.AuthorityRaw{*auth.ToRaw()}

	genesis, genesisTrie, genesisHeader := newWestendLocalGenesisWithTrieAndHeader(t)
	babeService := createTestService(t, ServiceConfig{}, genesis, genesisTrie, genesisHeader, babeConfig)
	epochDescriptor, err := babeService.initiateEpoch(0)
	require.NoError(t, err)

	// create proof that we can authorize this block
	epochDescriptor.data.threshold = maxThreshold
	epochDescriptor.data.authorityIndex = 0

	const slotNumber uint64 = 1

	preRuntimeDigest, err := claimSlot(testEpochIndex, slotNumber, epochDescriptor.data, babeService.keypair)
	require.NoError(t, err)

	babePreDigest, err := types.DecodeBabePreDigest(preRuntimeDigest.Data)
	require.NoError(t, err)

	digest, ok := babePreDigest.(types.BabePrimaryPreDigest)
	require.True(t, ok)

	db, err := database.NewPebble(t.TempDir(), true)
	require.NoError(t, err)
	slotState := state.NewSlotState(db)

	verifier := newVerifier(babeService.blockState, slotState, testEpochIndex, &verifierInfo{
		authorities: epochDescriptor.data.authorities,
		threshold:   epochDescriptor.data.threshold,
		randomness:  epochDescriptor.data.randomness,
	}, time.Second)

	ok, err = verifier.verifyPrimarySlotWinner(digest.AuthorityIndex, slotNumber, digest.VRFOutput, digest.VRFProof)
	require.NoError(t, err)
	require.True(t, ok)
}

func TestVerifyAuthorshipRight(t *testing.T) {
	serviceConfig := ServiceConfig{
		Authority: true,
	}
	genesis, genesisTrie, genesisHeader := newWestendLocalGenesisWithTrieAndHeader(t)
<<<<<<< HEAD
	babeService := createTestService(t, serviceConfig, genesis, genesisTrie, genesisHeader, genesisBABEConfig)
=======
	babeService := createTestService(t, serviceConfig, genesis, genesisTrie, genesisHeader, AuthorOnEverySlotBABEConfig)
>>>>>>> d5aa79bf

	epochDescriptor, err := babeService.initiateEpoch(testEpochIndex)
	require.NoError(t, err)
	epochDescriptor.data.threshold = maxThreshold

	slot := Slot{
		start:    getSlotStartTime(epochDescriptor.startSlot, babeService.constants.slotDuration),
		duration: babeService.constants.slotDuration,
		number:   epochDescriptor.startSlot,
	}
	block := createTestBlockWithSlot(t, babeService, &genesisHeader, [][]byte{}, epochDescriptor, slot)

	db, err := database.NewPebble(t.TempDir(), true)
	require.NoError(t, err)
	slotState := state.NewSlotState(db)

	verifier := newVerifier(babeService.blockState, slotState, testEpochIndex, &verifierInfo{
		authorities: epochDescriptor.data.authorities,
		threshold:   epochDescriptor.data.threshold,
		randomness:  epochDescriptor.data.randomness,
	}, time.Second)

	err = verifier.verifyAuthorshipRight(&block.Header)
	require.NoError(t, err)
}

func TestVerifyAuthorshipRight_Equivocation(t *testing.T) {
	genesis, genesisTrie, genesisHeader := newWestendDevGenesisWithTrieAndHeader(t)
<<<<<<< HEAD
	babeService := createTestService(t, ServiceConfig{}, genesis, genesisTrie, genesisHeader, genesisBABEConfig)
=======
	babeService := createTestService(t, ServiceConfig{}, genesis, genesisTrie, genesisHeader, AuthorOnEverySlotBABEConfig)
>>>>>>> d5aa79bf

	db, err := database.NewPebble(t.TempDir(), true)
	require.NoError(t, err)
	slotState := state.NewSlotState(db)

	verificationManager := NewVerificationManager(babeService.blockState, slotState, babeService.epochState)

	epochData, err := babeService.initiateEpoch(testEpochIndex)
	require.NoError(t, err)

	// bestBlockHash := babeService.blockState.BestBlockHash()
	// runtime, err := babeService.blockState.GetRuntime(bestBlockHash)
	// require.NoError(t, err)

	// slots are 6 seconds on westend and using time.Now() allows us to create a block at any point in the slot.
	// So we need to manually set time to produce consistent results. See here:
	// https://github.com/paritytech/substrate/blob/09de7b41599add51cf27eca8f1bc4c50ed8e9453/frame/timestamp/src/lib.rs#L229
	// https://github.com/paritytech/substrate/blob/09de7b41599add51cf27eca8f1bc4c50ed8e9453/frame/timestamp/src/lib.rs#L206

	const slotDuration = 6 * time.Second
	slotNumber := getCurrentSlot(slotDuration)
	startTime := getSlotStartTime(slotNumber, slotDuration)
	slot := NewSlot(startTime, slotDuration, slotNumber)

	if time.Now().After(startTime) {
		slot = NewSlot(startTime.Add(6*time.Second), slotDuration, slotNumber+1)
	}

	block := createTestBlockWithSlot(t, babeService, &genesisHeader, [][]byte{}, epochData, *slot)
	block.Header.Hash()

	// create new block for same slot
	block2 := createTestBlockWithSlot(t, babeService, &genesisHeader, [][]byte{}, epochData, *slot)
	block2.Header.Hash()

	err = babeService.blockState.AddBlock(block)
	require.NoError(t, err)

	err = verificationManager.VerifyBlock(&block.Header)
	require.NoError(t, err)

	err = babeService.blockState.AddBlock(block2)
	require.NoError(t, err)

	err = verificationManager.VerifyBlock(&block2.Header)
	require.ErrorIs(t, err, ErrProducerEquivocated)
	require.EqualError(t, err, fmt.Sprintf("%s for block header %s", ErrProducerEquivocated, block2.Header.Hash()))
}

func TestVerifyForkBlocksWithRespectiveEpochData(t *testing.T) {
	/*
	* Setup the services: StateService, DigestHandler, EpochState
	* and VerificationManager
	 */
	keyPairs := []*sr25519.Keypair{
		keyring.KeyAlice, keyring.KeyBob, keyring.KeyCharlie,
		keyring.KeyDave, keyring.KeyEve, keyring.KeyFerdie,
		keyring.KeyGeorge, keyring.KeyHeather, keyring.KeyIan,
	}

	authorities := make([]types.AuthorityRaw, len(keyPairs))
	for i, keyPair := range keyPairs {
		authorities[i] = types.AuthorityRaw{
			Key: keyPair.Public().(*sr25519.PublicKey).AsBytes(),
		}
	}

	// starts with only 3 authorities in the authority set
	epochBABEConfig := &types.BabeConfiguration{
		SlotDuration:       1000,
		EpochLength:        10,
		C1:                 1,
		C2:                 4,
		GenesisAuthorities: authorities[:3],
		Randomness:         [32]byte{},
		SecondarySlots:     0,
	}

	genesis, trie, genesisHeader := newWestendDevGenesisWithTrieAndHeader(t)

	ctrl := gomock.NewController(t)
	telemetryMock := NewMockTelemetry(ctrl)
	telemetryMock.EXPECT().SendMessage(
		telemetry.NewNotifyFinalized(
			genesisHeader.Hash(),
			fmt.Sprint(genesisHeader.Number),
		),
	)

	stateService := state.NewService(state.Config{
<<<<<<< HEAD
		Path:      t.TempDir(),
		Telemetry: telemetryMock,
		GenesisBABEConfig: &types.BabeConfiguration{
			SlotDuration:       1000,
			EpochLength:        200,
			C1:                 1,
			C2:                 4,
			GenesisAuthorities: []types.AuthorityRaw{},
			Randomness:         [32]byte{},
			SecondarySlots:     0,
		},
=======
		Path:              t.TempDir(),
		Telemetry:         telemetryMock,
		GenesisBABEConfig: config.BABEConfigurationTestDefault,
>>>>>>> d5aa79bf
	})

	stateService.UseMemDB()

	err := stateService.Initialise(&genesis, &genesisHeader, trie)
	require.NoError(t, err)

	inMemoryDB, err := database.NewPebble(t.TempDir(), true)
	require.NoError(t, err)

	epochState, err := state.NewEpochStateFromGenesis(inMemoryDB, stateService.Block, epochBABEConfig)
	require.NoError(t, err)

	onBlockImportDigestHandler := digest.NewBlockImportHandler(epochState, stateService.Grandpa)

	digestHandler, err := digest.NewHandler(stateService.Block, epochState, stateService.Grandpa)
	require.NoError(t, err)

	digestHandler.Start()

	verificationManager := NewVerificationManager(stateService.Block, stateService.Slot, epochState)

	/*
	* lets issue different blocks starting from genesis (a fork)
	 */
	aliceBlockNextEpoch := types.NextEpochData{
		Authorities: authorities[3:],
	}
	aliceBlockNextConfigData := types.NextConfigDataV1{
		C1:             9,
		C2:             10,
		SecondarySlots: 1,
	}
	aliceBlockHeader := issueConsensusDigestsBlockFromGenesis(t, &genesisHeader, keyring.KeyAlice,
		stateService, aliceBlockNextEpoch, aliceBlockNextConfigData, onBlockImportDigestHandler)

	bobBlockNextEpoch := types.NextEpochData{
		Authorities: authorities[6:],
	}
	bobBlockNextConfigData := types.NextConfigDataV1{
		C1:             3,
		C2:             8,
		SecondarySlots: 1,
	}
	bobBlockHeader := issueConsensusDigestsBlockFromGenesis(t, &genesisHeader, keyring.KeyBob,
		stateService, bobBlockNextEpoch, bobBlockNextConfigData, onBlockImportDigestHandler)

	// wait for digest handleBlockImport goroutine gets the imported
	// block, process its digest and store the info at epoch state
	time.Sleep(time.Second * 2)

	/*
	* Simulate a fork from the genesis file, the fork alice and the fork bob
	* contains different digest handlers.
	 */
	const chainLen = 5
	forkAliceChain := make([]types.Header, chainLen)
	forkBobChain := make([]types.Header, chainLen)

	forkAliceLastHeader := aliceBlockHeader
	forkBobLastHeader := bobBlockHeader

	for idx := 0; idx < chainLen; idx++ {
		forkAliceLastHeader = issueNewBlockFrom(t, forkAliceLastHeader,
			keyring.KeyAlice, stateService)

		forkBobLastHeader = issueNewBlockFrom(t, forkBobLastHeader,
			keyring.KeyBob, stateService)

		forkAliceChain[idx] = *forkAliceLastHeader
		forkBobChain[idx] = *forkBobLastHeader
	}

	// verify if each block from the fork alice get the right digest
	const epochToTest = 1

	expectedThreshold, err := CalculateThreshold(aliceBlockNextConfigData.C1,
		aliceBlockNextConfigData.C2, len(authorities[3:]))
	require.NoError(t, err)

	for _, headerToVerify := range forkAliceChain {
		verifierInfo, err := verificationManager.getVerifierInfo(epochToTest, &headerToVerify)
		require.NoError(t, err)

		require.Equal(t, len(authorities[3:]), len(verifierInfo.authorities))
		require.ElementsMatch(t, authorities[3:], verifierInfo.authorities)

		require.True(t, verifierInfo.secondarySlots)
		require.Equal(t, expectedThreshold, verifierInfo.threshold)
	}

	// each block from the fork bob should use the right digest

	expectedThreshold, err = CalculateThreshold(bobBlockNextConfigData.C1,
		bobBlockNextConfigData.C2, len(authorities[6:]))
	require.NoError(t, err)

	for _, headerToVerify := range forkBobChain {
		verifierInfo, err := verificationManager.getVerifierInfo(epochToTest, &headerToVerify)
		require.NoError(t, err)

		require.Equal(t, len(authorities[6:]), len(verifierInfo.authorities))
		// should keep the original authorities
		require.ElementsMatch(t, authorities[6:], verifierInfo.authorities)

		require.True(t, verifierInfo.secondarySlots)
		require.Equal(t, expectedThreshold, verifierInfo.threshold)
	}

	telemetryMock.EXPECT().SendMessage(
		telemetry.NewNotifyFinalized(
			forkBobLastHeader.Hash(),
			fmt.Sprint(forkBobLastHeader.Number),
		),
	)
	err = stateService.Block.SetFinalisedHash(forkBobLastHeader.Hash(), 1, 1)
	require.NoError(t, err)

	// wait for digest handleBlockFinalize goroutine gets the finalized
	// block, clean up the in memory data and store the finalized digest in db
	time.Sleep(time.Second * 2)

	// as a chain was finalized any block built upon it should use the database stored data
	blockUponFinalizedHeader := issueNewBlockFrom(t, forkBobLastHeader,
		keyring.KeyBob, stateService)

	verifierInfo, err := verificationManager.getVerifierInfo(epochToTest, blockUponFinalizedHeader)
	require.NoError(t, err)

	require.Equal(t, len(authorities[6:]), len(verifierInfo.authorities))
	// should keep the original authorities
	require.ElementsMatch(t, authorities[6:], verifierInfo.authorities)

	require.True(t, verifierInfo.secondarySlots)
	require.Equal(t, expectedThreshold, verifierInfo.threshold)
}

// issueConsensusDigestsBlocksFromGenesis will create different
// blocks that contains different consensus messages digests
func issueConsensusDigestsBlockFromGenesis(t *testing.T, genesisHeader *types.Header,
	kp *sr25519.Keypair, stateService *state.Service,
	nextEpoch types.NextEpochData, nextConfig types.NextConfigDataV1,
	onImportBlockDigestHandler *digest.BlockImportHandler) *types.Header {
	t.Helper()

	output, proof, err := kp.VrfSign(makeTranscript(Randomness{}, uint64(0), 0))
	require.NoError(t, err)

	babePrimaryPreDigest := types.BabePrimaryPreDigest{
		SlotNumber: 1,
		VRFOutput:  output,
		VRFProof:   proof,
	}

	preRuntimeDigest, err := babePrimaryPreDigest.ToPreRuntimeDigest()
	require.NoError(t, err)

	babeConsensusDigestNextEpoch := types.NewBabeConsensusDigest()
	require.NoError(t, babeConsensusDigestNextEpoch.SetValue(nextEpoch))

	babeConsensusDigestNextConfigData := types.NewBabeConsensusDigest()

	versionedNextConfigData := types.NewVersionedNextConfigData()
	versionedNextConfigData.SetValue(nextConfig)

	require.NoError(t, babeConsensusDigestNextConfigData.SetValue(versionedNextConfigData))

	nextEpochData, err := scale.Marshal(babeConsensusDigestNextEpoch)
	require.NoError(t, err)

	nextEpochConsensusDigest := types.ConsensusDigest{
		ConsensusEngineID: types.BabeEngineID,
		Data:              nextEpochData,
	}

	nextConfigData, err := scale.Marshal(babeConsensusDigestNextConfigData)
	require.NoError(t, err)

	nextConfigConsensusDigest := types.ConsensusDigest{
		ConsensusEngineID: types.BabeEngineID,
		Data:              nextConfigData,
	}

	digest := types.NewDigest()
	require.NoError(t, digest.Add(*preRuntimeDigest, nextEpochConsensusDigest, nextConfigConsensusDigest))

	headerWhoOwnsNextEpochDigest := &types.Header{
		ParentHash: genesisHeader.Hash(),
		Number:     1,
		Digest:     digest,
	}

	err = stateService.Block.AddBlock(&types.Block{
		Header: *headerWhoOwnsNextEpochDigest,
		Body:   *types.NewBody([]types.Extrinsic{}),
	})
	require.NoError(t, err)

	err = onImportBlockDigestHandler.HandleDigests(headerWhoOwnsNextEpochDigest)
	require.NoError(t, err)

	return headerWhoOwnsNextEpochDigest
}

// issueNewBlockFrom will create and store a new block following a chain
func issueNewBlockFrom(t *testing.T, parentHeader *types.Header,
	kp *sr25519.Keypair, stateService *state.Service) *types.Header {
	t.Helper()

	output, proof, err := kp.VrfSign(makeTranscript(Randomness{}, uint64(1), 1))
	require.NoError(t, err)

	babePrimaryPreDigest := types.BabePrimaryPreDigest{
		SlotNumber: 1,
		VRFOutput:  output,
		VRFProof:   proof,
	}

	preRuntimeDigest, err := babePrimaryPreDigest.ToPreRuntimeDigest()
	require.NoError(t, err)

	digest := types.NewDigest()

	require.NoError(t, digest.Add(*preRuntimeDigest))

	header := &types.Header{
		ParentHash: parentHeader.Hash(),
		Number:     parentHeader.Number + 1,
		Digest:     digest,
	}

	err = stateService.Block.AddBlock(&types.Block{
		Header: *header,
		Body:   *types.NewBody([]types.Extrinsic{}),
	})
	require.NoError(t, err)

	return header
}<|MERGE_RESOLUTION|>--- conflicted
+++ resolved
@@ -26,11 +26,7 @@
 
 func TestVerificationManager_OnDisabled_InvalidIndex(t *testing.T) {
 	genesis, genesisTrie, genesisHeader := newWestendDevGenesisWithTrieAndHeader(t)
-<<<<<<< HEAD
-	babeService := createTestService(t, ServiceConfig{}, genesis, genesisTrie, genesisHeader, genesisBABEConfig)
-=======
 	babeService := createTestService(t, ServiceConfig{}, genesis, genesisTrie, genesisHeader, AuthorOnEverySlotBABEConfig)
->>>>>>> d5aa79bf
 
 	db, err := database.NewPebble(t.TempDir(), true)
 	require.NoError(t, err)
@@ -54,11 +50,7 @@
 
 func TestVerificationManager_OnDisabled_NewDigest(t *testing.T) {
 	genesis, genesisTrie, genesisHeader := newWestendDevGenesisWithTrieAndHeader(t)
-<<<<<<< HEAD
-	babeService := createTestService(t, ServiceConfig{}, genesis, genesisTrie, genesisHeader, genesisBABEConfig)
-=======
 	babeService := createTestService(t, ServiceConfig{}, genesis, genesisTrie, genesisHeader, AuthorOnEverySlotBABEConfig)
->>>>>>> d5aa79bf
 
 	db, err := database.NewPebble(t.TempDir(), true)
 	require.NoError(t, err)
@@ -105,11 +97,7 @@
 
 func TestVerificationManager_OnDisabled_DuplicateDigest(t *testing.T) {
 	genesis, genesisTrie, genesisHeader := newWestendDevGenesisWithTrieAndHeader(t)
-<<<<<<< HEAD
-	babeService := createTestService(t, ServiceConfig{}, genesis, genesisTrie, genesisHeader, genesisBABEConfig)
-=======
 	babeService := createTestService(t, ServiceConfig{}, genesis, genesisTrie, genesisHeader, AuthorOnEverySlotBABEConfig)
->>>>>>> d5aa79bf
 
 	epochDescriptor, err := babeService.initiateEpoch(testEpochIndex)
 	require.NoError(t, err)
@@ -154,24 +142,6 @@
 func TestVerificationManager_VerifyBlock_Secondary(t *testing.T) {
 	genesis, genesisTrie, genesisHeader := newWestendDevGenesisWithTrieAndHeader(t)
 
-<<<<<<< HEAD
-	var babeCfgWithSecondarySlots = &types.BabeConfiguration{
-		SlotDuration: 6000,
-		EpochLength:  200,
-		C1:           1,
-		C2:           9000,
-		GenesisAuthorities: []types.AuthorityRaw{
-			{
-				Key:    keyring.Alice().Public().(*sr25519.PublicKey).AsBytes(),
-				Weight: 1,
-			},
-		},
-		Randomness:     [32]byte{},
-		SecondarySlots: 1,
-	}
-
-	babeService := createTestService(t, ServiceConfig{}, genesis, genesisTrie, genesisHeader, babeCfgWithSecondarySlots)
-=======
 	babeCfgWithSecondarySlots := config.BABEConfigurationTestDefault
 	// these parameters will decrease the probability
 	// of a primary author claiming which will makes us
@@ -188,7 +158,6 @@
 
 	babeService := createTestService(t, ServiceConfig{}, genesis, genesisTrie,
 		genesisHeader, babeCfgWithSecondarySlots)
->>>>>>> d5aa79bf
 	babeService.authority = true
 
 	db, err := database.NewPebble(t.TempDir(), true)
@@ -249,11 +218,7 @@
 func TestVerificationManager_VerifyBlock_CurrentEpoch(t *testing.T) {
 	t.Parallel()
 	genesis, genesisTrie, genesisHeader := newWestendDevGenesisWithTrieAndHeader(t)
-<<<<<<< HEAD
-	babeService := createTestService(t, ServiceConfig{}, genesis, genesisTrie, genesisHeader, genesisBABEConfig)
-=======
 	babeService := createTestService(t, ServiceConfig{}, genesis, genesisTrie, genesisHeader, AuthorOnEverySlotBABEConfig)
->>>>>>> d5aa79bf
 
 	db, err := database.NewPebble(t.TempDir(), true)
 	require.NoError(t, err)
@@ -355,7 +320,6 @@
 		duration: babeService.constants.slotDuration,
 		number:   epochDescriptor.startSlot,
 	}
-<<<<<<< HEAD
 
 	blockNumber01 := createTestBlockWithSlot(t, babeService, &genesisHeader, [][]byte{}, epochDescriptor, slot)
 	err = verificationManager.VerifyBlock(&blockNumber01.Header)
@@ -393,23 +357,10 @@
 	err = verificationManager.VerifyBlock(&blockNumber02.Header)
 	require.NoError(t, err)
 
-	// TODO: include test to verify skipped epoch
 	// skip the epoch 2 and initiate epoch 3, we should use epoch data that were
 	// meant to be used by epoch 2
 	skippedEpoch := uint64(2)
 	err = babeService.epochState.(*state.EpochState).StoreEpochDataRaw(skippedEpoch, &types.EpochDataRaw{
-=======
-
-	blockNumber01 := createTestBlockWithSlot(t, babeService, &genesisHeader, [][]byte{}, epochDescriptor, slot)
-	err = verificationManager.VerifyBlock(&blockNumber01.Header)
-	require.NoError(t, err)
-
-	err = babeService.blockState.(*state.BlockState).AddBlock(blockNumber01)
-	require.NoError(t, err)
-
-	futureEpoch := uint64(1)
-	err = babeService.epochState.(*state.EpochState).SetEpochDataRaw(futureEpoch, &types.EpochDataRaw{
->>>>>>> d5aa79bf
 		Randomness: [32]byte{9},
 		Authorities: []types.AuthorityRaw{
 			{
@@ -424,36 +375,19 @@
 	})
 	require.NoError(t, err)
 
-<<<<<<< HEAD
 	futureEpoch = uint64(3)
 	futureEpochDescriptor, err = babeService.initiateEpoch(futureEpoch)
 	require.NoError(t, err)
 
 	futureSlot = Slot{
-=======
-	futureEpochDescriptor, err := babeService.initiateEpoch(futureEpoch)
-	require.NoError(t, err)
-
-	futureSlot := Slot{
->>>>>>> d5aa79bf
 		start:    getSlotStartTime(futureEpochDescriptor.startSlot, babeService.constants.slotDuration),
 		duration: babeService.constants.slotDuration,
 		number:   futureEpochDescriptor.startSlot,
 	}
-<<<<<<< HEAD
 	blockNumber03 := createTestBlockWithSlot(t, babeService,
 		&blockNumber01.Header, [][]byte{}, futureEpochDescriptor, futureSlot)
 	err = verificationManager.VerifyBlock(&blockNumber03.Header)
-=======
-	blockNumber02 := createTestBlockWithSlot(t, babeService,
-		&blockNumber01.Header, [][]byte{}, futureEpochDescriptor, futureSlot)
-	err = verificationManager.VerifyBlock(&blockNumber02.Header)
->>>>>>> d5aa79bf
-	require.NoError(t, err)
-
-	// TODO: include test to verify skipped epoch
-	// skip the epoch 2 and initiate epoch 3, we should use epoch data that were
-	// meant to be used by epoch 2
+	require.NoError(t, err)
 }
 
 func TestVerificationManager_VerifyBlock_InvalidBlockOverThreshold(t *testing.T) {
@@ -508,11 +442,7 @@
 
 func TestVerificationManager_VerifyBlock_InvalidBlockAuthority(t *testing.T) {
 	genesis, genesisTrie, genesisHeader := newWestendDevGenesisWithTrieAndHeader(t)
-<<<<<<< HEAD
-	babeService := createTestService(t, ServiceConfig{}, genesis, genesisTrie, genesisHeader, genesisBABEConfig)
-=======
 	babeService := createTestService(t, ServiceConfig{}, genesis, genesisTrie, genesisHeader, AuthorOnEverySlotBABEConfig)
->>>>>>> d5aa79bf
 
 	babeConfig := &types.BabeConfiguration{
 		SlotDuration:       6000,
@@ -597,11 +527,7 @@
 		Authority: true,
 	}
 	genesis, genesisTrie, genesisHeader := newWestendLocalGenesisWithTrieAndHeader(t)
-<<<<<<< HEAD
-	babeService := createTestService(t, serviceConfig, genesis, genesisTrie, genesisHeader, genesisBABEConfig)
-=======
 	babeService := createTestService(t, serviceConfig, genesis, genesisTrie, genesisHeader, AuthorOnEverySlotBABEConfig)
->>>>>>> d5aa79bf
 
 	epochDescriptor, err := babeService.initiateEpoch(testEpochIndex)
 	require.NoError(t, err)
@@ -630,11 +556,7 @@
 
 func TestVerifyAuthorshipRight_Equivocation(t *testing.T) {
 	genesis, genesisTrie, genesisHeader := newWestendDevGenesisWithTrieAndHeader(t)
-<<<<<<< HEAD
-	babeService := createTestService(t, ServiceConfig{}, genesis, genesisTrie, genesisHeader, genesisBABEConfig)
-=======
 	babeService := createTestService(t, ServiceConfig{}, genesis, genesisTrie, genesisHeader, AuthorOnEverySlotBABEConfig)
->>>>>>> d5aa79bf
 
 	db, err := database.NewPebble(t.TempDir(), true)
 	require.NoError(t, err)
@@ -725,23 +647,9 @@
 	)
 
 	stateService := state.NewService(state.Config{
-<<<<<<< HEAD
-		Path:      t.TempDir(),
-		Telemetry: telemetryMock,
-		GenesisBABEConfig: &types.BabeConfiguration{
-			SlotDuration:       1000,
-			EpochLength:        200,
-			C1:                 1,
-			C2:                 4,
-			GenesisAuthorities: []types.AuthorityRaw{},
-			Randomness:         [32]byte{},
-			SecondarySlots:     0,
-		},
-=======
 		Path:              t.TempDir(),
 		Telemetry:         telemetryMock,
 		GenesisBABEConfig: config.BABEConfigurationTestDefault,
->>>>>>> d5aa79bf
 	})
 
 	stateService.UseMemDB()
