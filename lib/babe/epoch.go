// Copyright 2019 ChainSafe Systems (ON) Corp.
// This file is part of gossamer.
//
// The gossamer library is free software: you can redistribute it and/or modify
// it under the terms of the GNU Lesser General Public License as published by
// the Free Software Foundation, either version 3 of the License, or
// (at your option) any later version.
//
// The gossamer library is distributed in the hope that it will be useful,
// but WITHOUT ANY WARRANTY; without even the implied warranty of
// MERCHANTABILITY or FITNESS FOR A PARTICULAR PURPOSE. See the
// GNU Lesser General Public License for more details.
//
// You should have received a copy of the GNU Lesser General Public License
// along with the gossamer library. If not, see <http://www.gnu.org/licenses/>.

package babe

import (
	"fmt"

	"github.com/ChainSafe/gossamer/dot/types"
)

// initiateEpoch sets the epochData for the given epoch, runs the lottery for the slots in the epoch,
// and stores updated EpochInfo in the database
func (b *Service) initiateEpoch(epoch uint64) error {
	var (
		startSlot uint64
		err       error
	)

	if epoch == 0 {
		startSlot, err = b.epochState.GetStartSlotForEpoch(epoch)
		if err != nil {
			return err
		}
	} else if epoch > 0 {
		logger.Debug("checking for epoch data", "epoch", epoch)
		has, err := b.epochState.HasEpochData(epoch) //nolint
		if err != nil {
			return err
		}

		var data *types.EpochData
		if !has {
			data = &types.EpochData{
				Randomness:  b.epochData.randomness,
				Authorities: b.epochData.authorities,
			}

			err = b.epochState.SetEpochData(epoch, data)
		} else {
			data, err = b.epochState.GetEpochData(epoch)
		}

		logger.Debug("got epoch data", "epoch", epoch, "data", data)

		if err != nil {
			return err
		}

		idx, err := b.getAuthorityIndex(data.Authorities)
		if err != nil && err != ErrNotAuthority {
			return err
		}

		logger.Debug("got epoch auth index", "epoch", epoch, "index", idx)

		has, err = b.epochState.HasConfigData(epoch)
		if err != nil {
			return err
		}

		if has {
			cfgData, err := b.epochState.GetConfigData(epoch) //nolint
			if err != nil {
				return err
			}

			threshold, err := CalculateThreshold(cfgData.C1, cfgData.C2, len(data.Authorities))
			if err != nil {
				return err
			}

			logger.Debug("calculated threshold", "threshold", threshold)

			b.epochData = &epochData{
				randomness:     data.Randomness,
				authorities:    data.Authorities,
				authorityIndex: idx,
				threshold:      threshold,
			}
		} else {
			b.epochData = &epochData{
				randomness:     data.Randomness,
				authorities:    data.Authorities,
				authorityIndex: idx,
				threshold:      b.epochData.threshold,
			}
			logger.Debug("used prev threshold", "threshold", b.epochData.threshold)
		}
		logger.Debug("got epoch config data", "epoch", epoch, "data", b.epochData)

		startSlot, err = b.epochState.GetStartSlotForEpoch(epoch)
		if err != nil {
			return err
		}
	} else if b.blockState.BestBlockHash() == b.blockState.GenesisHash() {
		// we are at genesis, set first slot using current time
		startSlot = getCurrentSlot(b.slotDuration)
		err = b.epochState.SetFirstSlot(startSlot)
		if err != nil {
			return err
		}
	}

	if !b.authority {
		return nil
	}

	logger.Debug("initiating epoch", "epoch", epoch, "start slot", startSlot)

	for i := startSlot; i < startSlot+b.epochLength; i++ {
<<<<<<< HEAD
		proof, err := b.runLottery(i, epoch)
=======
		if epoch > 0 {
			delete(b.slotToProof, i-b.epochLength) // clear data from previous epoch
		}

		b.slotToProof[i], err = b.runLottery(i, epoch)
>>>>>>> 957302fe
		if err != nil {
			return fmt.Errorf("error running slot lottery at slot %d: error %s", i, err)
		}

		if proof != nil {
			b.slotToProof[i] = proof
			logger.Debug("claimed slot!", "slot", startSlot, "slots into epoch", i-startSlot)
		}
	}

	return nil
}

// incrementEpoch increments the current epoch stored in the db and returns the new epoch number
func (b *Service) incrementEpoch() (uint64, error) {
	epoch, err := b.epochState.GetCurrentEpoch()
	if err != nil {
		return 0, err
	}

	next := epoch + 1
	err = b.epochState.SetCurrentEpoch(next)
	if err != nil {
		return 0, err
	}

	return next, nil
}

// runLottery runs the lottery for a specific slot number
// returns an encoded VrfOutput and VrfProof if validator is authorized to produce a block for that slot, nil otherwise
// output = return[0:32]; proof = return[32:96]
func (b *Service) runLottery(slot, epoch uint64) (*VrfOutputAndProof, error) {
	return claimPrimarySlot(
		b.epochData.randomness,
		slot,
		epoch,
		b.epochData.threshold,
		b.keypair,
	)
}<|MERGE_RESOLUTION|>--- conflicted
+++ resolved
@@ -122,15 +122,11 @@
 	logger.Debug("initiating epoch", "epoch", epoch, "start slot", startSlot)
 
 	for i := startSlot; i < startSlot+b.epochLength; i++ {
-<<<<<<< HEAD
-		proof, err := b.runLottery(i, epoch)
-=======
 		if epoch > 0 {
 			delete(b.slotToProof, i-b.epochLength) // clear data from previous epoch
 		}
 
-		b.slotToProof[i], err = b.runLottery(i, epoch)
->>>>>>> 957302fe
+		proof, err := b.runLottery(i, epoch)
 		if err != nil {
 			return fmt.Errorf("error running slot lottery at slot %d: error %s", i, err)
 		}
