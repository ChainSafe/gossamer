// Copyright 2021 ChainSafe Systems (ON)
// SPDX-License-Identifier: LGPL-3.0-only

package babe

import (
<<<<<<< HEAD
	"testing"

	"github.com/stretchr/testify/require"
)

func TestRunLottery(t *testing.T) {
	babeService := createTestService(t, nil)

	epochData, err := babeService.initiateEpoch(0)
	require.NoError(t, err)
	epochData.threshold = maxThreshold

	outAndProof, err := babeService.runLottery(0, testEpochIndex, epochData)
	require.NoError(t, err)
	require.NotNil(t, outAndProof)
}

func TestRunLottery_False(t *testing.T) {
	babeService := createTestService(t, nil)

	epochData, err := babeService.initiateEpoch(0)
	require.NoError(t, err)
	epochData.threshold = minThreshold

	outAndProof, err := babeService.runLottery(0, testEpochIndex, epochData)
	require.ErrorIs(t, err, errOverPrimarySlotThreshold)
	require.Nil(t, outAndProof)
}
=======
	"errors"

	"github.com/ChainSafe/gossamer/lib/crypto/sr25519"
	"github.com/ChainSafe/gossamer/lib/keystore"
	"github.com/ChainSafe/gossamer/pkg/scale"
	"github.com/stretchr/testify/assert"

	"testing"
)
>>>>>>> a7581c9e

func TestCalculateThreshold(t *testing.T) {
	type args struct {
		C1       uint64
		C2       uint64
		numAuths int
	}
	tests := []struct {
		name   string
		args   args
		exp    *scale.Uint128
		expErr error
	}{
		{
			name: "happy path",
			args: args{
				C1:       1,
				C2:       2,
				numAuths: 3,
			},
			exp: &scale.Uint128{Upper: 0x34d00ad6148e1800, Lower: 0x0},
		},
		{
			name: "0 value input",
			args: args{
				C1:       0,
				C2:       0,
				numAuths: 0,
			},
			expErr: ErrThresholdOneIsZero,
		},
		{
			name: "C1 > C2",
			args: args{
				C1:       5,
				C2:       2,
				numAuths: 0,
			},
			expErr: errors.New("invalid C1/C2: greater than 1"),
		},
		{
			name: "max threshold",
			args: args{
				C1:       1,
				C2:       1,
				numAuths: 3,
			},
			exp: scale.MaxUint128,
		},
	}
	for _, tt := range tests {
		t.Run(tt.name, func(t *testing.T) {
			res, err := CalculateThreshold(tt.args.C1, tt.args.C2, tt.args.numAuths)
			if tt.expErr != nil {
				assert.EqualError(t, err, tt.expErr.Error())
			} else {
				assert.NoError(t, err)
			}
			assert.Equal(t, tt.exp, res)
		})
	}
}

func Test_checkPrimaryThreshold(t *testing.T) {
	keyring, _ := keystore.NewSr25519Keyring()
	aliceKeypair := keyring.Alice().(*sr25519.Keypair)
	type args struct {
		randomness Randomness
		slot       uint64
		epoch      uint64
		output     [sr25519.VRFOutputLength]byte
		threshold  *scale.Uint128
		pub        *sr25519.PublicKey
	}
	tests := []struct {
		name string
		args args
		exp  bool
	}{
		{
			name: "happy path true",
			args: args{
				threshold: scale.MaxUint128,
				pub:       aliceKeypair.Public().(*sr25519.PublicKey),
			},
			exp: true,
		},
		{
			name: "happy path false",
			args: args{
				threshold: &scale.Uint128{},
				pub:       aliceKeypair.Public().(*sr25519.PublicKey),
			},
		},
	}
	for _, tt := range tests {
		t.Run(tt.name, func(t *testing.T) {
			res, err := checkPrimaryThreshold(tt.args.randomness, tt.args.slot, tt.args.epoch,
				tt.args.output, tt.args.threshold, tt.args.pub)
			assert.NoError(t, err)
			assert.Equal(t, tt.exp, res)
		})
	}
}

func Test_claimPrimarySlot(t *testing.T) {
	keyring, _ := keystore.NewSr25519Keyring()
	type args struct {
		randomness Randomness
		slot       uint64
		epoch      uint64
		threshold  *scale.Uint128
		keypair    *sr25519.Keypair
	}
	tests := []struct {
		name   string
		args   args
		exp    *VrfOutputAndProof
		expErr error
	}{
		{
			name: "authority not authorized",
			args: args{
				slot:      1,
				epoch:     2,
				threshold: &scale.Uint128{},
				keypair:   keyring.Alice().(*sr25519.Keypair),
			},
			expErr: errors.New("cannot claim slot, over primary threshold: for slot 1, epoch 2 and threshold 0"),
		},
		{
			name: "authority authorized",
			args: args{
				slot:      1,
				epoch:     2,
				threshold: scale.MaxUint128,
				keypair:   keyring.Alice().(*sr25519.Keypair),
			},
			exp: &VrfOutputAndProof{
				output: [32]uint8{0x80, 0xf0, 0x8a, 0x7d, 0xa1, 0x71, 0x77, 0xdc, 0x7, 0x7f, 0x6, 0xd5, 0xc1, 0x5d, 0x90,
					0x4f, 0x64, 0x21, 0xb6, 0x1d, 0x1c, 0xa8, 0x55, 0x3a, 0x97, 0x1a, 0xbb, 0xf3, 0x35, 0x12, 0x25, 0x18},
			},
		},
	}
	for _, tt := range tests {
		t.Run(tt.name, func(t *testing.T) {
			res, err := claimPrimarySlot(tt.args.randomness, tt.args.slot, tt.args.epoch, tt.args.threshold, tt.args.keypair)
			if tt.expErr != nil {
				assert.EqualError(t, err, tt.expErr.Error())
			} else {
				assert.NoError(t, err)
			}
			if tt.exp != nil && res != nil {
				assert.Equal(t, tt.exp.output, res.output)
			}
		})
	}
}<|MERGE_RESOLUTION|>--- conflicted
+++ resolved
@@ -4,36 +4,6 @@
 package babe
 
 import (
-<<<<<<< HEAD
-	"testing"
-
-	"github.com/stretchr/testify/require"
-)
-
-func TestRunLottery(t *testing.T) {
-	babeService := createTestService(t, nil)
-
-	epochData, err := babeService.initiateEpoch(0)
-	require.NoError(t, err)
-	epochData.threshold = maxThreshold
-
-	outAndProof, err := babeService.runLottery(0, testEpochIndex, epochData)
-	require.NoError(t, err)
-	require.NotNil(t, outAndProof)
-}
-
-func TestRunLottery_False(t *testing.T) {
-	babeService := createTestService(t, nil)
-
-	epochData, err := babeService.initiateEpoch(0)
-	require.NoError(t, err)
-	epochData.threshold = minThreshold
-
-	outAndProof, err := babeService.runLottery(0, testEpochIndex, epochData)
-	require.ErrorIs(t, err, errOverPrimarySlotThreshold)
-	require.Nil(t, outAndProof)
-}
-=======
 	"errors"
 
 	"github.com/ChainSafe/gossamer/lib/crypto/sr25519"
@@ -43,7 +13,6 @@
 
 	"testing"
 )
->>>>>>> a7581c9e
 
 func TestCalculateThreshold(t *testing.T) {
 	type args struct {
