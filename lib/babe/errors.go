--- conflicted
+++ resolved
@@ -21,13 +21,8 @@
 	"github.com/ChainSafe/gossamer/lib/scale"
 )
 
-<<<<<<< HEAD
-// ErrBadSlotClaim is returned when a slot claim is invalid
-var (
-=======
 var (
 	// ErrBadSlotClaim is returned when a slot claim is invalid
->>>>>>> b6bd9164
 	ErrBadSlotClaim = errors.New("could not verify slot claim VRF proof")
 
 	// ErrBadSecondarySlotClaim is returned when a slot claim is invalid
@@ -39,37 +34,6 @@
 	// ErrProducerEquivocated is returned when a block producer has produced conflicting blocks
 	ErrProducerEquivocated = errors.New("block producer equivocated")
 
-<<<<<<< HEAD
-	// ErrNilBlockState is returned when the BlockState is nil
-	ErrNilBlockState = errors.New("cannot have nil BlockState")
-
-	// ErrNilEpochState is returned when the EpochState is nil
-	ErrNilEpochState = errors.New("cannot have nil EpochState")
-
-	// ErrNotAuthorized is returned when the node is not authorized to produce a block
-	ErrNotAuthorized = errors.New("not authorized to produce block")
-
-	// ErrNoBABEHeader is returned when there is no BABE header found for a block, specifically when calculating randomness
-	ErrNoBABEHeader = errors.New("no BABE header found for block")
-
-	// ErrVRFOutputOverThreshold is returned when the vrf output for a block is invalid
-	ErrVRFOutputOverThreshold = errors.New("vrf output over threshold")
-
-	// ErrInvalidBlockProducerIndex is returned when the producer of a block isn't in the authority set
-	ErrInvalidBlockProducerIndex = errors.New("block producer is not in authority set")
-
-	// ErrAuthorityAlreadyDisabled is returned when attempting to disabled an already-disabled authority
-	ErrAuthorityAlreadyDisabled = errors.New("authority has already been disabled")
-
-	// ErrAuthorityDisabled is returned when attempting to verify a block produced by a disabled authority
-	ErrAuthorityDisabled = errors.New("authority has been disabled for the remaining slots in the epoch")
-
-	// ErrNotAuthority is returned when trying to perform authority functions when not an authority
-	ErrNotAuthority = errors.New("node is not an authority")
-
-	errInvalidResult = errors.New("invalid error value")
-	errNoEpochData   = errors.New("no epoch data for next BABE epoch")
-=======
 	// ErrNotAuthorized is returned when the node is not authorized to produce a block
 	ErrNotAuthorized = errors.New("not authorized to produce block")
 
@@ -96,7 +60,7 @@
 	errNilEpochState         = errors.New("cannot have nil EpochState")
 	errNilRuntime            = errors.New("runtime is nil")
 	errInvalidResult         = errors.New("invalid error value")
->>>>>>> b6bd9164
+	errNoEpochData           = errors.New("no epoch data found for upcoming epoch")
 )
 
 // A DispatchOutcomeError is outcome of dispatching the extrinsic
