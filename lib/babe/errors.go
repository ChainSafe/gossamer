--- conflicted
+++ resolved
@@ -16,13 +16,6 @@
 import (
 	"errors"
 	"fmt"
-<<<<<<< HEAD
-
-	"github.com/ChainSafe/gossamer/lib/common/optional"
-	"github.com/ChainSafe/gossamer/lib/scale"
-)
-=======
->>>>>>> 0932ee84
 
 	"github.com/ChainSafe/gossamer/pkg/scale"
 )
@@ -61,12 +54,6 @@
 	// ErrNotAuthority is returned when trying to perform authority functions when not an authority
 	ErrNotAuthority = errors.New("node is not an authority")
 
-<<<<<<< HEAD
-// ErrNotAuthority is returned when trying to perform authority functions when not an authority
-var ErrNotAuthority = errors.New("node is not an authority")
-
-var errInvalidResult = errors.New("invalid error value")
-=======
 	errNilBlockImportHandler = errors.New("cannot have nil BlockImportHandler")
 	errNilBlockState         = errors.New("cannot have nil BlockState")
 	errNilEpochState         = errors.New("cannot have nil EpochState")
@@ -86,7 +73,6 @@
 	errRes = scale.NewResult(invalid, unknown)
 	result = scale.NewResult(okRes, errRes)
 )
->>>>>>> 0932ee84
 
 // A DispatchOutcomeError is outcome of dispatching the extrinsic
 type DispatchOutcomeError struct {
@@ -99,80 +85,13 @@
 
 // A TransactionValidityError is possible errors while checking the validity of a transaction
 type TransactionValidityError struct {
-<<<<<<< HEAD
-	msg string // description of error
-=======
 	msg error // description of error
->>>>>>> 0932ee84
 }
 
 func (e TransactionValidityError) Error() string {
 	return fmt.Sprintf("transaction validity error: %s", e.msg)
 }
 
-<<<<<<< HEAD
-func determineCustomModuleErr(res []byte) error {
-	if len(res) < 3 {
-		return errInvalidResult
-	}
-	errMsg, err := optional.NewBytes(false, nil).DecodeBytes(res[2:])
-	if err != nil {
-		return err
-	}
-	return fmt.Errorf("index: %d code: %d message: %s", res[0], res[1], errMsg.String())
-}
-
-func determineDispatchErr(res []byte) error {
-	switch res[0] {
-	case 0:
-		unKnownError, _ := scale.Decode(res[1:], []byte{})
-		return &DispatchOutcomeError{fmt.Sprintf("unknown error: %s", string(unKnownError.([]byte)))}
-	case 1:
-		return &DispatchOutcomeError{"failed lookup"}
-	case 2:
-		return &DispatchOutcomeError{"bad origin"}
-	case 3:
-		return &DispatchOutcomeError{fmt.Sprintf("custom module error: %s", determineCustomModuleErr(res[1:]))}
-	}
-	return errInvalidResult
-}
-
-func determineInvalidTxnErr(res []byte) error {
-	switch res[0] {
-	case 0:
-		return &TransactionValidityError{"call of the transaction is not expected"}
-	case 1:
-		return &TransactionValidityError{"invalid payment"}
-	case 2:
-		return &TransactionValidityError{"invalid transaction"}
-	case 3:
-		return &TransactionValidityError{"outdated transaction"}
-	case 4:
-		return &TransactionValidityError{"bad proof"}
-	case 5:
-		return &TransactionValidityError{"ancient birth block"}
-	case 6:
-		return &TransactionValidityError{"exhausts resources"}
-	case 7:
-		return &TransactionValidityError{fmt.Sprintf("unknown error: %d", res[1])}
-	case 8:
-		return &TransactionValidityError{"mandatory dispatch error"}
-	case 9:
-		return &TransactionValidityError{"invalid mandatory dispatch"}
-	}
-	return errInvalidResult
-}
-
-func determineUnknownTxnErr(res []byte) error {
-	switch res[0] {
-	case 0:
-		return &TransactionValidityError{"lookup failed"}
-	case 1:
-		return &TransactionValidityError{"validator not found"}
-	case 2:
-		return &TransactionValidityError{fmt.Sprintf("unknown error: %d", res[1])}
-	}
-=======
 var (
 	errUnexpectedTxCall         = errors.New("call of the transaction is not expected")
 	errInvalidPayment           = errors.New("invalid payment")
@@ -348,32 +267,10 @@
 		return &TransactionValidityError{newUnknownError(val)}
 	}
 
->>>>>>> 0932ee84
 	return errInvalidResult
 }
 
 func determineErr(res []byte) error {
-<<<<<<< HEAD
-	switch res[0] {
-	case 0: // DispatchOutcome
-		switch res[1] {
-		case 0:
-			return nil
-		case 1:
-			return determineDispatchErr(res[2:])
-		default:
-			return errInvalidResult
-		}
-	case 1: // TransactionValidityError
-		switch res[1] {
-		case 0:
-			return determineInvalidTxnErr(res[2:])
-		case 1:
-			return determineUnknownTxnErr(res[2:])
-		}
-	}
-	return errInvalidResult
-=======
 	err := scale.Unmarshal(res, &result)
 	if err != nil {
 		return &UnmarshalError{err.Error()}
@@ -416,5 +313,4 @@
 			return errInvalidResult
 		}
 	}
->>>>>>> 0932ee84
 }