// Copyright 2019 ChainSafe Systems (ON) Corp.
// This file is part of gossamer.
//
// The gossamer library is free software: you can redistribute it and/or modify
// it under the terms of the GNU Lesser General Public License as published by
// the Free Software Foundation, either version 3 of the License, or
// (at your option) any later version.
//
// The gossamer library is distributed in the hope that it will be useful,
// but WITHOUT ANY WARRANTY; without even the implied warranty of
// MERCHANTABILITY or FITNESS FOR A PARTICULAR PURPOSE. See the
// GNU Lesser General Public License for more details.
//
// You should have received a copy of the GNU Lesser General Public License
// along with the gossamer library. If not, see <http://www.gnu.org/licenses/>.

package babe

import (
	"reflect"
	"testing"

	"github.com/ChainSafe/gossamer/lib/common"
	"github.com/ChainSafe/gossamer/lib/crypto/sr25519"
	"github.com/ChainSafe/gossamer/lib/runtime"
	"github.com/ChainSafe/gossamer/lib/trie"
)

func TestConfigurationFromRuntime_noAuth(t *testing.T) {
	babesession := createTestSession(t, nil)
	err := babesession.configurationFromRuntime()
	if err != nil {
		t.Fatal(err)
	}

	// see: https://github.com/paritytech/substrate/blob/7b1d822446982013fa5b7ad5caff35ca84f8b7d0/core/test-runtime/src/lib.rs#L621
	expected := &Configuration{
		SlotDuration:       1000,
		EpochLength:        6,
		C1:                 3,
		C2:                 10,
		GenesisAuthorities: nil,
		Randomness:         0,
		SecondarySlots:     false,
	}

	if !reflect.DeepEqual(babesession.config, expected) {
		t.Errorf("Fail: got %v expected %v\n", babesession.config, expected)
	}
}

func TestConfigurationFromRuntime_withAuthorities(t *testing.T) {
	tt := trie.NewEmptyTrie()

	key, err := common.HexToBytes("0xe3b47b6c84c0493481f97c5197d2554f")
	if err != nil {
		t.Fatal(err)
	}

	value, err := common.HexToBytes("0x08eea1eabcac7d2c8a6459b7322cf997874482bfc3d2ec7a80888a3a7d71410364b64994460e59b30364cad3c92e3df6052f9b0ebbb8f88460c194dc5794d6d717")
	if err != nil {
		t.Fatal(err)
	}

	err = tt.Put(key, value)
	if err != nil {
		t.Fatal(err)
	}

<<<<<<< HEAD
	rt := runtime.NewTestRuntimeWithTrie(t, runtime.POLKADOT_RUNTIME_OLD, tt)
=======
	rt := runtime.NewTestRuntimeWithTrie(t, runtime.POLKADOT_RUNTIME_c768a7e4c70e, tt)
>>>>>>> 0631a772

	kp, err := sr25519.GenerateKeypair()
	if err != nil {
		t.Fatal(err)
	}

	cfg := &SessionConfig{
		Runtime: rt,
		Keypair: kp,
	}

	babesession := createTestSession(t, cfg)
	err = babesession.configurationFromRuntime()
	if err != nil {
		t.Fatal(err)
	}

	authA, _ := common.HexToHash("0xeea1eabcac7d2c8a6459b7322cf997874482bfc3d2ec7a80888a3a7d71410364")
	authB, _ := common.HexToHash("0xb64994460e59b30364cad3c92e3df6052f9b0ebbb8f88460c194dc5794d6d717")

	expectedAuthData := []*AuthorityDataRaw{
		{ID: authA, Weight: 1},
		{ID: authB, Weight: 1},
	}

	// see: https://github.com/paritytech/substrate/blob/7b1d822446982013fa5b7ad5caff35ca84f8b7d0/core/test-runtime/src/lib.rs#L621
	expected := &Configuration{
		SlotDuration:       1000,
		EpochLength:        6,
		C1:                 3,
		C2:                 10,
		GenesisAuthorities: expectedAuthData,
		Randomness:         0,
		SecondarySlots:     false,
	}

	if !reflect.DeepEqual(babesession.config, expected) {
		t.Errorf("Fail: got %v expected %v\n", babesession.config, expected)
	}
}<|MERGE_RESOLUTION|>--- conflicted
+++ resolved
@@ -67,11 +67,7 @@
 		t.Fatal(err)
 	}
 
-<<<<<<< HEAD
-	rt := runtime.NewTestRuntimeWithTrie(t, runtime.POLKADOT_RUNTIME_OLD, tt)
-=======
 	rt := runtime.NewTestRuntimeWithTrie(t, runtime.POLKADOT_RUNTIME_c768a7e4c70e, tt)
->>>>>>> 0631a772
 
 	kp, err := sr25519.GenerateKeypair()
 	if err != nil {
