// Copyright 2022 ChainSafe Systems (ON)
// SPDX-License-Identifier: LGPL-3.0-only

package babe

import (
	"bytes"
	"path/filepath"
	"testing"

	"github.com/ChainSafe/gossamer/dot/core"
	"github.com/ChainSafe/gossamer/dot/state"
	"github.com/ChainSafe/gossamer/dot/types"
	"github.com/ChainSafe/gossamer/internal/database"
	"github.com/ChainSafe/gossamer/internal/log"
	"github.com/ChainSafe/gossamer/lib/babe/mocks"
	"github.com/ChainSafe/gossamer/lib/common"
	"github.com/ChainSafe/gossamer/lib/crypto/sr25519"
	"github.com/ChainSafe/gossamer/lib/genesis"
	"github.com/ChainSafe/gossamer/lib/keystore"
	"github.com/ChainSafe/gossamer/lib/runtime"
	rtstorage "github.com/ChainSafe/gossamer/lib/runtime/storage"
	wazero_runtime "github.com/ChainSafe/gossamer/lib/runtime/wazero"
	"github.com/ChainSafe/gossamer/lib/transaction"
	"github.com/ChainSafe/gossamer/lib/utils"
	"github.com/ChainSafe/gossamer/pkg/scale"
	"github.com/ChainSafe/gossamer/pkg/trie"
	"github.com/ChainSafe/gossamer/tests/utils/config"
	"github.com/stretchr/testify/require"
	"go.uber.org/mock/gomock"
)

const (
	defaultTestLogLvl = log.Info
	testEpochIndex    = uint64(0)
)

var (
	emptyHash    = trie.EmptyHash
	maxThreshold = scale.MaxUint128

	emptyHeader = &types.Header{
		Number: 0,
		Digest: types.NewDigest(),
	}
)

// newTestCoreService creates a new test core service
func newTestCoreService(t *testing.T, cfg *core.Config, genesis genesis.Genesis,
	genesisTrie trie.Trie, genesisHeader types.Header) *core.Service {
	t.Helper()
	ctrl := gomock.NewController(t)

	if cfg == nil {
		cfg = &core.Config{}
	}

	if cfg.Keystore == nil {
		cfg.Keystore = keystore.NewGlobalKeystore()
		kp, err := sr25519.GenerateKeypair()
		if err != nil {
			t.Fatal(err)
		}
		err = cfg.Keystore.Acco.Insert(kp)
		require.NoError(t, err)
	}

	cfg.LogLvl = 3

	var stateSrvc *state.Service
	testDatadirPath := t.TempDir()

	if cfg.BlockState == nil || cfg.StorageState == nil ||
		cfg.TransactionState == nil || cfg.CodeSubstitutedState == nil {
		telemetryMock := NewMockTelemetry(ctrl)
		telemetryMock.EXPECT().SendMessage(gomock.Any()).AnyTimes()

		config := state.Config{
<<<<<<< HEAD
			Path:      testDatadirPath,
			LogLevel:  log.Info,
			Telemetry: telemetryMock,
			GenesisBABEConfig: &types.BabeConfiguration{
				SlotDuration:       1000,
				EpochLength:        200,
				C1:                 1,
				C2:                 4,
				GenesisAuthorities: []types.AuthorityRaw{},
				Randomness:         [32]byte{},
				SecondarySlots:     0,
			},
=======
			Path:              testDatadirPath,
			LogLevel:          log.Info,
			Telemetry:         telemetryMock,
			GenesisBABEConfig: config.BABEConfigurationTestDefault,
>>>>>>> d5aa79bf
		}

		stateSrvc = state.NewService(config)
		stateSrvc.UseMemDB()

		err := stateSrvc.Initialise(&genesis, &genesisHeader, genesisTrie)
		require.NoError(t, err)

		err = stateSrvc.Start()
		require.NoError(t, err)
	}

	if cfg.BlockState == nil {
		cfg.BlockState = stateSrvc.Block
	}

	if cfg.StorageState == nil {
		cfg.StorageState = stateSrvc.Storage
	}

	if cfg.TransactionState == nil {
		cfg.TransactionState = stateSrvc.Transaction
	}

	if cfg.CodeSubstitutedState == nil {
		cfg.CodeSubstitutedState = stateSrvc.Base
	}

	if cfg.Runtime == nil {
		var rtCfg wazero_runtime.Config

		rtCfg.Storage = rtstorage.NewTrieState(genesisTrie)

		var err error
		rtCfg.CodeHash, err = cfg.StorageState.(*state.InmemoryStorageState).LoadCodeHash(nil)
		require.NoError(t, err)

		nodeStorage := runtime.NodeStorage{}

		if stateSrvc != nil {
			nodeStorage.BaseDB = stateSrvc.Base
		} else {
			nodeStorage.BaseDB, err = database.LoadDatabase(filepath.Join(testDatadirPath, "offline_storage"), false)
			require.NoError(t, err)
		}

		rtCfg.NodeStorage = nodeStorage

		cfg.Runtime, err = wazero_runtime.NewRuntimeFromGenesis(rtCfg)
		require.NoError(t, err)
	}
	cfg.BlockState.StoreRuntime(cfg.BlockState.BestBlockHash(), cfg.Runtime)

	if cfg.CodeSubstitutes == nil {
		cfg.CodeSubstitutes = make(map[common.Hash]string)

		genesisData, err := cfg.CodeSubstitutedState.(*state.BaseState).LoadGenesisData()
		require.NoError(t, err)

		for k, v := range genesisData.CodeSubstitutes {
			cfg.CodeSubstitutes[common.MustHexToHash(k)] = v
		}
	}

	if cfg.CodeSubstitutedState == nil {
		cfg.CodeSubstitutedState = stateSrvc.Base
	}

	s, err := core.NewService(cfg)
	require.NoError(t, err)

	return s
}

func createTestService(t *testing.T, cfg ServiceConfig, genesis genesis.Genesis,
	genesisTrie trie.Trie, genesisHeader types.Header, babeConfig *types.BabeConfiguration) *Service {
	wazero_runtime.DefaultTestLogLvl = log.Error

	if cfg.Keypair == nil {
		cfg.Keypair = keyring.Alice().(*sr25519.Keypair)
	}

	if cfg.AuthData == nil {
		auth := types.Authority{
			Key:    cfg.Keypair.Public().(*sr25519.PublicKey),
			Weight: 1,
		}
		cfg.AuthData = []types.Authority{auth}
	}

	ctrl := gomock.NewController(t)
	telemetryMock := NewMockTelemetry(ctrl)
	telemetryMock.EXPECT().SendMessage(gomock.Any()).AnyTimes()

	cfg.Telemetry = telemetryMock

	testDatadirPath := t.TempDir()

	config := state.Config{
		Path:              testDatadirPath,
		LogLevel:          log.Info,
		Telemetry:         telemetryMock,
		GenesisBABEConfig: babeConfig,
	}
	dbSrv := state.NewService(config)
	dbSrv.UseMemDB()

	dbSrv.Transaction = state.NewTransactionState(telemetryMock)

	err := dbSrv.Initialise(&genesis, &genesisHeader, genesisTrie)
	require.NoError(t, err)

	err = dbSrv.Start()
	require.NoError(t, err)

	t.Cleanup(func() {
		_ = dbSrv.Stop()
	})

	// Allow for epoch state to be made from custom babe config
	if babeConfig != nil {
		dbSrv.Epoch, err = state.NewEpochStateFromGenesis(dbSrv.DB(), dbSrv.Block, babeConfig)
		require.NoError(t, err)
	}
	cfg.BlockState = dbSrv.Block
	cfg.StorageState = dbSrv.Storage
	cfg.EpochState = dbSrv.Epoch
	cfg.TransactionState = dbSrv.Transaction

	var rtCfg wazero_runtime.Config
	rtCfg.Storage = rtstorage.NewTrieState(genesisTrie)

	storageState := cfg.StorageState.(*state.InmemoryStorageState)
	rtCfg.CodeHash, err = storageState.LoadCodeHash(nil)
	require.NoError(t, err)

	nodeStorage := runtime.NodeStorage{}
	nodeStorage.BaseDB = dbSrv.Base

	rtCfg.NodeStorage = nodeStorage
	rtCfg.Transaction = dbSrv.Transaction
	runtime, err := wazero_runtime.NewRuntimeFromGenesis(rtCfg)
	require.NoError(t, err)
	cfg.BlockState.(*state.BlockState).StoreRuntime(cfg.BlockState.BestBlockHash(), runtime)

	cfg.Authority = true
	cfg.IsDev = true
	cfg.LogLvl = defaultTestLogLvl
	babeService, err := NewService(&cfg)
	require.NoError(t, err)

	if cfg.BlockImportHandler == nil {
		mockNetwork := mocks.NewMockNetwork(ctrl)
		mockNetwork.EXPECT().GossipMessage(gomock.Any()).AnyTimes()

		digestOnBlockImportMock := mocks.NewMockBlockImportDigestHandler(ctrl)
		digestOnBlockImportMock.EXPECT().HandleDigests(gomock.Any()).AnyTimes()

		coreConfig := core.Config{
			BlockState:           dbSrv.Block,
			StorageState:         storageState,
			TransactionState:     dbSrv.Transaction,
			GrandpaState:         dbSrv.Grandpa,
			Runtime:              runtime,
			Keystore:             rtCfg.Keystore,
			Network:              mockNetwork,
			CodeSubstitutedState: dbSrv.Base,
			CodeSubstitutes:      make(map[common.Hash]string),
			OnBlockImport:        digestOnBlockImportMock,
		}

		babeService.blockImportHandler = newTestCoreService(t, &coreConfig, genesis,
			genesisTrie, genesisHeader)
	}

	return babeService
}

func newTestServiceSetupParameters(t *testing.T, genesis genesis.Genesis,
	genesisTrie trie.Trie, genesisHeader types.Header) (*Service, *state.EpochState, *types.BabeConfiguration) {
	ctrl := gomock.NewController(t)
	telemetryMock := NewMockTelemetry(ctrl)
	telemetryMock.EXPECT().SendMessage(gomock.Any()).AnyTimes()

	testDatadirPath := t.TempDir()

	rtCfg := wazero_runtime.Config{
		Storage: rtstorage.NewTrieState(genesisTrie),
	}

	rt, err := wazero_runtime.NewRuntimeFromGenesis(rtCfg)
	require.NoError(t, err)

	genCfg, err := rt.BabeConfiguration()
	require.NoError(t, err)

	config := state.Config{
		Path:              testDatadirPath,
		LogLevel:          log.Info,
		Telemetry:         telemetryMock,
		GenesisBABEConfig: genCfg,
	}
	dbSrv := state.NewService(config)
	dbSrv.UseMemDB()

	err = dbSrv.Initialise(&genesis, &genesisHeader, genesisTrie)
	require.NoError(t, err)

	err = dbSrv.Start()
	require.NoError(t, err)

	t.Cleanup(func() {
		_ = dbSrv.Stop()
	})

	s := &Service{
		epochState: dbSrv.Epoch,
	}

	return s, dbSrv.Epoch, genCfg
}

func createSecondaryVRFPreDigest(t *testing.T,
	keypair *sr25519.Keypair, index uint32,
	slot, epoch uint64, randomness Randomness,
) *types.BabeSecondaryVRFPreDigest {
	transcript := makeTranscript(randomness, slot, epoch)
	out, proof, err := keypair.VrfSign(transcript)
	require.NoError(t, err)

	return types.NewBabeSecondaryVRFPreDigest(index, slot, out, proof)
}

func buildLocalTransaction(t *testing.T, rt runtime.Instance, ext types.Extrinsic,
	bestBlockHash common.Hash) types.Extrinsic {
	runtimeVersion, err := rt.Version()
	require.NoError(t, err)
	txQueueVersion, err := runtimeVersion.TaggedTransactionQueueVersion()
	require.NoError(t, err)
	var extrinsicParts [][]byte
	switch txQueueVersion {
	case 3:
		extrinsicParts = [][]byte{{byte(types.TxnLocal)}, ext, bestBlockHash.ToBytes()}
	case 2:
		extrinsicParts = [][]byte{{byte(types.TxnLocal)}, ext}
	}
	return types.Extrinsic(bytes.Join(extrinsicParts, nil))
}

func createTestBlockWithSlot(t *testing.T, babeService *Service, parent *types.Header,
<<<<<<< HEAD
	exts [][]byte, epochDescriptor *EpochDescriptor, slot Slot) *types.Block {
=======
	exts [][]byte, epochDescriptor *epochDescriptor, slot Slot) *types.Block {
>>>>>>> d5aa79bf
	for _, ext := range exts {
		validTransaction := transaction.NewValidTransaction(ext, &transaction.Validity{})
		_, err := babeService.transactionState.Push(validTransaction)
		require.NoError(t, err)
	}

	bestBlockHash := babeService.blockState.BestBlockHash()
	rt, err := babeService.blockState.GetRuntime(bestBlockHash)
	require.NoError(t, err)

	preRuntimeDigest, err := claimSlot(epochDescriptor.epoch, slot.number, epochDescriptor.data, babeService.keypair)
	require.NoError(t, err)

	block, err := babeService.buildBlock(parent, slot, rt, epochDescriptor.data.authorityIndex, preRuntimeDigest)
	require.NoError(t, err)

	babeService.blockState.(*state.BlockState).StoreRuntime(block.Header.Hash(), rt)
	return block
}

// newWestendLocalGenesisWithTrieAndHeader returns the westend genesis, genesis trie and genesis header
func newWestendLocalGenesisWithTrieAndHeader(t *testing.T) (
	gen genesis.Genesis, genesisTrie trie.Trie, genesisHeader types.Header) {
	t.Helper()

	genesisPath := utils.GetWestendLocalRawGenesisPath(t)
	genesisPtr, err := genesis.NewGenesisFromJSONRaw(genesisPath)
	require.NoError(t, err)
	gen = *genesisPtr

	genesisTrie, err = runtime.NewTrieFromGenesis(gen)
	require.NoError(t, err)

	genesisHeader = *types.NewHeader(common.NewHash([]byte{0}),
		genesisTrie.MustHash(), emptyHash, 0, types.NewDigest())

	return gen, genesisTrie, genesisHeader
}

// newWestendDevGenesisWithTrieAndHeader returns the westend genesis, genesis trie and genesis header
func newWestendDevGenesisWithTrieAndHeader(t *testing.T) (
	gen genesis.Genesis, genesisTrie trie.Trie, genesisHeader types.Header) {
	t.Helper()

	genesisPath := utils.GetWestendDevRawGenesisPath(t)
	genesisPtr, err := genesis.NewGenesisFromJSONRaw(genesisPath)
	require.NoError(t, err)
	gen = *genesisPtr

	genesisTrie, err = runtime.NewTrieFromGenesis(gen)
	require.NoError(t, err)

	genesisHeader = *types.NewHeader(common.NewHash([]byte{0}),
		genesisTrie.MustHash(), emptyHash, 0, types.NewDigest())

	return gen, genesisTrie, genesisHeader
}<|MERGE_RESOLUTION|>--- conflicted
+++ resolved
@@ -76,25 +76,10 @@
 		telemetryMock.EXPECT().SendMessage(gomock.Any()).AnyTimes()
 
 		config := state.Config{
-<<<<<<< HEAD
-			Path:      testDatadirPath,
-			LogLevel:  log.Info,
-			Telemetry: telemetryMock,
-			GenesisBABEConfig: &types.BabeConfiguration{
-				SlotDuration:       1000,
-				EpochLength:        200,
-				C1:                 1,
-				C2:                 4,
-				GenesisAuthorities: []types.AuthorityRaw{},
-				Randomness:         [32]byte{},
-				SecondarySlots:     0,
-			},
-=======
 			Path:              testDatadirPath,
 			LogLevel:          log.Info,
 			Telemetry:         telemetryMock,
 			GenesisBABEConfig: config.BABEConfigurationTestDefault,
->>>>>>> d5aa79bf
 		}
 
 		stateSrvc = state.NewService(config)
@@ -345,11 +330,7 @@
 }
 
 func createTestBlockWithSlot(t *testing.T, babeService *Service, parent *types.Header,
-<<<<<<< HEAD
-	exts [][]byte, epochDescriptor *EpochDescriptor, slot Slot) *types.Block {
-=======
 	exts [][]byte, epochDescriptor *epochDescriptor, slot Slot) *types.Block {
->>>>>>> d5aa79bf
 	for _, ext := range exts {
 		validTransaction := transaction.NewValidTransaction(ext, &transaction.Validity{})
 		_, err := babeService.transactionState.Push(validTransaction)
