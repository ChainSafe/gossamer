--- conflicted
+++ resolved
@@ -66,7 +66,10 @@
 		ID: kp.Public().(*sr25519.PublicKey),
 	}
 
-	verifier := NewVerifier(authorityData, babesession.config.Randomness)
+	verifier, err := NewVerifier(babesession.blockState, babesession.authorityData, babesession.config.Randomness)
+	if err != nil {
+		t.Fatal(err)
+	}
 
 	ok, err := verifier.verifySlotWinner(slot.number, babeHeader)
 	if err != nil {
@@ -88,13 +91,12 @@
 	// see https://github.com/noot/substrate/blob/add-blob/core/test-runtime/src/system.rs#L468
 	txb := []byte{3, 16, 110, 111, 111, 116, 1, 64, 103, 111, 115, 115, 97, 109, 101, 114, 95, 105, 115, 95, 99, 111, 111, 108}
 
-<<<<<<< HEAD
-	block, _ := createTestBlock(babesession, [][]byte{txb}, t)
+	block, _ := createTestBlock(t, babesession, [][]byte{txb})
 
-	verifier := NewVerifier(babesession.authorityData, babesession.config.Randomness)
-=======
-	block, slot := createTestBlock(t, babesession, [][]byte{txb})
->>>>>>> 7c8c332e
+	verifier, err := NewVerifier(babesession.blockState, babesession.authorityData, babesession.config.Randomness)
+	if err != nil {
+		t.Fatal(err)
+	}
 
 	ok, err := verifier.verifyAuthorshipRight(block.Header)
 	if err != nil {
@@ -127,8 +129,6 @@
 		ID: kp.Public().(*sr25519.PublicKey),
 	}
 
-	slotNumber := uint64(1)
-
 	// create and add first block
 	block, _ := createTestBlock(t, babesession, [][]byte{})
 	block.Header.Hash()
@@ -138,7 +138,12 @@
 		t.Fatal(err)
 	}
 
-	ok, err := babesession.verifyAuthorshipRight(slotNumber, block.Header)
+	verifier, err := NewVerifier(babesession.blockState, babesession.authorityData, babesession.config.Randomness)
+	if err != nil {
+		t.Fatal(err)
+	}
+
+	ok, err := verifier.verifyAuthorshipRight(block.Header)
 	require.NoError(t, err)
 	require.True(t, ok)
 
@@ -156,7 +161,7 @@
 		t.Fatal(err)
 	}
 
-	ok, err = babesession.verifyAuthorshipRight(slotNumber, block2.Header)
+	ok, err = verifier.verifyAuthorshipRight(block2.Header)
 	require.NotNil(t, err)
 	require.False(t, ok)
 	require.Equal(t, ErrProducerEquivocated, err)
