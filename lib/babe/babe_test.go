--- conflicted
+++ resolved
@@ -37,11 +37,7 @@
 }
 
 func createTestSession(t *testing.T, cfg *SessionConfig) *Session {
-<<<<<<< HEAD
-	rt := runtime.NewTestRuntime(t, runtime.POLKADOT_RUNTIME_OLD)
-=======
 	rt := runtime.NewTestRuntime(t, runtime.POLKADOT_RUNTIME_c768a7e4c70e)
->>>>>>> 0631a772
 
 	if cfg == nil {
 		cfg = &SessionConfig{
