--- conflicted
+++ resolved
@@ -81,10 +81,6 @@
 	return babesession
 }
 
-<<<<<<< HEAD
-func TestKill(t *testing.T) {
-	killChan := make(chan struct{})
-=======
 func createTestSessionWithState(t *testing.T, cfg *SessionConfig) (*Session, *state.Service) {
 	rt := runtime.NewTestRuntime(t, tests.POLKADOT_RUNTIME)
 
@@ -92,6 +88,10 @@
 		cfg = &SessionConfig{
 			Runtime: rt,
 		}
+	}
+
+	if cfg.Kill == nil {
+		cfg.Kill = make(chan struct{})
 	}
 
 	if cfg.Runtime == nil {
@@ -118,21 +118,13 @@
 		cfg.TransactionQueue = state.NewTransactionQueue()
 	}
 
->>>>>>> f7e04a86
 	dataDir, err := ioutil.TempDir("", "./test_data")
 	if err != nil {
 		t.Fatal(err)
 	}
 
 	dbSrv := state.NewService(dataDir)
-<<<<<<< HEAD
-	err = dbSrv.Initialize(&types.Header{
-		Number:    big.NewInt(0),
-		StateRoot: trie.EmptyHash,
-	}, trie.NewEmptyTrie(nil))
-=======
 	err = dbSrv.Initialize(genesisHeader, trie.NewEmptyTrie(nil))
->>>>>>> f7e04a86
 	if err != nil {
 		t.Fatal(err)
 	}
@@ -142,39 +134,41 @@
 		t.Fatal(err)
 	}
 
-<<<<<<< HEAD
+	cfg.BlockState = dbSrv.Block
+	cfg.StorageState = dbSrv.Storage
+
+	babesession, err := NewSession(cfg)
+	if err != nil {
+		t.Fatal(err)
+	}
+
+	return babesession, dbSrv
+}
+
+func TestKill(t *testing.T) {
+	killChan := make(chan struct{})
+	cfg := &SessionConfig{
+		Kill: killChan,
+	}
+
+	babesession, dbSrv := createTestSessionWithState(t, cfg)
 	defer func() {
-		err = dbSrv.Stop()
+		err := dbSrv.Stop()
 		if err != nil {
 			t.Fatal(err)
 		}
 	}()
 
-	cfg := &SessionConfig{
-		Kill: killChan,
-	}
-
-	babesession := createTestSession(t, cfg)
-	err = babesession.Start()
-=======
-	cfg.BlockState = dbSrv.Block
-	cfg.StorageState = dbSrv.Storage
-
-	babesession, err := NewSession(cfg)
->>>>>>> f7e04a86
-	if err != nil {
-		t.Fatal(err)
-	}
-
-<<<<<<< HEAD
+	err := babesession.Start()
+	if err != nil {
+		t.Fatal(err)
+	}
+
 	close(killChan)
 
 	if babesession.newBlocks != nil || babesession.done != nil {
 		t.Fatalf("did not kill session")
 	}
-=======
-	return babesession, dbSrv
->>>>>>> f7e04a86
 }
 
 func TestCalculateThreshold(t *testing.T) {
