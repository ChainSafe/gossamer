// Copyright 2019 ChainSafe Systems (ON) Corp.
// This file is part of gossamer.
//
// The gossamer library is free software: you can redistribute it and/or modify
// it under the terms of the GNU Lesser General Public License as published by
// the Free Software Foundation, either version 3 of the License, or
// (at your option) any later version.
//
// The gossamer library is distributed in the hope that it will be useful,
// but WITHOUT ANY WARRANTY; without even the implied warranty of
// MERCHANTABILITY or FITNESS FOR A PARTICULAR PURPOSE. See the
// GNU Lesser General Public License for more details.
//
// You should have received a copy of the GNU Lesser General Public License
// along with the gossamer library. If not, see <http://www.gnu.org/licenses/>.

package babe

import (
	"io/ioutil"
	"math/big"
	"os"
	"testing"
	"time"

	"github.com/ChainSafe/gossamer/dot/state"
	"github.com/ChainSafe/gossamer/dot/types"
	"github.com/ChainSafe/gossamer/lib/common"
	"github.com/ChainSafe/gossamer/lib/crypto/sr25519"
	"github.com/ChainSafe/gossamer/lib/genesis"
	"github.com/ChainSafe/gossamer/lib/runtime"
	"github.com/ChainSafe/gossamer/lib/runtime/wasmer"
	"github.com/ChainSafe/gossamer/lib/trie"
	log "github.com/ChainSafe/log15"
	"github.com/stretchr/testify/require"
)

var (
<<<<<<< HEAD
	emptyHash      = trie.EmptyHash
	testTimeout    = time.Second * 5
	testEpochIndex = uint64(0)
=======
	defaultTestLogLvl = log.LvlInfo
	emptyHash         = trie.EmptyHash
	testTimeout       = time.Second * 5
	testEpochIndex    = uint64(0)
	testEpochLength   = uint64(10)
>>>>>>> 2a977c9a

	maxThreshold = common.MaxUint128
	minThreshold = &common.Uint128{}

	genesisHeader = &types.Header{
		Number:    big.NewInt(0),
		StateRoot: emptyHash,
	}

	emptyHeader = &types.Header{
		Number: big.NewInt(0),
	}

	genesisBABEConfig = &types.BabeConfiguration{
		SlotDuration:       1000,
		EpochLength:        200,
		C1:                 1,
		C2:                 4,
		GenesisAuthorities: []*types.AuthorityRaw{},
		Randomness:         [32]byte{},
		SecondarySlots:     false,
	}
)

func createTestService(t *testing.T, cfg *ServiceConfig) *Service {
	wasmer.DefaultTestLogLvl = 1

	var err error
	tt := trie.NewEmptyTrie()
	rt := wasmer.NewTestInstanceWithTrie(t, runtime.NODE_RUNTIME, tt, log.LvlCrit)

	if cfg == nil {
		cfg = &ServiceConfig{
			Runtime:   rt,
			Authority: true,
		}
	}

	if cfg.Runtime == nil {
		cfg.Runtime = rt
	}

	if cfg.Keypair == nil {
		cfg.Keypair, err = sr25519.GenerateKeypair()
		require.NoError(t, err)
	}

	if cfg.AuthData == nil {
		auth := &types.Authority{
			Key:    cfg.Keypair.Public().(*sr25519.PublicKey),
			Weight: 1,
		}
		cfg.AuthData = []*types.Authority{auth}
	}

	if cfg.TransactionState == nil {
		cfg.TransactionState = state.NewTransactionState()
	}

	if cfg.BlockState == nil || cfg.StorageState == nil || cfg.EpochState == nil {
		testDatadirPath, err := ioutil.TempDir("/tmp", "test-datadir-*") //nolint
		require.NoError(t, err)
		dbSrv := state.NewService(testDatadirPath, log.LvlInfo)
		dbSrv.UseMemDB()

		genesisData := new(genesis.Data)

		if cfg.EpochLength > 0 {
			genesisBABEConfig.EpochLength = cfg.EpochLength
		}

		err = dbSrv.Initialize(genesisData, genesisHeader, tt, genesisBABEConfig)
		require.NoError(t, err)

		err = dbSrv.Start()
		require.NoError(t, err)

		cfg.BlockState = dbSrv.Block
		cfg.StorageState = dbSrv.Storage
		cfg.EpochState = dbSrv.Epoch
	}

	babeService, err := NewService(cfg)
	require.NoError(t, err)
	return babeService
}

func TestMain(m *testing.M) {
	wasmFilePaths, err := runtime.GenerateRuntimeWasmFile()
	if err != nil {
		log.Error("failed to generate runtime wasm file", err)
		os.Exit(1)
	}

	logger = log.New("pkg", "babe")
	h := log.StreamHandler(os.Stdout, log.TerminalFormat())
	h = log.CallerFileHandler(h)
	logger.SetHandler(log.LvlFilterHandler(defaultTestLogLvl, h))

	// Start all tests
	code := m.Run()

	runtime.RemoveFiles(wasmFilePaths)
	os.Exit(code)
}

func TestRunEpochLengthConfig(t *testing.T) {
	cfg := &ServiceConfig{
		EpochLength: 5,
	}

	babeService := createTestService(t, cfg)

	if babeService.epochLength != 5 {
		t.Fatal("epoch length not set")
	}
}

func TestSlotDuration(t *testing.T) {
	duration, err := time.ParseDuration("1000ms")
	require.NoError(t, err)

	bs := &Service{
		slotDuration: duration,
	}

	dur := bs.getSlotDuration()
	require.Equal(t, dur.Milliseconds(), int64(1000))
}

func TestBabeAnnounceMessage(t *testing.T) {
	// this test uses a real database because it sets the runtime Storage context, which
	// must be backed by a non-memory database
	datadir, _ := ioutil.TempDir("/tmp", "test-datadir-*")
	dbSrv := state.NewService(datadir, log.LvlInfo)
	genesisData := new(genesis.Data)
	err := dbSrv.Initialize(genesisData, genesisHeader, trie.NewEmptyTrie(), genesisBABEConfig)
	require.NoError(t, err)
	err = dbSrv.Start()
	require.NoError(t, err)

	cfg := &ServiceConfig{
		BlockState:       dbSrv.Block,
		StorageState:     dbSrv.Storage,
		EpochState:       dbSrv.Epoch,
		TransactionState: dbSrv.Transaction,
		LogLvl:           log.LvlDebug,
		Authority:        true,
	}

	babeService := createTestService(t, cfg)
	t.Cleanup(func() {
		_ = dbSrv.Stop()
		os.RemoveAll(datadir)
		_ = babeService.Stop()
	})

	babeService.epochData.authorityIndex = 0
	babeService.epochData.authorities = []*types.Authority{
		{Key: nil, Weight: 1},
		{Key: nil, Weight: 1},
		{Key: nil, Weight: 1},
	}

	babeService.epochData.threshold = maxThreshold
	blockNumber := big.NewInt(int64(1))

	err = babeService.Start()
	require.NoError(t, err)

	newBlocks := babeService.GetBlockChannel()
	select {
	case block := <-newBlocks:
		require.Equal(t, blockNumber, block.Header.Number)
	case <-time.After(testTimeout):
		t.Fatal("did not receive block")
	}
}

func TestGetAuthorityIndex(t *testing.T) {
	kpA, err := sr25519.GenerateKeypair()
	require.NoError(t, err)

	kpB, err := sr25519.GenerateKeypair()
	require.NoError(t, err)

	pubA := kpA.Public().(*sr25519.PublicKey)
	pubB := kpB.Public().(*sr25519.PublicKey)

	authData := []*types.Authority{
		{Key: pubA, Weight: 1},
		{Key: pubB, Weight: 1},
	}

	bs := &Service{
		keypair:   kpA,
		authority: true,
	}

	idx, err := bs.getAuthorityIndex(authData)
	require.NoError(t, err)
	require.Equal(t, uint32(0), idx)

	bs = &Service{
		keypair:   kpB,
		authority: true,
	}

	idx, err = bs.getAuthorityIndex(authData)
	require.NoError(t, err)
	require.Equal(t, uint32(1), idx)
}

func TestStartAndStop(t *testing.T) {
	bs := createTestService(t, &ServiceConfig{
		LogLvl: log.LvlCrit,
	})
	err := bs.Start()
	require.NoError(t, err)
	err = bs.Stop()
	require.NoError(t, err)
}<|MERGE_RESOLUTION|>--- conflicted
+++ resolved
@@ -36,17 +36,10 @@
 )
 
 var (
-<<<<<<< HEAD
-	emptyHash      = trie.EmptyHash
-	testTimeout    = time.Second * 5
-	testEpochIndex = uint64(0)
-=======
 	defaultTestLogLvl = log.LvlInfo
 	emptyHash         = trie.EmptyHash
 	testTimeout       = time.Second * 5
 	testEpochIndex    = uint64(0)
-	testEpochLength   = uint64(10)
->>>>>>> 2a977c9a
 
 	maxThreshold = common.MaxUint128
 	minThreshold = &common.Uint128{}
