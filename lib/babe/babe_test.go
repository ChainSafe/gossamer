// Copyright 2019 ChainSafe Systems (ON) Corp.
// This file is part of gossamer.
//
// The gossamer library is free software: you can redistribute it and/or modify
// it under the terms of the GNU Lesser General Public License as published by
// the Free Software Foundation, either version 3 of the License, or
// (at your option) any later version.
//
// The gossamer library is distributed in the hope that it will be useful,
// but WITHOUT ANY WARRANTY; without even the implied warranty of
// MERCHANTABILITY or FITNESS FOR A PARTICULAR PURPOSE. See the
// GNU Lesser General Public License for more details.
//
// You should have received a copy of the GNU Lesser General Public License
// along with the gossamer library. If not, see <http://www.gnu.org/licenses/>.

package babe

import (
	"io/ioutil"
	"math"
	"math/big"
	"os"
	"testing"
	"time"

	"github.com/ChainSafe/gossamer/dot/state"
	"github.com/ChainSafe/gossamer/dot/types"
	"github.com/ChainSafe/gossamer/lib/crypto/sr25519"
	"github.com/ChainSafe/gossamer/lib/genesis"
	"github.com/ChainSafe/gossamer/lib/runtime"
	"github.com/ChainSafe/gossamer/lib/runtime/wasmer"
	"github.com/ChainSafe/gossamer/lib/trie"
	log "github.com/ChainSafe/log15"
	"github.com/stretchr/testify/require"
)

var emptyHash = trie.EmptyHash
var maxThreshold = big.NewInt(0).SetBytes([]byte{0xff, 0xff, 0xff, 0xff, 0xff, 0xff, 0xff, 0xff, 0xff, 0xff, 0xff, 0xff, 0xff, 0xff, 0xff, 0xff, 0xff, 0xff, 0xff, 0xff, 0xff, 0xff, 0xff, 0xff, 0xff, 0xff, 0xff, 0xff, 0xff, 0xff, 0xff, 0xff})
var testTimeout = time.Second * 5

var genesisHeader = &types.Header{
	Number:    big.NewInt(0),
	StateRoot: emptyHash,
}

var emptyHeader = &types.Header{
	Number: big.NewInt(0),
}

var testEpochLength = uint64(10)

var genesisBABEConfig = &types.BabeConfiguration{
	SlotDuration:       1000,
	EpochLength:        200,
	C1:                 1,
	C2:                 4,
	GenesisAuthorities: []*types.AuthorityRaw{},
	Randomness:         [32]byte{},
	SecondarySlots:     false,
}

func createTestService(t *testing.T, cfg *ServiceConfig) *Service {
	var err error
	tt := trie.NewEmptyTrie()
	rt := wasmer.NewTestLegacyInstanceWithTrie(t, runtime.LEGACY_NODE_RUNTIME, tt, log.LvlCrit)

	if cfg == nil {
		cfg = &ServiceConfig{
			Runtime:   rt,
			Authority: true,
		}
	}

	if cfg.Runtime == nil {
		cfg.Runtime = rt
	}

	if cfg.Keypair == nil {
		cfg.Keypair, err = sr25519.GenerateKeypair()
		require.NoError(t, err)
	}

	if cfg.AuthData == nil {
		auth := &types.Authority{
			Key:    cfg.Keypair.Public().(*sr25519.PublicKey),
			Weight: 1,
		}
		cfg.AuthData = []*types.Authority{auth}
	}

	if cfg.TransactionState == nil {
		cfg.TransactionState = state.NewTransactionState()
	}

	if cfg.BlockState == nil || cfg.StorageState == nil || cfg.EpochState == nil {
		dbSrv := state.NewService("", log.LvlInfo)
		dbSrv.UseMemDB()

		genesisData := new(genesis.Data)

<<<<<<< HEAD
		if cfg.EpochLength > 0 {
			firstEpochInfo.Duration = cfg.EpochLength
		}

		err = dbSrv.Initialize(genesisData, genesisHeader, tt, firstEpochInfo)
=======
		err = dbSrv.Initialize(genesisData, genesisHeader, tt, genesisBABEConfig)
>>>>>>> 3acaf820
		require.NoError(t, err)

		err = dbSrv.Start()
		require.NoError(t, err)

		cfg.BlockState = dbSrv.Block
		cfg.StorageState = dbSrv.Storage
		cfg.EpochState = dbSrv.Epoch
	}

	if cfg.StartSlot == 0 {
		cfg.StartSlot = 1
	}

	babeService, err := NewService(cfg)
	require.NoError(t, err)
	return babeService
}

func TestSlotDuration(t *testing.T) {
	bs := &Service{
		slotDuration: 1000,
	}

	dur := bs.getSlotDuration()
	require.Equal(t, dur.Milliseconds(), int64(1000))
}

func TestCalculateThreshold(t *testing.T) {
	// C = 1
	var C1 uint64 = 1
	var C2 uint64 = 1

	expected := new(big.Int).Lsh(big.NewInt(1), 256)

	threshold, err := CalculateThreshold(C1, C2, 3)
	require.NoError(t, err)

	if threshold.Cmp(expected) != 0 {
		t.Fatalf("Fail: got %d expected %d", threshold, expected)
	}

	// C = 1/2
	C2 = 2

	theta := float64(1) / float64(3)
	c := float64(C1) / float64(C2)
	pp := 1 - c
	pp_exp := math.Pow(pp, theta)
	p := 1 - pp_exp
	p_rat := new(big.Rat).SetFloat64(p)
	q := new(big.Int).Lsh(big.NewInt(1), 256)
	expected = q.Mul(q, p_rat.Num()).Div(q, p_rat.Denom())

	threshold, err = CalculateThreshold(C1, C2, 3)
	require.NoError(t, err)

	if threshold.Cmp(expected) != 0 {
		t.Fatalf("Fail: got %d expected %d", threshold, expected)
	}
}

func TestCalculateThreshold_Failing(t *testing.T) {
	var C1 uint64 = 5
	var C2 uint64 = 4

	_, err := CalculateThreshold(C1, C2, 3)
	if err == nil {
		t.Fatal("Fail: did not err for c>1")
	}
}

func TestRunLottery(t *testing.T) {
	babeService := createTestService(t, nil)
	babeService.epochData.threshold = maxThreshold

	outAndProof, err := babeService.runLottery(0)
	if err != nil {
		t.Fatal(err)
	}

	if outAndProof == nil {
		t.Fatal("proof was nil when over threshold")
	}
}

func TestRunLottery_False(t *testing.T) {
	babeService := createTestService(t, nil)
	babeService.epochData.threshold = big.NewInt(0)

	outAndProof, err := babeService.runLottery(0)
	if err != nil {
		t.Fatal(err)
	}

	if outAndProof != nil {
		t.Fatal("proof was not nil when under threshold")
	}
}

func TestBabeAnnounceMessage(t *testing.T) {
	// this test uses a real database because it sets the runtime Storage context, which
	// must be backed by a non-memory database
	datadir, _ := ioutil.TempDir("/tmp", "test-datadir-*")
	dbSrv := state.NewService(datadir, log.LvlInfo)
	genesisData := new(genesis.Data)
	err := dbSrv.Initialize(genesisData, genesisHeader, trie.NewEmptyTrie(), genesisBABEConfig)
	require.NoError(t, err)
	err = dbSrv.Start()
	require.NoError(t, err)

	cfg := &ServiceConfig{
		BlockState:       dbSrv.Block,
		StorageState:     dbSrv.Storage,
		EpochState:       dbSrv.Epoch,
		TransactionState: dbSrv.Transaction,
		LogLvl:           log.LvlTrace,
		Authority:        true,
	}

	babeService := createTestService(t, cfg)
	t.Cleanup(func() {
		_ = dbSrv.Stop()
		os.RemoveAll(datadir)
		_ = babeService.Stop()
	})

	babeService.epochData.authorityIndex = 0
	babeService.epochData.authorities = []*types.Authority{
		{Key: nil, Weight: 1},
		{Key: nil, Weight: 1},
		{Key: nil, Weight: 1},
	}

	babeService.epochData.threshold = maxThreshold
	blockNumber := big.NewInt(int64(1))

	err = babeService.Start()
	require.NoError(t, err)

	newBlocks := babeService.GetBlockChannel()
	select {
	case block := <-newBlocks:
		require.Equal(t, blockNumber, block.Header.Number)
	case <-time.After(testTimeout):
		t.Fatal("did not receive block")
	}
}

func TestGetAuthorityIndex(t *testing.T) {
	kpA, err := sr25519.GenerateKeypair()
	require.NoError(t, err)

	kpB, err := sr25519.GenerateKeypair()
	require.NoError(t, err)

	pubA := kpA.Public().(*sr25519.PublicKey)
	pubB := kpB.Public().(*sr25519.PublicKey)

	authData := []*types.Authority{
		{Key: pubA, Weight: 1},
		{Key: pubB, Weight: 1},
	}

	bs := &Service{
		keypair: kpA,
		logger:  log.New("BABE"),
	}

	idx, err := bs.getAuthorityIndex(authData)
	require.NoError(t, err)
	require.Equal(t, uint64(0), idx)

	bs = &Service{
		keypair: kpB,
		logger:  log.New("BABE"),
	}

	idx, err = bs.getAuthorityIndex(authData)
	require.NoError(t, err)
	require.Equal(t, uint64(1), idx)
}

func TestStartAndStop(t *testing.T) {
	bs := createTestService(t, &ServiceConfig{
		LogLvl: log.LvlCrit,
	})
	err := bs.Start()
	require.NoError(t, err)
	err = bs.Stop()
	require.NoError(t, err)
}<|MERGE_RESOLUTION|>--- conflicted
+++ resolved
@@ -99,15 +99,7 @@
 
 		genesisData := new(genesis.Data)
 
-<<<<<<< HEAD
-		if cfg.EpochLength > 0 {
-			firstEpochInfo.Duration = cfg.EpochLength
-		}
-
-		err = dbSrv.Initialize(genesisData, genesisHeader, tt, firstEpochInfo)
-=======
 		err = dbSrv.Initialize(genesisData, genesisHeader, tt, genesisBABEConfig)
->>>>>>> 3acaf820
 		require.NoError(t, err)
 
 		err = dbSrv.Start()
