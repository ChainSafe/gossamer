--- conflicted
+++ resolved
@@ -98,11 +98,7 @@
 		arrivalTime: arrivalTime,
 	}
 
-<<<<<<< HEAD
-	bt.leaves = NewLeafMap(bt.head)
-=======
 	bt.leaves = newLeafMap(bt.head)
->>>>>>> 790f0588
 
 	return bt.decodeRecursive(r, bt.head)
 }
