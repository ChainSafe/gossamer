// Copyright 2022 ChainSafe Systems (ON)
// SPDX-License-Identifier: LGPL-3.0-only

package blocktree

import (
	"context"
	"sync"
	"testing"
	"time"

	"github.com/ChainSafe/gossamer/lib/common"
<<<<<<< HEAD
	"github.com/golang/mock/gomock"
=======
	runtime "github.com/ChainSafe/gossamer/lib/runtime"
>>>>>>> 483b23f1
	"github.com/stretchr/testify/assert"
)

func Test_newHashToRuntime(t *testing.T) {
	t.Parallel()

	hti := newHashToRuntime()

	expected := &hashToRuntime{
		mapping: make(map[Hash]runtime.Instance),
	}
	assert.Equal(t, expected, hti)
}

func Test_hashToRuntime_get(t *testing.T) {
	t.Parallel()

	testCases := map[string]struct {
		htr      *hashToRuntime
		hash     Hash
		instance runtime.Instance
	}{
		"hash_does_not_exist": {
			htr: &hashToRuntime{
				mapping: map[Hash]runtime.Instance{
					{4, 5, 6}: NewMockInstance(nil),
				},
			},
			hash: common.Hash{1, 2, 3},
		},
		"hash_exists": {
			htr: &hashToRuntime{
				mapping: map[Hash]runtime.Instance{
					{1, 2, 3}: NewMockInstance(nil),
				},
			},
			hash:     common.Hash{1, 2, 3},
			instance: NewMockInstance(nil),
		},
	}

	for name, testCase := range testCases {
		testCase := testCase
		t.Run(name, func(t *testing.T) {
			t.Parallel()

			instance := testCase.htr.get(testCase.hash)

			assert.Equal(t, testCase.instance, instance)
		})
	}
}

func Test_hashToRuntime_hashes(t *testing.T) {
	t.Parallel()

	htr := &hashToRuntime{
		mapping: map[Hash]Runtime{
			{4, 5, 6}: NewMockRuntime(nil),
			{7, 8, 9}: NewMockRuntime(nil),
			{1, 2, 3}: NewMockRuntime(nil),
		},
	}

	expectedHashes := []common.Hash{
		{7, 8, 9},
		{4, 5, 6},
		{1, 2, 3},
	}

	hashes := htr.hashes()
	assert.ElementsMatch(t, expectedHashes, hashes)
}

func Test_hashToRuntime_set(t *testing.T) {
	t.Parallel()

	testCases := map[string]struct {
		initialHtr  *hashToRuntime
		hash        Hash
		instance    runtime.Instance
		expectedHtr *hashToRuntime
	}{
		"set_new_instance": {
			initialHtr: &hashToRuntime{
				mapping: map[Hash]runtime.Instance{},
			},
			hash:     common.Hash{1, 2, 3},
			instance: NewMockInstance(nil),
			expectedHtr: &hashToRuntime{
				mapping: map[Hash]runtime.Instance{
					{1, 2, 3}: NewMockInstance(nil),
				},
			},
		},
		"override_instance": {
			initialHtr: &hashToRuntime{
				mapping: map[Hash]runtime.Instance{
					{1, 2, 3}: NewMockInstance(nil),
				},
			},
			hash:     common.Hash{1, 2, 3},
			instance: nil,
			expectedHtr: &hashToRuntime{
				mapping: map[Hash]runtime.Instance{
					{1, 2, 3}: nil,
				},
			},
		},
	}

	for name, testCase := range testCases {
		testCase := testCase
		t.Run(name, func(t *testing.T) {
			t.Parallel()

			htr := testCase.initialHtr

			htr.set(testCase.hash, testCase.instance)

			assert.Equal(t, testCase.expectedHtr, htr)
		})
	}
}

func Test_hashToRuntime_delete(t *testing.T) {
	t.Parallel()

	testCases := map[string]struct {
		initialHtr  *hashToRuntime
		hash        common.Hash
		expectedHtr *hashToRuntime
	}{
		"hash_does_not_exist": {
			initialHtr: &hashToRuntime{
				mapping: map[Hash]runtime.Instance{},
			},
			hash: common.Hash{1, 2, 3},
			expectedHtr: &hashToRuntime{
				mapping: map[Hash]runtime.Instance{},
			},
		},
		"hash_deleted": {
			initialHtr: &hashToRuntime{
				mapping: map[Hash]runtime.Instance{
					{1, 2, 3}: NewMockInstance(nil),
				},
			},
			hash: common.Hash{1, 2, 3},
			expectedHtr: &hashToRuntime{
				mapping: map[Hash]runtime.Instance{},
			},
		},
	}

	for name, testCase := range testCases {
		testCase := testCase
		t.Run(name, func(t *testing.T) {
			t.Parallel()

			htr := testCase.initialHtr

			htr.delete(testCase.hash)

			assert.Equal(t, testCase.expectedHtr, htr)
		})
	}
}

func Test_hashToRuntime_onFinalisation(t *testing.T) {
	t.Parallel()

	testCases := map[string]struct {
		makeParameters          func(ctrl *gomock.Controller) (initial, expected *hashToRuntime)
		newCanonicalBlockHashes []Hash
		panicString             string
	}{
		"new_finalised_runtime_not_found": {
			makeParameters: func(ctrl *gomock.Controller) (initial, expected *hashToRuntime) {
				return &hashToRuntime{}, nil
			},
			newCanonicalBlockHashes: []Hash{{1}},
			panicString:             "no runtimes available in the mapping while prunning",
		},
		"prune_fork_runtime_with_a_unique_instance": {
			makeParameters: func(ctrl *gomock.Controller) (initial, expected *hashToRuntime) {
				finalisedRuntime := NewMockRuntime(ctrl)
				initial = &hashToRuntime{
					mapping: map[Hash]Runtime{
						{1}: finalisedRuntime,
					},
				}

				// keep the instance but update the key
				expected = &hashToRuntime{
					mapping: map[Hash]Runtime{
						{2}: finalisedRuntime,
					},
				}
				return initial, expected
			},
			newCanonicalBlockHashes: []Hash{{2}},
		},
		"prune_fork_runtimes_only": {
			makeParameters: func(ctrl *gomock.Controller) (initial, expected *hashToRuntime) {
				finalisedRuntime := NewMockRuntime(ctrl)
				prunedForkRuntime := NewMockRuntime(ctrl)
				prunedForkRuntime.EXPECT().Stop()
				initial = &hashToRuntime{
					mapping: map[Hash]Runtime{
						{1}: finalisedRuntime,
						{3}: prunedForkRuntime,
					},
				}
				expected = &hashToRuntime{
					mapping: map[Hash]Runtime{
						{1}: finalisedRuntime,
					},
				}
				return initial, expected
			},
			newCanonicalBlockHashes: []Hash{{1}},
		},
		"new_canonical_block_hash_not_found": {
			makeParameters: func(ctrl *gomock.Controller) (initial, expected *hashToRuntime) {
				newFinalisedRuntime := NewMockRuntime(ctrl)
				initial = &hashToRuntime{
					mapping: map[Hash]Runtime{
						// missing {1}
						{2}: newFinalisedRuntime,
					},
				}
				expected = &hashToRuntime{
					mapping: map[Hash]Runtime{
						{2}: newFinalisedRuntime,
					},
				}
				return initial, expected
			},
			newCanonicalBlockHashes: []Hash{{1}, {2}},
		},
		"prune_fork_and_canonical_runtimes": {
			makeParameters: func(ctrl *gomock.Controller) (initial, expected *hashToRuntime) {
				finalisedRuntime := NewMockRuntime(ctrl)
				unfinalisedRuntime := NewMockRuntime(ctrl)
				newFinalisedRuntime := NewMockRuntime(ctrl)
				prunedForkRuntime := NewMockRuntime(ctrl)

				finalisedRuntime.EXPECT().Stop()
				unfinalisedRuntime.EXPECT().Stop()
				prunedForkRuntime.EXPECT().Stop()

				initial = &hashToRuntime{
					mapping: map[Hash]Runtime{
						// Previously finalised chain
						{0}: finalisedRuntime,
						// Newly finalised chain
						{3}: unfinalisedRuntime,
						{5}: newFinalisedRuntime,
						// Runtimes from forks
						{100}: prunedForkRuntime,
					},
				}
				expected = &hashToRuntime{
					mapping: map[Hash]Runtime{
						{6}: newFinalisedRuntime,
					},
				}
				return initial, expected
			},
			newCanonicalBlockHashes: []Hash{{2}, {3}, {4}, {5}, {6}},
		},
	}

	for name, testCase := range testCases {
		testCase := testCase
		t.Run(name, func(t *testing.T) {
			t.Parallel()
			ctrl := gomock.NewController(t)

			htr, expectedHtr := testCase.makeParameters(ctrl)

			if testCase.panicString != "" {
				assert.PanicsWithValue(t, testCase.panicString, func() {
					htr.onFinalisation(testCase.newCanonicalBlockHashes)
				})
				return
			}

			htr.onFinalisation(testCase.newCanonicalBlockHashes)

			assert.Equal(t, expectedHtr, htr)
		})
	}
}

func Test_hashToRuntime_threadSafety(t *testing.T) {
	// This test consists in checking for concurrent access
	// using the -race detector.
	t.Parallel()

	var startWg, endWg sync.WaitGroup
	ctx, cancel := context.WithCancel(context.Background())

	const parallelism = 4
	const operations = 3
	const goroutines = parallelism * operations
	startWg.Add(goroutines)
	endWg.Add(goroutines)

	const testDuration = 50 * time.Millisecond
	go func() {
		timer := time.NewTimer(time.Hour)
		startWg.Wait()
		_ = timer.Reset(testDuration)
		<-timer.C
		cancel()
	}()

	runInLoop := func(f func()) {
		defer endWg.Done()
		startWg.Done()
		startWg.Wait()
		for ctx.Err() == nil {
			f()
		}
	}

	htr := newHashToRuntime()
	hash := common.Hash{1, 2, 3}
	instance := NewMockInstance(nil)

	for i := 0; i < parallelism; i++ {
		go runInLoop(func() {
			htr.get(hash)
		})

		go runInLoop(func() {
			htr.set(hash, instance)
		})

		go runInLoop(func() {
			htr.delete(hash)
		})
	}

	endWg.Wait()
}<|MERGE_RESOLUTION|>--- conflicted
+++ resolved
@@ -10,11 +10,8 @@
 	"time"
 
 	"github.com/ChainSafe/gossamer/lib/common"
-<<<<<<< HEAD
+	runtime "github.com/ChainSafe/gossamer/lib/runtime"
 	"github.com/golang/mock/gomock"
-=======
-	runtime "github.com/ChainSafe/gossamer/lib/runtime"
->>>>>>> 483b23f1
 	"github.com/stretchr/testify/assert"
 )
 
@@ -72,10 +69,10 @@
 	t.Parallel()
 
 	htr := &hashToRuntime{
-		mapping: map[Hash]Runtime{
-			{4, 5, 6}: NewMockRuntime(nil),
-			{7, 8, 9}: NewMockRuntime(nil),
-			{1, 2, 3}: NewMockRuntime(nil),
+		mapping: map[Hash]runtime.Instance{
+			{4, 5, 6}: NewMockInstance(nil),
+			{7, 8, 9}: NewMockInstance(nil),
+			{1, 2, 3}: NewMockInstance(nil),
 		},
 	}
 
@@ -201,16 +198,16 @@
 		},
 		"prune_fork_runtime_with_a_unique_instance": {
 			makeParameters: func(ctrl *gomock.Controller) (initial, expected *hashToRuntime) {
-				finalisedRuntime := NewMockRuntime(ctrl)
+				finalisedRuntime := NewMockInstance(ctrl)
 				initial = &hashToRuntime{
-					mapping: map[Hash]Runtime{
+					mapping: map[Hash]runtime.Instance{
 						{1}: finalisedRuntime,
 					},
 				}
 
 				// keep the instance but update the key
 				expected = &hashToRuntime{
-					mapping: map[Hash]Runtime{
+					mapping: map[Hash]runtime.Instance{
 						{2}: finalisedRuntime,
 					},
 				}
@@ -220,17 +217,17 @@
 		},
 		"prune_fork_runtimes_only": {
 			makeParameters: func(ctrl *gomock.Controller) (initial, expected *hashToRuntime) {
-				finalisedRuntime := NewMockRuntime(ctrl)
-				prunedForkRuntime := NewMockRuntime(ctrl)
+				finalisedRuntime := NewMockInstance(ctrl)
+				prunedForkRuntime := NewMockInstance(ctrl)
 				prunedForkRuntime.EXPECT().Stop()
 				initial = &hashToRuntime{
-					mapping: map[Hash]Runtime{
+					mapping: map[Hash]runtime.Instance{
 						{1}: finalisedRuntime,
 						{3}: prunedForkRuntime,
 					},
 				}
 				expected = &hashToRuntime{
-					mapping: map[Hash]Runtime{
+					mapping: map[Hash]runtime.Instance{
 						{1}: finalisedRuntime,
 					},
 				}
@@ -240,15 +237,15 @@
 		},
 		"new_canonical_block_hash_not_found": {
 			makeParameters: func(ctrl *gomock.Controller) (initial, expected *hashToRuntime) {
-				newFinalisedRuntime := NewMockRuntime(ctrl)
+				newFinalisedRuntime := NewMockInstance(ctrl)
 				initial = &hashToRuntime{
-					mapping: map[Hash]Runtime{
+					mapping: map[Hash]runtime.Instance{
 						// missing {1}
 						{2}: newFinalisedRuntime,
 					},
 				}
 				expected = &hashToRuntime{
-					mapping: map[Hash]Runtime{
+					mapping: map[Hash]runtime.Instance{
 						{2}: newFinalisedRuntime,
 					},
 				}
@@ -258,17 +255,17 @@
 		},
 		"prune_fork_and_canonical_runtimes": {
 			makeParameters: func(ctrl *gomock.Controller) (initial, expected *hashToRuntime) {
-				finalisedRuntime := NewMockRuntime(ctrl)
-				unfinalisedRuntime := NewMockRuntime(ctrl)
-				newFinalisedRuntime := NewMockRuntime(ctrl)
-				prunedForkRuntime := NewMockRuntime(ctrl)
+				finalisedRuntime := NewMockInstance(ctrl)
+				unfinalisedRuntime := NewMockInstance(ctrl)
+				newFinalisedRuntime := NewMockInstance(ctrl)
+				prunedForkRuntime := NewMockInstance(ctrl)
 
 				finalisedRuntime.EXPECT().Stop()
 				unfinalisedRuntime.EXPECT().Stop()
 				prunedForkRuntime.EXPECT().Stop()
 
 				initial = &hashToRuntime{
-					mapping: map[Hash]Runtime{
+					mapping: map[Hash]runtime.Instance{
 						// Previously finalised chain
 						{0}: finalisedRuntime,
 						// Newly finalised chain
@@ -279,7 +276,7 @@
 					},
 				}
 				expected = &hashToRuntime{
-					mapping: map[Hash]Runtime{
+					mapping: map[Hash]runtime.Instance{
 						{6}: newFinalisedRuntime,
 					},
 				}
