--- conflicted
+++ resolved
@@ -63,13 +63,6 @@
 		return n
 	}
 
-<<<<<<< HEAD
-	if len(n.children) == 0 {
-		return nil
-	}
-
-=======
->>>>>>> f7f44636
 	for _, child := range n.children {
 		if n := child.getNode(h); n != nil {
 			return n
