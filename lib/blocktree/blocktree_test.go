// Copyright 2019 ChainSafe Systems (ON) Corp.
// This file is part of gossamer.
//
// The gossamer library is free software: you can redistribute it and/or modify
// it under the terms of the GNU Lesser General Public License as published by
// the Free Software Foundation, either version 3 of the License, or
// (at your option) any later version.
//
// The gossamer library is distributed in the hope that it will be useful,
// but WITHOUT ANY WARRANTY; without even the implied warranty of
// MERCHANTABILITY or FITNESS FOR A PARTICULAR PURPOSE. See the
// GNU Lesser General Public License for more details.
//
// You should have received a copy of the GNU Lesser General Public License
// along with the gossamer library. If not, see <http://www.gnu.org/licenses/>.

package blocktree

import (
	"bytes"
	"fmt"
	"math/big"
	"math/rand"
	"reflect"
	"testing"
	"time"

	"github.com/ChainSafe/gossamer/dot/types"
	"github.com/ChainSafe/gossamer/lib/common"
	"github.com/stretchr/testify/require"
)

var zeroHash, _ = common.HexToHash("0x00")
var testHeader = &types.Header{
	ParentHash: zeroHash,
	Number:     big.NewInt(0),
	Digest:     types.NewDigest(),
}

<<<<<<< HEAD
type testBranch struct {
	hash        Hash
	number      *big.Int
	arrivalTime int64
}

func newBlockTreeFromNode(head *node) *BlockTree {
	return &BlockTree{
		head:   head,
		leaves: newLeafMap(head),
=======
func newBlockTreeFromNode(root *node, db database.Database) *BlockTree {
	return &BlockTree{
		root:   root,
		leaves: newLeafMap(root),
		db:     db,
>>>>>>> fab5a6eb
	}
}

func createTestBlockTree(t *testing.T, header *types.Header, number int) (*BlockTree, []testBranch) {
	bt := NewBlockTreeFromRoot(header)
	previousHash := header.Hash()

	// branch tree randomly
	branches := []testBranch{}
	r := *rand.New(rand.NewSource(rand.Int63()))

	at := int64(0)

	// create base tree
	for i := 1; i <= number; i++ {
		header := &types.Header{
			ParentHash: previousHash,
			Number:     big.NewInt(int64(i)),
			Digest:     types.NewDigest(),
		}

		hash := header.Hash()
		err := bt.AddBlock(header, time.Unix(0, at))
		require.NoError(t, err)
		previousHash = hash

		isBranch := r.Intn(2)
		if isBranch == 1 {
			branches = append(branches, testBranch{
				hash:        hash,
				number:      bt.getNode(hash).number,
				arrivalTime: at,
			})
		}

		at += int64(r.Intn(8))
	}

	// create tree branches
	for _, branch := range branches {
		at := branch.arrivalTime
		previousHash = branch.hash

		for i := int(branch.number.Uint64()); i <= number; i++ {
			header := &types.Header{
				ParentHash: previousHash,
				Number:     big.NewInt(int64(i) + 1),
				StateRoot:  common.Hash{0x1},
				Digest:     types.NewDigest(),
			}

			hash := header.Hash()
			err := bt.AddBlock(header, time.Unix(0, at))
			require.NoError(t, err)
			previousHash = hash
			at += int64(r.Intn(8))
		}
	}

	return bt, branches
}

func createFlatTree(t *testing.T, number int) (*BlockTree, []common.Hash) {
	bt := NewBlockTreeFromRoot(testHeader)
	require.NotNil(t, bt)

	previousHash := bt.root.hash

<<<<<<< HEAD
	hashes := []common.Hash{bt.head.hash}
	for i := 1; i <= number; i++ {
=======
	hashes := []common.Hash{bt.root.hash}
	for i := 1; i <= depth; i++ {
>>>>>>> fab5a6eb
		header := &types.Header{
			ParentHash: previousHash,
			Number:     big.NewInt(int64(i)),
			Digest:     types.NewDigest(),
		}

		hash := header.Hash()
		hashes = append(hashes, hash)

		err := bt.AddBlock(header, time.Unix(0, 0))
		require.Nil(t, err)
		previousHash = hash
	}

	return bt, hashes
}

func TestNewBlockTreeFromNode(t *testing.T) {
	var bt *BlockTree
	var branches []testBranch

	for {
		bt, branches = createTestBlockTree(t, testHeader, 5)
		if len(branches) > 0 && len(bt.getNode(branches[0].hash).children) > 0 {
			break
		}
	}

	testNode := bt.getNode(branches[0].hash).children[0]
	leaves := testNode.getLeaves(nil)

	newBt := newBlockTreeFromNode(testNode)
	require.ElementsMatch(t, leaves, newBt.leaves.nodes())
}

func TestBlockTree_GetBlock(t *testing.T) {
	bt, hashes := createFlatTree(t, 2)

	n := bt.getNode(hashes[2])
	if n == nil {
		t.Fatal("node is nil")
	}

	if !bytes.Equal(hashes[2][:], n.hash[:]) {
		t.Fatalf("Fail: got %x expected %x", n.hash, hashes[2])
	}

}

func TestBlockTree_AddBlock(t *testing.T) {
	bt, hashes := createFlatTree(t, 1)

	header := &types.Header{
		ParentHash: hashes[1],
		Number:     big.NewInt(2),
	}

	hash := header.Hash()
	err := bt.AddBlock(header, time.Unix(0, 0))
	require.Nil(t, err)

	node := bt.getNode(hash)

	if n, err := bt.leaves.load(node.hash); n == nil || err != nil {
		t.Errorf("expected %x to be a leaf", n.hash)
	}

	oldHash := common.Hash{0x01}

	if n, err := bt.leaves.load(oldHash); n != nil || err == nil {
		t.Errorf("expected %x to no longer be a leaf", oldHash)
	}
}

func TestNode_isDecendantOf(t *testing.T) {
	// Create tree with number 4 (with 4 nodes)
	bt, hashes := createFlatTree(t, 4)

	// Check leaf is descendant of root
	leaf := bt.getNode(hashes[3])
	if !leaf.isDescendantOf(bt.root) {
		t.Error("failed to verify leaf is descendant of root")
	}

	// Verify the inverse relationship does not hold
	if bt.root.isDescendantOf(leaf) {
		t.Error("root should not be descendant of anything")
	}
}

func TestBlockTree_LongestPath(t *testing.T) {
	bt, hashes := createFlatTree(t, 3)

	// Insert a block to create a competing path
	header := &types.Header{
		ParentHash: hashes[0],
		Number:     big.NewInt(1),
	}

	header.Hash()
	err := bt.AddBlock(header, time.Unix(0, 0))
	require.NotNil(t, err)

	longestPath := bt.longestPath()

	for i, n := range longestPath {
		if n.hash != hashes[i] {
			t.Errorf("expected Hash: 0x%X got: 0x%X\n", hashes[i], n.hash)
		}
	}
}

func TestBlockTree_Subchain(t *testing.T) {
	bt, hashes := createFlatTree(t, 4)
	expectedPath := hashes[1:]

	// Insert a block to create a competing path
	extraBlock := &types.Header{
		ParentHash: hashes[0],
		Number:     big.NewInt(1),
		Digest:     types.NewDigest(),
	}

	extraBlock.Hash()
	err := bt.AddBlock(extraBlock, time.Unix(0, 0))
	require.NotNil(t, err)

	subChain, err := bt.subChain(hashes[1], hashes[3])
	if err != nil {
		t.Fatal(err)
	}

	for i, n := range subChain {
		if n.hash != expectedPath[i] {
			t.Errorf("expected Hash: 0x%X got: 0x%X\n", expectedPath[i], n.hash)
		}
	}
}

func TestBlockTree_DeepestLeaf(t *testing.T) {
	arrivalTime := int64(256)
	var expected Hash

	bt, _ := createTestBlockTree(t, testHeader, 8)

	deepest := big.NewInt(0)

	for leaf, node := range bt.leaves.toMap() {
		node.arrivalTime = time.Unix(arrivalTime, 0)
		arrivalTime--
		if node.number.Cmp(deepest) >= 0 {
			deepest = node.number
			expected = leaf
		}

		t.Logf("leaf=%s number=%d arrivalTime=%s", leaf, node.number, node.arrivalTime)
	}

	deepestLeaf := bt.deepestLeaf()
	if deepestLeaf.hash != expected {
		t.Fatalf("Fail: got %s expected %s", deepestLeaf.hash, expected)
	}
}

func TestBlockTree_GetNode(t *testing.T) {
	bt, branches := createTestBlockTree(t, testHeader, 16)

	for _, branch := range branches {
		header := &types.Header{
			ParentHash: branch.hash,
			Number:     big.NewInt(0).Add(branch.number, big.NewInt(1)),
			StateRoot:  Hash{0x2},
		}

		err := bt.AddBlock(header, time.Unix(0, 0))
		require.NoError(t, err)
	}

	block := bt.getNode(branches[0].hash)

	cachedBlock, ok := bt.nodeCache[block.hash]
	require.True(t, len(bt.nodeCache) > 0)
	require.True(t, ok)
	require.NotNil(t, cachedBlock)
	require.Equal(t, cachedBlock, block)
}

<<<<<<< HEAD
func TestBlockTree_GetAllBlocksAtnumber(t *testing.T) {
	bt, _ := createTestBlockTree(t, testHeader, 8)
	hashes := bt.head.getNodesWithnumber(big.NewInt(10), []common.Hash{})
=======
func TestBlockTree_GetAllBlocksAtDepth(t *testing.T) {
	bt, _ := createTestBlockTree(testHeader, 8, nil)
	hashes := bt.root.getNodesWithDepth(big.NewInt(10), []common.Hash{})
>>>>>>> fab5a6eb

	expected := []common.Hash{}
	require.Equal(t, expected, hashes)

	// create one-path tree
	btnumber := 8
	desirednumber := 6
	bt, btHashes := createFlatTree(t, btnumber)

	expected = []common.Hash{btHashes[desirednumber]}

	// add branch
	previousHash := btHashes[4]

	for i := 4; i <= btnumber; i++ {
		digest := types.NewDigest()
		err := digest.Add(types.ConsensusDigest{
			ConsensusEngineID: types.BabeEngineID,
			Data:              common.MustHexToBytes("0x0118ca239392960473fe1bc65f94ee27d890a49c1b200c006ff5dcc525330ecc16770100000000000000b46f01874ce7abbb5220e8fd89bede0adad14c73039d91e28e881823433e723f0100000000000000d684d9176d6eb69887540c9a89fa6097adea82fc4b0ff26d1062b488f352e179010000000000000068195a71bdde49117a616424bdc60a1733e96acb1da5aeab5d268cf2a572e94101000000000000001a0575ef4ae24bdfd31f4cb5bd61239ae67c12d4e64ae51ac756044aa6ad8200010000000000000018168f2aad0081a25728961ee00627cfe35e39833c805016632bf7c14da5800901000000000000000000000000000000000000000000000000000000000000000000000000000000"),
		})
		require.NoError(t, err)
		header := &types.Header{
			ParentHash: previousHash,
			Number:     big.NewInt(int64(i) + 1),
			Digest:     digest,
		}

		hash := header.Hash()
		err = bt.AddBlock(header, time.Unix(0, 0))
		require.NoError(t, err)
		previousHash = hash

		if i == desirednumber-1 {
			expected = append(expected, hash)
		}
	}

	// add another branch
	previousHash = btHashes[2]

	for i := 2; i <= btnumber; i++ {
		digest := types.NewDigest()
		err := digest.Add(types.SealDigest{
			ConsensusEngineID: types.BabeEngineID,
			Data:              common.MustHexToBytes("0x4625284883e564bc1e4063f5ea2b49846cdddaa3761d04f543b698c1c3ee935c40d25b869247c36c6b8a8cbbd7bb2768f560ab7c276df3c62df357a7e3b1ec8d"),
		})
		require.NoError(t, err)
		header := &types.Header{
			ParentHash: previousHash,
			Number:     big.NewInt(int64(i) + 1),
			Digest:     digest,
		}

		hash := header.Hash()
		err = bt.AddBlock(header, time.Unix(0, 0))
		require.NoError(t, err)
		previousHash = hash

		if i == desirednumber-1 {
			expected = append(expected, hash)
		}
	}

<<<<<<< HEAD
	hashes = bt.head.getNodesWithnumber(big.NewInt(int64(desirednumber)), []common.Hash{})
=======
	hashes = bt.root.getNodesWithDepth(big.NewInt(int64(desiredDepth)), []common.Hash{})
>>>>>>> fab5a6eb

	if !reflect.DeepEqual(hashes, expected) {
		t.Fatalf("Fail: did not get all expected hashes got %v expected %v", hashes, expected)
	}
}

func TestBlockTree_IsDecendantOf(t *testing.T) {
	// Create tree with number 4 (with 4 nodes)
	bt, hashes := createFlatTree(t, 4)

	isDescendant, err := bt.IsDescendantOf(bt.root.hash, hashes[3])
	require.NoError(t, err)
	require.True(t, isDescendant)

	isDescendant, err = bt.IsDescendantOf(hashes[3], bt.root.hash)
	require.NoError(t, err)
	require.False(t, isDescendant)
}

func TestBlockTree_HighestCommonAncestor(t *testing.T) {
	var bt *BlockTree
	var leaves []common.Hash
	var branches []testBranch

	for {
		bt, branches = createTestBlockTree(t, testHeader, 8)
		leaves = bt.Leaves()
		if len(leaves) == 2 {
			break
		}
	}

	expected := branches[0].hash

	a := leaves[0]
	b := leaves[1]

	p, err := bt.HighestCommonAncestor(a, b)
	require.NoError(t, err)
	require.Equal(t, expected, p)
}

func TestBlockTree_HighestCommonAncestor_SameNode(t *testing.T) {
	bt, _ := createTestBlockTree(t, testHeader, 8)
	leaves := bt.Leaves()

	a := leaves[0]

	p, err := bt.HighestCommonAncestor(a, a)
	require.NoError(t, err)
	require.Equal(t, a, p)
}

func TestBlockTree_HighestCommonAncestor_SameChain(t *testing.T) {
	bt, _ := createTestBlockTree(t, testHeader, 8)
	leaves := bt.Leaves()

	a := leaves[0]
	b := bt.getNode(a).parent.hash

	// b is a's parent, so their highest common Ancestor is b.
	p, err := bt.HighestCommonAncestor(a, b)
	require.NoError(t, err)
	require.Equal(t, b, p)
}

func TestBlockTree_Prune(t *testing.T) {
	var bt *BlockTree
	var branches []testBranch

	for {
		bt, branches = createTestBlockTree(t, testHeader, 5)
		if len(branches) > 0 && len(bt.getNode(branches[0].hash).children) > 1 {
			break
		}
	}

	copy := bt.DeepCopy()

	// pick some block to finalise
	finalised := bt.root.children[0].children[0].children[0]
	pruned := bt.Prune(finalised.hash)

	for _, prunedHash := range pruned {
		prunedNode := copy.getNode(prunedHash)
		if prunedNode.isDescendantOf(finalised) {
			t.Fatal("pruned node that's descendant of finalised node!!")
		}

		if finalised.isDescendantOf(prunedNode) {
			t.Fatal("pruned an ancestor of the finalised node!!")
		}
	}

	require.NotEqual(t, 0, len(bt.leaves.nodes()))
	for _, leaf := range bt.leaves.nodes() {
		require.NotEqual(t, leaf.hash, finalised.hash)
		require.True(t, leaf.isDescendantOf(finalised))
	}
}

func TestBlockTree_PruneCache(t *testing.T) {
	var bt *BlockTree
	var branches []testBranch

	for {
		bt, branches = createTestBlockTree(t, testHeader, 5)
		if len(branches) > 0 && len(bt.getNode(branches[0].hash).children) > 1 {
			break
		}
	}

	// pick some block to finalise
	finalised := bt.root.children[0].children[0].children[0]
	pruned := bt.Prune(finalised.hash)

	for _, prunedHash := range pruned {
		block, ok := bt.nodeCache[prunedHash]

		require.False(t, ok)
		require.Nil(t, block)
	}
}

func TestBlockTree_GetHashByNumber(t *testing.T) {
	bt, _ := createTestBlockTree(t, testHeader, 8)
	best := bt.DeepestBlockHash()
	bn := bt.nodeCache[best]

	for i := int64(0); i < bn.number.Int64(); i++ {
		hash, err := bt.GetHashByNumber(big.NewInt(i))
		require.NoError(t, err)
		require.Equal(t, big.NewInt(i), bt.nodeCache[hash].number)
		desc, err := bt.IsDescendantOf(hash, best)
		require.NoError(t, err)
		require.True(t, desc, fmt.Sprintf("index %d failed, got hash=%s", i, hash))
	}

	_, err := bt.GetHashByNumber(big.NewInt(-1))
	require.Error(t, err)

	_, err = bt.GetHashByNumber(big.NewInt(0).Add(bn.number, big.NewInt(1)))
	require.Error(t, err)
}

func TestBlockTree_DeepCopy(t *testing.T) {
	bt, _ := createFlatTree(t, 8)

	btCopy := bt.DeepCopy()
	for hash := range bt.nodeCache {
		b, ok := btCopy.nodeCache[hash]
		b2 := bt.nodeCache[hash]

		require.True(t, ok)
		require.True(t, b != b2)

		require.True(t, equalNodeValue(b, b2))

	}
<<<<<<< HEAD
	require.True(t, equalNodeValue(bt.head, btCopy.head), "BlockTree heads not equal")
	require.True(t, equalLeaves(bt.leaves, btCopy.leaves), "BlockTree leaves not equal")
=======
	require.True(t, equalNodeValue(bt.root, btCopy.root), "BlockTree heads not equal")
	require.True(t, equalLeave(bt.leaves, btCopy.leaves), "BlockTree leaves not equal")
>>>>>>> fab5a6eb

	btCopy.root = &node{}
	require.NotEqual(t, bt.root, btCopy.root)
}

func equalNodeValue(nd *node, ndCopy *node) bool {
	if nd.hash != ndCopy.hash {
		return false
	}
	if nd.number.Cmp(ndCopy.number) != 0 {
		return false
	}
	if nd.arrivalTime != ndCopy.arrivalTime {
		return false
	}
	for i, child := range nd.children {
		return equalNodeValue(child, ndCopy.children[i])
	}
	if nd.parent.hash != ndCopy.parent.hash {
		return false
	}
	if nd.parent.arrivalTime != ndCopy.parent.arrivalTime {
		return false
	}
	if nd.parent.number.Cmp(ndCopy.parent.number) != 0 {
		return false
	}
	return true
}

func equalLeaves(lm *leafMap, lmCopy *leafMap) bool {
	lmm := lm.toMap()
	lmCopyM := lmCopy.toMap()
	for key, val := range lmm {
		lmCopyVal := lmCopyM[key]
		return equalNodeValue(val, lmCopyVal)
	}
	return true
}<|MERGE_RESOLUTION|>--- conflicted
+++ resolved
@@ -37,24 +37,16 @@
 	Digest:     types.NewDigest(),
 }
 
-<<<<<<< HEAD
 type testBranch struct {
 	hash        Hash
 	number      *big.Int
 	arrivalTime int64
 }
 
-func newBlockTreeFromNode(head *node) *BlockTree {
-	return &BlockTree{
-		head:   head,
-		leaves: newLeafMap(head),
-=======
-func newBlockTreeFromNode(root *node, db database.Database) *BlockTree {
+func newBlockTreeFromNode(root *node) *BlockTree {
 	return &BlockTree{
 		root:   root,
 		leaves: newLeafMap(root),
-		db:     db,
->>>>>>> fab5a6eb
 	}
 }
 
@@ -123,13 +115,8 @@
 
 	previousHash := bt.root.hash
 
-<<<<<<< HEAD
-	hashes := []common.Hash{bt.head.hash}
+	hashes := []common.Hash{bt.root.hash}
 	for i := 1; i <= number; i++ {
-=======
-	hashes := []common.Hash{bt.root.hash}
-	for i := 1; i <= depth; i++ {
->>>>>>> fab5a6eb
 		header := &types.Header{
 			ParentHash: previousHash,
 			Number:     big.NewInt(int64(i)),
@@ -317,30 +304,24 @@
 	require.Equal(t, cachedBlock, block)
 }
 
-<<<<<<< HEAD
-func TestBlockTree_GetAllBlocksAtnumber(t *testing.T) {
+func TestBlockTree_GetAllBlocksAtNumber(t *testing.T) {
 	bt, _ := createTestBlockTree(t, testHeader, 8)
-	hashes := bt.head.getNodesWithnumber(big.NewInt(10), []common.Hash{})
-=======
-func TestBlockTree_GetAllBlocksAtDepth(t *testing.T) {
-	bt, _ := createTestBlockTree(testHeader, 8, nil)
-	hashes := bt.root.getNodesWithDepth(big.NewInt(10), []common.Hash{})
->>>>>>> fab5a6eb
+	hashes := bt.root.getNodesWithNumber(big.NewInt(10), []common.Hash{})
 
 	expected := []common.Hash{}
 	require.Equal(t, expected, hashes)
 
 	// create one-path tree
-	btnumber := 8
-	desirednumber := 6
-	bt, btHashes := createFlatTree(t, btnumber)
-
-	expected = []common.Hash{btHashes[desirednumber]}
+	btNumber := 8
+	desiredNumber := 6
+	bt, btHashes := createFlatTree(t, btNumber)
+
+	expected = []common.Hash{btHashes[desiredNumber]}
 
 	// add branch
 	previousHash := btHashes[4]
 
-	for i := 4; i <= btnumber; i++ {
+	for i := 4; i <= btNumber; i++ {
 		digest := types.NewDigest()
 		err := digest.Add(types.ConsensusDigest{
 			ConsensusEngineID: types.BabeEngineID,
@@ -358,7 +339,7 @@
 		require.NoError(t, err)
 		previousHash = hash
 
-		if i == desirednumber-1 {
+		if i == desiredNumber-1 {
 			expected = append(expected, hash)
 		}
 	}
@@ -366,7 +347,7 @@
 	// add another branch
 	previousHash = btHashes[2]
 
-	for i := 2; i <= btnumber; i++ {
+	for i := 2; i <= btNumber; i++ {
 		digest := types.NewDigest()
 		err := digest.Add(types.SealDigest{
 			ConsensusEngineID: types.BabeEngineID,
@@ -384,17 +365,12 @@
 		require.NoError(t, err)
 		previousHash = hash
 
-		if i == desirednumber-1 {
+		if i == desiredNumber-1 {
 			expected = append(expected, hash)
 		}
 	}
 
-<<<<<<< HEAD
-	hashes = bt.head.getNodesWithnumber(big.NewInt(int64(desirednumber)), []common.Hash{})
-=======
-	hashes = bt.root.getNodesWithDepth(big.NewInt(int64(desiredDepth)), []common.Hash{})
->>>>>>> fab5a6eb
-
+	hashes = bt.root.getNodesWithNumber(big.NewInt(int64(desiredNumber)), []common.Hash{})
 	if !reflect.DeepEqual(hashes, expected) {
 		t.Fatalf("Fail: did not get all expected hashes got %v expected %v", hashes, expected)
 	}
@@ -553,13 +529,9 @@
 		require.True(t, equalNodeValue(b, b2))
 
 	}
-<<<<<<< HEAD
-	require.True(t, equalNodeValue(bt.head, btCopy.head), "BlockTree heads not equal")
+
+	require.True(t, equalNodeValue(bt.root, btCopy.root), "BlockTree heads not equal")
 	require.True(t, equalLeaves(bt.leaves, btCopy.leaves), "BlockTree leaves not equal")
-=======
-	require.True(t, equalNodeValue(bt.root, btCopy.root), "BlockTree heads not equal")
-	require.True(t, equalLeave(bt.leaves, btCopy.leaves), "BlockTree leaves not equal")
->>>>>>> fab5a6eb
 
 	btCopy.root = &node{}
 	require.NotEqual(t, bt.root, btCopy.root)
