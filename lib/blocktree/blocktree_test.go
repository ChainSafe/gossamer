--- conflicted
+++ resolved
@@ -318,7 +318,6 @@
 	}
 }
 
-<<<<<<< HEAD
 func TestBlockTree_IsDecendantOf(t *testing.T) {
 	// Create tree with depth 4 (with 4 nodes)
 	bt, hashes := createFlatTree(t, 4)
@@ -332,10 +331,7 @@
 	require.False(t, isDescendant)
 }
 
-func TestBlockTree_HighestCommonPredecessor(t *testing.T) {
-=======
 func TestBlockTree_HighestCommonAncestor(t *testing.T) {
->>>>>>> 811802f5
 	header := &types.Header{
 		ParentHash: zeroHash,
 		Number:     big.NewInt(0),
@@ -358,20 +354,12 @@
 	a := leaves[0]
 	b := leaves[1]
 
-<<<<<<< HEAD
-	p, err := bt.HighestCommonPredecessor(a, b)
-=======
 	p, err := bt.HighestCommonAncestor(a, b)
->>>>>>> 811802f5
 	require.NoError(t, err)
 	require.Equal(t, expected, p)
 }
 
-<<<<<<< HEAD
-func TestBlockTree_HighestCommonPredecessor_SameNode(t *testing.T) {
-=======
 func TestBlockTree_HighestCommonAncestor_SameNode(t *testing.T) {
->>>>>>> 811802f5
 	header := &types.Header{
 		ParentHash: zeroHash,
 		Number:     big.NewInt(0),
@@ -382,20 +370,12 @@
 
 	a := leaves[0]
 
-<<<<<<< HEAD
-	p, err := bt.HighestCommonPredecessor(a, a)
-=======
 	p, err := bt.HighestCommonAncestor(a, a)
->>>>>>> 811802f5
 	require.NoError(t, err)
 	require.Equal(t, a, p)
 }
 
-<<<<<<< HEAD
-func TestBlockTree_HighestCommonPredecessor_SameChain(t *testing.T) {
-=======
 func TestBlockTree_HighestCommonAncestor_SameChain(t *testing.T) {
->>>>>>> 811802f5
 	header := &types.Header{
 		ParentHash: zeroHash,
 		Number:     big.NewInt(0),
@@ -407,28 +387,8 @@
 	a := leaves[0]
 	b := bt.getNode(a).parent.hash
 
-<<<<<<< HEAD
-	// b is a's parent, so their highest common predecessor is b.
-	p, err := bt.HighestCommonPredecessor(a, b)
-	require.NoError(t, err)
-	require.Equal(t, b, p)
-=======
 	// b is a's parent, so their highest common Ancestor is b.
 	p, err := bt.HighestCommonAncestor(a, b)
 	require.NoError(t, err)
 	require.Equal(t, b, p)
-}
-
-func TestBlockTree_IsDecendantOf(t *testing.T) {
-	// Create tree with depth 4 (with 4 nodes)
-	bt, hashes := createFlatTree(t, 4)
-
-	isDescendant, err := bt.IsDescendantOf(bt.head.hash, hashes[3])
-	require.NoError(t, err)
-	require.True(t, isDescendant)
-
-	isDescendant, err = bt.IsDescendantOf(hashes[3], bt.head.hash)
-	require.NoError(t, err)
-	require.False(t, isDescendant)
->>>>>>> 811802f5
 }