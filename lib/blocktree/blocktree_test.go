// Copyright 2019 ChainSafe Systems (ON) Corp.
// This file is part of gossamer.
//
// The gossamer library is free software: you can redistribute it and/or modify
// it under the terms of the GNU Lesser General Public License as published by
// the Free Software Foundation, either version 3 of the License, or
// (at your option) any later version.
//
// The gossamer library is distributed in the hope that it will be useful,
// but WITHOUT ANY WARRANTY; without even the implied warranty of
// MERCHANTABILITY or FITNESS FOR A PARTICULAR PURPOSE. See the
// GNU Lesser General Public License for more details.
//
// You should have received a copy of the GNU Lesser General Public License
// along with the gossamer library. If not, see <http://www.gnu.org/licenses/>.

package blocktree

import (
	"bytes"
	"math/big"
	"math/rand"
	"reflect"
	"testing"

	"github.com/ChainSafe/gossamer/dot/types"
	"github.com/ChainSafe/gossamer/lib/common"

	"github.com/stretchr/testify/require"
)

var zeroHash, _ = common.HexToHash("0x00")

func createFlatTree(t *testing.T, depth int) (*BlockTree, []common.Hash) {
	header := &types.Header{
		ParentHash: zeroHash,
		Number:     big.NewInt(0),
	}

	bt := NewBlockTreeFromGenesis(header, nil)
	require.NotNil(t, bt)

	previousHash := bt.head.hash

	hashes := []common.Hash{bt.head.hash}
	for i := 1; i <= depth; i++ {
		block := &types.Block{
			Header: &types.Header{
				ParentHash: previousHash,
				Number:     big.NewInt(int64(i)),
			},
			Body: &types.Body{},
		}

		hash := block.Header.Hash()
		hashes = append(hashes, hash)

		err := bt.AddBlock(block, 0)
		require.Nil(t, err)
		previousHash = hash
	}

	return bt, hashes
}

func TestBlockTree_GetBlock(t *testing.T) {
	bt, hashes := createFlatTree(t, 2)

	n := bt.getNode(hashes[2])
	if n == nil {
		t.Fatal("node is nil")
	}

	if !bytes.Equal(hashes[2][:], n.hash[:]) {
		t.Fatalf("Fail: got %x expected %x", n.hash, hashes[2])
	}

}

func TestBlockTree_AddBlock(t *testing.T) {
	bt, hashes := createFlatTree(t, 1)

	block := &types.Block{
		Header: &types.Header{
			ParentHash: hashes[1],
			Number:     big.NewInt(1),
		},
		Body: &types.Body{},
	}

	hash := block.Header.Hash()
	err := bt.AddBlock(block, 0)
	require.Nil(t, err)

	node := bt.getNode(hash)

	if n, err := bt.leaves.load(node.hash); n == nil || err != nil {
		t.Errorf("expected %x to be a leaf", n.hash)
	}

	oldHash := common.Hash{0x01}

	if n, err := bt.leaves.load(oldHash); n != nil || err == nil {
		t.Errorf("expected %x to no longer be a leaf", oldHash)
	}
}

func TestNode_isDecendantOf(t *testing.T) {
	// Create tree with depth 4 (with 4 nodes)
	bt, hashes := createFlatTree(t, 4)

	// Check leaf is descendant of root
	leaf := bt.getNode(hashes[3])
	if !leaf.isDescendantOf(bt.head) {
		t.Error("failed to verify leaf is descendant of root")
	}

	// Verify the inverse relationship does not hold
	if bt.head.isDescendantOf(leaf) {
		t.Error("root should not be descendant of anything")
	}

}

func TestBlockTree_LongestPath(t *testing.T) {
	bt, hashes := createFlatTree(t, 3)

	// Insert a block to create a competing path
	extraBlock := &types.Block{
		Header: &types.Header{
			ParentHash: hashes[0],
			Number:     big.NewInt(1),
		},
		Body: &types.Body{},
	}

	extraBlock.Header.Hash()
	err := bt.AddBlock(extraBlock, 0)
	require.NotNil(t, err)

	longestPath := bt.longestPath()

	for i, n := range longestPath {
		if n.hash != hashes[i] {
			t.Errorf("expected Hash: 0x%X got: 0x%X\n", hashes[i], n.hash)
		}
	}
}

func TestBlockTree_Subchain(t *testing.T) {
	bt, hashes := createFlatTree(t, 4)
	expectedPath := hashes[1:]

	// Insert a block to create a competing path
	extraBlock := &types.Block{
		Header: &types.Header{
			ParentHash: hashes[0],
			Number:     big.NewInt(1),
		},
		Body: &types.Body{},
	}

	extraBlock.Header.Hash()
	err := bt.AddBlock(extraBlock, 0)
	require.NotNil(t, err)

	subChain, err := bt.subChain(hashes[1], hashes[3])
	if err != nil {
		t.Fatal(err)
	}

	for i, n := range subChain {
		if n.hash != expectedPath[i] {
			t.Errorf("expected Hash: 0x%X got: 0x%X\n", expectedPath[i], n.hash)
		}
	}
}

func TestBlockTree_DeepestLeaf(t *testing.T) {
	header := &types.Header{
		ParentHash: zeroHash,
		Number:     big.NewInt(0),
	}

	arrivalTime := uint64(256)
	var expected Hash

	bt, _ := createTestBlockTree(header, 8, nil)

	bt.leaves.smap.Range(func(h, n interface{}) bool {
		leaf := h.(Hash)
		node := n.(*node)
		node.arrivalTime = arrivalTime
		arrivalTime--
		expected = leaf
		t.Logf("leaf=%s depth=%d arrivalTime=%d", leaf, node.depth, node.arrivalTime)
		return true
	})

	deepestLeaf := bt.deepestLeaf()
	if deepestLeaf.hash != expected {
		t.Fatalf("Fail: got %s expected %s", deepestLeaf.hash, expected)
	}

	r := *rand.New(rand.NewSource(rand.Int63()))
	earliestTime := uint64(1 << 63)

	bt.leaves.smap.Range(func(h, n interface{}) bool {
		leaf := h.(Hash)
		node := n.(*node)
		node.arrivalTime = uint64(r.Intn(256))
		if node.arrivalTime < earliestTime {
			earliestTime = node.arrivalTime
			expected = node.hash
		}
		t.Logf("leaf=%s depth=%d arrivalTime=%d", leaf, node.depth, node.arrivalTime)
		return true
	})

	deepestLeaf = bt.deepestLeaf()
	if deepestLeaf.hash != expected {
		t.Fatalf("Fail: got %s expected %s", deepestLeaf.hash, expected)
	}
}

func TestBlockTree_GetNode(t *testing.T) {
	header := &types.Header{
		ParentHash: zeroHash,
		Number:     big.NewInt(0),
	}

	bt, branches := createTestBlockTree(header, 16, nil)

	for _, branch := range branches {
		block := &types.Block{
			Header: &types.Header{
				ParentHash: branch.hash,
				Number:     branch.depth,
				StateRoot:  Hash{0x1},
			},
			Body: &types.Body{},
		}

		err := bt.AddBlock(block, 0)
		require.Nil(t, err)
	}
}

func TestBlockTree_GetAllBlocksAtDepth(t *testing.T) {
	header := &types.Header{
		ParentHash: zeroHash,
		Number:     big.NewInt(0),
	}

	bt, _ := createTestBlockTree(header, 8, nil)
	hashes := bt.head.getNodesWithDepth(big.NewInt(10), []common.Hash{})

	expected := []common.Hash{}

	if !reflect.DeepEqual(hashes, expected) {
		t.Fatalf("Fail: expected empty array")
	}

	// create one-path tree
	btDepth := 8
	desiredDepth := 6
	bt, btHashes := createFlatTree(t, btDepth)

	expected = []common.Hash{btHashes[desiredDepth]}

	// add branch
	previousHash := btHashes[4]

	for i := 4; i <= btDepth; i++ {
		block := &types.Block{
			Header: &types.Header{
				ParentHash: previousHash,
				Number:     big.NewInt(int64(i)),
				Digest:     [][]byte{{9}},
			},
			Body: &types.Body{},
		}

		hash := block.Header.Hash()
		bt.AddBlock(block, 0)
		previousHash = hash

		if i == desiredDepth-1 {
			expected = append(expected, hash)
		}
	}

	// add another branch
	previousHash = btHashes[2]

	for i := 2; i <= btDepth; i++ {
		block := &types.Block{
			Header: &types.Header{
				ParentHash: previousHash,
				Number:     big.NewInt(int64(i)),
				Digest:     [][]byte{{7}},
			},
			Body: &types.Body{},
		}

		hash := block.Header.Hash()
		bt.AddBlock(block, 0)
		previousHash = hash

		if i == desiredDepth-1 {
			expected = append(expected, hash)
		}
	}

	hashes = bt.head.getNodesWithDepth(big.NewInt(int64(desiredDepth)), []common.Hash{})

	if !reflect.DeepEqual(hashes, expected) {
		t.Fatalf("Fail: did not get all expected hashes got %v expected %v", hashes, expected)
	}
}

<<<<<<< HEAD
func TestBlockTree_HighestCommonPredecessor(t *testing.T) {
	header := &types.Header{
		ParentHash: zeroHash,
		Number:     big.NewInt(0),
	}

	var bt *BlockTree
	var leaves []common.Hash
	var branches []testBranch

	for {
		bt, branches = createTestBlockTree(header, 8, nil)
		leaves = bt.Leaves()
		if len(leaves) == 2 {
			break
		}
	}

	expected := branches[0].hash

	a := leaves[0]
	b := leaves[1]

	p, err := bt.HighestCommonPredecessor(a, b)
	require.NoError(t, err)
	require.Equal(t, expected, p)
}

func TestBlockTree_HighestCommonPredecessor_SameNode(t *testing.T) {
	header := &types.Header{
		ParentHash: zeroHash,
		Number:     big.NewInt(0),
	}

	bt, _ := createTestBlockTree(header, 8, nil)
	leaves := bt.Leaves()

	a := leaves[0]

	p, err := bt.HighestCommonPredecessor(a, a)
	require.NoError(t, err)
	require.Equal(t, a, p)
}

func TestBlockTree_HighestCommonPredecessor_SameChain(t *testing.T) {
	header := &types.Header{
		ParentHash: zeroHash,
		Number:     big.NewInt(0),
	}

	bt, _ := createTestBlockTree(header, 8, nil)
	leaves := bt.Leaves()

	a := leaves[0]
	b := bt.getNode(a).parent.hash

	// b is a's parent, so their highest common predecessor is b.
	p, err := bt.HighestCommonPredecessor(a, b)
	require.NoError(t, err)
	require.Equal(t, b, p)
=======
func TestBlockTree_IsDecendantOf(t *testing.T) {
	// Create tree with depth 4 (with 4 nodes)
	bt, hashes := createFlatTree(t, 4)

	isDescendant, err := bt.IsDescendantOf(bt.head.hash, hashes[3])
	require.NoError(t, err)
	require.True(t, isDescendant)

	isDescendant, err = bt.IsDescendantOf(hashes[3], bt.head.hash)
	require.NoError(t, err)
	require.False(t, isDescendant)
>>>>>>> f3871280
}<|MERGE_RESOLUTION|>--- conflicted
+++ resolved
@@ -319,7 +319,6 @@
 	}
 }
 
-<<<<<<< HEAD
 func TestBlockTree_HighestCommonPredecessor(t *testing.T) {
 	header := &types.Header{
 		ParentHash: zeroHash,
@@ -380,7 +379,8 @@
 	p, err := bt.HighestCommonPredecessor(a, b)
 	require.NoError(t, err)
 	require.Equal(t, b, p)
-=======
+}
+
 func TestBlockTree_IsDecendantOf(t *testing.T) {
 	// Create tree with depth 4 (with 4 nodes)
 	bt, hashes := createFlatTree(t, 4)
@@ -392,5 +392,4 @@
 	isDescendant, err = bt.IsDescendantOf(hashes[3], bt.head.hash)
 	require.NoError(t, err)
 	require.False(t, isDescendant)
->>>>>>> f3871280
 }