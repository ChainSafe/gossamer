// Copyright 2021 ChainSafe Systems (ON)
// SPDX-License-Identifier: LGPL-3.0-only

package blocktree

import (
	"errors"
	"fmt"
	"sync"
	"time"

	"github.com/ChainSafe/gossamer/dot/types"

	"github.com/ChainSafe/gossamer/lib/common"
	"github.com/ChainSafe/gossamer/lib/runtime"
	"github.com/disiqueira/gotree"
	"github.com/prometheus/client_golang/prometheus"
	"github.com/prometheus/client_golang/prometheus/promauto"
	"golang.org/x/exp/maps"
)

var (
	leavesGauge = promauto.NewGauge(prometheus.GaugeOpts{
		Namespace: "gossamer_block",
		Name:      "leaves_total",
		Help:      "total number of blocktree leaves",
	})
	inMemoryRuntimesGauge = promauto.NewGauge(prometheus.GaugeOpts{
		Namespace: "gossamer_inmemory",
		Name:      "runtimes_total",
		Help:      "total number of runtimes stored by in-memory blocktree",
	})
	errAncestorOutOfBoundsCheck = errors.New("out of bounds ancestor check")
	ErrRuntimeNotFound          = errors.New("runtime not found")
)

// Hash common.Hash
type Hash = common.Hash

// BlockTree represents the current state with all possible blocks
type BlockTree struct {
	root   *node
	leaves *leafMap
	sync.RWMutex

	runtimes *hashToRuntime
}

// NewEmptyBlockTree creates a BlockTree with a nil head
func NewEmptyBlockTree() *BlockTree {
	return &BlockTree{
		root:     nil,
		leaves:   newEmptyLeafMap(),
		runtimes: newHashToRuntime(),
	}
}

// NewBlockTreeFromRoot initialises a blocktree with a root block. The root block is always the most recently
// finalised block (ie the genesis block if the node is just starting.)
func NewBlockTreeFromRoot(root *types.Header) *BlockTree {
	n := &node{
		hash:        root.Hash(),
		parent:      nil,
		children:    []*node{},
		number:      root.Number,
		arrivalTime: time.Now(),
	}

	return &BlockTree{
		root:     n,
		leaves:   newLeafMap(n),
		runtimes: newHashToRuntime(),
	}
}

// AddBlock inserts the block as child of its parent node
// Note: Assumes block has no children
func (bt *BlockTree) AddBlock(header *types.Header, arrivalTime time.Time) (err error) {
	bt.Lock()
	defer bt.Unlock()

	parent := bt.getNode(header.ParentHash)
	if parent == nil {
		return ErrParentNotFound
	}

	// Check if it already exists
	if n := bt.getNode(header.Hash()); n != nil {
		return ErrBlockExists
	}

	number := parent.number + 1

	if number != header.Number {
		return errUnexpectedNumber
	}

	var isPrimary bool
	if header.Number != 0 {
		isPrimary, err = types.IsPrimary(header)
		if err != nil {
			return fmt.Errorf("failed to check if block was primary: %w", err)
		}
	}

	n := &node{
		hash:        header.Hash(),
		parent:      parent,
		children:    []*node{},
		number:      number,
		arrivalTime: arrivalTime,
		isPrimary:   isPrimary,
	}

	parent.addChild(n)
	bt.leaves.replace(parent, n)

	leavesGauge.Set(float64(len(bt.leaves.nodes())))
	return nil
}

// GetAllBlocksAtNumber will return all blocks hashes with the number of the given hash plus one.
// To find all blocks at a number matching a certain block, pass in that block's parent hash
func (bt *BlockTree) GetAllBlocksAtNumber(hash common.Hash) (hashes []common.Hash) {
	bt.RLock()
	defer bt.RUnlock()

	if bt.getNode(hash) == nil {
		return hashes
	}

	number := bt.getNode(hash).number + 1

	if bt.root.number == number {
		hashes = append(hashes, bt.root.hash)
		return hashes
	}

	return bt.root.getNodesWithNumber(number, hashes)
}

var ErrStartGreaterThanEnd = errors.New("start greater than end")
var ErrNilBlockInRange = errors.New("nil block in range")

// Range will return all the blocks between the start and end hash inclusive.
// If the end hash does not exist in the blocktree then an error is returned.
// If the start hash does not exist in the blocktree then we will return all blocks
// between the end and the blocktree root inclusive
func (bt *BlockTree) Range(startHash common.Hash, endHash common.Hash) (hashes []common.Hash, err error) {
	bt.Lock()
	defer bt.Unlock()

	endNode := bt.getNode(endHash)
	if endNode == nil {
		return nil, fmt.Errorf("%w: %s", ErrEndNodeNotFound, endHash)
	}

	// if we don't find the start hash in the blocktree
	// that means it should be in the database, so we retrieve
	// as many nodes as we can, in other words we get all the
	// blocks from the end hash till the bt.root inclusive
	startNode := bt.getNode(startHash)
	if startNode == nil {
		startNode = bt.root
	}

	hashes, err = accumulateHashesInDescedingOrder(endNode, startNode)
	if err != nil {
		return nil, fmt.Errorf("getting blocks in range: %w", err)
	}

	return hashes, nil
}

// RangeInMemory returns the path from the node with Hash start to the node with Hash end.
// If the end hash does not exist in the blocktree then an error is returned.
// Different from blocktree.Range, if the start node is not found in the in memory blocktree
func (bt *BlockTree) RangeInMemory(startHash common.Hash, endHash common.Hash) (hashes []common.Hash, err error) {
	bt.Lock()
	defer bt.Unlock()

	endNode := bt.getNode(endHash)
	if endNode == nil {
		return nil, fmt.Errorf("%w: %s", ErrEndNodeNotFound, endHash)
	}

	startNode := bt.getNode(startHash)
	if startNode == nil {
		return nil, fmt.Errorf("%w: %s", ErrStartNodeNotFound, endHash)
	}

	if startNode.number > endNode.number {
		return nil, fmt.Errorf("%w", ErrStartGreaterThanEnd)
	}

	hashes, err = accumulateHashesInDescedingOrder(endNode, startNode)
	if err != nil {
		return nil, fmt.Errorf("getting blocks in range: %w", err)
	}

	return hashes, nil
}

func accumulateHashesInDescedingOrder(endNode, startNode *node) (
	hashes []common.Hash, err error) {

	if startNode.number > endNode.number {
		return nil, fmt.Errorf("%w", ErrStartGreaterThanEnd)
	}

	// blocksInRange is the difference between the end number to start number
	// but the difference don't includes the start item that is why we add 1
	blocksInRange := endNode.number - startNode.number + 1
	hashes = make([]common.Hash, blocksInRange)

	lastPosition := blocksInRange - 1
	hashes[0] = startNode.hash

	for position := lastPosition; position > 0; position-- {
		currentNodeHash := endNode.hash
		hashes[position] = currentNodeHash

		endNode = endNode.parent

		if endNode == nil {
			return nil, fmt.Errorf("%w: missing parent of %s",
				ErrNilBlockInRange, currentNodeHash)
		}
	}

	return hashes, nil
}

// getNode finds and returns a node based on its Hash. Returns nil if not found.
func (bt *BlockTree) getNode(h Hash) (ret *node) {
	if bt.root.hash == h {
		return bt.root
	}

	for _, leaf := range bt.leaves.nodes() {
		if leaf.hash == h {
			return leaf
		}
	}

	for _, child := range bt.root.children {
		if n := child.getNode(h); n != nil {
			return n
		}
	}

	return nil
}

// Prune sets the given hash as the new blocktree root,
// removing all nodes that are not the new root node or its descendant
// It returns an array of hashes that have been pruned
func (bt *BlockTree) Prune(finalised Hash) (pruned []Hash) {
	bt.Lock()
	defer bt.Unlock()

	if finalised == bt.root.hash {
		return pruned
	}

	n := bt.getNode(finalised)
	if n == nil {
		return pruned
	}

	// Cleanup in-memory runtimes from the canonical chain.
	// The runtime used in the newly finalised block is kept
	// instantiated in memory, and all other runtimes are
	// stopped and removed from memory. Note these are still
	// accessible through the storage as WASM blob.
	previousFinalisedBlock := bt.root
	newCanonicalChainBlocksCount := n.number - previousFinalisedBlock.number
	if previousFinalisedBlock.number == 0 { // include the genesis block
		newCanonicalChainBlocksCount++
	}
	canonicalChainBlock := n
	newCanonicalChainBlockHashes := make([]common.Hash, newCanonicalChainBlocksCount)
	for i := int(newCanonicalChainBlocksCount) - 1; i >= 0; i-- {
		newCanonicalChainBlockHashes[i] = canonicalChainBlock.hash
		canonicalChainBlock = canonicalChainBlock.parent
	}

	bt.runtimes.onFinalisation(newCanonicalChainBlockHashes)

	pruned = bt.root.prune(n, nil)
	bt.root = n
	bt.root.parent = nil

	leaves := n.getLeaves(nil)
	bt.leaves = newEmptyLeafMap()
	for _, leaf := range leaves {
		bt.leaves.store(leaf.hash, leaf)
	}

	leavesGauge.Set(float64(len(bt.leaves.nodes())))
	return pruned
}

// String utilises github.com/disiqueira/gotree to create a printable tree
func (bt *BlockTree) String() string {
	bt.RLock()
	defer bt.RUnlock()

	// Construct tree
	tree := gotree.New(bt.root.string())

	for _, child := range bt.root.children {
		sub := tree.Add(child.string())
		child.createTree(sub)
	}

	// Format leaves
	var leaves string
	bt.leaves.smap.Range(func(hash, node interface{}) bool {
		leaves = leaves + fmt.Sprintf("%s\n", hash.(Hash))
		return true
	})

	metadata := fmt.Sprintf("Leaves:\n %s", leaves)

	return fmt.Sprintf("%s\n%s\n", metadata, tree.Print())
}

// best returns the best node in the block tree using the fork choice rule.
func (bt *BlockTree) best() *node {
	return bt.leaves.bestBlock()
}

// BestBlockHash returns the hash of the block that is considered "best" based on the
// fork-choice rule. It returns the head of the chain with the most primary blocks.
// If there are multiple chains with the same number of primaries, it returns the one
// with the highest head number.
// If there are multiple chains with the same number of primaries and the same height,
// it returns the one with the head block that arrived the earliest.
func (bt *BlockTree) BestBlockHash() Hash {
	bt.RLock()
	defer bt.RUnlock()

	if bt.leaves == nil {
		// this shouldn't happen
		return Hash{}
	}

	if len(bt.root.children) == 0 {
		return bt.root.hash
	}

	return bt.best().hash
}

// IsDescendantOf returns true if the child is a descendant of parent, false otherwise.
// it returns an error if either the child or parent are not in the blocktree.
// If parent and child are the same, we return true.
func (bt *BlockTree) IsDescendantOf(parent, child Hash) (bool, error) {
	if parent == child {
		return true, nil
	}

	bt.RLock()
	defer bt.RUnlock()

	pn := bt.getNode(parent)
	if pn == nil {
		return false, fmt.Errorf("%w: node hash %s", ErrStartNodeNotFound, parent)
	}
	cn := bt.getNode(child)
	if cn == nil {
		return false, fmt.Errorf("%w: node hash %s", ErrEndNodeNotFound, child)
	}
	return cn.isDescendantOf(pn), nil
}

// Leaves returns the leaves of the blocktree as an array
func (bt *BlockTree) Leaves() []Hash {
	bt.RLock()
	defer bt.RUnlock()

	lm := bt.leaves.toMap()
	return maps.Keys(lm)
}

// LowestCommonAncestor returns the lowest common ancestor block hash between two blocks in the tree.
func (bt *BlockTree) LowestCommonAncestor(a, b Hash) (Hash, error) {
	bt.RLock()
	defer bt.RUnlock()

	aNode := bt.getNode(a)
	if aNode == nil {
		return common.Hash{}, ErrNodeNotFound
	}

	bNode := bt.getNode(b)
	if bNode == nil {
		return common.Hash{}, ErrNodeNotFound
	}
	return lowestCommonAncestor(aNode, bNode), nil
}
func lowestCommonAncestor(aNode, bNode *node) Hash {
	higherNode := bNode
	lowerNode := aNode
	if aNode.number > bNode.number {
		higherNode = aNode
		lowerNode = bNode
	}

	higherNum := higherNode.number
	lowerNum := lowerNode.number
	diff := higherNum - lowerNum
	for diff > 0 {
		if higherNode.parent == nil {
			panic(fmt.Errorf("%w: for block number %v", errAncestorOutOfBoundsCheck, higherNum))
		}
		higherNode = higherNode.parent
		diff--
	}

	for {
		if higherNode.hash == lowerNode.hash {
			return higherNode.hash
		} else if higherNode.parent == nil || lowerNode.parent == nil {
			panic(fmt.Errorf("%w: for block number %v", errAncestorOutOfBoundsCheck, higherNum))
		}
		higherNode = higherNode.parent
		lowerNode = lowerNode.parent
	}
}

// GetAllBlocks returns all the blocks in the tree
func (bt *BlockTree) GetAllBlocks() []Hash {
	bt.RLock()
	defer bt.RUnlock()

	return bt.root.getAllDescendants(nil)
}

// GetAllDescendants returns all block hashes that are descendants of the given block hash (including itself).
func (bt *BlockTree) GetAllDescendants(hash common.Hash) ([]Hash, error) {
	bt.RLock()
	defer bt.RUnlock()

	node := bt.getNode(hash)
	if node == nil {
		return nil, fmt.Errorf("%w: for block hash %s", ErrNodeNotFound, hash)
	}

	return node.getAllDescendants(nil), nil
}

// GetHashByNumber returns the block hash with the given number that is on the best chain.
// If the number is lower or higher than the numbers in the blocktree, an error is returned.
func (bt *BlockTree) GetHashByNumber(num uint) (common.Hash, error) {
	bt.RLock()
	defer bt.RUnlock()

	best := bt.leaves.bestBlock()
	if best.number < num {
		return common.Hash{}, ErrNumGreaterThanHighest
	}

	if best.number == num {
		return best.hash, nil
	}

	if bt.root.number > num {
		return common.Hash{}, ErrNumLowerThanRoot
	}

	if bt.root.number == num {
		return bt.root.hash, nil
	}

	curr := best.parent
	for {
		if curr == nil {
			return common.Hash{}, ErrNodeNotFound
		}

		if curr.number == num {
			return curr.hash, nil
		}

		curr = curr.parent
	}
}

// GetArrivalTime returns the arrival time of a block
func (bt *BlockTree) GetArrivalTime(hash common.Hash) (time.Time, error) {
	bt.RLock()
	defer bt.RUnlock()

	n := bt.getNode(hash)
	if n == nil {
		return time.Time{}, ErrNodeNotFound
	}

	return n.arrivalTime, nil
}

// DeepCopy returns a copy of the BlockTree
func (bt *BlockTree) DeepCopy() *BlockTree {
	bt.RLock()
	defer bt.RUnlock()

	btCopy := &BlockTree{}

	if bt.root == nil {
		return btCopy
	}

	btCopy.root = bt.root.deepCopy(nil)

	if bt.leaves != nil {
		btCopy.leaves = newEmptyLeafMap()

		lMap := bt.leaves.toMap()
		for hash, val := range lMap {
			btCopy.leaves.store(hash, btCopy.getNode(val.hash))
		}
	}

	return btCopy
}

// StoreRuntime stores the runtime for corresponding block hash.
<<<<<<< HEAD
func (bt *BlockTree) StoreRuntime(hash common.Hash, instance Runtime) {
	bt.runtimes.set(hash, instance)
}

// GetBlockRuntime returns block runtime for corresponding block hash, if there is no instance for
// the given block hash it will lookup an instance of an ancestor and returns it.
func (bt *BlockTree) GetBlockRuntime(hash common.Hash) (Runtime, error) {
	// if the current node contains a runtime entry in the runtime mapping
	// then we early return the instance, otherwise we will lookup for the
	// closest parent with a runtime instance entry in the mapping
	runtimeInstance := bt.runtimes.get(hash)
	if runtimeInstance != nil {
		return runtimeInstance, nil
	}

	bt.RLock()
	defer bt.RUnlock()

	currentNode := bt.getNode(hash)
	if currentNode == nil {
		return nil, fmt.Errorf("%w: %s", ErrNodeNotFound, hash)
	}

	currentNode = currentNode.parent
	for currentNode != nil {
		runtimeInstance := bt.runtimes.get(currentNode.hash)
		if runtimeInstance != nil {
			return runtimeInstance, nil
		}

		currentNode = currentNode.parent
	}

	return nil, ErrRuntimeNotFound
}

// GetInMemoryRuntimesBlockHashes returns all the runtimes mapping keys
func (bt *BlockTree) GetInMemoryRuntimesBlockHashes() []common.Hash {
	return bt.runtimes.hashes()
}

// GetBlockRuntimeOrFail returns block runtime for corresponding block hash. if there is no instance
// fot the given block hash it returns ErrRuntimeNotFound
func (bt *BlockTree) GetBlockRuntimeOrFail(hash common.Hash) (instance Runtime, err error) {
	instance = bt.runtimes.get(hash)
	if instance == nil {
		return nil, fmt.Errorf("%w: instance not found for %s", ErrRuntimeNotFound, hash)
=======
func (bt *BlockTree) StoreRuntime(hash common.Hash, in runtime.Instance) {
	bt.runtimes.set(hash, in)
}

// GetBlockRuntime returns block runtime for corresponding block hash.
func (bt *BlockTree) GetBlockRuntime(hash common.Hash) (runtime.Instance, error) {
	ins := bt.runtimes.get(hash)
	if ins == nil {
		return nil, fmt.Errorf("%w for hash %s", ErrFailedToGetRuntime, hash)
>>>>>>> 483b23f1
	}

	return instance, nil
}<|MERGE_RESOLUTION|>--- conflicted
+++ resolved
@@ -527,14 +527,13 @@
 }
 
 // StoreRuntime stores the runtime for corresponding block hash.
-<<<<<<< HEAD
-func (bt *BlockTree) StoreRuntime(hash common.Hash, instance Runtime) {
+func (bt *BlockTree) StoreRuntime(hash common.Hash, instance runtime.Instance) {
 	bt.runtimes.set(hash, instance)
 }
 
 // GetBlockRuntime returns block runtime for corresponding block hash, if there is no instance for
 // the given block hash it will lookup an instance of an ancestor and returns it.
-func (bt *BlockTree) GetBlockRuntime(hash common.Hash) (Runtime, error) {
+func (bt *BlockTree) GetBlockRuntime(hash common.Hash) (runtime.Instance, error) {
 	// if the current node contains a runtime entry in the runtime mapping
 	// then we early return the instance, otherwise we will lookup for the
 	// closest parent with a runtime instance entry in the mapping
@@ -571,21 +570,10 @@
 
 // GetBlockRuntimeOrFail returns block runtime for corresponding block hash. if there is no instance
 // fot the given block hash it returns ErrRuntimeNotFound
-func (bt *BlockTree) GetBlockRuntimeOrFail(hash common.Hash) (instance Runtime, err error) {
+func (bt *BlockTree) GetBlockRuntimeOrFail(hash common.Hash) (instance runtime.Instance, err error) {
 	instance = bt.runtimes.get(hash)
 	if instance == nil {
 		return nil, fmt.Errorf("%w: instance not found for %s", ErrRuntimeNotFound, hash)
-=======
-func (bt *BlockTree) StoreRuntime(hash common.Hash, in runtime.Instance) {
-	bt.runtimes.set(hash, in)
-}
-
-// GetBlockRuntime returns block runtime for corresponding block hash.
-func (bt *BlockTree) GetBlockRuntime(hash common.Hash) (runtime.Instance, error) {
-	ins := bt.runtimes.get(hash)
-	if ins == nil {
-		return nil, fmt.Errorf("%w for hash %s", ErrFailedToGetRuntime, hash)
->>>>>>> 483b23f1
 	}
 
 	return instance, nil
