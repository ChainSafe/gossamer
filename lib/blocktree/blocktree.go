--- conflicted
+++ resolved
@@ -348,11 +348,7 @@
 	if ancestor == nil {
 		// this case shouldn't happen - any two nodes in the blocktree must
 		// have a common ancestor, the lowest of which is the root node
-<<<<<<< HEAD
-		return common.Hash{}, ErrNoCommonAncestor
-=======
 		return common.Hash{}, fmt.Errorf("%w: %s and %s", ErrNoCommonAncestor, a, b)
->>>>>>> 6f3fd634
 	}
 
 	return ancestor.hash, nil
