--- conflicted
+++ resolved
@@ -151,7 +151,7 @@
 		return true
 	})
 
-	metadata := fmt.Sprintf("Leaves: %s", leaves)
+	metadata := fmt.Sprintf("Leaves:\n %s", leaves)
 
 	return fmt.Sprintf("%s\n%s\n", metadata, tree.Print())
 }
@@ -218,7 +218,6 @@
 		return false, ErrEndNodeNotFound
 	}
 	return cn.isDescendantOf(pn), nil
-<<<<<<< HEAD
 }
 
 // Leaves returns the leaves of the blocktree as an array
@@ -247,6 +246,4 @@
 	}
 
 	return an.highestCommonPredecessor(bn).hash, nil
-=======
->>>>>>> 82e0914f
 }