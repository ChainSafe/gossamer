--- conflicted
+++ resolved
@@ -206,7 +206,6 @@
 	return bt.leaves.deepestLeaf().hash
 }
 
-<<<<<<< HEAD
 // IsDescendantOf returns true if the child is a descendant of parent, false otherwise.
 // it returns an error if either the child or parent are not in the blocktree.
 func (bt *BlockTree) IsDescendantOf(parent, child Hash) (bool, error) {
@@ -221,8 +220,6 @@
 	return cn.isDescendantOf(pn), nil
 }
 
-=======
->>>>>>> 7f04d3d6
 // Leaves returns the leaves of the blocktree as an array
 func (bt *BlockTree) Leaves() []common.Hash {
 	lm := bt.leaves.toMap()
@@ -235,8 +232,6 @@
 	}
 
 	return la
-<<<<<<< HEAD
-=======
 }
 
 // HighestCommonPredecessor returns the highest block that is a predecessor to both a and b
@@ -251,5 +246,4 @@
 	}
 
 	return an.highestCommonPredecessor(bn).hash, nil
->>>>>>> 7f04d3d6
 }