// Copyright 2019 ChainSafe Systems (ON) Corp.
// This file is part of gossamer.
//
// The gossamer library is free software: you can redistribute it and/or modify
// it under the terms of the GNU Lesser General Public License as published by
// the Free Software Foundation, either version 3 of the License, or
// (at your option) any later version.
//
// The gossamer library is distributed in the hope that it will be useful,
// but WITHOUT ANY WARRANTY; without even the implied warranty of
// MERCHANTABILITY or FITNESS FOR A PARTICULAR PURPOSE. See the
// GNU Lesser General Public License for more details.
//
// You should have received a copy of the GNU Lesser General Public License
// along with the gossamer library. If not, see <http://www.gnu.org/licenses/>.

package blocktree

import (
	"fmt"
	"math/big"
	"time"

	"github.com/ChainSafe/gossamer/dot/core/types"
	"github.com/ChainSafe/gossamer/lib/common"
	"github.com/ChainSafe/gossamer/lib/database"
	"github.com/disiqueira/gotree"
)

// Hash common.Hash
type Hash = common.Hash

// BlockTree represents the current state with all possible blocks
type BlockTree struct {
	head   *node // genesis node
	leaves *leafMap
	db     database.Database
}

// NewEmptyBlockTree creates a BlockTree with a nil head
func NewEmptyBlockTree(db database.Database) *BlockTree {
	return &BlockTree{
		head:   nil,
<<<<<<< HEAD
		leaves: NewEmptyLeafMap(),
=======
		leaves: newEmptyLeafMap(),
>>>>>>> 790f0588
		db:     db,
	}
}

// NewBlockTreeFromGenesis initializes a blocktree with a genesis block.
// Currently passes in arrival time as a parameter instead of setting it as time of instanciation
func NewBlockTreeFromGenesis(genesis *types.Header, db database.Database) *BlockTree {
	head := &node{
		hash:        genesis.Hash(),
		parent:      nil,
		children:    []*node{},
		depth:       big.NewInt(0),
		arrivalTime: uint64(time.Now().Unix()), // TODO: genesis block doesn't need an arrival time, it isn't used in median algo
	}

<<<<<<< HEAD
	lm := NewLeafMap(head)

	return &BlockTree{
		head:   head,
		leaves: lm,
=======
	return &BlockTree{
		head:   head,
		leaves: newLeafMap(head),
>>>>>>> 790f0588
		db:     db,
	}
}

// GenesisHash returns the hash of the genesis block
func (bt *BlockTree) GenesisHash() Hash {
	return bt.head.hash
}

// AddBlock inserts the block as child of its parent node
// Note: Assumes block has no children
func (bt *BlockTree) AddBlock(block *types.Block, arrivalTime uint64) error {
	parent := bt.getNode(block.Header.ParentHash)
	if parent == nil {
		return ErrParentNotFound
	}

	// Check if it already exists
	n := bt.getNode(block.Header.Hash())
	if n != nil {
		return ErrBlockExists
	}

	depth := big.NewInt(0)
	depth.Add(parent.depth, big.NewInt(1))

	n = &node{
		hash:        block.Header.Hash(),
		parent:      parent,
		children:    []*node{},
		depth:       depth,
		arrivalTime: arrivalTime,
	}
	parent.addChild(n)
	bt.leaves.replace(parent, n)

	return nil
}

// getNode finds and returns a node based on its Hash. Returns nil if not found.
func (bt *BlockTree) getNode(h Hash) *node {
	if bt.head.hash == h {
		return bt.head
	}

	for _, child := range bt.head.children {
		if n := child.getNode(h); n != nil {
			return n
		}
	}

	return nil
}

// String utilizes github.com/disiqueira/gotree to create a printable tree
func (bt *BlockTree) String() string {
	// Construct tree
	tree := gotree.New(bt.head.string())

	for _, child := range bt.head.children {
		sub := tree.Add(child.string())
		child.createTree(sub)
	}

	// Format leaves
	var leaves string
	bt.leaves.smap.Range(func(hash, node interface{}) bool {
		leaves = leaves + fmt.Sprintf("%s\n", hash.(Hash))
		return true
	})

	metadata := fmt.Sprintf("Leaves: %s", leaves)

	return fmt.Sprintf("%s\n%s\n", metadata, tree.Print())
}

// longestPath returns the path from the root to leftmost deepest leaf in BlockTree BT
func (bt *BlockTree) longestPath() []*node {
	dl := bt.deepestLeaf()
	var path []*node
	for curr := dl; ; curr = curr.parent {
		path = append([]*node{curr}, path...)
		if curr.parent == nil {
			return path
		}
	}
}

// subChain returns the path from the node with Hash start to the node with Hash end
func (bt *BlockTree) subChain(start Hash, end Hash) ([]*node, error) {
	sn := bt.getNode(start)
	if sn == nil {
		return nil, ErrStartNodeNotFound
	}
	en := bt.getNode(end)
	if en == nil {
		return nil, ErrEndNodeNotFound
	}
	return sn.subChain(en)
}

// SubBlockchain returns the path from the node with Hash start to the node with Hash end
func (bt *BlockTree) SubBlockchain(start Hash, end Hash) ([]Hash, error) {
	sc, err := bt.subChain(start, end)
	if err != nil {
		return nil, err
	}
	var bc []Hash
	for _, node := range sc {
		bc = append(bc, node.hash)
	}
	return bc, nil

}

// DeepestLeaf returns leftmost deepest leaf in BlockTree BT
func (bt *BlockTree) deepestLeaf() *node {
	return bt.leaves.deepestLeaf()
}

// DeepestBlockHash returns the hash of the deepest block in the blocktree
// If there is multiple deepest blocks, it returns the one with the earliest arrival time.
func (bt *BlockTree) DeepestBlockHash() Hash {
	return bt.leaves.deepestLeaf().hash
}<|MERGE_RESOLUTION|>--- conflicted
+++ resolved
@@ -41,11 +41,7 @@
 func NewEmptyBlockTree(db database.Database) *BlockTree {
 	return &BlockTree{
 		head:   nil,
-<<<<<<< HEAD
-		leaves: NewEmptyLeafMap(),
-=======
 		leaves: newEmptyLeafMap(),
->>>>>>> 790f0588
 		db:     db,
 	}
 }
@@ -61,17 +57,9 @@
 		arrivalTime: uint64(time.Now().Unix()), // TODO: genesis block doesn't need an arrival time, it isn't used in median algo
 	}
 
-<<<<<<< HEAD
-	lm := NewLeafMap(head)
-
-	return &BlockTree{
-		head:   head,
-		leaves: lm,
-=======
 	return &BlockTree{
 		head:   head,
 		leaves: newLeafMap(head),
->>>>>>> 790f0588
 		db:     db,
 	}
 }
