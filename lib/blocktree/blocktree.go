--- conflicted
+++ resolved
@@ -206,7 +206,6 @@
 	return bt.leaves.deepestLeaf().hash
 }
 
-<<<<<<< HEAD
 // Leaves returns the leaves of the blocktree as an array
 func (bt *BlockTree) Leaves() []common.Hash {
 	lm := bt.leaves.toMap()
@@ -233,7 +232,8 @@
 	}
 
 	return an.highestCommonPredecessor(bn).hash, nil
-=======
+}
+
 // IsDescendantOf returns true if the child is a descendant of parent, false otherwise.
 // it returns an error if either the child or parent are not in the blocktree.
 func (bt *BlockTree) IsDescendantOf(parent, child Hash) (bool, error) {
@@ -246,5 +246,4 @@
 		return false, ErrEndNodeNotFound
 	}
 	return cn.isDescendantOf(pn), nil
->>>>>>> f3871280
 }