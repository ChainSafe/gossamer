// Copyright 2021 ChainSafe Systems (ON)
// SPDX-License-Identifier: LGPL-3.0-only

package blocktree

import (
	"fmt"
	"sync"
	"time"

	"github.com/ChainSafe/gossamer/dot/types"
	"github.com/ChainSafe/gossamer/lib/common"
	"github.com/ChainSafe/gossamer/lib/runtime"
	"github.com/disiqueira/gotree"
	"github.com/prometheus/client_golang/prometheus"
	"github.com/prometheus/client_golang/prometheus/promauto"
)

var leavesGauge = promauto.NewGauge(prometheus.GaugeOpts{
	Namespace: "gossamer_block",
	Name:      "leaves_total",
	Help:      "total number of blocktree leaves",
})

// Hash common.Hash
type Hash = common.Hash

// BlockTree represents the current state with all possible blocks
type BlockTree struct {
	root   *node
	leaves *leafMap
	sync.RWMutex
	runtimes *hashToRuntime
}

// NewEmptyBlockTree creates a BlockTree with a nil head
func NewEmptyBlockTree() *BlockTree {
	return &BlockTree{
		root:     nil,
		leaves:   newEmptyLeafMap(),
		runtimes: newHashToRuntime(),
	}
}

// NewBlockTreeFromRoot initialises a blocktree with a root block. The root block is always the most recently
// finalised block (ie the genesis block if the node is just starting.)
func NewBlockTreeFromRoot(root *types.Header) *BlockTree {
	n := &node{
		hash:        root.Hash(),
		parent:      nil,
		children:    []*node{},
		number:      root.Number,
		arrivalTime: time.Now(),
	}

	return &BlockTree{
		root:     n,
		leaves:   newLeafMap(n),
		runtimes: newHashToRuntime(),
	}
}

// AddBlock inserts the block as child of its parent node
// Note: Assumes block has no children
func (bt *BlockTree) AddBlock(header *types.Header, arrivalTime time.Time) (err error) {
	bt.Lock()
	defer bt.Unlock()

	parent := bt.getNode(header.ParentHash)
	if parent == nil {
		return ErrParentNotFound
	}

	// Check if it already exists
	if n := bt.getNode(header.Hash()); n != nil {
		return ErrBlockExists
	}

	number := parent.number + 1

	if number != header.Number {
		return errUnexpectedNumber
	}

	var isPrimary bool
	if header.Number != 0 {
		isPrimary, err = types.IsPrimary(header)
		if err != nil {
			return fmt.Errorf("failed to check if block was primary: %w", err)
		}
	}

	n := &node{
		hash:        header.Hash(),
		parent:      parent,
		children:    []*node{},
		number:      number,
		arrivalTime: arrivalTime,
		isPrimary:   isPrimary,
	}

	parent.addChild(n)
	bt.leaves.replace(parent, n)

	leavesGauge.Set(float64(len(bt.leaves.nodes())))
	return nil
}

// GetAllBlocksAtNumber will return all blocks hashes with the number of the given hash plus one.
// To find all blocks at a number matching a certain block, pass in that block's parent hash
func (bt *BlockTree) GetAllBlocksAtNumber(hash common.Hash) (hashes []common.Hash) {
	bt.RLock()
	defer bt.RUnlock()

	if bt.getNode(hash) == nil {
		return hashes
	}

	number := bt.getNode(hash).number + 1

	if bt.root.number == number {
		hashes = append(hashes, bt.root.hash)
		return hashes
	}

	return bt.root.getNodesWithNumber(number, hashes)
}

// getNode finds and returns a node based on its Hash. Returns nil if not found.
func (bt *BlockTree) getNode(h Hash) (ret *node) {
	if bt.root.hash == h {
		return bt.root
	}

	for _, leaf := range bt.leaves.nodes() {
		if leaf.hash == h {
			return leaf
		}
	}

	for _, child := range bt.root.children {
		if n := child.getNode(h); n != nil {
			return n
		}
	}

	return nil
}

// Prune sets the given hash as the new blocktree root,
// removing all nodes that are not the new root node or its descendant
// It returns an array of hashes that have been pruned
func (bt *BlockTree) Prune(finalised Hash) (pruned []Hash) {
	bt.Lock()
	defer bt.Unlock()

	if finalised == bt.root.hash {
		return pruned
	}

	n := bt.getNode(finalised)
	if n == nil {
		return pruned
	}

	pruned = bt.root.prune(n, nil)
	bt.root = n
	bt.root.parent = nil

	leaves := n.getLeaves(nil)
	bt.leaves = newEmptyLeafMap()
	for _, leaf := range leaves {
		bt.leaves.store(leaf.hash, leaf)
	}

	for _, hash := range pruned {
		bt.runtimes.delete(hash)
	}

	leavesGauge.Set(float64(len(bt.leaves.nodes())))
	return pruned
}

// String utilises github.com/disiqueira/gotree to create a printable tree
func (bt *BlockTree) String() string {
	bt.RLock()
	defer bt.RUnlock()

	// Construct tree
	tree := gotree.New(bt.root.string())

	for _, child := range bt.root.children {
		sub := tree.Add(child.string())
		child.createTree(sub)
	}

	// Format leaves
	var leaves string
	bt.leaves.smap.Range(func(hash, node interface{}) bool {
		leaves = leaves + fmt.Sprintf("%s\n", hash.(Hash))
		return true
	})

	metadata := fmt.Sprintf("Leaves:\n %s", leaves)

	return fmt.Sprintf("%s\n%s\n", metadata, tree.Print())
}

// subChain returns the path from the node with Hash start to the node with Hash end
func (bt *BlockTree) subChain(start, end Hash) ([]*node, error) {
	sn := bt.getNode(start)
	if sn == nil {
		return nil, ErrStartNodeNotFound
	}
	en := bt.getNode(end)
	if en == nil {
		return nil, ErrEndNodeNotFound
	}
	return sn.subChain(en)
}

// SubBlockchain returns the path from the node with Hash start to the node with Hash end
func (bt *BlockTree) SubBlockchain(start, end Hash) ([]Hash, error) {
	bt.RLock()
	defer bt.RUnlock()

	sc, err := bt.subChain(start, end)
	if err != nil {
		return nil, err
	}
	var bc []Hash
	for _, node := range sc {
		bc = append(bc, node.hash)
	}
	return bc, nil

}

// best returns the best node in the block tree using the fork choice rule.
func (bt *BlockTree) best() *node {
	return bt.leaves.bestBlock()
}

// BestBlockHash returns the hash of the block that is considered "best" based on the
// fork-choice rule. It returns the head of the chain with the most primary blocks.
// If there are multiple chains with the same number of primaries, it returns the one
// with the highest head number.
// If there are multiple chains with the same number of primaries and the same height,
// it returns the one with the head block that arrived the earliest.
func (bt *BlockTree) BestBlockHash() Hash {
	bt.RLock()
	defer bt.RUnlock()

	if bt.leaves == nil {
		// this shouldn't happen
		return Hash{}
	}

	if len(bt.root.children) == 0 {
		return bt.root.hash
	}

	return bt.best().hash
}

// IsDescendantOf returns true if the child is a descendant of parent, false otherwise.
// it returns an error if either the child or parent are not in the blocktree.
func (bt *BlockTree) IsDescendantOf(parent, child Hash) (bool, error) {
	bt.RLock()
	defer bt.RUnlock()

	pn := bt.getNode(parent)
	if pn == nil {
		return false, ErrStartNodeNotFound
	}
	cn := bt.getNode(child)
	if cn == nil {
		return false, ErrEndNodeNotFound
	}
	return cn.isDescendantOf(pn), nil
}

// Leaves returns the leaves of the blocktree as an array
func (bt *BlockTree) Leaves() []Hash {
	bt.RLock()
	defer bt.RUnlock()

	lm := bt.leaves.toMap()
	la := make([]common.Hash, len(lm))
	i := 0

	for k := range lm {
		la[i] = k
		i++
	}

	return la
}

// HighestCommonAncestor returns the highest block that is a Ancestor to both a and b
func (bt *BlockTree) HighestCommonAncestor(a, b Hash) (Hash, error) {
	bt.RLock()
	defer bt.RUnlock()

	an := bt.getNode(a)
	if an == nil {
		return common.Hash{}, ErrNodeNotFound
	}

	bn := bt.getNode(b)
	if bn == nil {
		return common.Hash{}, ErrNodeNotFound
	}

	ancestor := an.highestCommonAncestor(bn)
	if ancestor == nil {
		// this case shouldn't happen - any two nodes in the blocktree must
		// have a common ancestor, the lowest of which is the root node
		return common.Hash{}, fmt.Errorf("%w: %s and %s", ErrNoCommonAncestor, a, b)
	}

	return ancestor.hash, nil
}

// GetAllBlocks returns all the blocks in the tree
func (bt *BlockTree) GetAllBlocks() []Hash {
	bt.RLock()
	defer bt.RUnlock()

	return bt.root.getAllDescendants(nil)
}

// GetAllDescendants returns all blocks that are descendants of the given block.
func (bt *BlockTree) GetAllDescendants(hash common.Hash) ([]Hash, error) {
	bt.RLock()
	defer bt.RUnlock()

<<<<<<< HEAD
	node := bt.getNode(hash)
	if node == nil {
		return []common.Hash{}, ErrNodeNotFound
=======
	an := bt.getNode(a)
	if an == nil {
		return []common.Hash{}, fmt.Errorf("%w: for block hash %s", ErrNodeNotFound, a)
>>>>>>> 450262a8
	}

	return node.getAllDescendants(nil), nil
}

// GetHashByNumber returns the block hash with the given number that is on the best chain.
// If the number is lower or higher than the numbers in the blocktree, an error is returned.
func (bt *BlockTree) GetHashByNumber(num uint) (common.Hash, error) {
	bt.RLock()
	defer bt.RUnlock()

	best := bt.leaves.bestBlock()
	if best.number < num {
		return common.Hash{}, ErrNumGreaterThanHighest
	}

	if best.number == num {
		return best.hash, nil
	}

	if bt.root.number > num {
		return common.Hash{}, ErrNumLowerThanRoot
	}

	if bt.root.number == num {
		return bt.root.hash, nil
	}

	curr := best.parent
	for {
		if curr == nil {
			return common.Hash{}, ErrNodeNotFound
		}

		if curr.number == num {
			return curr.hash, nil
		}

		curr = curr.parent
	}
}

// GetArrivalTime returns the arrival time of a block
func (bt *BlockTree) GetArrivalTime(hash common.Hash) (time.Time, error) {
	bt.RLock()
	defer bt.RUnlock()

	n := bt.getNode(hash)
	if n == nil {
		return time.Time{}, ErrNodeNotFound
	}

	return n.arrivalTime, nil
}

// DeepCopy returns a copy of the BlockTree
func (bt *BlockTree) DeepCopy() *BlockTree {
	bt.RLock()
	defer bt.RUnlock()

	btCopy := &BlockTree{}

	if bt.root == nil {
		return btCopy
	}

	btCopy.root = bt.root.deepCopy(nil)

	if bt.leaves != nil {
		btCopy.leaves = newEmptyLeafMap()

		lMap := bt.leaves.toMap()
		for hash, val := range lMap {
			btCopy.leaves.store(hash, btCopy.getNode(val.hash))
		}
	}

	return btCopy
}

// StoreRuntime stores the runtime for corresponding block hash.
func (bt *BlockTree) StoreRuntime(hash common.Hash, in runtime.Instance) {
	bt.runtimes.set(hash, in)
}

// GetBlockRuntime returns block runtime for corresponding block hash.
func (bt *BlockTree) GetBlockRuntime(hash common.Hash) (runtime.Instance, error) {
	ins := bt.runtimes.get(hash)
	if ins == nil {
		return nil, ErrFailedToGetRuntime
	}
	return ins, nil
}<|MERGE_RESOLUTION|>--- conflicted
+++ resolved
@@ -335,15 +335,9 @@
 	bt.RLock()
 	defer bt.RUnlock()
 
-<<<<<<< HEAD
 	node := bt.getNode(hash)
 	if node == nil {
-		return []common.Hash{}, ErrNodeNotFound
-=======
-	an := bt.getNode(a)
-	if an == nil {
-		return []common.Hash{}, fmt.Errorf("%w: for block hash %s", ErrNodeNotFound, a)
->>>>>>> 450262a8
+		return []common.Hash{}, fmt.Errorf("%w: for block hash %s", ErrNodeNotFound, hash)
 	}
 
 	return node.getAllDescendants(nil), nil
