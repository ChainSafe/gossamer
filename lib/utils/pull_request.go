--- conflicted
+++ resolved
@@ -30,37 +30,9 @@
 
 	body = commentRegexp.ReplaceAllString(body, "")
 	body = strings.ReplaceAll(body, "\r", "")
-<<<<<<< HEAD
 
 	// Required subheading sections in order
 	requiredSections := []string{"Changes", "Tests", "Issues", "Primary Reviewer"}
-
-	previousIndex := -1
-	previousSection := ""
-	for i, requiredSection := range requiredSections {
-		textToFind := "## " + requiredSection
-		if i > 0 {
-			// no new line required before the first section
-			textToFind = "\n" + textToFind
-		}
-
-		index := strings.Index(body, textToFind)
-		if index == -1 {
-			body = strings.ReplaceAll(body, "\n", "\\n") // for error logs in one line
-			return fmt.Errorf("%w: %q in body: %s", ErrBodySectionNotFound, textToFind, body)
-		} else if i > 0 && index < previousIndex {
-			return fmt.Errorf("%w: section %q cannot be before section %q",
-				ErrBodySectionMisplaced, requiredSection, previousSection)
-		}
-		previousIndex = index
-		previousSection = requiredSection
-	}
-	bodyData = bodyData + body
-=======
-
-	// Required subheading sections in order
-	requiredSections := []string{"Changes", "Tests", "Issues", "Primary Reviewer"}
->>>>>>> 90d200fd
 
 	previousIndex := -1
 	previousSection := ""
