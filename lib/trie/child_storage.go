// Copyright 2021 ChainSafe Systems (ON)
// SPDX-License-Identifier: LGPL-3.0-only

package trie

import (
	"errors"
	"fmt"

	"github.com/ChainSafe/gossamer/lib/common"
)

// ChildStorageKeyPrefix is the prefix for all child storage keys
var ChildStorageKeyPrefix = []byte(":child_storage:default:")

var ErrChildTrieDoesNotExist = errors.New("child trie does not exist")

// PutChild inserts a child trie into the main trie at key :child_storage:[keyToChild]
// A child trie is added as a node (K, V) in main trie. K is the child storage key
<<<<<<< HEAD
// associated to the child trie, and V is the Merkle value of its corresponding child trie.
// To get merkle value of a node, we get value of the node. If the value is shorter than
// 32 bits, we use it as merkle value. Otherwise, we use it's blake2b hash as merkle value.
func (t *Trie) PutChild(keyToChild []byte, child *Trie) error {
	hash, err := child.Hash()
=======
// associated to the child trie, and V is the root hash of the child trie.
func (t *Trie) PutChild(keyToChild []byte, child *Trie) error {
	_, hash, err := child.root.EncodeAndHash()
>>>>>>> 42d15329
	if err != nil {
		return err
	}
	key := append(ChildStorageKeyPrefix, keyToChild...)

<<<<<<< HEAD
	t.Put(key, hash.ToBytes())
	t.childTries[hash] = child
=======
	t.Put(key, hash)
	t.childTries[common.BytesToHash(hash)] = child
>>>>>>> 42d15329
	return nil
}

// GetChild returns the child trie at key :child_storage:[keyToChild]
func (t *Trie) GetChild(keyToChild []byte) (*Trie, error) {
	key := append(ChildStorageKeyPrefix, keyToChild...)
	childHash := t.Get(key)
	if childHash == nil {
		return nil, fmt.Errorf("%w at key 0x%x%x", ErrChildTrieDoesNotExist, ChildStorageKeyPrefix, keyToChild)
	}

	_, ok := t.childTries[common.BytesToHash(childHash)]
	if ok {
		fmt.Println("Oh yeah it exists")
	}
	return t.childTries[common.BytesToHash(childHash)], nil
}

// PutIntoChild puts a key-value pair into the child trie located in the main trie at key :child_storage:[keyToChild]
func (t *Trie) PutIntoChild(keyToChild, key, value []byte) error {
	child, err := t.GetChild(keyToChild)
	if err != nil {
		return err
	}

	origChildHash, err := child.Hash()
	if err != nil {
		return err
	}

	child.Put(key, value)
	childHash, err := child.Hash()
	if err != nil {
		return err
	}

	delete(t.childTries, origChildHash)
	t.childTries[childHash] = child

	return t.PutChild(keyToChild, child)
}

// GetFromChild retrieves a key-value pair from the child trie located
// in the main trie at key :child_storage:[keyToChild]
func (t *Trie) GetFromChild(keyToChild, key []byte) ([]byte, error) {
	child, err := t.GetChild(keyToChild)
	if err != nil {
		return nil, err
	}

	if child == nil {
		return nil, fmt.Errorf("%w at key 0x%x%x", ErrChildTrieDoesNotExist, ChildStorageKeyPrefix, keyToChild)
	}

	val := child.Get(key)
	return val, nil
}

// DeleteChild deletes the child storage trie
func (t *Trie) DeleteChild(keyToChild []byte) {
	key := append(ChildStorageKeyPrefix, keyToChild...)
	t.Delete(key)
}

// ClearFromChild removes the child storage entry
func (t *Trie) ClearFromChild(keyToChild, key []byte) error {
	child, err := t.GetChild(keyToChild)
	if err != nil {
		return err
	}
	if child == nil {
		return fmt.Errorf("%w at key 0x%x%x", ErrChildTrieDoesNotExist, ChildStorageKeyPrefix, keyToChild)
	}
	child.Delete(key)
	return nil
}<|MERGE_RESOLUTION|>--- conflicted
+++ resolved
@@ -17,29 +17,16 @@
 
 // PutChild inserts a child trie into the main trie at key :child_storage:[keyToChild]
 // A child trie is added as a node (K, V) in main trie. K is the child storage key
-<<<<<<< HEAD
-// associated to the child trie, and V is the Merkle value of its corresponding child trie.
-// To get merkle value of a node, we get value of the node. If the value is shorter than
-// 32 bits, we use it as merkle value. Otherwise, we use it's blake2b hash as merkle value.
+// associated to the child trie, and V is the root hash of the child trie.
 func (t *Trie) PutChild(keyToChild []byte, child *Trie) error {
 	hash, err := child.Hash()
-=======
-// associated to the child trie, and V is the root hash of the child trie.
-func (t *Trie) PutChild(keyToChild []byte, child *Trie) error {
-	_, hash, err := child.root.EncodeAndHash()
->>>>>>> 42d15329
 	if err != nil {
 		return err
 	}
 	key := append(ChildStorageKeyPrefix, keyToChild...)
 
-<<<<<<< HEAD
 	t.Put(key, hash.ToBytes())
 	t.childTries[hash] = child
-=======
-	t.Put(key, hash)
-	t.childTries[common.BytesToHash(hash)] = child
->>>>>>> 42d15329
 	return nil
 }
 
