// Copyright 2019 ChainSafe Systems (ON) Corp.
// This file is part of gossamer.
//
// The gossamer library is free software: you can redistribute it and/or modify
// it under the terms of the GNU Lesser General Public License as published by
// the Free Software Foundation, either version 3 of the License, or
// (at your option) any later version.
//
// The gossamer library is distributed in the hope that it will be useful,
// but WITHOUT ANY WARRANTY; without even the implied warranty of
// MERCHANTABILITY or FITNESS FOR A PARTICULAR PURPOSE. See the
// GNU Lesser General Public License for more details.
//
// You should have received a copy of the GNU Lesser General Public License
// along with the gossamer library. If not, see <http://www.gnu.org/licenses/>.

package trie

import (
	"bytes"
	"sync"

	"github.com/ChainSafe/gossamer/lib/common"
)

//nolint
var EmptyHash, _ = NewEmptyTrie().Hash()

// Trie is a Merkle Patricia Trie.
// The zero value is an empty trie with no database.
// Use NewTrie to create a trie that sits on top of a database.
type Trie struct {
	generation uint64
	root       node
<<<<<<< HEAD
	children   map[common.Hash]*Trie // Used to store the child tries.
	mutex      sync.Mutex
=======
	childTries map[common.Hash]*Trie // Used to store the child tries.
>>>>>>> 98d1413d
}

// NewEmptyTrie creates a trie with a nil root
func NewEmptyTrie() *Trie {
	return NewTrie(nil)
}

// NewTrie creates a trie with an existing root node
func NewTrie(root node) *Trie {
	return &Trie{
		root:       root,
		childTries: make(map[common.Hash]*Trie),
		generation: 0, // Initially zero but increases after every snapshot.
	}
}

// Snapshot created a copy of the trie.
func (t *Trie) Snapshot() *Trie {
	oldTrie := &Trie{
		generation: t.generation,
		root:       t.root,
		childTries: t.childTries,
	}
	t.generation++
	return oldTrie
}

func (t *Trie) maybeUpdateLeafGeneration(n *leaf) *leaf {
	// Make a copy if the generation is updated.
	if n.getGeneration() < t.generation {
		// Insert a new leaf node in the current generation.
		newLeaf := n.copy()
		newLeaf.generation = t.generation
		return newLeaf
	}
	return n
}

func (t *Trie) maybeUpdateBranchGeneration(n *branch) *branch {
	// Make a copy if the generation is updated.
	if n.getGeneration() < t.generation {
		// Insert a new branch node in the current generation.
		newBranch := n.copy()
		newBranch.generation = t.generation
		return newBranch
	}
	return n
}

// DeepCopy makes a new trie and copies over the existing trie into the new trie
func (t *Trie) DeepCopy() (*Trie, error) {
	cp := NewEmptyTrie()
	for k, v := range t.Entries() {
		keyCp := make([]byte, len(k))
		copy(keyCp, k)
		valCp := make([]byte, len(v))
		copy(valCp, v)

		cp.Put(keyCp, valCp)
	}

	return cp, nil
}

// RootNode returns the root of the trie
func (t *Trie) RootNode() node { //nolint
	return t.root
}

// EncodeRoot returns the encoded root of the trie
func (t *Trie) EncodeRoot() ([]byte, error) {
	return encode(t.RootNode())
}

// MustHash returns the hashed root of the trie. It panics if it fails to hash the root node.
func (t *Trie) MustHash() common.Hash {
	h, err := t.Hash()
	if err != nil {
		panic(err)
	}

	return h
}

// Hash returns the hashed root of the trie
func (t *Trie) Hash() (common.Hash, error) {
	encRoot, err := t.EncodeRoot()
	if err != nil {
		return [32]byte{}, err
	}

	return common.Blake2bHash(encRoot)
}

// Entries returns all the key-value pairs in the trie as a map of keys to values
func (t *Trie) Entries() map[string][]byte {
	t.mutex.Lock()
	defer t.mutex.Unlock()
	return t.entries(t.root, nil, make(map[string][]byte))
}

func (t *Trie) entries(current node, prefix []byte, kv map[string][]byte) map[string][]byte {
	switch c := current.(type) {
	case *branch:
		if c.value != nil {
			kv[string(nibblesToKeyLE(append(prefix, c.key...)))] = c.value
		}
		for i, child := range c.children {
			t.entries(child, append(prefix, append(c.key, byte(i))...), kv)
		}
	case *leaf:
		kv[string(nibblesToKeyLE(append(prefix, c.key...)))] = c.value
		return kv
	}

	return kv
}

// NextKey returns the next key in the trie in lexicographic order. It returns nil if there is no next key
func (t *Trie) NextKey(key []byte) []byte {
	k := keyToNibbles(key)

	next := t.nextKey(t.root, nil, k)
	if next == nil {
		return nil
	}

	return nibblesToKeyLE(next)
}

func (t *Trie) nextKey(curr node, prefix, key []byte) []byte {
	switch c := curr.(type) {
	case *branch:
		fullKey := append(prefix, c.key...)
		var cmp int
		if len(key) < len(fullKey) {
			if bytes.Compare(key, fullKey[:len(key)]) == 1 { // arg key is greater than full, return nil
				return nil
			}

			// the key is lexicographically less than the current node key. return first key available
			cmp = 1
		} else {
			// if cmp == 1, then node key is lexicographically greater than the key arg
			cmp = bytes.Compare(fullKey, key[:len(fullKey)])
		}

		// length of key arg is less than branch key, return key of first child (or key of this branch, if it's a branch w/ value)
		if (cmp == 0 && len(key) == len(fullKey)) || cmp == 1 {
			if c.value != nil && bytes.Compare(fullKey, key) > 0 {
				return fullKey
			}

			for i, child := range c.children {
				if child == nil {
					continue
				}

				next := t.nextKey(child, append(fullKey, byte(i)), key)
				if len(next) != 0 {
					return next
				}
			}
		}

		// node key isn't greater than the arg key, continue to iterate
		if cmp < 1 && len(key) > len(fullKey) {
			idx := key[len(fullKey)]
			for i, child := range c.children[idx:] {
				if child == nil {
					continue
				}

				next := t.nextKey(child, append(fullKey, byte(i)+idx), key)
				if len(next) != 0 {
					return next
				}
			}
		}
	case *leaf:
		fullKey := append(prefix, c.key...)
		var cmp int
		if len(key) < len(fullKey) {
			if bytes.Compare(key, fullKey[:len(key)]) == 1 { // arg key is greater than full, return nil
				return nil
			}

			// the key is lexicographically less than the current node key. return first key available
			cmp = 1
		} else {
			// if cmp == 1, then node key is lexicographically greater than the key arg
			cmp = bytes.Compare(fullKey, key[:len(fullKey)])
		}

		if cmp == 1 {
			return append(prefix, c.key...)
		}
	case nil:
		return nil
	}
	return nil
}

// Put inserts a key with value into the trie
func (t *Trie) Put(key, value []byte) {
	t.tryPut(key, value)
}

func (t *Trie) tryPut(key, value []byte) {
	t.mutex.Lock()
	defer t.mutex.Unlock()
	k := keyToNibbles(key)

	t.root = t.insert(t.root, k, &leaf{key: nil, value: value, dirty: true, generation: t.generation})

}

// TryPut attempts to insert a key with value into the trie
func (t *Trie) insert(parent node, key []byte, value node) node {
	switch p := parent.(type) {
	case *branch:
		nn := t.maybeUpdateBranchGeneration(p)
		n := t.updateBranch(nn, key, value)

		if nn != nil && n != nil && n.isDirty() {
			// TODO: set all `Copy` nodes as dirty?
			nn.setDirty(true)
		}
		return n
	case nil:
		// We are creating new node so it will always have the latest generation.
		switch v := value.(type) {
		case *branch:
			v.key = key
			return v
		case *leaf:
			v.key = key
			return v
		}
	case *leaf:
		nn := t.maybeUpdateLeafGeneration(p)

		// if a value already exists in the trie at this key, overwrite it with the new value
		// if the values are the same, don't mark node dirty
		if nn.value != nil && bytes.Equal(nn.key, key) {
			if !bytes.Equal(value.(*leaf).value, nn.value) {
				nn.value = value.(*leaf).value
				nn.dirty = true
			}
			return nn
		}
		length := lenCommonPrefix(key, nn.key)

		// need to convert this leaf into a branch
		br := &branch{key: key[:length], dirty: true, generation: t.generation}
		parentKey := nn.key

		// value goes at this branch
		if len(key) == length {
			br.value = value.(*leaf).value
			br.setDirty(true)

			// if we are not replacing previous leaf, then add it as a child to the new branch
			if len(parentKey) > len(key) {
				nn.key = nn.key[length+1:]
				br.children[parentKey[length]] = nn
				nn.setDirty(true)
			}

			return br
		}

		value.setKey(key[length+1:])

		if length == len(nn.key) {
			// if leaf's key is covered by this branch, then make the leaf's
			// value the value at this branch
			br.value = nn.value
			br.children[key[length]] = value
		} else {
			// otherwise, make the leaf a child of the branch and update its partial key
			nn.key = nn.key[length+1:]
			nn.setDirty(true)
			br.children[parentKey[length]] = nn
			br.children[key[length]] = value
		}

		return br
	}
	// This will never happen.
	return nil
}

// updateBranch attempts to add the value node to a branch
// inserts the value node as the branch's child at the index that's
// the first nibble of the key
func (t *Trie) updateBranch(p *branch, key []byte, value node) (n node) {
	length := lenCommonPrefix(key, p.key)

	// whole parent key matches
	if length == len(p.key) {
		// if node has same key as this branch, then update the value at this branch
		if bytes.Equal(key, p.key) {
			p.setDirty(true)
			switch v := value.(type) {
			case *branch:
				p.value = v.value
			case *leaf:
				p.value = v.value
			}
			return p
		}

		switch c := p.children[key[length]].(type) {
		case *branch, *leaf:
			n = t.insert(c, key[length+1:], value)
			p.children[key[length]] = n
			n.setDirty(true)
			p.setDirty(true)
			return p
		case nil:
			// otherwise, add node as child of this branch
			value.(*leaf).key = key[length+1:]
			p.children[key[length]] = value
			p.setDirty(true)
			return p
		}

		return n
	}

	// we need to branch out at the point where the keys diverge
	// update partial keys, new branch has key up to matching length
	br := &branch{key: key[:length], dirty: true, generation: t.generation}

	parentIndex := p.key[length]
	br.children[parentIndex] = t.insert(nil, p.key[length+1:], p)

	if len(key) <= length {
		br.value = value.(*leaf).value
	} else {
		br.children[key[length]] = t.insert(nil, key[length+1:], value)
	}

	br.setDirty(true)
	return br
}

// LoadFromMap loads the given data into trie
func (t *Trie) LoadFromMap(data map[string]string) error {
	for key, value := range data {
		keyBytes, err := common.HexToBytes(key)
		if err != nil {
			return err
		}
		valueBytes, err := common.HexToBytes(value)
		if err != nil {
			return err
		}
		t.Put(keyBytes, valueBytes)
	}

	return nil
}

// GetKeysWithPrefix returns all keys in the trie that have the given prefix
func (t *Trie) GetKeysWithPrefix(prefix []byte) [][]byte {
	p := []byte{}
	if len(prefix) != 0 {
		p = keyToNibbles(prefix)
		if p[len(p)-1] == 0 {
			p = p[:len(p)-1]
		}
	}

	return t.getKeysWithPrefix(t.root, []byte{}, p, [][]byte{})
}

func (t *Trie) getKeysWithPrefix(parent node, prefix, key []byte, keys [][]byte) [][]byte {
	switch p := parent.(type) {
	case *branch:
		length := lenCommonPrefix(p.key, key)

		if bytes.Equal(p.key[:length], key) || len(key) == 0 {
			// node has prefix, add to list and add all descendant nodes to list
			keys = t.addAllKeys(p, prefix, keys)
			return keys
		}

		if len(key) <= len(p.key) || length < len(p.key) {
			// no prefixed keys to be found here, return
			return keys
		}

		key = key[len(p.key):]
		keys = t.getKeysWithPrefix(p.children[key[0]], append(append(prefix, p.key...), key[0]), key[1:], keys)
	case *leaf:
		length := lenCommonPrefix(p.key, key)
		if bytes.Equal(p.key[:length], key) || len(key) == 0 {
			keys = append(keys, nibblesToKeyLE(append(prefix, p.key...)))
		}
	case nil:
		return keys
	}
	return keys
}

// addAllKeys appends all keys that are descendants of the parent node to a slice of keys
// it uses the prefix to determine the entire key
func (t *Trie) addAllKeys(parent node, prefix []byte, keys [][]byte) [][]byte {
	switch p := parent.(type) {
	case *branch:
		if p.value != nil {
			keys = append(keys, nibblesToKeyLE(append(prefix, p.key...)))
		}

		for i, child := range p.children {
			keys = t.addAllKeys(child, append(append(prefix, p.key...), byte(i)), keys)
		}
	case *leaf:
		keys = append(keys, nibblesToKeyLE(append(prefix, p.key...)))
	case nil:
		return keys
	}

	return keys
}

// Get returns the value for key stored in the trie at the corresponding key
func (t *Trie) Get(key []byte) []byte {
	l := t.tryGet(key)
	if l == nil {
		return nil
	}

	return l.value
}

func (t *Trie) tryGet(key []byte) *leaf {
	k := keyToNibbles(key)
	return t.retrieve(t.root, k)
}

func (t *Trie) retrieve(parent node, key []byte) *leaf {
	var (
		value *leaf
	)

	switch p := parent.(type) {
	case *branch:
		length := lenCommonPrefix(p.key, key)

		// found the value at this node
		if bytes.Equal(p.key, key) || len(key) == 0 {
			return &leaf{key: p.key, value: p.value, dirty: false}
		}

		// did not find value
		if bytes.Equal(p.key[:length], key) && len(key) < len(p.key) {
			return nil
		}

		value = t.retrieve(p.children[key[length]], key[length+1:])
	case *leaf:
		if bytes.Equal(p.key, key) {
			value = p
		}
	case nil:
		return nil
	}
	return value
}

// ClearPrefix deletes all key-value pairs from the trie where the key starts with the given prefix
func (t *Trie) ClearPrefix(prefix []byte) {
	if len(prefix) == 0 {
		t.root = nil
		return
	}

	p := keyToNibbles(prefix)
	if len(p) > 0 && p[len(p)-1] == 0 {
		p = p[:len(p)-1]
	}

	t.root, _ = t.clearPrefix(t.root, p)
}

func (t *Trie) clearPrefix(curr node, prefix []byte) (node, bool) {
	switch c := curr.(type) {
	case *branch:
		length := lenCommonPrefix(c.key, prefix)

		if length == len(prefix) {
			// found prefix at this branch, delete it
			return nil, true
		}

		// Store the current node and return it, if the trie is not updated.
		nn := t.maybeUpdateBranchGeneration(c)

		if len(prefix) == len(nn.key)+1 && length == len(prefix)-1 {
			// found prefix at child index, delete child
			i := prefix[len(nn.key)]
			nn.children[i] = nil
			nn.setDirty(true)
			curr = handleDeletion(nn, prefix)
			return curr, true
		}

		if len(prefix) <= len(c.key) || length < len(c.key) {
			// this node doesn't have the prefix, return
			return c, false
		}

		var wasUpdated bool
		i := prefix[len(nn.key)]

		nn.children[i], wasUpdated = t.clearPrefix(nn.children[i], prefix[len(nn.key)+1:])
		if wasUpdated {
			nn.setDirty(true)
			curr = handleDeletion(nn, prefix)
		}

		return curr, curr.isDirty()
	case *leaf:
		length := lenCommonPrefix(c.key, prefix)
		if length == len(prefix) {
			return nil, true
		}
		return c, false
	case nil:
		return nil, false
	}
	// This should never happen.
	return nil, false
}

// Delete removes any existing value for key from the trie.
func (t *Trie) Delete(key []byte) {
	k := keyToNibbles(key)
	t.root, _ = t.delete(t.root, k)
}

func (t *Trie) delete(parent node, key []byte) (node, bool) {
	switch p := parent.(type) {
	case *branch:
		// Store the current node and return it, if the trie is not updated.
		nn := t.maybeUpdateBranchGeneration(p)

		length := lenCommonPrefix(nn.key, key)
		if bytes.Equal(nn.key, key) || len(key) == 0 {
			// found the value at this node
			nn.value = nil
			nn.setDirty(true)
			return handleDeletion(nn, key), true
		}

		n, del := t.delete(nn.children[key[length]], key[length+1:])
		if !del {
			// If nothing was deleted then don't copy the path.
			return p, false
		}

		nn.children[key[length]] = n
		nn.setDirty(true)
		n = handleDeletion(nn, key)
		return n, true
	case *leaf:
		if bytes.Equal(key, p.key) || len(key) == 0 {
			// Key exists. Delete it.
			return nil, true
		}
		// Key doesn't exist.
		return p, false
	case nil:
		// do nothing
	}
	// This should never happen.
	return nil, false
}

// handleDeletion is called when a value is deleted from a branch
// if the updated branch only has 1 child, it should be combined with that child
// if the updated branch only has a value, it should be turned into a leaf
func handleDeletion(p *branch, key []byte) node {
	var n node = p
	length := lenCommonPrefix(p.key, key)
	bitmap := p.childrenBitmap()

	// if branch has no children, just a value, turn it into a leaf
	if bitmap == 0 && p.value != nil {
		n = &leaf{key: key[:length], value: p.value, dirty: true}
	} else if p.numChildren() == 1 && p.value == nil {
		// there is only 1 child and no value, combine the child branch with this branch
		// find index of child
		var i int
		for i = 0; i < 16; i++ {
			bitmap = bitmap >> 1
			if bitmap == 0 {
				break
			}
		}

		child := p.children[i]
		switch c := child.(type) {
		case *leaf:
			n = &leaf{key: append(append(p.key, []byte{byte(i)}...), c.key...), value: c.value}
		case *branch:
			br := new(branch)
			br.key = append(p.key, append([]byte{byte(i)}, c.key...)...)

			// adopt the grandchildren
			for i, grandchild := range c.children {
				if grandchild != nil {
					br.children[i] = grandchild
				}
			}

			br.value = c.value
			n = br
		default:
			// do nothing
		}
		n.setDirty(true)
	}
	return n
}

// lenCommonPrefix returns the length of the common prefix between two keys
func lenCommonPrefix(a, b []byte) int {
	var length, min = 0, len(a)

	if len(a) > len(b) {
		min = len(b)
	}

	for ; length < min; length++ {
		if a[length] != b[length] {
			break
		}
	}

	return length
}<|MERGE_RESOLUTION|>--- conflicted
+++ resolved
@@ -18,7 +18,6 @@
 
 import (
 	"bytes"
-	"sync"
 
 	"github.com/ChainSafe/gossamer/lib/common"
 )
@@ -32,12 +31,7 @@
 type Trie struct {
 	generation uint64
 	root       node
-<<<<<<< HEAD
-	children   map[common.Hash]*Trie // Used to store the child tries.
-	mutex      sync.Mutex
-=======
 	childTries map[common.Hash]*Trie // Used to store the child tries.
->>>>>>> 98d1413d
 }
 
 // NewEmptyTrie creates a trie with a nil root
@@ -134,8 +128,6 @@
 
 // Entries returns all the key-value pairs in the trie as a map of keys to values
 func (t *Trie) Entries() map[string][]byte {
-	t.mutex.Lock()
-	defer t.mutex.Unlock()
 	return t.entries(t.root, nil, make(map[string][]byte))
 }
 
@@ -247,8 +239,6 @@
 }
 
 func (t *Trie) tryPut(key, value []byte) {
-	t.mutex.Lock()
-	defer t.mutex.Unlock()
 	k := keyToNibbles(key)
 
 	t.root = t.insert(t.root, k, &leaf{key: nil, value: value, dirty: true, generation: t.generation})
