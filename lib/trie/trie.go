--- conflicted
+++ resolved
@@ -147,11 +147,8 @@
 
 		// If this node contains a hashed value we have to remove the value node from the db too
 		if node.IsHashedValue {
-<<<<<<< HEAD
-=======
 			// TODO: fix this! we could have an issue since we are using the same shared value node for N hashed nodes
 			// One way to fix it is having a reference counter for each value node
->>>>>>> 3cae76e9
 			pendingDeltas.RecordDeleted(common.NewHash(node.StorageValue))
 		}
 	}
@@ -227,7 +224,6 @@
 	return rootHash, nil
 }
 
-<<<<<<< HEAD
 // Entries returns all the key-value pairs in the trie as a slice of key value
 // where the keys are encoded in Little Endian.  The slice starts with root node.
 func (t *Trie) EntriesList() [][2][]byte {
@@ -262,8 +258,6 @@
 	}
 }
 
-=======
->>>>>>> 3cae76e9
 // Entries returns all the key-value pairs in the trie as a map of keys to values
 // where the keys are encoded in Little Endian.
 func (t *Trie) Entries() (keyValueMap map[string][]byte) {
@@ -675,38 +669,18 @@
 // LoadFromEntries loads the given slice of key values into a new empty trie.
 // The keys are in hexadecimal little Endian encoding and the values
 // are hexadecimal encoded.
-<<<<<<< HEAD
 func LoadFromEntries(entries [][2][]byte) (trie *Trie, err error) {
 	trie = NewEmptyTrie()
-=======
-func LoadFromMap(data map[string]string, version Version) (trie Trie, err error) {
-	trie = *NewEmptyTrie()
->>>>>>> 3cae76e9
 
 	pendingDeltas := tracking.New()
 	defer func() {
 		trie.handleTrackedDeltas(err == nil, pendingDeltas)
 	}()
 
-<<<<<<< HEAD
 	for _, keyValue := range entries {
 		keyLE := keyValue[0]
 		value := keyValue[1]
 		err := trie.insertKeyLE(keyLE, value, pendingDeltas, V0)
-=======
-	for key, value := range data {
-		keyLEBytes, err := common.HexToBytes(key)
-		if err != nil {
-			return Trie{}, fmt.Errorf("cannot convert key hex to bytes: %w", err)
-		}
-
-		valueBytes, err := common.HexToBytes(value)
-		if err != nil {
-			return Trie{}, fmt.Errorf("cannot convert value hex to bytes: %w", err)
-		}
-
-		err = trie.insertKeyLE(keyLEBytes, valueBytes, pendingDeltas, version)
->>>>>>> 3cae76e9
 		if err != nil {
 			return nil, err
 		}
@@ -715,7 +689,6 @@
 	return trie, nil
 }
 
-<<<<<<< HEAD
 // LoadFromMap loads the given data mapping of key to value into a new empty trie.
 // The keys are in hexadecimal little Endian encoding and the values
 // are hexadecimal encoded.
@@ -747,8 +720,6 @@
 	return trie, nil
 }
 
-=======
->>>>>>> 3cae76e9
 // GetKeysWithPrefix returns all keys in little Endian
 // format from nodes in the trie that have the given little
 // Endian formatted prefix in their key.
