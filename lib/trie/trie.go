// Copyright 2019 ChainSafe Systems (ON) Corp.
// This file is part of gossamer.
//
// The gossamer library is free software: you can redistribute it and/or modify
// it under the terms of the GNU Lesser General Public License as published by
// the Free Software Foundation, either version 3 of the License, or
// (at your option) any later version.
//
// The gossamer library is distributed in the hope that it will be useful,
// but WITHOUT ANY WARRANTY; without even the implied warranty of
// MERCHANTABILITY or FITNESS FOR A PARTICULAR PURPOSE. See the
// GNU Lesser General Public License for more details.
//
// You should have received a copy of the GNU Lesser General Public License
// along with the gossamer library. If not, see <http://www.gnu.org/licenses/>.

package trie

import (
	"bytes"
	"errors"

	"github.com/ChainSafe/gossamer/lib/common"
)

//nolint
var EmptyHash, _ = NewEmptyTrie().Hash()

// Trie is a Merkle Patricia Trie.
// The zero value is an empty trie with no database.
// Use NewTrie to create a trie that sits on top of a database.
type Trie struct {
	generation uint64
	root       node
	children   map[common.Hash]*Trie // Used to store the child tries.
}

// NewEmptyTrie creates a trie with a nil root
func NewEmptyTrie() *Trie {
	return NewTrie(nil)
}

// NewTrie creates a trie with an existing root node
func NewTrie(root node) *Trie {
	return &Trie{
		root:       root,
		children:   make(map[common.Hash]*Trie),
		generation: 0, // Initially zero but increases after every snapshot.
	}
}

// Snapshot created a copy of the trie.
func (t *Trie) Snapshot() *Trie {
	oldTrie := &Trie{
		generation: t.generation,
		root:       t.root,
		children:   t.children,
	}
	t.generation++
	return oldTrie
}

func (t *Trie) maybeUpdateLeafGeneration(n *leaf) *leaf {
	// Make a copy if the generation is updated.
	if n.getGeneration() < t.generation {
		// Insert a new leaf node in the current generation.
		newLeaf := n.copy()
		newLeaf.generation = t.generation
		return newLeaf
	}
	return n
}

func (t *Trie) maybeUpdateBranchGeneration(n *branch) *branch {
	// Make a copy if the generation is updated.
	if n.getGeneration() < t.generation {
		// Insert a new branch node in the current generation.
		newBranch := n.copy()
		newBranch.generation = t.generation
		return newBranch
	}
	return n
}

// DeepCopy makes a new trie and copies over the existing trie into the new trie
func (t *Trie) DeepCopy() (*Trie, error) {
	cp := NewEmptyTrie()
	for k, v := range t.Entries() {
		keyCp := make([]byte, len(k))
		copy(keyCp, k)
		valCp := make([]byte, len(v))
		copy(valCp, v)

		cp.Put(keyCp, valCp)
	}

	return cp, nil
}

// RootNode returns the root of the trie
func (t *Trie) RootNode() node { //nolint
	return t.root
}

// EncodeRoot returns the encoded root of the trie
func (t *Trie) EncodeRoot() ([]byte, error) {
	return encode(t.RootNode())
}

// MustHash returns the hashed root of the trie. It panics if it fails to hash the root node.
func (t *Trie) MustHash() common.Hash {
	h, err := t.Hash()
	if err != nil {
		panic(err)
	}

	return h
}

// Hash returns the hashed root of the trie
func (t *Trie) Hash() (common.Hash, error) {
	encRoot, err := t.EncodeRoot()
	if err != nil {
		return [32]byte{}, err
	}

	return common.Blake2bHash(encRoot)
}

// Entries returns all the key-value pairs in the trie as a map of keys to values
func (t *Trie) Entries() map[string][]byte {
	return t.entries(t.root, nil, make(map[string][]byte))
}

func (t *Trie) entries(current node, prefix []byte, kv map[string][]byte) map[string][]byte {
	switch c := current.(type) {
	case *branch:
		if c.value != nil {
			kv[string(nibblesToKeyLE(append(prefix, c.key...)))] = c.value
		}
		for i, child := range c.children {
			t.entries(child, append(prefix, append(c.key, byte(i))...), kv)
		}
	case *leaf:
		kv[string(nibblesToKeyLE(append(prefix, c.key...)))] = c.value
		return kv
	}

	return kv
}

// NextKey returns the next key in the trie in lexicographic order. It returns nil if there is no next key
func (t *Trie) NextKey(key []byte) []byte {
	k := keyToNibbles(key)

	next := t.nextKey([]node{}, t.root, nil, k)
	if next == nil {
		return nil
	}

	return nibblesToKeyLE(next)
}

func (t *Trie) nextKey(ancestors []node, current node, prefix, target []byte) []byte {
	switch c := current.(type) {
	case *branch:
		fullKey := append(prefix, c.key...)

		if bytes.Equal(target, fullKey) {
			for i, child := range c.children {
				if child == nil {
					continue
				}

				// descend and return first key
				return returnFirstKey(append(fullKey, byte(i)), child)
			}
		}

		if len(target) >= len(fullKey) && bytes.Equal(target[:len(fullKey)], fullKey) {
			for i, child := range c.children {
				if child == nil || byte(i) != target[len(fullKey)] {
					continue
				}

				return t.nextKey(append([]node{c}, ancestors...), child, append(fullKey, byte(i)), target)
			}
		}
	case *leaf:
		fullKey := append(prefix, c.key...)

		if bytes.Equal(target, fullKey) {
			// ancestors are all branches, find one with another child w/ index greater than ours
			for _, anc := range ancestors {
				// index of the current node in its parent branch
				myIdx := prefix[len(prefix)-1]

				br, ok := anc.(*branch)
				if !ok {
					return nil
				}

				prefix = prefix[:len(prefix)-len(br.key)-1]

				if br.childrenBitmap()>>(myIdx+1) == 0 {
					continue
				}

				// descend into ancestor's other children
				for i, child := range br.children[myIdx+1:] {
					idx := byte(i) + myIdx + 1

					if child == nil {
						continue
					}

					return returnFirstKey(append(prefix, append(br.key, idx)...), child)
				}
			}
		}
	}

	return nil
}

// returnFirstKey descends into a node and returns the first key with an associated value
func returnFirstKey(prefix []byte, n node) []byte {
	switch c := n.(type) {
	case *branch:
		if c.value != nil {
			return append(prefix, c.key...)
		}

		for i, child := range c.children {
			if child == nil {
				continue
			}

			return returnFirstKey(append(prefix, append(c.key, byte(i))...), child)
		}
	case *leaf:
		return append(prefix, c.key...)
	}

	return nil
}

// Put inserts a key with value into the trie
func (t *Trie) Put(key, value []byte) {
	t.tryPut(key, value)
}

func (t *Trie) tryPut(key, value []byte) {
	k := keyToNibbles(key)

<<<<<<< HEAD
	t.root = t.insert(t.root, k, &leaf{key: nil, value: value, dirty: true, valueDirty: true, generation: t.generation})
=======
	n, err := t.insert(t.root, k, &leaf{key: nil, value: value, dirty: true})
	if err != nil {
		return err
	}

	t.root = n
	return nil
>>>>>>> 59ddf35d
}

// TryPut attempts to insert a key with value into the trie
func (t *Trie) insert(parent node, key []byte, value node) node {
	switch p := parent.(type) {
	case *branch:
		p = t.maybeUpdateBranchGeneration(p)
		n := t.updateBranch(p, key, value)

		if p != nil && n != nil && n.isDirty() {
			p.setDirty(true)
		}
		return n
	case nil:
		// We are creating new node so it will always have the latest generation.
		switch v := value.(type) {
		case *branch:
			v.key = key
			return v
		case *leaf:
			v.key = key
			return v
		}
	case *leaf:
		p = t.maybeUpdateLeafGeneration(p)

		// if a value already exists in the trie at this key, overwrite it with the new value
		// if the values are the same, don't mark node dirty
		if p.value != nil && bytes.Equal(p.key, key) {
			if !bytes.Equal(value.(*leaf).value, p.value) {
				p.value = value.(*leaf).value
				p.dirty = true
			}
			return p
		}
		length := lenCommonPrefix(key, p.key)

		// need to convert this leaf into a branch
		br := &branch{key: key[:length], dirty: true, generation: t.generation}
		parentKey := p.key

		// value goes at this branch
		if len(key) == length {
			br.value = value.(*leaf).value
			br.setDirty(true)

			// if we are not replacing previous leaf, then add it as a child to the new branch
			if len(parentKey) > len(key) {
				p.key = p.key[length+1:]
				br.children[parentKey[length]] = p
				p.setDirty(true)
			}

			return br
		}

		value.setKey(key[length+1:])

		if length == len(p.key) {
			// if leaf's key is covered by this branch, then make the leaf's
			// value the value at this branch
			br.value = p.value
			br.children[key[length]] = value
		} else {
			// otherwise, make the leaf a child of the branch and update its partial key
			p.key = p.key[length+1:]
			p.setDirty(true)
			br.children[parentKey[length]] = p
			br.children[key[length]] = value
		}

		return br
	}
	// This will never happen.
	return nil
}

// updateBranch attempts to add the value node to a branch
// inserts the value node as the branch's child at the index that's
// the first nibble of the key
func (t *Trie) updateBranch(p *branch, key []byte, value node) (n node) {
	length := lenCommonPrefix(key, p.key)

	// whole parent key matches
	if length == len(p.key) {
		// if node has same key as this branch, then update the value at this branch
		if bytes.Equal(key, p.key) {
			p.setDirty(true)
			switch v := value.(type) {
			case *branch:
				p.value = v.value
			case *leaf:
				p.value = v.value
			}
			return p
		}

		switch c := p.children[key[length]].(type) {
		case *branch, *leaf:
			n = t.insert(c, key[length+1:], value)
			p.children[key[length]] = n
			n.setDirty(true)
<<<<<<< HEAD
			if l, ok := n.(*leaf); ok {
				l.valueDirty = true
			}

			n = p
			n.setDirty(true)
			return n
=======
			p.setDirty(true)
			return p, nil
>>>>>>> 59ddf35d
		case nil:
			// otherwise, add node as child of this branch
			value.(*leaf).key = key[length+1:]
			p.children[key[length]] = value
			p.setDirty(true)
			return p, nil
		}

		return n
	}

	// we need to branch out at the point where the keys diverge
	// update partial keys, new branch has key up to matching length
	br := &branch{key: key[:length], dirty: true, generation: t.generation}

	parentIndex := p.key[length]
	br.children[parentIndex] = t.insert(nil, p.key[length+1:], p)

	if len(key) <= length {
		br.value = value.(*leaf).value
	} else {
		br.children[key[length]] = t.insert(nil, key[length+1:], value)
	}

	br.setDirty(true)
	return br
}

// LoadFromMap loads the given data into trie
func (t *Trie) LoadFromMap(data map[string]string) error {
	for key, value := range data {
		keyBytes, err := common.HexToBytes(key)
		if err != nil {
			return err
		}
		valueBytes, err := common.HexToBytes(value)
		if err != nil {
			return err
		}
		t.Put(keyBytes, valueBytes)
	}

	return nil
}

// GetKeysWithPrefix returns all keys in the trie that have the given prefix
func (t *Trie) GetKeysWithPrefix(prefix []byte) [][]byte {
	p := []byte{}
	if len(prefix) != 0 {
		p = keyToNibbles(prefix)
		if p[len(p)-1] == 0 {
			p = p[:len(p)-1]
		}
	}

	return t.getKeysWithPrefix(t.root, []byte{}, p, [][]byte{})
}

func (t *Trie) getKeysWithPrefix(parent node, prefix, key []byte, keys [][]byte) [][]byte {
	switch p := parent.(type) {
	case *branch:
		length := lenCommonPrefix(p.key, key)

		if bytes.Equal(p.key[:length], key) || len(key) == 0 {
			// node has prefix, add to list and add all descendant nodes to list
			keys = t.addAllKeys(p, prefix, keys)
			return keys
		}

		if len(key) <= len(p.key) {
			// no prefixed keys to be found here, return
			return keys
		}

		key = key[len(p.key):]
		keys = t.getKeysWithPrefix(p.children[key[0]], append(append(prefix, p.key...), key[0]), key[1:], keys)
	case *leaf:
		keys = append(keys, nibblesToKeyLE(append(prefix, p.key...)))
	case nil:
		return keys
	}
	return keys
}

// addAllKeys appends all keys that are descendants of the parent node to a slice of keys
// it uses the prefix to determine the entire key
func (t *Trie) addAllKeys(parent node, prefix []byte, keys [][]byte) [][]byte {
	switch p := parent.(type) {
	case *branch:
		if p.value != nil {
			keys = append(keys, nibblesToKeyLE(append(prefix, p.key...)))
		}

		for i, child := range p.children {
			keys = t.addAllKeys(child, append(append(prefix, p.key...), byte(i)), keys)
		}
	case *leaf:
		keys = append(keys, nibblesToKeyLE(append(prefix, p.key...)))
	case nil:
		return keys
	}

	return keys
}

// Get returns the value for key stored in the trie at the corresponding key
func (t *Trie) Get(key []byte) (value []byte, err error) {
	l, err := t.tryGet(key)
	if l != nil {
		return l.value, err
	}
	return nil, err
}

// getLeaf returns the leaf node stored in the trie at the corresponding key
// leaf includes both partial key and value, need the partial key for encoding
func (t *Trie) getLeaf(key []byte) (value *leaf, err error) {
	l, err := t.tryGet(key)
	return l, err
}

func (t *Trie) tryGet(key []byte) (value *leaf, err error) {
	k := keyToNibbles(key)

	value, err = t.retrieve(t.root, k)
	return value, err
}

func (t *Trie) retrieve(parent node, key []byte) (value *leaf, err error) {
	switch p := parent.(type) {
	case *branch:
		length := lenCommonPrefix(p.key, key)

		// found the value at this node
		if bytes.Equal(p.key, key) || len(key) == 0 {
			return &leaf{key: p.key, value: p.value, dirty: false}, nil
		}

		// did not find value
		if bytes.Equal(p.key[:length], key) && len(key) < len(p.key) {
			return nil, nil
		}

		value, err = t.retrieve(p.children[key[length]], key[length+1:])
	case *leaf:
		if bytes.Equal(p.key, key) {
			value = p
		}
	case nil:
		return nil, nil
	default:
		err = errors.New("get error: invalid node")
	}
	return value, err
}

// ClearPrefix deletes all key-value pairs from the trie where the key starts with the given prefix
func (t *Trie) ClearPrefix(prefix []byte) {
	p := keyToNibbles(prefix)
	t.root, _ = t.clearPrefix(t.root, p)
}

func (t *Trie) clearPrefix(curr node, prefix []byte) (n node, wasUpdated bool) {
	switch c := curr.(type) {
	case *branch:
		length := lenCommonPrefix(c.key, prefix)

		if length == len(prefix) {
			// found prefix at this branch, delete it
			return nil, true
		}

		if len(prefix) == len(c.key)+1 {
			// found prefix at child index, delete child
			c.children[len(c.key)+int(prefix[0])] = nil
			c.setDirty(true)
			return c, true
		}

		if len(prefix) <= len(c.key) {
			// this node doesn't have the prefix, return
			return c, false
		}

		for i, child := range c.children {
			c.children[i], wasUpdated = t.clearPrefix(child, prefix[len(c.key)+1:])
			if wasUpdated {
				c.setDirty(true)
			}

			curr = handleDeletion(c, c, prefix)
		}
	case *leaf:
		length := lenCommonPrefix(c.key, prefix)
		if length == len(prefix) {
			return nil, true
		}
	case nil:
		return nil, false
	}

	return curr, curr.isDirty()
}

// Delete removes any existing value for key from the trie.
func (t *Trie) Delete(key []byte) error {
	k := keyToNibbles(key)
	n, err := t.delete(t.root, k)
	if err != nil {
		return err
	}
	t.root = n
	return nil
}

func (t *Trie) delete(parent node, key []byte) (n node, err error) {
	switch p := parent.(type) {
	case *branch:
		length := lenCommonPrefix(p.key, key)

		if bytes.Equal(p.key, key) || len(key) == 0 {
			// found the value at this node
			p.value = nil
			n = p
			n.setDirty(true)
		} else {
			n, err = t.delete(p.children[key[length]], key[length+1:])
			if err != nil {
				return p, err
			}
			p.children[key[length]] = n
			n = p
			n.setDirty(true)
		}

		n = handleDeletion(p, n, key)
	case *leaf:
		if !bytes.Equal(key, p.key) && len(key) != 0 {
			n = p
			n.setDirty(true)
		}
	case nil:
		// do nothing
	}

	return n, err
}

// handleDeletion is called when a value is deleted from a branch
// if the updated branch only has 1 child, it should be combined with that child
// if the updated branch only has a value, it should be turned into a leaf
func handleDeletion(p *branch, n node, key []byte) (nn node) {
	nn = n
	length := lenCommonPrefix(p.key, key)
	bitmap := p.childrenBitmap()

	// if branch has no children, just a value, turn it into a leaf
	if bitmap == 0 && p.value != nil {
		nn = &leaf{key: key[:length], value: p.value, dirty: true}
	} else if p.numChildren() == 1 && p.value == nil {
		// there is only 1 child and no value, combine the child branch with this branch
		// find index of child
		var i int
		for i = 0; i < 16; i++ {
			bitmap = bitmap >> 1
			if bitmap == 0 {
				break
			}
		}

		child := p.children[i]
		switch c := child.(type) {
		case *leaf:
			nn = &leaf{key: append(append(p.key, []byte{byte(i)}...), c.key...), value: c.value}
		case *branch:
			br := new(branch)
			br.key = append(p.key, append([]byte{byte(i)}, c.key...)...)

			// adopt the grandchildren
			for i, grandchild := range c.children {
				if grandchild != nil {
					br.children[i] = grandchild
				}
			}

			br.value = c.value
			nn = br
		default:
			// do nothing
		}
		nn.setDirty(true)

	}

	return nn
}

// lenCommonPrefix returns the length of the common prefix between two keys
func lenCommonPrefix(a, b []byte) int {
	var length, min = 0, len(a)

	if len(a) > len(b) {
		min = len(b)
	}

	for ; length < min; length++ {
		if a[length] != b[length] {
			break
		}
	}

	return length
}<|MERGE_RESOLUTION|>--- conflicted
+++ resolved
@@ -253,17 +253,7 @@
 func (t *Trie) tryPut(key, value []byte) {
 	k := keyToNibbles(key)
 
-<<<<<<< HEAD
-	t.root = t.insert(t.root, k, &leaf{key: nil, value: value, dirty: true, valueDirty: true, generation: t.generation})
-=======
-	n, err := t.insert(t.root, k, &leaf{key: nil, value: value, dirty: true})
-	if err != nil {
-		return err
-	}
-
-	t.root = n
-	return nil
->>>>>>> 59ddf35d
+	t.root = t.insert(t.root, k, &leaf{key: nil, value: value, dirty: true, generation: t.generation})
 }
 
 // TryPut attempts to insert a key with value into the trie
@@ -366,24 +356,14 @@
 			n = t.insert(c, key[length+1:], value)
 			p.children[key[length]] = n
 			n.setDirty(true)
-<<<<<<< HEAD
-			if l, ok := n.(*leaf); ok {
-				l.valueDirty = true
-			}
-
-			n = p
-			n.setDirty(true)
-			return n
-=======
 			p.setDirty(true)
-			return p, nil
->>>>>>> 59ddf35d
+			return p
 		case nil:
 			// otherwise, add node as child of this branch
 			value.(*leaf).key = key[length+1:]
 			p.children[key[length]] = value
 			p.setDirty(true)
-			return p, nil
+			return p
 		}
 
 		return n
