// Copyright 2022 ChainSafe Systems (ON)
// SPDX-License-Identifier: LGPL-3.0-only

package trie

import (
	"bytes"
	"encoding/hex"
	"reflect"
	"testing"

	"github.com/ChainSafe/gossamer/internal/trie/node"
	"github.com/ChainSafe/gossamer/lib/common"
	gomock "github.com/golang/mock/gomock"
	"github.com/stretchr/testify/assert"
	"github.com/stretchr/testify/require"
)

func Test_NewEmptyTrie(t *testing.T) {
	expectedTrie := &Trie{
		childTries:          make(map[common.Hash]*Trie),
		deletedMerkleValues: map[string]struct{}{},
	}
	trie := NewEmptyTrie()
	assert.Equal(t, expectedTrie, trie)
}

func Test_NewTrie(t *testing.T) {
	root := &Node{
		Key:      []byte{0},
		SubValue: []byte{17},
	}
	expectedTrie := &Trie{
		root: &Node{
			Key:      []byte{0},
			SubValue: []byte{17},
		},
		childTries:          make(map[common.Hash]*Trie),
		deletedMerkleValues: map[string]struct{}{},
	}
	trie := NewTrie(root)
	assert.Equal(t, expectedTrie, trie)
}

func Test_Trie_Snapshot(t *testing.T) {
	t.Parallel()

	trie := &Trie{
		generation: 8,
		root:       &Node{Key: []byte{8}, SubValue: []byte{1}},
		childTries: map[common.Hash]*Trie{
			{1}: {
				generation: 1,
				root:       &Node{Key: []byte{1}, SubValue: []byte{1}},
				deletedMerkleValues: map[string]struct{}{
					"a": {},
				},
			},
			{2}: {
				generation: 2,
				root:       &Node{Key: []byte{2}, SubValue: []byte{1}},
				deletedMerkleValues: map[string]struct{}{
					"b": {},
				},
			},
		},
		deletedMerkleValues: map[string]struct{}{
			"a": {},
			"b": {},
		},
	}

	expectedTrie := &Trie{
		generation: 9,
		root:       &Node{Key: []byte{8}, SubValue: []byte{1}},
		childTries: map[common.Hash]*Trie{
			{1}: {
				generation:          2,
				root:                &Node{Key: []byte{1}, SubValue: []byte{1}},
				deletedMerkleValues: map[string]struct{}{},
			},
			{2}: {
				generation:          3,
				root:                &Node{Key: []byte{2}, SubValue: []byte{1}},
				deletedMerkleValues: map[string]struct{}{},
			},
		},
		deletedMerkleValues: map[string]struct{}{},
	}

	newTrie := trie.Snapshot()

	assert.Equal(t, expectedTrie.childTries, newTrie.childTries)
}

func Test_Trie_updateGeneration(t *testing.T) {
	t.Parallel()

	testCases := map[string]struct {
		trieGeneration              uint64
		node                        *Node
		copySettings                node.CopySettings
		newNode                     *Node
		copied                      bool
		expectedDeletedMerkleValues map[string]struct{}
	}{
		"trie generation higher and empty hash": {
			trieGeneration: 2,
			node: &Node{
				Generation: 1,
				Key:        []byte{1},
			},
			copySettings: node.DefaultCopySettings,
			newNode: &Node{
				Generation: 2,
				Key:        []byte{1},
			},
			copied:                      true,
			expectedDeletedMerkleValues: map[string]struct{}{},
		},
		"trie generation higher and hash": {
			trieGeneration: 2,
			node: &Node{
				Generation:  1,
				Key:         []byte{1},
				MerkleValue: []byte{1, 2, 3},
			},
			copySettings: node.DefaultCopySettings,
			newNode: &Node{
				Generation: 2,
				Key:        []byte{1},
			},
			copied: true,
			expectedDeletedMerkleValues: map[string]struct{}{
				string([]byte{1, 2, 3}): {},
			},
		},
	}

	for name, testCase := range testCases {
		testCase := testCase
		t.Run(name, func(t *testing.T) {
			t.Parallel()

			deletedMerkleValues := make(map[string]struct{})

			newNode := updateGeneration(testCase.node, testCase.trieGeneration,
				deletedMerkleValues, testCase.copySettings)

			assert.Equal(t, testCase.newNode, newNode)
			assert.Equal(t, testCase.expectedDeletedMerkleValues, deletedMerkleValues)

			// Check for deep copy
			if newNode != nil && testCase.copied {
				if newNode.Dirty {
					newNode.SetClean()
				} else {
					newNode.SetDirty()
				}
				assert.NotEqual(t, testCase.node, newNode)
			}
		})
	}
}

func getPointer(x interface{}) (pointer uintptr, ok bool) {
	func() {
		defer func() {
			ok = recover() == nil
		}()
		valueOfX := reflect.ValueOf(x)
		pointer = valueOfX.Pointer()
	}()
	return pointer, ok
}

func assertPointersNotEqual(t *testing.T, a, b interface{}) {
	t.Helper()
	pointerA, okA := getPointer(a)
	pointerB, okB := getPointer(b)
	require.Equal(t, okA, okB)

	switch {
	case pointerA == 0 && pointerB == 0: // nil and nil
	case okA:
		assert.NotEqual(t, pointerA, pointerB)
	default: // values like `int`
	}
}

// testTrieForDeepCopy verifies each pointer of the copied trie
// are different from the new copy trie.
func testTrieForDeepCopy(t *testing.T, original, copy *Trie) {
	assertPointersNotEqual(t, original, copy)
	if original == nil {
		return
	}
	assertPointersNotEqual(t, original.generation, copy.generation)
	assertPointersNotEqual(t, original.deletedMerkleValues, copy.deletedMerkleValues)
	assertPointersNotEqual(t, original.childTries, copy.childTries)
	for hashKey, childTrie := range copy.childTries {
		originalChildTrie := original.childTries[hashKey]
		testTrieForDeepCopy(t, originalChildTrie, childTrie)
	}
	assertPointersNotEqual(t, original.root, copy.root)
}

func Test_Trie_DeepCopy(t *testing.T) {
	t.Parallel()

	testCases := map[string]struct {
		trieOriginal *Trie
		trieCopy     *Trie
	}{
		"nil": {},
		"empty trie": {
			trieOriginal: &Trie{},
			trieCopy:     &Trie{},
		},
		"filled trie": {
			trieOriginal: &Trie{
				generation: 1,
				root:       &Node{Key: []byte{1, 2}, SubValue: []byte{1}},
				childTries: map[common.Hash]*Trie{
					{1, 2, 3}: {
						generation: 2,
						root:       &Node{Key: []byte{1}, SubValue: []byte{1}},
						deletedMerkleValues: map[string]struct{}{
							"a": {},
							"b": {},
						},
					},
				},
				deletedMerkleValues: map[string]struct{}{
					"a": {},
					"b": {},
				},
			},
			trieCopy: &Trie{
				generation: 1,
				root:       &Node{Key: []byte{1, 2}, SubValue: []byte{1}},
				childTries: map[common.Hash]*Trie{
					{1, 2, 3}: {
						generation: 2,
						root:       &Node{Key: []byte{1}, SubValue: []byte{1}},
						deletedMerkleValues: map[string]struct{}{
							"a": {},
							"b": {},
						},
					},
				},
				deletedMerkleValues: map[string]struct{}{
					"a": {},
					"b": {},
				},
			},
		},
	}

	for name, testCase := range testCases {
		testCase := testCase
		t.Run(name, func(t *testing.T) {
			t.Parallel()

			trieCopy := testCase.trieOriginal.DeepCopy()

			assert.Equal(t, trieCopy, testCase.trieCopy)

			testTrieForDeepCopy(t, testCase.trieOriginal, trieCopy)
		})
	}
}

func Test_Trie_RootNode(t *testing.T) {
	t.Parallel()

	trie := Trie{
		root: &Node{
			Key:      []byte{1, 2, 3},
			SubValue: []byte{1},
		},
	}
	expectedRoot := &Node{
		Key:      []byte{1, 2, 3},
		SubValue: []byte{1},
	}

	root := trie.RootNode()

	assert.Equal(t, expectedRoot, root)
}

//go:generate mockgen -destination=buffer_mock_test.go -package $GOPACKAGE github.com/ChainSafe/gossamer/internal/trie/node Buffer

func Test_encodeRoot(t *testing.T) {
	t.Parallel()

	type bufferCalls struct {
		writeCalls  []writeCall
		lenCall     bool
		lenReturn   int
		bytesCall   bool
		bytesReturn []byte
	}

	testCases := map[string]struct {
		root         *Node
		bufferCalls  bufferCalls
		errWrapped   error
		errMessage   string
		expectedRoot *Node
	}{
		"nil root and no error": {
			bufferCalls: bufferCalls{
				writeCalls: []writeCall{
					{written: []byte{0}},
				},
			},
		},
		"nil root and write error": {
			bufferCalls: bufferCalls{
				writeCalls: []writeCall{
					{
						written: []byte{0},
						err:     errTest,
					},
				},
			},
			errWrapped: errTest,
			errMessage: "cannot write nil root node to buffer: test error",
		},
		"root encoding error": {
			root: &Node{
				Key:      []byte{1, 2},
				SubValue: []byte{1},
			},
			bufferCalls: bufferCalls{
				writeCalls: []writeCall{
					{
						written: []byte{66},
						err:     errTest,
					},
				},
			},
			errWrapped: errTest,
			errMessage: "cannot encode header: test error",
			expectedRoot: &Node{
				Key:      []byte{1, 2},
				SubValue: []byte{1},
			},
		},
		"root encoding success": {
			root: &Node{
				Key:      []byte{1, 2},
				SubValue: []byte{1},
			},
			bufferCalls: bufferCalls{
				writeCalls: []writeCall{
					{written: []byte{66}},
					{written: []byte{18}},
					{written: []byte{4, 1}},
				},
				lenCall:     true,
				lenReturn:   3,
				bytesCall:   true,
				bytesReturn: []byte{66, 18, 4, 1},
			},
			expectedRoot: &Node{
				Key:      []byte{1, 2},
				SubValue: []byte{1},
				Encoding: []byte{66, 18, 4},
			},
		},
	}

	for name, testCase := range testCases {
		testCase := testCase
		t.Run(name, func(t *testing.T) {
			t.Parallel()
			ctrl := gomock.NewController(t)

			buffer := NewMockBuffer(ctrl)

			var previousCall *gomock.Call
			for _, write := range testCase.bufferCalls.writeCalls {
				call := buffer.EXPECT().
					Write(write.written).
					Return(write.n, write.err)

				if previousCall != nil {
					call.After(previousCall)
				}
				previousCall = call
			}
			if testCase.bufferCalls.lenCall {
				buffer.EXPECT().Len().
					Return(testCase.bufferCalls.lenReturn)
			}
			if testCase.bufferCalls.bytesCall {
				buffer.EXPECT().Bytes().
					Return(testCase.bufferCalls.bytesReturn)
			}

			err := encodeRoot(testCase.root, buffer)

			assert.ErrorIs(t, err, testCase.errWrapped)
			if testCase.errWrapped != nil {
				assert.EqualError(t, err, testCase.errMessage)
			}
			assert.Equal(t, testCase.expectedRoot, testCase.root)
		})
	}
}

func Test_Trie_MustHash(t *testing.T) {
	t.Parallel()

	t.Run("success", func(t *testing.T) {
		t.Parallel()

		var trie Trie

		hash := trie.MustHash()

		expectedHash := common.Hash{
			0x3, 0x17, 0xa, 0x2e, 0x75, 0x97, 0xb7, 0xb7,
			0xe3, 0xd8, 0x4c, 0x5, 0x39, 0x1d, 0x13, 0x9a,
			0x62, 0xb1, 0x57, 0xe7, 0x87, 0x86, 0xd8, 0xc0,
			0x82, 0xf2, 0x9d, 0xcf, 0x4c, 0x11, 0x13, 0x14}
		assert.Equal(t, expectedHash, hash)
	})
}

func Test_Trie_Hash(t *testing.T) {
	t.Parallel()

	testCases := map[string]struct {
		trie         Trie
		hash         common.Hash
		errWrapped   error
		errMessage   string
		expectedTrie Trie
	}{
		"nil root": {
			hash: common.Hash{
				0x3, 0x17, 0xa, 0x2e, 0x75, 0x97, 0xb7, 0xb7,
				0xe3, 0xd8, 0x4c, 0x5, 0x39, 0x1d, 0x13, 0x9a,
				0x62, 0xb1, 0x57, 0xe7, 0x87, 0x86, 0xd8, 0xc0,
				0x82, 0xf2, 0x9d, 0xcf, 0x4c, 0x11, 0x13, 0x14},
		},
		"leaf root": {
			trie: Trie{
				root: &Node{
					Key:      []byte{1, 2, 3},
					SubValue: []byte{1},
				},
			},
			hash: common.Hash{
				0xa8, 0x13, 0x7c, 0xee, 0xb4, 0xad, 0xea, 0xac,
				0x9e, 0x5b, 0x37, 0xe2, 0x8e, 0x7d, 0x64, 0x78,
				0xac, 0xba, 0xb0, 0x6e, 0x90, 0x76, 0xe4, 0x67,
				0xa1, 0xd8, 0xa2, 0x29, 0x4e, 0x4a, 0xd9, 0xa3},
			expectedTrie: Trie{
				root: &Node{
					Key:      []byte{1, 2, 3},
					SubValue: []byte{1},
					Encoding: []byte{0x43, 0x01, 0x23, 0x04, 0x01},
				},
			},
		},
		"branch root": {
			trie: Trie{
				root: &Node{
					Key:         []byte{1, 2, 3},
					SubValue:    []byte("branch"),
					Descendants: 1,
					Children: padRightChildren([]*Node{
						{Key: []byte{9}, SubValue: []byte{1}},
					}),
				},
			},
			hash: common.Hash{
				0xaa, 0x7e, 0x57, 0x48, 0xb0, 0x27, 0x4d, 0x18,
				0xf5, 0x1c, 0xfd, 0x36, 0x4c, 0x4b, 0x56, 0x4a,
				0xf5, 0x37, 0x9d, 0xd7, 0xcb, 0xf5, 0x80, 0x15,
				0xf0, 0xe, 0xd3, 0x39, 0x48, 0x21, 0xe3, 0xdd},
			expectedTrie: Trie{
				root: &Node{
					Key:         []byte{1, 2, 3},
					SubValue:    []byte("branch"),
					Descendants: 1,
					Children: padRightChildren([]*Node{
						{
							Key:         []byte{9},
							SubValue:    []byte{1},
							Encoding:    []byte{0x41, 0x09, 0x04, 0x01},
							MerkleValue: []byte{0x41, 0x09, 0x04, 0x01},
						},
					}),
				},
			},
		},
	}

	for name, testCase := range testCases {
		testCase := testCase
		t.Run(name, func(t *testing.T) {
			t.Parallel()

			hash, err := testCase.trie.Hash()

			assert.ErrorIs(t, err, testCase.errWrapped)
			if testCase.errWrapped != nil {
				assert.EqualError(t, err, testCase.errMessage)
			}
			assert.Equal(t, testCase.hash, hash)
			assert.Equal(t, testCase.expectedTrie, testCase.trie)
		})
	}
}

func entriesMatch(t *testing.T, expected, actual map[string][]byte) {
	t.Helper()

	for expectedKeyLEString, expectedValue := range expected {
		expectedKeyLE := []byte(expectedKeyLEString)
		actualValue, ok := actual[expectedKeyLEString]
		if !ok {
			t.Errorf("key 0x%x is missing from entries", expectedKeyLE)
			continue
		}

		if !bytes.Equal(expectedValue, actualValue) {
			t.Errorf("for key 0x%x, expected value 0x%x but got actual value 0x%x",
				expectedKeyLE, expectedValue, actualValue)
		}
	}

	for actualKeyLEString, actualValue := range actual {
		actualKeyLE := []byte(actualKeyLEString)
		_, ok := expected[actualKeyLEString]
		if !ok {
			t.Errorf("actual key 0x%x with value 0x%x was not expected",
				actualKeyLE, actualValue)
		}
	}
}

func Test_Trie_Entries(t *testing.T) {
	t.Parallel()

	t.Run("simple root", func(t *testing.T) {
		t.Parallel()

		root := &Node{
			Key:         []byte{0xa},
			SubValue:    []byte("root"),
			Descendants: 2,
			Children: padRightChildren([]*Node{
				{ // index 0
					Key:      []byte{2, 0xb},
					SubValue: []byte("leaf"),
				},
				nil,
				{ // index 2
					Key:      []byte{0xb},
					SubValue: []byte("leaf"),
				},
			}),
		}

		trie := NewTrie(root)

		entries := trie.Entries()

		expectedEntries := map[string][]byte{
			string([]byte{0x0a}):       []byte("root"),
			string([]byte{0xa0, 0x2b}): []byte("leaf"),
			string([]byte{0x0a, 0x2b}): []byte("leaf"),
		}

		entriesMatch(t, expectedEntries, entries)
	})

	t.Run("custom root", func(t *testing.T) {
		t.Parallel()

		root := &Node{
			Key:         []byte{0xa, 0xb},
			SubValue:    []byte("root"),
			Descendants: 5,
			Children: padRightChildren([]*Node{
				nil, nil, nil,
				{ // branch with value at child index 3
					Key:         []byte{0xb},
					SubValue:    []byte("branch 1"),
					Descendants: 1,
					Children: padRightChildren([]*Node{
						nil, nil, nil,
						{ // leaf at child index 3
							Key:      []byte{0xc},
							SubValue: []byte("bottom leaf"),
						},
					}),
				},
				nil, nil, nil,
				{ // leaf at child index 7
					Key:      []byte{0xd},
					SubValue: []byte("top leaf"),
				},
				nil,
				{ // branch without value at child index 9
					Key:         []byte{0xe},
					SubValue:    []byte("branch 2"),
					Descendants: 1,
					Children: padRightChildren([]*Node{
						{ // leaf at child index 0
							Key:      []byte{0xf},
							SubValue: []byte("bottom leaf 2"),
						}, nil, nil,
					}),
				},
			}),
		}

		trie := NewTrie(root)

		entries := trie.Entries()

		expectedEntries := map[string][]byte{
			string([]byte{0xab}):             []byte("root"),
			string([]byte{0xab, 0x7d}):       []byte("top leaf"),
			string([]byte{0xab, 0x3b}):       []byte("branch 1"),
			string([]byte{0xab, 0x3b, 0x3c}): []byte("bottom leaf"),
			string([]byte{0xab, 0x9e}):       []byte("branch 2"),
			string([]byte{0xab, 0x9e, 0x0f}): []byte("bottom leaf 2"),
		}

		entriesMatch(t, expectedEntries, entries)
	})

	t.Run("end to end", func(t *testing.T) {
		t.Parallel()

		trie := Trie{
			root:       nil,
			childTries: make(map[common.Hash]*Trie),
		}

		kv := map[string][]byte{
			"ab":  []byte("pen"),
			"abc": []byte("penguin"),
			"hy":  []byte("feather"),
			"cb":  []byte("noot"),
		}

		for k, v := range kv {
			trie.Put([]byte(k), v)
		}

		entries := trie.Entries()

		assert.Equal(t, kv, entries)
	})
}

func Test_Trie_NextKey(t *testing.T) {
	t.Parallel()

	testCases := map[string]struct {
		trie    Trie
		key     []byte
		nextKey []byte
	}{
		"nil root and nil key returns nil": {},
		"nil root returns nil": {
			key: []byte{2},
		},
		"nil key returns root leaf": {
			trie: Trie{
				root: &Node{
					Key:      []byte{2},
					SubValue: []byte{1},
				},
			},
			nextKey: []byte{2},
		},
		"key smaller than root leaf full key": {
			trie: Trie{
				root: &Node{
					Key:      []byte{2},
					SubValue: []byte{1},
				},
			},
			key:     []byte{0x10}, // 10 => [1, 0] in nibbles
			nextKey: []byte{2},
		},
	}

	for name, testCase := range testCases {
		testCase := testCase
		t.Run(name, func(t *testing.T) {
			t.Parallel()

			nextKey := testCase.trie.NextKey(testCase.key)

			assert.Equal(t, testCase.nextKey, nextKey)
		})
	}
}

func Test_nextKey(t *testing.T) {
	// Note this test is basically testing trie.NextKey without
	// the headaches associated with converting nibbles and
	// LE keys back and forth
	t.Parallel()

	testCases := map[string]struct {
		trie    Trie
		key     []byte
		nextKey []byte
	}{
		"nil root and nil key returns nil": {},
		"nil root returns nil": {
			key: []byte{2},
		},
		"nil key returns root leaf": {
			trie: Trie{
				root: &Node{
					Key:      []byte{2},
					SubValue: []byte{1},
				},
			},
			nextKey: []byte{2},
		},
		"key smaller than root leaf full key": {
			trie: Trie{
				root: &Node{
					Key:      []byte{2},
					SubValue: []byte{1},
				},
			},
			key:     []byte{1},
			nextKey: []byte{2},
		},
		"key equal to root leaf full key": {
			trie: Trie{
				root: &Node{
					Key:      []byte{2},
					SubValue: []byte{1},
				},
			},
			key: []byte{2},
		},
		"key greater than root leaf full key": {
			trie: Trie{
				root: &Node{
					Key:      []byte{2},
					SubValue: []byte{1},
				},
			},
			key: []byte{3},
		},
		"key smaller than root branch full key": {
			trie: Trie{
				root: &Node{
					Key:         []byte{2},
					SubValue:    []byte("branch"),
					Descendants: 1,
					Children: padRightChildren([]*Node{
						{
							Key:      []byte{1},
							SubValue: []byte{1},
						},
					}),
				},
			},
			key:     []byte{1},
			nextKey: []byte{2},
		},
		"key equal to root branch full key": {
			trie: Trie{
				root: &Node{
					Key:         []byte{2},
					SubValue:    []byte("branch"),
					Descendants: 1,
					Children: padRightChildren([]*Node{
						{
							Key:      []byte{1},
							SubValue: []byte{1},
						},
					}),
				},
			},
			key: []byte{2, 0, 1},
		},
		"key smaller than leaf full key": {
			trie: Trie{
				root: &Node{
					Key:         []byte{1},
					SubValue:    []byte("branch"),
					Descendants: 1,
					Children: padRightChildren([]*Node{
						nil, nil,
						{
							// full key [1, 2, 3]
							Key:      []byte{3},
							SubValue: []byte{1},
						},
					}),
				},
			},
			key:     []byte{1, 2, 2},
			nextKey: []byte{1, 2, 3},
		},
		"key equal to leaf full key": {
			trie: Trie{
				root: &Node{
					Key:         []byte{1},
					SubValue:    []byte("branch"),
					Descendants: 1,
					Children: padRightChildren([]*Node{
						nil, nil,
						{
							// full key [1, 2, 3]
							Key:      []byte{3},
							SubValue: []byte{1},
						},
					}),
				},
			},
			key: []byte{1, 2, 3},
		},
		"key greater than leaf full key": {
			trie: Trie{
				root: &Node{
					Key:         []byte{1},
					SubValue:    []byte("branch"),
					Descendants: 1,
					Children: padRightChildren([]*Node{
						nil, nil,
						{
							// full key [1, 2, 3]
							Key:      []byte{3},
							SubValue: []byte{1},
						},
					}),
				},
			},
			key: []byte{1, 2, 4},
		},
		"next key branch with value": {
			trie: Trie{
				root: &Node{
					Key:         []byte{1},
					SubValue:    []byte("top branch"),
					Descendants: 2,
					Children: padRightChildren([]*Node{
						nil, nil,
						{
							// full key [1, 2, 3]
							Key:         []byte{3},
							SubValue:    []byte("branch 1"),
							Descendants: 1,
							Children: padRightChildren([]*Node{
								nil, nil, nil, nil,
								{
									// full key [1, 2, 3, 4, 5]
									Key:      []byte{0x5},
									SubValue: []byte("bottom leaf"),
								},
							}),
						},
					}),
				},
			},
			key:     []byte{1},
			nextKey: []byte{1, 2, 3},
		},
		"next key go through branch without value": {
			trie: Trie{
				root: &Node{
					Key:         []byte{1},
					Descendants: 2,
					Children: padRightChildren([]*Node{
						nil, nil,
						{
							// full key [1, 2, 3]
							Key:         []byte{3},
							Descendants: 1,
							Children: padRightChildren([]*Node{
								nil, nil, nil, nil,
								{
									// full key [1, 2, 3, 4, 5]
									Key:      []byte{0x5},
									SubValue: []byte("bottom leaf"),
								},
							}),
						},
					}),
				},
			},
			key:     []byte{0},
			nextKey: []byte{1, 2, 3, 4, 5},
		},
		"next key leaf from bottom branch": {
			trie: Trie{
				root: &Node{
					Key:         []byte{1},
					Descendants: 2,
					Children: padRightChildren([]*Node{
						nil, nil,
						{
							// full key [1, 2, 3]
							Key:         []byte{3},
							SubValue:    []byte("bottom branch"),
							Descendants: 1,
							Children: padRightChildren([]*Node{
								nil, nil, nil, nil,
								{
									// full key [1, 2, 3, 4, 5]
									Key:      []byte{0x5},
									SubValue: []byte("bottom leaf"),
								},
							}),
						},
					}),
				},
			},
			key:     []byte{1, 2, 3},
			nextKey: []byte{1, 2, 3, 4, 5},
		},
		"next key greater than branch": {
			trie: Trie{
				root: &Node{
					Key:         []byte{1},
					Descendants: 2,
					Children: padRightChildren([]*Node{
						nil, nil,
						{
							// full key [1, 2, 3]
							Key:         []byte{3},
							SubValue:    []byte("bottom branch"),
							Descendants: 1,
							Children: padRightChildren([]*Node{
								nil, nil, nil, nil,
								{
									// full key [1, 2, 3, 4, 5]
									Key:      []byte{0x5},
									SubValue: []byte("bottom leaf"),
								},
							}),
						},
					}),
				},
			},
			key:     []byte{1, 2, 3},
			nextKey: []byte{1, 2, 3, 4, 5},
		},
		"key smaller length and greater than root branch full key": {
			trie: Trie{
				root: &Node{
					Key:         []byte{2, 0},
					SubValue:    []byte("branch"),
					Descendants: 1,
					Children: padRightChildren([]*Node{
						{Key: []byte{1}, SubValue: []byte{1}},
					}),
				},
			},
			key: []byte{3},
		},
		"key smaller length and greater than root leaf full key": {
			trie: Trie{
				root: &Node{
					Key:      []byte{2, 0},
					SubValue: []byte("leaf"),
				},
			},
			key: []byte{3},
		},
	}

	for name, testCase := range testCases {
		testCase := testCase
		t.Run(name, func(t *testing.T) {
			t.Parallel()

			originalTrie := testCase.trie.DeepCopy()

			nextKey := findNextKey(testCase.trie.root, nil, testCase.key)

			assert.Equal(t, testCase.nextKey, nextKey)
			assert.Equal(t, *originalTrie, testCase.trie) // ensure no mutation
		})
	}
}

func Test_Trie_Put(t *testing.T) {
	t.Parallel()

	testCases := map[string]struct {
		trie         Trie
		key          []byte
		value        []byte
		expectedTrie Trie
	}{
		"trie with key and value": {
			trie: Trie{
				generation: 1,
				root: &Node{
					Key:      []byte{1, 2, 0, 5},
					SubValue: []byte{1},
				},
			},
			key:   []byte{0x12, 0x16},
			value: []byte{2},
			expectedTrie: Trie{
				generation: 1,
				root: &Node{
					Key:         []byte{1, 2},
					Generation:  1,
					Dirty:       true,
					Descendants: 2,
					Children: padRightChildren([]*Node{
						{
							Key:        []byte{5},
							SubValue:   []byte{1},
							Generation: 1,
							Dirty:      true,
						},
						{
							Key:        []byte{6},
							SubValue:   []byte{2},
							Generation: 1,
							Dirty:      true,
						},
					}),
				},
			},
		},
	}

	for name, testCase := range testCases {
		testCase := testCase
		t.Run(name, func(t *testing.T) {
			t.Parallel()

			trie := testCase.trie
			trie.Put(testCase.key, testCase.value)

			assert.Equal(t, testCase.expectedTrie, trie)
		})
	}
}

func Test_Trie_insert(t *testing.T) {
	t.Parallel()

	testCases := map[string]struct {
		trie                Trie
		parent              *Node
		key                 []byte
		value               []byte
		deletedMerkleValues map[string]struct{}
		newNode             *Node
		mutated             bool
		nodesCreated        uint32
	}{
		"nil parent": {
			trie: Trie{
				generation: 1,
			},
			key:   []byte{1},
			value: []byte("leaf"),
			newNode: &Node{
				Key:        []byte{1},
				SubValue:   []byte("leaf"),
				Generation: 1,
				Dirty:      true,
			},
			mutated:      true,
			nodesCreated: 1,
		},
		"branch parent": {
			trie: Trie{
				generation: 1,
			},
			parent: &Node{
				Key:         []byte{1},
				SubValue:    []byte("branch"),
				Descendants: 1,
				Children: padRightChildren([]*Node{
					nil,
					{Key: []byte{2}, SubValue: []byte{1}},
				}),
			},
			key:   []byte{1, 0},
			value: []byte("leaf"),
			newNode: &Node{
				Key:         []byte{1},
				SubValue:    []byte("branch"),
				Generation:  1,
				Dirty:       true,
				Descendants: 2,
				Children: padRightChildren([]*Node{
					{
						Key:        []byte{},
						SubValue:   []byte("leaf"),
						Generation: 1,
						Dirty:      true,
					},
					{Key: []byte{2}, SubValue: []byte{1}},
				}),
			},
			mutated:      true,
			nodesCreated: 1,
		},
		"override leaf parent": {
			trie: Trie{
				generation: 1,
			},
			parent: &Node{
				Key:      []byte{1},
				SubValue: []byte("original leaf"),
			},
			key:   []byte{1},
			value: []byte("new leaf"),
			newNode: &Node{
				Key:        []byte{1},
				SubValue:   []byte("new leaf"),
				Generation: 1,
				Dirty:      true,
			},
			mutated: true,
		},
		"write same leaf value to leaf parent": {
			trie: Trie{
				generation: 1,
			},
			parent: &Node{
				Key:      []byte{1},
				SubValue: []byte("same"),
			},
			key:   []byte{1},
			value: []byte("same"),
			newNode: &Node{
				Key:      []byte{1},
				SubValue: []byte("same"),
			},
		},
		"write leaf as child to parent leaf": {
			trie: Trie{
				generation: 1,
			},
			parent: &Node{
				Key:      []byte{1},
				SubValue: []byte("original leaf"),
			},
			key:   []byte{1, 0},
			value: []byte("leaf"),
			newNode: &Node{
				Key:         []byte{1},
				SubValue:    []byte("original leaf"),
				Dirty:       true,
				Generation:  1,
				Descendants: 1,
				Children: padRightChildren([]*Node{
					{
						Key:        []byte{},
						SubValue:   []byte("leaf"),
						Generation: 1,
						Dirty:      true,
					},
				}),
			},
			mutated:      true,
			nodesCreated: 1,
		},
		"write leaf as divergent child next to parent leaf": {
			trie: Trie{
				generation: 1,
			},
			parent: &Node{
				Key:      []byte{1, 2},
				SubValue: []byte("original leaf"),
			},
			key:   []byte{2, 3},
			value: []byte("leaf"),
			newNode: &Node{
				Key:         []byte{},
				Dirty:       true,
				Generation:  1,
				Descendants: 2,
				Children: padRightChildren([]*Node{
					nil,
					{
						Key:        []byte{2},
						SubValue:   []byte("original leaf"),
						Dirty:      true,
						Generation: 1,
					},
					{
						Key:        []byte{3},
						SubValue:   []byte("leaf"),
						Generation: 1,
						Dirty:      true,
					},
				}),
			},
			mutated:      true,
			nodesCreated: 2,
		},
		"override leaf value": {
			trie: Trie{
				generation: 1,
			},
			parent: &Node{
				Key:      []byte{1},
				SubValue: []byte{1},
			},
			key:   []byte{1},
			value: []byte("leaf"),
			newNode: &Node{
				Key:        []byte{1},
				SubValue:   []byte("leaf"),
				Dirty:      true,
				Generation: 1,
			},
			mutated: true,
		},
		"write leaf as child to leaf": {
			trie: Trie{
				generation: 1,
			},
			parent: &Node{
				Key:      []byte{1, 2},
				SubValue: []byte{1},
			},
			key:   []byte{1},
			value: []byte("leaf"),
			newNode: &Node{
				Key:         []byte{1},
				SubValue:    []byte("leaf"),
				Dirty:       true,
				Generation:  1,
				Descendants: 1,
				Children: padRightChildren([]*Node{
					nil, nil,
					{
						Key:        []byte{},
						SubValue:   []byte{1},
						Dirty:      true,
						Generation: 1,
					},
				}),
			},
			mutated:      true,
			nodesCreated: 1,
		},
	}

	for name, testCase := range testCases {
		testCase := testCase
		t.Run(name, func(t *testing.T) {
			t.Parallel()

			trie := testCase.trie
			expectedTrie := *trie.DeepCopy()

			newNode, mutated, nodesCreated := trie.insert(
				testCase.parent, testCase.key, testCase.value,
				testCase.deletedMerkleValues)

			assert.Equal(t, testCase.newNode, newNode)
			assert.Equal(t, testCase.mutated, mutated)
			assert.Equal(t, testCase.nodesCreated, nodesCreated)
			assert.Equal(t, expectedTrie, trie)
		})
	}
}

func Test_Trie_insertInBranch(t *testing.T) {
	t.Parallel()

	testCases := map[string]struct {
		parent              *Node
		key                 []byte
		value               []byte
		deletedMerkleValues map[string]struct{}
		newNode             *Node
		mutated             bool
		nodesCreated        uint32
	}{
		"insert existing value to branch": {
			parent: &Node{
				Key:         []byte{2},
				SubValue:    []byte("same"),
				Descendants: 1,
				Children: padRightChildren([]*Node{
					{Key: []byte{1}, SubValue: []byte{1}},
				}),
			},
			key:   []byte{2},
			value: []byte("same"),
			newNode: &Node{
				Key:         []byte{2},
				SubValue:    []byte("same"),
				Descendants: 1,
				Children: padRightChildren([]*Node{
					{Key: []byte{1}, SubValue: []byte{1}},
				}),
			},
		},
		"update with branch": {
			parent: &Node{
				Key:         []byte{2},
				SubValue:    []byte("old"),
				Descendants: 1,
				Children: padRightChildren([]*Node{
					{Key: []byte{1}, SubValue: []byte{1}},
				}),
			},
			key:   []byte{2},
			value: []byte("new"),
			newNode: &Node{
				Key:         []byte{2},
				SubValue:    []byte("new"),
				Dirty:       true,
				Descendants: 1,
				Children: padRightChildren([]*Node{
					{Key: []byte{1}, SubValue: []byte{1}},
				}),
			},
			mutated: true,
		},
		"update with leaf": {
			parent: &Node{
				Key:         []byte{2},
				SubValue:    []byte("old"),
				Descendants: 1,
				Children: padRightChildren([]*Node{
					{Key: []byte{1}, SubValue: []byte{1}},
				}),
			},
			key:   []byte{2},
			value: []byte("new"),
			newNode: &Node{
				Key:         []byte{2},
				SubValue:    []byte("new"),
				Dirty:       true,
				Descendants: 1,
				Children: padRightChildren([]*Node{
					{Key: []byte{1}, SubValue: []byte{1}},
				}),
			},
			mutated: true,
		},
		"add leaf as direct child": {
			parent: &Node{
				Key:         []byte{2},
				SubValue:    []byte{5},
				Descendants: 1,
				Children: padRightChildren([]*Node{
					{Key: []byte{1}, SubValue: []byte{1}},
				}),
			},
			key:   []byte{2, 3, 4, 5},
			value: []byte{6},
			newNode: &Node{
				Key:         []byte{2},
				SubValue:    []byte{5},
				Dirty:       true,
				Descendants: 2,
				Children: padRightChildren([]*Node{
					{Key: []byte{1}, SubValue: []byte{1}},
					nil, nil,
					{
						Key:      []byte{4, 5},
						SubValue: []byte{6},
						Dirty:    true,
					},
				}),
			},
			mutated:      true,
			nodesCreated: 1,
		},
		"insert same leaf as existing direct child leaf": {
			parent: &Node{
				Key:         []byte{2},
				SubValue:    []byte{5},
				Descendants: 1,
				Children: padRightChildren([]*Node{
					{Key: []byte{1}, SubValue: []byte{1}},
				}),
			},
			key:   []byte{2, 0, 1},
			value: []byte{1},
			newNode: &Node{
				Key:         []byte{2},
				SubValue:    []byte{5},
				Descendants: 1,
				Children: padRightChildren([]*Node{
					{Key: []byte{1}, SubValue: []byte{1}},
				}),
			},
		},
		"add leaf as nested child": {
			parent: &Node{
				Key:         []byte{2},
				SubValue:    []byte{5},
				Descendants: 2,
				Children: padRightChildren([]*Node{
					nil, nil, nil,
					{
						Key:         []byte{4},
						Descendants: 1,
						Children: padRightChildren([]*Node{
							{Key: []byte{1}, SubValue: []byte{1}},
						}),
					},
				}),
			},
			key:   []byte{2, 3, 4, 5, 6},
			value: []byte{6},
			newNode: &Node{
				Key:         []byte{2},
				SubValue:    []byte{5},
				Dirty:       true,
				Descendants: 3,
				Children: padRightChildren([]*Node{
					nil, nil, nil,
					{
						Key:         []byte{4},
						Dirty:       true,
						Descendants: 2,
						Children: padRightChildren([]*Node{
							{Key: []byte{1}, SubValue: []byte{1}},
							nil, nil, nil, nil,
							{
								Key:      []byte{6},
								SubValue: []byte{6},
								Dirty:    true,
							},
						}),
					},
				}),
			},
			mutated:      true,
			nodesCreated: 1,
		},
		"split branch for longer key": {
			parent: &Node{
				Key:         []byte{2, 3},
				SubValue:    []byte{5},
				Descendants: 1,
				Children: padRightChildren([]*Node{
					{Key: []byte{1}, SubValue: []byte{1}},
				}),
			},
			key:   []byte{2, 4, 5, 6},
			value: []byte{6},
			newNode: &Node{
				Key:         []byte{2},
				Dirty:       true,
				Descendants: 3,
				Children: padRightChildren([]*Node{
					nil, nil, nil,
					{
						Key:         []byte{},
						SubValue:    []byte{5},
						Dirty:       true,
						Descendants: 1,
						Children: padRightChildren([]*Node{
							{Key: []byte{1}, SubValue: []byte{1}},
						}),
					},
					{
						Key:      []byte{5, 6},
						SubValue: []byte{6},
						Dirty:    true,
					},
				}),
			},
			mutated:      true,
			nodesCreated: 2,
		},
		"split root branch": {
			parent: &Node{
				Key:         []byte{2, 3},
				SubValue:    []byte{5},
				Descendants: 1,
				Children: padRightChildren([]*Node{
					{Key: []byte{1}, SubValue: []byte{1}},
				}),
			},
			key:   []byte{3},
			value: []byte{6},
			newNode: &Node{
				Key:         []byte{},
				Dirty:       true,
				Descendants: 3,
				Children: padRightChildren([]*Node{
					nil, nil,
					{
						Key:         []byte{3},
						SubValue:    []byte{5},
						Dirty:       true,
						Descendants: 1,
						Children: padRightChildren([]*Node{
							{Key: []byte{1}, SubValue: []byte{1}},
						}),
					},
					{
						Key:      []byte{},
						SubValue: []byte{6},
						Dirty:    true,
					},
				}),
			},
			mutated:      true,
			nodesCreated: 2,
		},
		"update with leaf at empty key": {
			parent: &Node{
				Key:         []byte{2},
				SubValue:    []byte{5},
				Descendants: 1,
				Children: padRightChildren([]*Node{
					{Key: []byte{1}, SubValue: []byte{1}},
				}),
			},
			key:   []byte{},
			value: []byte{6},
			newNode: &Node{
				Key:         []byte{},
				SubValue:    []byte{6},
				Dirty:       true,
				Descendants: 2,
				Children: padRightChildren([]*Node{
					nil, nil,
					{
						Key:         []byte{},
						SubValue:    []byte{5},
						Dirty:       true,
						Descendants: 1,
						Children: padRightChildren([]*Node{
							{Key: []byte{1}, SubValue: []byte{1}},
						}),
					},
				}),
			},
			mutated:      true,
			nodesCreated: 1,
		},
	}

	for name, testCase := range testCases {
		testCase := testCase
		t.Run(name, func(t *testing.T) {
			t.Parallel()

			trie := new(Trie)

			newNode, mutated, nodesCreated := trie.insertInBranch(
				testCase.parent, testCase.key, testCase.value,
				testCase.deletedMerkleValues)

			assert.Equal(t, testCase.newNode, newNode)
			assert.Equal(t, testCase.mutated, mutated)
			assert.Equal(t, testCase.nodesCreated, nodesCreated)
			assert.Equal(t, new(Trie), trie) // check no mutation
		})
	}
}

func Test_LoadFromMap(t *testing.T) {
	t.Parallel()

	testCases := map[string]struct {
		data         map[string]string
		expectedTrie Trie
		errWrapped   error
		errMessage   string
	}{
		"nil data": {
			expectedTrie: Trie{
				childTries:          map[common.Hash]*Trie{},
				deletedMerkleValues: map[string]struct{}{},
			},
		},
		"empty data": {
			data: map[string]string{},
			expectedTrie: Trie{
				childTries:          map[common.Hash]*Trie{},
				deletedMerkleValues: map[string]struct{}{},
			},
		},
		"bad key": {
			data: map[string]string{
				"0xa": "0x01",
			},
			errWrapped: hex.ErrLength,
			errMessage: "cannot convert key hex to bytes: encoding/hex: odd length hex string: 0xa",
		},
		"bad value": {
			data: map[string]string{
				"0x01": "0xa",
			},
			errWrapped: hex.ErrLength,
			errMessage: "cannot convert value hex to bytes: encoding/hex: odd length hex string: 0xa",
		},
		"load large key value": {
			data: map[string]string{
				"0x01": "0x1234567812345678123456781234567812345678123456781234567812345678", // 32 bytes
			},
			expectedTrie: Trie{
				root: &Node{
					Key: []byte{00, 01},
					SubValue: []byte{
						0x12, 0x34, 0x56, 0x78, 0x12, 0x34, 0x56, 0x78,
						0x12, 0x34, 0x56, 0x78, 0x12, 0x34, 0x56, 0x78,
						0x12, 0x34, 0x56, 0x78, 0x12, 0x34, 0x56, 0x78,
						0x12, 0x34, 0x56, 0x78, 0x12, 0x34, 0x56, 0x78,
					},
					Dirty: true,
				},
				childTries:          map[common.Hash]*Trie{},
				deletedMerkleValues: map[string]struct{}{},
<<<<<<< HEAD
=======
			},
		},
		"load key values": {
			data: map[string]string{
				"0x01":   "0x06",
				"0x0120": "0x07",
				"0x0130": "0x08",
			},
			expectedTrie: Trie{
				root: &Node{
					Key:         []byte{00, 01},
					SubValue:    []byte{6},
					Dirty:       true,
					Descendants: 2,
					Children: padRightChildren([]*Node{
						nil, nil,
						{
							Key:      []byte{0},
							SubValue: []byte{7},
							Dirty:    true,
						},
						{
							Key:      []byte{0},
							SubValue: []byte{8},
							Dirty:    true,
						},
					}),
				},
				childTries:          map[common.Hash]*Trie{},
				deletedMerkleValues: map[string]struct{}{},
>>>>>>> 1c4174cd
			},
		},
	}

	for name, testCase := range testCases {
		testCase := testCase
		t.Run(name, func(t *testing.T) {
			t.Parallel()

			trie, err := LoadFromMap(testCase.data)

			assert.ErrorIs(t, err, testCase.errWrapped)
			if testCase.errWrapped != nil {
				assert.EqualError(t, err, testCase.errMessage)
			}

			assert.Equal(t, testCase.expectedTrie, trie)
		})
	}
}

func Test_Trie_GetKeysWithPrefix(t *testing.T) {
	t.Parallel()

	testCases := map[string]struct {
		trie   Trie
		prefix []byte
		keys   [][]byte
	}{
		"some trie": {
			trie: Trie{
				root: &Node{
					Key:         []byte{0, 1},
					Descendants: 4,
					Children: padRightChildren([]*Node{
						{ // full key 0, 1, 0, 3
							Key:         []byte{3},
							Descendants: 2,
							Children: padRightChildren([]*Node{
								{ // full key 0, 1, 0, 0, 4
									Key:      []byte{4},
									SubValue: []byte{1},
								},
								{ // full key 0, 1, 0, 1, 5
									Key:      []byte{5},
									SubValue: []byte{1},
								},
							}),
						},
						{ // full key 0, 1, 1, 9
							Key:      []byte{9},
							SubValue: []byte{1},
						},
					}),
				},
			},
			prefix: []byte{1},
			keys: [][]byte{
				{1, 3, 4},
				{1, 3, 0x15},
				{1, 0x19},
			},
		},
	}

	for name, testCase := range testCases {
		testCase := testCase
		t.Run(name, func(t *testing.T) {
			t.Parallel()

			keys := testCase.trie.GetKeysWithPrefix(testCase.prefix)

			assert.Equal(t, testCase.keys, keys)
		})
	}
}

func Test_getKeysWithPrefix(t *testing.T) {
	t.Parallel()

	testCases := map[string]struct {
		parent       *Node
		prefix       []byte
		key          []byte
		keys         [][]byte
		expectedKeys [][]byte
	}{
		"nil parent returns keys passed": {
			keys:         [][]byte{{1}, {2}},
			expectedKeys: [][]byte{{1}, {2}},
		},
		"common prefix for parent branch and search key": {
			parent: &Node{
				Key:         []byte{1, 2, 3},
				Descendants: 2,
				Children: padRightChildren([]*Node{
					{Key: []byte{4}, SubValue: []byte{1}},
					{Key: []byte{5}, SubValue: []byte{1}},
				}),
			},
			prefix: []byte{9, 8, 7},
			key:    []byte{1, 2},
			keys:   [][]byte{{1}, {2}},
			expectedKeys: [][]byte{{1}, {2},
				{0x98, 0x71, 0x23, 0x04},
				{0x98, 0x71, 0x23, 0x15}},
		},
		"parent branch and empty key": {
			parent: &Node{
				Key:         []byte{1, 2, 3},
				Descendants: 2,
				Children: padRightChildren([]*Node{
					{Key: []byte{4}, SubValue: []byte{1}},
					{Key: []byte{5}, SubValue: []byte{1}},
				}),
			},
			prefix: []byte{9, 8, 7},
			key:    []byte{},
			keys:   [][]byte{{1}, {2}},
			expectedKeys: [][]byte{{1}, {2},
				{0x98, 0x71, 0x23, 0x04},
				{0x98, 0x71, 0x23, 0x15}},
		},
		"search key smaller than branch key with no full common prefix": {
			parent: &Node{
				Key:         []byte{1, 2, 3},
				Descendants: 2,
				Children: padRightChildren([]*Node{
					{Key: []byte{4}, SubValue: []byte{1}},
					{Key: []byte{5}, SubValue: []byte{1}},
				}),
			},
			key:          []byte{1, 3},
			keys:         [][]byte{{1}, {2}},
			expectedKeys: [][]byte{{1}, {2}},
		},
		"common prefix smaller tan search key": {
			parent: &Node{
				Key:         []byte{1, 2},
				Descendants: 2,
				Children: padRightChildren([]*Node{
					{Key: []byte{4}, SubValue: []byte{1}},
					{Key: []byte{5}, SubValue: []byte{1}},
				}),
			},
			key:          []byte{1, 2, 3},
			keys:         [][]byte{{1}, {2}},
			expectedKeys: [][]byte{{1}, {2}},
		},
		"recursive call": {
			parent: &Node{
				Key:         []byte{1, 2, 3},
				Descendants: 2,
				Children: padRightChildren([]*Node{
					{Key: []byte{4}, SubValue: []byte{1}},
					{Key: []byte{5}, SubValue: []byte{1}},
				}),
			},
			prefix: []byte{9, 8, 7},
			key:    []byte{1, 2, 3, 0},
			keys:   [][]byte{{1}, {2}},
			expectedKeys: [][]byte{{1}, {2},
				{0x98, 0x71, 0x23, 0x04}},
		},
		"parent leaf with search key equal to common prefix": {
			parent: &Node{
				Key:      []byte{1, 2, 3},
				SubValue: []byte{1},
			},
			prefix: []byte{9, 8, 7},
			key:    []byte{1, 2, 3},
			keys:   [][]byte{{1}, {2}},
			expectedKeys: [][]byte{{1}, {2},
				{0x98, 0x71, 0x23}},
		},
		"parent leaf with empty search key": {
			parent: &Node{
				Key:      []byte{1, 2, 3},
				SubValue: []byte{1},
			},
			prefix: []byte{9, 8, 7},
			key:    []byte{},
			keys:   [][]byte{{1}, {2}},
			expectedKeys: [][]byte{{1}, {2},
				{0x98, 0x71, 0x23}},
		},
		"parent leaf with too deep search key": {
			parent: &Node{
				Key:      []byte{1, 2, 3},
				SubValue: []byte{1},
			},
			prefix:       []byte{9, 8, 7},
			key:          []byte{1, 2, 3, 4},
			keys:         [][]byte{{1}, {2}},
			expectedKeys: [][]byte{{1}, {2}},
		},
		"parent leaf with shorter matching search key": {
			parent: &Node{
				Key:      []byte{1, 2, 3},
				SubValue: []byte{1},
			},
			prefix: []byte{9, 8, 7},
			key:    []byte{1, 2},
			keys:   [][]byte{{1}, {2}},
			expectedKeys: [][]byte{{1}, {2},
				{0x98, 0x71, 0x23}},
		},
		"parent leaf with not matching search key": {
			parent: &Node{
				Key:      []byte{1, 2, 3},
				SubValue: []byte{1},
			},
			prefix:       []byte{9, 8, 7},
			key:          []byte{1, 3, 3},
			keys:         [][]byte{{1}, {2}},
			expectedKeys: [][]byte{{1}, {2}},
		},
	}

	for name, testCase := range testCases {
		testCase := testCase
		t.Run(name, func(t *testing.T) {
			t.Parallel()

			keys := getKeysWithPrefix(testCase.parent,
				testCase.prefix, testCase.key, testCase.keys)

			assert.Equal(t, testCase.expectedKeys, keys)
		})
	}
}

func Test_addAllKeys(t *testing.T) {
	t.Parallel()

	testCases := map[string]struct {
		parent       *Node
		prefix       []byte
		keys         [][]byte
		expectedKeys [][]byte
	}{
		"nil parent returns keys passed": {
			keys:         [][]byte{{1}, {2}},
			expectedKeys: [][]byte{{1}, {2}},
		},
		"leaf parent": {
			parent: &Node{
				Key:      []byte{1, 2, 3},
				SubValue: []byte{1},
			},
			prefix: []byte{9, 8, 7},
			keys:   [][]byte{{1}, {2}},
			expectedKeys: [][]byte{{1}, {2},
				{0x98, 0x71, 0x23}},
		},
		"parent branch without value": {
			parent: &Node{
				Key:         []byte{1, 2, 3},
				Descendants: 2,
				Children: padRightChildren([]*Node{
					{Key: []byte{4}, SubValue: []byte{1}},
					{Key: []byte{5}, SubValue: []byte{1}},
				}),
			},
			prefix: []byte{9, 8, 7},
			keys:   [][]byte{{1}, {2}},
			expectedKeys: [][]byte{{1}, {2},
				{0x98, 0x71, 0x23, 0x04},
				{0x98, 0x71, 0x23, 0x15}},
		},
		"parent branch with empty value": {
			parent: &Node{
				Key:         []byte{1, 2, 3},
				SubValue:    []byte{},
				Descendants: 2,
				Children: padRightChildren([]*Node{
					{Key: []byte{4}, SubValue: []byte{1}},
					{Key: []byte{5}, SubValue: []byte{1}},
				}),
			},
			prefix: []byte{9, 8, 7},
			keys:   [][]byte{{1}, {2}},
			expectedKeys: [][]byte{{1}, {2},
				{0x98, 0x71, 0x23},
				{0x98, 0x71, 0x23, 0x04},
				{0x98, 0x71, 0x23, 0x15}},
		},
	}

	for name, testCase := range testCases {
		testCase := testCase
		t.Run(name, func(t *testing.T) {
			t.Parallel()

			keys := addAllKeys(testCase.parent,
				testCase.prefix, testCase.keys)

			assert.Equal(t, testCase.expectedKeys, keys)
		})
	}
}

func Test_Trie_Get(t *testing.T) {
	t.Parallel()

	testCases := map[string]struct {
		trie  Trie
		key   []byte
		value []byte
	}{
		"some trie": {
			trie: Trie{
				root: &Node{
					Key:         []byte{0, 1},
					SubValue:    []byte{1, 3},
					Descendants: 3,
					Children: padRightChildren([]*Node{
						{ // full key 0, 1, 0, 3
							Key:         []byte{3},
							SubValue:    []byte{1, 2},
							Descendants: 1,
							Children: padRightChildren([]*Node{
								{Key: []byte{1}, SubValue: []byte{1}},
							}),
						},
						{ // full key 0, 1, 1, 9
							Key:      []byte{9},
							SubValue: []byte{1, 2, 3, 4, 5},
						},
					}),
				},
			},
			key:   []byte{0x01, 0x19},
			value: []byte{1, 2, 3, 4, 5},
		},
	}

	for name, testCase := range testCases {
		testCase := testCase
		t.Run(name, func(t *testing.T) {
			t.Parallel()

			value := testCase.trie.Get(testCase.key)

			assert.Equal(t, testCase.value, value)
		})
	}
}

func Test_retrieve(t *testing.T) {
	t.Parallel()

	testCases := map[string]struct {
		parent *Node
		key    []byte
		value  []byte
	}{
		"nil parent": {
			key: []byte{1},
		},
		"leaf key match": {
			parent: &Node{
				Key:      []byte{1},
				SubValue: []byte{2},
			},
			key:   []byte{1},
			value: []byte{2},
		},
		"leaf key mismatch": {
			parent: &Node{
				Key:      []byte{1, 2},
				SubValue: []byte{2},
			},
			key: []byte{1},
		},
		"branch key match": {
			parent: &Node{
				Key:         []byte{1},
				SubValue:    []byte{2},
				Descendants: 1,
				Children: padRightChildren([]*Node{
					{Key: []byte{1}, SubValue: []byte{1}},
				}),
			},
			key:   []byte{1},
			value: []byte{2},
		},
		"branch key with empty search key": {
			parent: &Node{
				Key:         []byte{1},
				SubValue:    []byte{2},
				Descendants: 1,
				Children: padRightChildren([]*Node{
					{Key: []byte{1}, SubValue: []byte{1}},
				}),
			},
			value: []byte{2},
		},
		"branch key mismatch with shorter search key": {
			parent: &Node{
				Key:         []byte{1, 2},
				SubValue:    []byte{2},
				Descendants: 1,
				Children: padRightChildren([]*Node{
					{Key: []byte{1}, SubValue: []byte{1}},
				}),
			},
			key: []byte{1},
		},
		"bottom leaf in branch": {
			parent: &Node{
				Key:         []byte{1},
				SubValue:    []byte{1},
				Descendants: 2,
				Children: padRightChildren([]*Node{
					nil, nil,
					{ // full key 1, 2, 3
						Key:         []byte{3},
						SubValue:    []byte{2},
						Descendants: 1,
						Children: padRightChildren([]*Node{
							nil, nil, nil, nil,
							{ // full key 1, 2, 3, 4, 5
								Key:      []byte{5},
								SubValue: []byte{3},
							},
						}),
					},
				}),
			},
			key:   []byte{1, 2, 3, 4, 5},
			value: []byte{3},
		},
	}

	for name, testCase := range testCases {
		testCase := testCase
		t.Run(name, func(t *testing.T) {
			t.Parallel()

			// Check no mutation was done
			copySettings := node.DeepCopySettings
			var expectedParent *Node
			if testCase.parent != nil {
				expectedParent = testCase.parent.Copy(copySettings)
			}

			value := retrieve(testCase.parent, testCase.key)

			assert.Equal(t, testCase.value, value)
			assert.Equal(t, expectedParent, testCase.parent)
		})
	}
}

func Test_Trie_ClearPrefixLimit(t *testing.T) {
	t.Parallel()

	testCases := map[string]struct {
		trie         Trie
		prefix       []byte
		limit        uint32
		deleted      uint32
		allDeleted   bool
		expectedTrie Trie
	}{
		"limit is zero": {},
		"clear prefix limit": {
			trie: Trie{
				root: &Node{
					Key:         []byte{1, 2},
					SubValue:    []byte{1},
					Descendants: 1,
					Children: padRightChildren([]*Node{
						nil, nil, nil,
						{
							Key:      []byte{4},
							SubValue: []byte{1},
						},
					}),
				},
			},
			prefix:     []byte{0x12},
			limit:      5,
			deleted:    2,
			allDeleted: true,
		},
	}

	for name, testCase := range testCases {
		testCase := testCase
		t.Run(name, func(t *testing.T) {
			t.Parallel()

			trie := testCase.trie

			deleted, allDeleted := trie.ClearPrefixLimit(testCase.prefix, testCase.limit)

			assert.Equal(t, testCase.deleted, deleted)
			assert.Equal(t, testCase.allDeleted, allDeleted)
			assert.Equal(t, testCase.expectedTrie, trie)
		})
	}
}

func Test_Trie_clearPrefixLimitAtNode(t *testing.T) {
	t.Parallel()

	testCases := map[string]struct {
		trie                Trie
		parent              *Node
		prefix              []byte
		limit               uint32
		deletedMerkleValues map[string]struct{}
		newParent           *Node
		valuesDeleted       uint32
		nodesRemoved        uint32
		allDeleted          bool
	}{
		"limit is zero": {
			allDeleted: true,
		},
		"nil parent": {
			limit:      1,
			allDeleted: true,
		},
		"leaf parent with common prefix": {
			parent: &Node{
				Key:      []byte{1, 2},
				SubValue: []byte{1},
			},
			prefix:        []byte{1},
			limit:         1,
			valuesDeleted: 1,
			nodesRemoved:  1,
			allDeleted:    true,
		},
		"leaf parent with key equal prefix": {
			parent: &Node{
				Key:      []byte{1},
				SubValue: []byte{1},
			},
			prefix:        []byte{1},
			limit:         1,
			valuesDeleted: 1,
			nodesRemoved:  1,
			allDeleted:    true,
		},
		"leaf parent with key no common prefix": {
			trie: Trie{
				generation: 1,
			},
			parent: &Node{
				Key:      []byte{1, 2},
				SubValue: []byte{1},
			},
			prefix: []byte{1, 3},
			limit:  1,
			newParent: &Node{
				Key:      []byte{1, 2},
				SubValue: []byte{1},
			},
			allDeleted: true,
		},
		"leaf parent with key smaller than prefix": {
			trie: Trie{
				generation: 1,
			},
			parent: &Node{
				Key:      []byte{1},
				SubValue: []byte{1},
			},
			prefix: []byte{1, 2},
			limit:  1,
			newParent: &Node{
				Key:      []byte{1},
				SubValue: []byte{1},
			},
			allDeleted: true,
		},
		"branch without value parent with common prefix": {
			parent: &Node{
				Key:         []byte{1, 2},
				Descendants: 2,
				Children: padRightChildren([]*Node{
					{Key: []byte{1}, SubValue: []byte{1}},
					{Key: []byte{2}, SubValue: []byte{1}},
				}),
			},
			prefix:        []byte{1},
			limit:         3,
			valuesDeleted: 2,
			nodesRemoved:  3,
			allDeleted:    true,
		},
		"branch without value with key equal prefix": {
			parent: &Node{
				Key:         []byte{1, 2},
				Descendants: 2,
				Children: padRightChildren([]*Node{
					{Key: []byte{1}, SubValue: []byte{1}},
					{Key: []byte{2}, SubValue: []byte{1}},
				}),
			},
			prefix:        []byte{1, 2},
			limit:         3,
			valuesDeleted: 2,
			nodesRemoved:  3,
			allDeleted:    true,
		},
		"branch without value with no common prefix": {
			trie: Trie{
				generation: 1,
			},
			parent: &Node{
				Key:         []byte{1, 2},
				Descendants: 2,
				Children: padRightChildren([]*Node{
					{Key: []byte{1}, SubValue: []byte{1}},
					{Key: []byte{2}, SubValue: []byte{1}},
				}),
			},
			prefix: []byte{1, 3},
			limit:  1,
			newParent: &Node{
				Key:         []byte{1, 2},
				Descendants: 2,
				Children: padRightChildren([]*Node{
					{Key: []byte{1}, SubValue: []byte{1}},
					{Key: []byte{2}, SubValue: []byte{1}},
				}),
			},
			allDeleted: true,
		},
		"branch without value with key smaller than prefix by more than one": {
			trie: Trie{
				generation: 1,
			},
			parent: &Node{
				Key:         []byte{1},
				Descendants: 2,
				Children: padRightChildren([]*Node{
					{Key: []byte{1}, SubValue: []byte{1}},
					{Key: []byte{2}, SubValue: []byte{1}},
				}),
			},
			prefix: []byte{1, 2, 3},
			limit:  1,
			newParent: &Node{
				Key:         []byte{1},
				Descendants: 2,
				Children: padRightChildren([]*Node{
					{Key: []byte{1}, SubValue: []byte{1}},
					{Key: []byte{2}, SubValue: []byte{1}},
				}),
			},
			allDeleted: true,
		},
		"branch without value with key smaller than prefix by one": {
			trie: Trie{
				generation: 1,
			},
			parent: &Node{
				Key:         []byte{1},
				Descendants: 2,
				Children: padRightChildren([]*Node{
					{Key: []byte{1}, SubValue: []byte{1}},
					{Key: []byte{2}, SubValue: []byte{1}},
				}),
			},
			prefix: []byte{1, 2},
			limit:  1,
			newParent: &Node{
				Key:         []byte{1},
				Descendants: 2,
				Children: padRightChildren([]*Node{
					{Key: []byte{1}, SubValue: []byte{1}},
					{Key: []byte{2}, SubValue: []byte{1}},
				}),
			},
			allDeleted: true,
		},
		"branch with value with common prefix": {
			parent: &Node{
				Key:         []byte{1, 2},
				SubValue:    []byte{1},
				Descendants: 1,
				Children: padRightChildren([]*Node{
					{Key: []byte{1}, SubValue: []byte{1}},
				}),
			},
			prefix:        []byte{1},
			limit:         2,
			valuesDeleted: 2,
			nodesRemoved:  2,
			allDeleted:    true,
		},
		"branch with value with key equal prefix": {
			parent: &Node{
				Key:         []byte{1, 2},
				SubValue:    []byte{1},
				Descendants: 1,
				Children: padRightChildren([]*Node{
					{Key: []byte{1}, SubValue: []byte{1}},
				}),
			},
			prefix:        []byte{1, 2},
			limit:         2,
			valuesDeleted: 2,
			nodesRemoved:  2,
			allDeleted:    true,
		},
		"branch with value with no common prefix": {
			trie: Trie{
				generation: 1,
			},
			parent: &Node{
				Key:         []byte{1, 2},
				SubValue:    []byte{1},
				Descendants: 1,
				Children: padRightChildren([]*Node{
					{Key: []byte{1}, SubValue: []byte{1}},
				}),
			},
			prefix: []byte{1, 3},
			limit:  1,
			newParent: &Node{
				Key:         []byte{1, 2},
				SubValue:    []byte{1},
				Descendants: 1,
				Children: padRightChildren([]*Node{
					{Key: []byte{1}, SubValue: []byte{1}},
				}),
			},
			allDeleted: true,
		},
		"branch with value with key smaller than prefix by more than one": {
			trie: Trie{
				generation: 1,
			},
			parent: &Node{
				Key:         []byte{1},
				SubValue:    []byte{1},
				Descendants: 1,
				Children: padRightChildren([]*Node{
					{Key: []byte{1}, SubValue: []byte{1}},
				}),
			},
			prefix: []byte{1, 2, 3},
			limit:  1,
			newParent: &Node{
				Key:         []byte{1},
				SubValue:    []byte{1},
				Descendants: 1,
				Children: padRightChildren([]*Node{
					{Key: []byte{1}, SubValue: []byte{1}},
				}),
			},
			allDeleted: true,
		},
		"branch with value with key smaller than prefix by one": {
			trie: Trie{
				generation: 1,
			},
			parent: &Node{
				Key:         []byte{1},
				SubValue:    []byte{1},
				Descendants: 1,
				Children: padRightChildren([]*Node{
					{Key: []byte{1}, SubValue: []byte{1}},
				}),
			},
			prefix: []byte{1, 2},
			limit:  1,
			newParent: &Node{
				Key:         []byte{1},
				SubValue:    []byte{1},
				Descendants: 1,
				Children: padRightChildren([]*Node{
					{Key: []byte{1}, SubValue: []byte{1}},
				}),
			},
			allDeleted: true,
		},
		"delete one child of branch": {
			trie: Trie{
				generation: 1,
			},
			parent: &Node{
				Key:         []byte{1},
				SubValue:    []byte{1},
				Descendants: 2,
				Children: padRightChildren([]*Node{
					{Key: []byte{3}, SubValue: []byte{1}},
					{Key: []byte{4}, SubValue: []byte{1}},
				}),
			},
			prefix: []byte{1},
			limit:  1,
			newParent: &Node{
				Key:         []byte{1},
				SubValue:    []byte{1},
				Dirty:       true,
				Generation:  1,
				Descendants: 1,
				Children: padRightChildren([]*Node{
					nil,
					{Key: []byte{4}, SubValue: []byte{1}},
				}),
			},
			valuesDeleted: 1,
			nodesRemoved:  1,
		},
		"delete only child of branch": {
			parent: &Node{
				Key:         []byte{1},
				SubValue:    []byte{1},
				Descendants: 1,
				Children: padRightChildren([]*Node{
					{Key: []byte{3}, SubValue: []byte{1}},
				}),
			},
			prefix: []byte{1, 0},
			limit:  1,
			newParent: &Node{
				Key:      []byte{1},
				SubValue: []byte{1},
				Dirty:    true,
			},
			valuesDeleted: 1,
			nodesRemoved:  1,
			allDeleted:    true,
		},
		"fully delete children of branch with value": {
			trie: Trie{
				generation: 1,
			},
			parent: &Node{
				Key:         []byte{1},
				SubValue:    []byte{1},
				Descendants: 2,
				Children: padRightChildren([]*Node{
					{Key: []byte{3}, SubValue: []byte{1}},
					{Key: []byte{4}, SubValue: []byte{1}},
				}),
			},
			prefix: []byte{1},
			limit:  2,
			newParent: &Node{
				Key:        []byte{1},
				SubValue:   []byte{1},
				Dirty:      true,
				Generation: 1,
			},
			valuesDeleted: 2,
			nodesRemoved:  2,
		},
		"fully delete children of branch without value": {
			parent: &Node{
				Key:         []byte{1},
				Descendants: 2,
				Children: padRightChildren([]*Node{
					{Key: []byte{3}, SubValue: []byte{1}},
					{Key: []byte{4}, SubValue: []byte{1}},
				}),
			},
			prefix:        []byte{1},
			limit:         2,
			valuesDeleted: 2,
			nodesRemoved:  3,
			allDeleted:    true,
		},
		"partially delete child of branch": {
			trie: Trie{
				generation: 1,
			},
			parent: &Node{
				Key:         []byte{1},
				SubValue:    []byte{1},
				Descendants: 3,
				Children: padRightChildren([]*Node{
					{ // full key 1, 0, 3
						Key:         []byte{3},
						SubValue:    []byte{1},
						Descendants: 1,
						Children: padRightChildren([]*Node{
							{ // full key 1, 0, 3, 0, 5
								Key:      []byte{5},
								SubValue: []byte{1},
							},
						}),
					},
					{
						Key:      []byte{6},
						SubValue: []byte{1},
					},
				}),
			},
			prefix: []byte{1, 0},
			limit:  1,
			newParent: &Node{
				Key:         []byte{1},
				SubValue:    []byte{1},
				Dirty:       true,
				Generation:  1,
				Descendants: 2,
				Children: padRightChildren([]*Node{
					{ // full key 1, 0, 3
						Key:        []byte{3},
						SubValue:   []byte{1},
						Dirty:      true,
						Generation: 1,
					},
					{
						Key:      []byte{6},
						SubValue: []byte{1},
						// Not modified so same generation as before
					},
				}),
			},
			valuesDeleted: 1,
			nodesRemoved:  1,
		},
		"update child of branch": {
			trie: Trie{
				generation: 1,
			},
			parent: &Node{
				Key:         []byte{1},
				SubValue:    []byte{1},
				Descendants: 2,
				Children: padRightChildren([]*Node{
					{ // full key 1, 0, 2
						Key:         []byte{2},
						SubValue:    []byte{1},
						Descendants: 1,
						Children: padRightChildren([]*Node{
							{Key: []byte{1}, SubValue: []byte{1}},
						}),
					},
				}),
			},
			prefix: []byte{1, 0, 2},
			limit:  2,
			newParent: &Node{
				Key:        []byte{1},
				SubValue:   []byte{1},
				Dirty:      true,
				Generation: 1,
			},
			valuesDeleted: 2,
			nodesRemoved:  2,
			allDeleted:    true,
		},
		"delete one of two children of branch without value": {
			trie: Trie{
				generation: 1,
			},
			parent: &Node{
				Key:         []byte{1},
				Descendants: 2,
				Children: padRightChildren([]*Node{
					{Key: []byte{3}, SubValue: []byte{1}},
					{Key: []byte{4}, SubValue: []byte{1}},
				}),
			},
			prefix: []byte{1, 0, 3},
			limit:  3,
			newParent: &Node{
				Key:        []byte{1, 1, 4},
				SubValue:   []byte{1},
				Dirty:      true,
				Generation: 1,
			},
			valuesDeleted: 1,
			nodesRemoved:  2,
			allDeleted:    true,
		},
		"delete one of two children of branch": {
			trie: Trie{
				generation: 1,
			},
			parent: &Node{
				Key:         []byte{1},
				Descendants: 2,
				Children: padRightChildren([]*Node{
					{Key: []byte{3}, SubValue: []byte{1}},
					{Key: []byte{4}, SubValue: []byte{1}},
				}),
			},
			prefix: []byte{1, 0},
			limit:  3,
			newParent: &Node{
				Key:        []byte{1, 1, 4},
				SubValue:   []byte{1},
				Dirty:      true,
				Generation: 1,
			},
			valuesDeleted: 1,
			nodesRemoved:  2,
			allDeleted:    true,
		},
		"delete child of branch with limit reached": {
			trie: Trie{
				generation: 1,
			},
			parent: &Node{
				Key:         []byte{1},
				SubValue:    []byte{1},
				Descendants: 1,
				Children: padRightChildren([]*Node{
					{Key: []byte{3}, SubValue: []byte{1}},
				}),
			},
			prefix: []byte{1, 0},
			newParent: &Node{
				Key:         []byte{1},
				SubValue:    []byte{1},
				Descendants: 1,
				Children: padRightChildren([]*Node{
					{Key: []byte{3}, SubValue: []byte{1}},
				}),
			},
		},
	}

	for name, testCase := range testCases {
		testCase := testCase
		t.Run(name, func(t *testing.T) {
			t.Parallel()

			trie := testCase.trie
			expectedTrie := *trie.DeepCopy()

			newParent, valuesDeleted, nodesRemoved, allDeleted :=
				trie.clearPrefixLimitAtNode(testCase.parent, testCase.prefix,
					testCase.limit, testCase.deletedMerkleValues)

			assert.Equal(t, testCase.newParent, newParent)
			assert.Equal(t, testCase.valuesDeleted, valuesDeleted)
			assert.Equal(t, testCase.nodesRemoved, nodesRemoved)
			assert.Equal(t, testCase.allDeleted, allDeleted)
			assert.Equal(t, expectedTrie, trie)
		})
	}
}

func Test_Trie_deleteNodesLimit(t *testing.T) {
	t.Parallel()

	testCases := map[string]struct {
		trie                Trie
		parent              *Node
		limit               uint32
		deletedMerkleValues map[string]struct{}
		newNode             *Node
		valuesDeleted       uint32
		nodesRemoved        uint32
	}{
		"zero limit": {
			trie: Trie{
				generation: 1,
			},
			parent: &Node{
				Key:      []byte{1},
				SubValue: []byte{1},
			},
			newNode: &Node{
				Key:      []byte{1},
				SubValue: []byte{1},
			},
		},
		"nil parent": {
			limit: 1,
		},
		"delete leaf": {
			parent: &Node{
				SubValue: []byte{1},
			},
			limit:         2,
			valuesDeleted: 1,
			nodesRemoved:  1,
		},
		"delete branch without value": {
			parent: &Node{
				Descendants: 2,
				Children: padRightChildren([]*Node{
					{},
					{},
				}),
			},
			limit:         3,
			valuesDeleted: 2,
			nodesRemoved:  3,
		},
		"delete branch with value": {
			parent: &Node{
				Key:         []byte{3},
				SubValue:    []byte{1},
				Descendants: 1,
				Children: padRightChildren([]*Node{
					{},
				}),
			},
			limit:         3,
			valuesDeleted: 2,
			nodesRemoved:  2,
		},
		"delete branch and all children": {
			parent: &Node{
				Key:         []byte{3},
				Descendants: 2,
				Children: padRightChildren([]*Node{
					{Key: []byte{1}, SubValue: []byte{1}},
					{Key: []byte{2}, SubValue: []byte{1}},
				}),
			},
			limit:         10,
			valuesDeleted: 2,
			nodesRemoved:  3,
		},
		"delete branch one child only": {
			trie: Trie{
				generation: 1,
			},
			parent: &Node{
				Key:         []byte{3},
				SubValue:    []byte{1, 2, 3},
				Descendants: 2,
				Children: padRightChildren([]*Node{
					{Key: []byte{1}, SubValue: []byte{1}},
					{Key: []byte{2}, SubValue: []byte{1}},
				}),
			},
			limit: 1,
			newNode: &Node{
				Key:         []byte{3},
				SubValue:    []byte{1, 2, 3},
				Dirty:       true,
				Generation:  1,
				Descendants: 1,
				Children: padRightChildren([]*Node{
					nil,
					{Key: []byte{2}, SubValue: []byte{1}},
				}),
			},
			valuesDeleted: 1,
			nodesRemoved:  1,
		},
		"delete branch children only": {
			trie: Trie{
				generation: 1,
			},
			parent: &Node{
				Key:         []byte{3},
				SubValue:    []byte{1, 2, 3},
				Descendants: 2,
				Children: padRightChildren([]*Node{
					{Key: []byte{1}, SubValue: []byte{1}},
					{Key: []byte{2}, SubValue: []byte{1}},
				}),
			},
			limit: 2,
			newNode: &Node{
				Key:        []byte{3},
				SubValue:   []byte{1, 2, 3},
				Dirty:      true,
				Generation: 1,
			},
			valuesDeleted: 2,
			nodesRemoved:  2,
		},
		"delete branch all children except one": {
			trie: Trie{
				generation: 1,
			},
			parent: &Node{
				Key:         []byte{3},
				Descendants: 3,
				Children: padRightChildren([]*Node{
					nil,
					{Key: []byte{1}, SubValue: []byte{1}},
					nil,
					{Key: []byte{2}, SubValue: []byte{1}},
					nil,
					{Key: []byte{3}, SubValue: []byte{1}},
				}),
			},
			limit: 2,
			newNode: &Node{
				Key:        []byte{3, 5, 3},
				SubValue:   []byte{1},
				Generation: 1,
				Dirty:      true,
			},
			valuesDeleted: 2,
			nodesRemoved:  3,
		},
	}

	for name, testCase := range testCases {
		testCase := testCase
		t.Run(name, func(t *testing.T) {
			t.Parallel()

			trie := testCase.trie
			expectedTrie := *trie.DeepCopy()

			newNode, valuesDeleted, nodesRemoved :=
				trie.deleteNodesLimit(testCase.parent,
					testCase.limit, testCase.deletedMerkleValues)

			assert.Equal(t, testCase.newNode, newNode)
			assert.Equal(t, testCase.valuesDeleted, valuesDeleted)
			assert.Equal(t, testCase.nodesRemoved, nodesRemoved)
			assert.Equal(t, expectedTrie, trie)
		})
	}
}

func Test_Trie_ClearPrefix(t *testing.T) {
	t.Parallel()

	testCases := map[string]struct {
		trie         Trie
		prefix       []byte
		expectedTrie Trie
	}{
		"nil prefix": {
			trie: Trie{
				root: &Node{SubValue: []byte{1}},
			},
		},
		"empty prefix": {
			trie: Trie{
				root: &Node{SubValue: []byte{1}},
			},
			prefix: []byte{},
		},
		"empty trie": {
			prefix: []byte{0x12},
		},
		"clear prefix": {
			trie: Trie{
				root: &Node{
					Key:         []byte{1, 2},
					Descendants: 3,
					Children: padRightChildren([]*Node{
						{ // full key in nibbles 1, 2, 0, 5
							Key:      []byte{5},
							SubValue: []byte{1},
						},
						{ // full key in nibbles 1, 2, 1, 6
							Key:      []byte{6},
							SubValue: []byte("bottom branch"),
							Children: padRightChildren([]*Node{
								{ // full key in nibbles 1, 2, 1, 6, 0, 7
									Key:      []byte{7},
									SubValue: []byte{1},
								},
							}),
						},
					}),
				},
			},
			prefix: []byte{0x12, 0x16},
			expectedTrie: Trie{
				root: &Node{
					Key:      []byte{1, 2, 0, 5},
					SubValue: []byte{1},
					Dirty:    true,
				},
			},
		},
	}

	for name, testCase := range testCases {
		testCase := testCase
		t.Run(name, func(t *testing.T) {
			t.Parallel()

			// Check for no mutation
			var expectedPrefix []byte
			if testCase.prefix != nil {
				expectedPrefix = make([]byte, len(testCase.prefix))
				copy(expectedPrefix, testCase.prefix)
			}

			testCase.trie.ClearPrefix(testCase.prefix)

			assert.Equal(t, testCase.expectedTrie, testCase.trie)
			assert.Equal(t, expectedPrefix, testCase.prefix)
		})
	}
}

func Test_Trie_clearPrefixAtNode(t *testing.T) {
	t.Parallel()

	testCases := map[string]struct {
		trie                Trie
		parent              *Node
		prefix              []byte
		deletedMerkleValues map[string]struct{}
		newParent           *Node
		nodesRemoved        uint32
	}{
		"delete one of two children of branch": {
			trie: Trie{
				generation: 1,
			},
			parent: &Node{
				Key:         []byte{1},
				Descendants: 2,
				Children: padRightChildren([]*Node{
					{Key: []byte{3}, SubValue: []byte{1}},
					{Key: []byte{4}, SubValue: []byte{1}},
				}),
			},
			prefix: []byte{1, 0},
			newParent: &Node{
				Key:        []byte{1, 1, 4},
				SubValue:   []byte{1},
				Dirty:      true,
				Generation: 1,
			},
			nodesRemoved: 2,
		},
		"nil parent": {},
		"leaf parent with common prefix": {
			parent: &Node{
				Key:      []byte{1, 2},
				SubValue: []byte{1},
			},
			prefix:       []byte{1},
			nodesRemoved: 1,
		},
		"leaf parent with key equal prefix": {
			parent: &Node{
				Key:      []byte{1},
				SubValue: []byte{1},
			},
			prefix:       []byte{1},
			nodesRemoved: 1,
		},
		"leaf parent with key no common prefix": {
			trie: Trie{
				generation: 1,
			},
			parent: &Node{
				Key:      []byte{1, 2},
				SubValue: []byte{1},
			},
			prefix: []byte{1, 3},
			newParent: &Node{
				Key:      []byte{1, 2},
				SubValue: []byte{1},
			},
		},
		"leaf parent with key smaller than prefix": {
			trie: Trie{
				generation: 1,
			},
			parent: &Node{
				Key:      []byte{1},
				SubValue: []byte{1},
			},
			prefix: []byte{1, 2},
			newParent: &Node{
				Key:      []byte{1},
				SubValue: []byte{1},
			},
		},
		"branch parent with common prefix": {
			parent: &Node{
				Key:         []byte{1, 2},
				SubValue:    []byte{1},
				Descendants: 1,
				Children: padRightChildren([]*Node{
					{},
				}),
			},
			prefix:       []byte{1},
			nodesRemoved: 2,
		},
		"branch with key equal prefix": {
			parent: &Node{
				Key:         []byte{1, 2},
				SubValue:    []byte{1},
				Descendants: 1,
				Children: padRightChildren([]*Node{
					{},
				}),
			},
			prefix:       []byte{1, 2},
			nodesRemoved: 2,
		},
		"branch with no common prefix": {
			trie: Trie{
				generation: 1,
			},
			parent: &Node{
				Key:         []byte{1, 2},
				SubValue:    []byte{1},
				Descendants: 1,
				Children: padRightChildren([]*Node{
					{},
				}),
			},
			prefix: []byte{1, 3},
			newParent: &Node{
				Key:         []byte{1, 2},
				SubValue:    []byte{1},
				Descendants: 1,
				Children: padRightChildren([]*Node{
					{},
				}),
			},
		},
		"branch with key smaller than prefix by more than one": {
			trie: Trie{
				generation: 1,
			},
			parent: &Node{
				Key:         []byte{1},
				SubValue:    []byte{1},
				Descendants: 1,
				Children: padRightChildren([]*Node{
					{},
				}),
			},
			prefix: []byte{1, 2, 3},
			newParent: &Node{
				Key:         []byte{1},
				SubValue:    []byte{1},
				Descendants: 1,
				Children: padRightChildren([]*Node{
					{},
				}),
			},
		},
		"branch with key smaller than prefix by one": {
			trie: Trie{
				generation: 1,
			},
			parent: &Node{
				Key:         []byte{1},
				SubValue:    []byte{1},
				Descendants: 1,
				Children: padRightChildren([]*Node{
					{},
				}),
			},
			prefix: []byte{1, 2},
			newParent: &Node{
				Key:         []byte{1},
				SubValue:    []byte{1},
				Descendants: 1,
				Children: padRightChildren([]*Node{
					{},
				}),
			},
		},
		"delete one child of branch": {
			trie: Trie{
				generation: 1,
			},
			parent: &Node{
				Key:         []byte{1},
				SubValue:    []byte{1},
				Descendants: 2,
				Children: padRightChildren([]*Node{
					{Key: []byte{3}, SubValue: []byte{1}},
					{Key: []byte{4}, SubValue: []byte{1}},
				}),
			},
			prefix: []byte{1, 0, 3},
			newParent: &Node{
				Key:         []byte{1},
				SubValue:    []byte{1},
				Dirty:       true,
				Generation:  1,
				Descendants: 1,
				Children: padRightChildren([]*Node{
					nil,
					{Key: []byte{4}, SubValue: []byte{1}},
				}),
			},
			nodesRemoved: 1,
		},
		"fully delete child of branch": {
			trie: Trie{
				generation: 1,
			},
			parent: &Node{
				Key:         []byte{1},
				SubValue:    []byte{1},
				Descendants: 1,
				Children: padRightChildren([]*Node{
					{Key: []byte{3}, SubValue: []byte{1}},
				}),
			},
			prefix: []byte{1, 0},
			newParent: &Node{
				Key:        []byte{1},
				SubValue:   []byte{1},
				Dirty:      true,
				Generation: 1,
			},
			nodesRemoved: 1,
		},
		"partially delete child of branch": {
			trie: Trie{
				generation: 1,
			},
			parent: &Node{
				Key:         []byte{1},
				SubValue:    []byte{1},
				Descendants: 2,
				Children: padRightChildren([]*Node{
					{ // full key 1, 0, 3
						Key:         []byte{3},
						SubValue:    []byte{1},
						Descendants: 1,
						Children: padRightChildren([]*Node{
							{ // full key 1, 0, 3, 0, 5
								Key:      []byte{5},
								SubValue: []byte{1},
							},
						}),
					},
				}),
			},
			prefix: []byte{1, 0, 3, 0},
			newParent: &Node{
				Key:         []byte{1},
				SubValue:    []byte{1},
				Dirty:       true,
				Generation:  1,
				Descendants: 1,
				Children: padRightChildren([]*Node{
					{ // full key 1, 0, 3
						Key:        []byte{3},
						SubValue:   []byte{1},
						Dirty:      true,
						Generation: 1,
					},
				}),
			},
			nodesRemoved: 1,
		},
		"delete one of two children of branch without value": {
			trie: Trie{
				generation: 1,
			},
			parent: &Node{
				Key:         []byte{1},
				Descendants: 2,
				Children: padRightChildren([]*Node{
					{Key: []byte{3}, SubValue: []byte{1}}, // full key 1, 0, 3
					{Key: []byte{4}, SubValue: []byte{1}}, // full key 1, 1, 4
				}),
			},
			prefix: []byte{1, 0, 3},
			newParent: &Node{
				Key:        []byte{1, 1, 4},
				SubValue:   []byte{1},
				Dirty:      true,
				Generation: 1,
			},
			nodesRemoved: 2,
		},
	}

	for name, testCase := range testCases {
		testCase := testCase
		t.Run(name, func(t *testing.T) {
			t.Parallel()

			trie := testCase.trie
			expectedTrie := *trie.DeepCopy()

			newParent, nodesRemoved := trie.clearPrefixAtNode(
				testCase.parent, testCase.prefix, testCase.deletedMerkleValues)

			assert.Equal(t, testCase.newParent, newParent)
			assert.Equal(t, testCase.nodesRemoved, nodesRemoved)
			assert.Equal(t, expectedTrie, trie)
		})
	}
}

func Test_Trie_Delete(t *testing.T) {
	t.Parallel()

	testCases := map[string]struct {
		trie         Trie
		key          []byte
		expectedTrie Trie
	}{
		"nil key": {
			trie: Trie{
				root: &Node{SubValue: []byte{1}},
			},
		},
		"empty key": {
			trie: Trie{
				root: &Node{SubValue: []byte{1}},
			},
		},
		"empty trie": {
			key: []byte{0x12},
		},
		"delete branch node": {
			trie: Trie{
				generation: 1,
				root: &Node{
					Key:         []byte{1, 2},
					Descendants: 3,
					Children: padRightChildren([]*Node{
						{
							Key:      []byte{5},
							SubValue: []byte{97},
						},
						{ // full key in nibbles 1, 2, 1, 6
							Key:         []byte{6},
							SubValue:    []byte{98},
							Descendants: 1,
							Children: padRightChildren([]*Node{
								{ // full key in nibbles 1, 2, 1, 6, 0, 7
									Key:      []byte{7},
									SubValue: []byte{99},
								},
							}),
						},
					}),
				},
			},
			key: []byte{0x12, 0x16},
			expectedTrie: Trie{
				generation: 1,
				root: &Node{
					Key:         []byte{1, 2},
					Dirty:       true,
					Generation:  1,
					Descendants: 2,
					Children: padRightChildren([]*Node{
						{
							Key:      []byte{5},
							SubValue: []byte{97},
						},
						{ // full key in nibbles 1, 2, 1, 6
							Key:        []byte{6, 0, 7},
							SubValue:   []byte{99},
							Dirty:      true,
							Generation: 1,
						},
					}),
				},
			},
		},
	}

	for name, testCase := range testCases {
		testCase := testCase
		t.Run(name, func(t *testing.T) {
			t.Parallel()

			// Check for no mutation
			var expectedKey []byte
			if testCase.key != nil {
				expectedKey = make([]byte, len(testCase.key))
				copy(expectedKey, testCase.key)
			}

			testCase.trie.Delete(testCase.key)

			assert.Equal(t, testCase.expectedTrie, testCase.trie)
			assert.Equal(t, expectedKey, testCase.key)
		})
	}
}

func Test_Trie_deleteAtNode(t *testing.T) {
	t.Parallel()

	testCases := map[string]struct {
		trie                Trie
		parent              *Node
		key                 []byte
		deletedMerkleValues map[string]struct{}
		newParent           *Node
		updated             bool
		nodesRemoved        uint32
	}{
		"nil parent": {
			key: []byte{1},
		},
		"leaf parent and nil key": {
			parent: &Node{
				Key:      []byte{1},
				SubValue: []byte{1},
			},
			updated:      true,
			nodesRemoved: 1,
		},
		"leaf parent and empty key": {
			parent: &Node{
				Key:      []byte{1},
				SubValue: []byte{1},
			},
			key:          []byte{},
			updated:      true,
			nodesRemoved: 1,
		},
		"leaf parent matches key": {
			parent: &Node{
				Key:      []byte{1},
				SubValue: []byte{1},
			},
			key:          []byte{1},
			updated:      true,
			nodesRemoved: 1,
		},
		"leaf parent mismatches key": {
			trie: Trie{
				generation: 1,
			},
			parent: &Node{
				Key:      []byte{1},
				SubValue: []byte{1},
			},
			key: []byte{2},
			newParent: &Node{
				Key:      []byte{1},
				SubValue: []byte{1},
			},
		},
		"branch parent and nil key": {
			trie: Trie{
				generation: 1,
			},
			parent: &Node{
				Key:         []byte{1},
				SubValue:    []byte{1},
				Descendants: 1,
				Children: padRightChildren([]*Node{
					{
						Key:      []byte{2},
						SubValue: []byte{1},
					},
				}),
			},
			newParent: &Node{
				Key:        []byte{1, 0, 2},
				SubValue:   []byte{1},
				Dirty:      true,
				Generation: 1,
			},
			updated:      true,
			nodesRemoved: 1,
		},
		"branch parent and empty key": {
			trie: Trie{
				generation: 1,
			},
			parent: &Node{
				Key:         []byte{1},
				SubValue:    []byte{1},
				Descendants: 1,
				Children: padRightChildren([]*Node{
					{Key: []byte{2}, SubValue: []byte{1}},
				}),
			},
			key: []byte{},
			newParent: &Node{
				Key:        []byte{1, 0, 2},
				SubValue:   []byte{1},
				Dirty:      true,
				Generation: 1,
			},
			updated:      true,
			nodesRemoved: 1,
		},
		"branch parent matches key": {
			trie: Trie{
				generation: 1,
			},
			parent: &Node{
				Key:         []byte{1},
				SubValue:    []byte{1},
				Descendants: 1,
				Children: padRightChildren([]*Node{
					{Key: []byte{2}, SubValue: []byte{1}},
				}),
			},
			key: []byte{1},
			newParent: &Node{
				Key:        []byte{1, 0, 2},
				SubValue:   []byte{1},
				Dirty:      true,
				Generation: 1,
			},
			updated:      true,
			nodesRemoved: 1,
		},
		"branch parent child matches key": {
			trie: Trie{
				generation: 1,
			},
			parent: &Node{
				Key:         []byte{1},
				SubValue:    []byte{1},
				Descendants: 1,
				Children: padRightChildren([]*Node{
					{ // full key 1, 0, 2
						Key:      []byte{2},
						SubValue: []byte{1},
					},
				}),
			},
			key: []byte{1, 0, 2},
			newParent: &Node{
				Key:        []byte{1},
				SubValue:   []byte{1},
				Dirty:      true,
				Generation: 1,
			},
			updated:      true,
			nodesRemoved: 1,
		},
		"branch parent mismatches key": {
			trie: Trie{
				generation: 1,
			},
			parent: &Node{
				Key:         []byte{1},
				SubValue:    []byte{1},
				Descendants: 1,
				Children: padRightChildren([]*Node{
					{},
				}),
			},
			key: []byte{2},
			newParent: &Node{
				Key:         []byte{1},
				SubValue:    []byte{1},
				Descendants: 1,
				Children: padRightChildren([]*Node{
					{},
				}),
			},
		},
		"branch parent child mismatches key": {
			trie: Trie{
				generation: 1,
			},
			parent: &Node{
				Key:         []byte{1},
				SubValue:    []byte{1},
				Descendants: 1,
				Children: padRightChildren([]*Node{
					{ // full key 1, 0, 2
						Key:      []byte{2},
						SubValue: []byte{1},
					},
				}),
			},
			key: []byte{1, 0, 3},
			newParent: &Node{
				Key:         []byte{1},
				SubValue:    []byte{1},
				Descendants: 1,
				Children: padRightChildren([]*Node{
					{ // full key 1, 0, 2
						Key:      []byte{2},
						SubValue: []byte{1},
					},
				}),
			},
		},
		"delete branch child and merge branch and left child": {
			trie: Trie{
				generation: 1,
			},
			parent: &Node{
				Key:         []byte{1},
				Descendants: 1,
				Children: padRightChildren([]*Node{
					{ // full key 1, 0, 2
						Key:      []byte{2},
						SubValue: []byte{1},
					},
					{ // full key 1, 1, 2
						Key:      []byte{2},
						SubValue: []byte{2},
					},
				}),
			},
			key: []byte{1, 0, 2},
			newParent: &Node{
				Key:        []byte{1, 1, 2},
				SubValue:   []byte{2},
				Dirty:      true,
				Generation: 1,
			},
			updated:      true,
			nodesRemoved: 2,
		},
		"delete branch and keep two children": {
			trie: Trie{
				generation: 1,
			},
			parent: &Node{
				Key:         []byte{1},
				SubValue:    []byte{1},
				Descendants: 2,
				Children: padRightChildren([]*Node{
					{Key: []byte{2}, SubValue: []byte{1}},
					{Key: []byte{2}, SubValue: []byte{1}},
				}),
			},
			key: []byte{1},
			newParent: &Node{
				Key:         []byte{1},
				Generation:  1,
				Dirty:       true,
				Descendants: 2,
				Children: padRightChildren([]*Node{
					{Key: []byte{2}, SubValue: []byte{1}},
					{Key: []byte{2}, SubValue: []byte{1}},
				}),
			},
			updated: true,
		},
		"handle nonexistent key (no op)": {
			trie: Trie{
				generation: 1,
			},
			parent: &Node{
				Key:         []byte{1, 0, 2, 3},
				Descendants: 1,
				Children: padRightChildren([]*Node{
					{ // full key 1, 0, 2
						Key:      []byte{2},
						SubValue: []byte{1},
					},
					{ // full key 1, 1, 2
						Key:      []byte{2},
						SubValue: []byte{2},
					},
				}),
			},
			key: []byte{1, 0, 2},
			newParent: &Node{
				Key:         []byte{1, 0, 2, 3},
				Descendants: 1,
				Children: padRightChildren([]*Node{
					{ // full key 1, 0, 2
						Key:      []byte{2},
						SubValue: []byte{1},
					},
					{ // full key 1, 1, 2
						Key:      []byte{2},
						SubValue: []byte{2},
					},
				}),
			},
		},
	}

	for name, testCase := range testCases {
		testCase := testCase
		t.Run(name, func(t *testing.T) {
			t.Parallel()

			// Check for no mutation
			var expectedKey []byte
			if testCase.key != nil {
				expectedKey = make([]byte, len(testCase.key))
				copy(expectedKey, testCase.key)
			}
			expectedTrie := *testCase.trie.DeepCopy()

			newParent, updated, nodesRemoved := testCase.trie.deleteAtNode(
				testCase.parent, testCase.key, testCase.deletedMerkleValues)

			assert.Equal(t, testCase.newParent, newParent)
			assert.Equal(t, testCase.updated, updated)
			assert.Equal(t, testCase.nodesRemoved, nodesRemoved)
			assert.Equal(t, expectedTrie, testCase.trie)
			assert.Equal(t, expectedKey, testCase.key)
		})
	}
}

func Test_handleDeletion(t *testing.T) {
	t.Parallel()

	testCases := map[string]struct {
		branch            *Node
		deletedKey        []byte
		newNode           *Node
		branchChildMerged bool
	}{
		"branch with value and without children": {
			branch: &Node{
				Key:        []byte{1, 2, 3},
				SubValue:   []byte{5, 6, 7},
				Generation: 1,
			},
			deletedKey: []byte{1, 2, 3, 4},
			newNode: &Node{
				Key:        []byte{1, 2, 3},
				SubValue:   []byte{5, 6, 7},
				Generation: 1,
				Dirty:      true,
			},
		},
		// branch without value and without children cannot happen
		// since it would be turned into a leaf when it only has one child
		// remaining.
		"branch with value and a single child": {
			branch: &Node{
				Key:        []byte{1, 2, 3},
				SubValue:   []byte{5, 6, 7},
				Generation: 1,
				Children: padRightChildren([]*Node{
					nil,
					{Key: []byte{9}, SubValue: []byte{1}},
				}),
			},
			newNode: &Node{
				Key:        []byte{1, 2, 3},
				SubValue:   []byte{5, 6, 7},
				Generation: 1,
				Children: padRightChildren([]*Node{
					nil,
					{Key: []byte{9}, SubValue: []byte{1}},
				}),
			},
		},
		"branch without value and a single leaf child": {
			branch: &Node{
				Key:        []byte{1, 2, 3},
				Generation: 1,
				Children: padRightChildren([]*Node{
					nil,
					{ // full key 1,2,3,1,9
						Key:      []byte{9},
						SubValue: []byte{10},
					},
				}),
			},
			deletedKey: []byte{1, 2, 3, 4},
			newNode: &Node{
				Key:        []byte{1, 2, 3, 1, 9},
				SubValue:   []byte{10},
				Generation: 1,
				Dirty:      true,
			},
			branchChildMerged: true,
		},
		"branch without value and a single branch child": {
			branch: &Node{
				Key:        []byte{1, 2, 3},
				Generation: 1,
				Children: padRightChildren([]*Node{
					nil,
					{
						Key:      []byte{9},
						SubValue: []byte{10},
						Children: padRightChildren([]*Node{
							{Key: []byte{7}, SubValue: []byte{1}},
							nil,
							{Key: []byte{8}, SubValue: []byte{1}},
						}),
					},
				}),
			},
			newNode: &Node{
				Key:        []byte{1, 2, 3, 1, 9},
				SubValue:   []byte{10},
				Generation: 1,
				Dirty:      true,
				Children: padRightChildren([]*Node{
					{Key: []byte{7}, SubValue: []byte{1}},
					nil,
					{Key: []byte{8}, SubValue: []byte{1}},
				}),
			},
			branchChildMerged: true,
		},
	}

	for name, testCase := range testCases {
		testCase := testCase
		t.Run(name, func(t *testing.T) {
			t.Parallel()

			// Check for no mutation
			var expectedKey []byte
			if testCase.deletedKey != nil {
				expectedKey = make([]byte, len(testCase.deletedKey))
				copy(expectedKey, testCase.deletedKey)
			}

			newNode, branchChildMerged := handleDeletion(testCase.branch, testCase.deletedKey)

			assert.Equal(t, testCase.newNode, newNode)
			assert.Equal(t, testCase.branchChildMerged, branchChildMerged)
			assert.Equal(t, expectedKey, testCase.deletedKey)
		})
	}
}

func Test_lenCommonPrefix(t *testing.T) {
	t.Parallel()

	testCases := map[string]struct {
		a      []byte
		b      []byte
		length int
	}{
		"nil slices": {},
		"empty slices": {
			a: []byte{},
			b: []byte{},
		},
		"fully different": {
			a: []byte{1, 2, 3},
			b: []byte{4, 5, 6},
		},
		"fully same": {
			a:      []byte{1, 2, 3},
			b:      []byte{1, 2, 3},
			length: 3,
		},
		"different and common prefix": {
			a:      []byte{1, 2, 3, 4},
			b:      []byte{1, 2, 4, 4},
			length: 2,
		},
		"first bigger than second": {
			a:      []byte{1, 2, 3},
			b:      []byte{1, 2},
			length: 2,
		},
		"first smaller than second": {
			a:      []byte{1, 2},
			b:      []byte{1, 2, 3},
			length: 2,
		},
	}

	for name, testCase := range testCases {
		testCase := testCase
		t.Run(name, func(t *testing.T) {
			t.Parallel()

			length := lenCommonPrefix(testCase.a, testCase.b)

			assert.Equal(t, testCase.length, length)
		})
	}
}

func Test_concatenateSlices(t *testing.T) {
	t.Parallel()

	testCases := map[string]struct {
		sliceOne     []byte
		sliceTwo     []byte
		otherSlices  [][]byte
		concatenated []byte
	}{
		"two nil slices": {},
		"four nil slices": {
			otherSlices: [][]byte{nil, nil},
		},
		"only fourth slice not nil": {
			otherSlices: [][]byte{
				nil,
				{1},
			},
			concatenated: []byte{1},
		},
		"two empty slices": {
			sliceOne:     []byte{},
			sliceTwo:     []byte{},
			concatenated: []byte{},
		},
		"three empty slices": {
			sliceOne:     []byte{},
			sliceTwo:     []byte{},
			otherSlices:  [][]byte{{}},
			concatenated: []byte{},
		},
		"concatenate two first slices": {
			sliceOne:     []byte{1, 2},
			sliceTwo:     []byte{3, 4},
			concatenated: []byte{1, 2, 3, 4},
		},

		"concatenate four slices": {
			sliceOne: []byte{1, 2},
			sliceTwo: []byte{3, 4},
			otherSlices: [][]byte{
				{5, 6},
				{7, 8},
			},
			concatenated: []byte{1, 2, 3, 4, 5, 6, 7, 8},
		},
	}

	for name, testCase := range testCases {
		testCase := testCase
		t.Run(name, func(t *testing.T) {
			t.Parallel()

			concatenated := concatenateSlices(testCase.sliceOne,
				testCase.sliceTwo, testCase.otherSlices...)

			assert.Equal(t, testCase.concatenated, concatenated)
		})
	}
}

func Benchmark_concatSlices(b *testing.B) {
	const sliceSize = 100000 // 100KB
	slice1 := make([]byte, sliceSize)
	slice2 := make([]byte, sliceSize)

	// 16993 ns/op	  245760 B/op	       1 allocs/op
	b.Run("direct append", func(b *testing.B) {
		for i := 0; i < b.N; i++ {
			concatenated := append(slice1, slice2...) //skipcq: CRT-D0001
			concatenated[0] = 1
		}
	})

	// 16340 ns/op	  204800 B/op	       1 allocs/op
	b.Run("append with pre-allocation", func(b *testing.B) {
		for i := 0; i < b.N; i++ {
			concatenated := make([]byte, 0, len(slice1)+len(slice2))
			concatenated = append(concatenated, slice1...)
			concatenated = append(concatenated, slice2...)
			concatenated[0] = 1
		}
	})

	// 16453 ns/op	  204800 B/op	       1 allocs/op
	b.Run("concatenation helper function", func(b *testing.B) {
		for i := 0; i < b.N; i++ {
			concatenated := concatenateSlices(slice1, slice2)
			concatenated[0] = 1
		}
	})
}<|MERGE_RESOLUTION|>--- conflicted
+++ resolved
@@ -1627,8 +1627,6 @@
 				},
 				childTries:          map[common.Hash]*Trie{},
 				deletedMerkleValues: map[string]struct{}{},
-<<<<<<< HEAD
-=======
 			},
 		},
 		"load key values": {
@@ -1659,7 +1657,6 @@
 				},
 				childTries:          map[common.Hash]*Trie{},
 				deletedMerkleValues: map[string]struct{}{},
->>>>>>> 1c4174cd
 			},
 		},
 	}
