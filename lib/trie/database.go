// Copyright 2021 ChainSafe Systems (ON)
// SPDX-License-Identifier: LGPL-3.0-only

package trie

import (
	"bytes"
	"errors"
	"fmt"

	"github.com/ChainSafe/gossamer/internal/trie/codec"
	"github.com/ChainSafe/gossamer/internal/trie/node"
	"github.com/ChainSafe/gossamer/lib/common"

	"github.com/ChainSafe/chaindb"
)

var (
	ErrEmptyProof = errors.New("proof slice empty")
	ErrDecodeNode = errors.New("cannot decode node")
)

// Store stores each trie node in the database,
// where the key is the hash of the encoded node
// and the value is the encoded node.
// Generally, this will only be used for the genesis trie.
func (t *Trie) Store(db chaindb.Database) error {
	for _, v := range t.childTries {
		if err := v.Store(db); err != nil {
			return fmt.Errorf("failed to store child trie with root hash=0x%x in the db: %w", v.root.GetHash(), err)
		}
	}

	batch := db.NewBatch()
	err := t.store(batch, t.root)
	if err != nil {
		batch.Reset()
		return err
	}

	return batch.Flush()
}

func (t *Trie) store(db chaindb.Batch, n Node) error {
	if n == nil {
		return nil
	}

	encoding, hash, err := n.EncodeAndHash(n == t.root)
	if err != nil {
		return err
	}

	err = db.Put(hash, encoding)
	if err != nil {
		return err
	}

	switch n.Type() {
	case node.BranchType, node.BranchWithValueType:
		branch := n.(*node.Branch)
		for _, child := range branch.Children {
			if child == nil {
				continue
			}

			err = t.store(db, child)
			if err != nil {
				return err
			}
		}
	}

	if n.IsDirty() {
		n.SetDirty(false)
	}

	return nil
}

// loadFromProof create a partial trie based on the proof slice, as it only contains nodes that are in the proof afaik.
func (t *Trie) loadFromProof(rawProof [][]byte, rootHash []byte) error {
	if len(rawProof) == 0 {
		return ErrEmptyProof
	}

	proofHashToNode := make(map[string]Node, len(rawProof))

	for i, rawNode := range rawProof {
		decodedNode, err := node.Decode(bytes.NewReader(rawNode))
		if err != nil {
			return fmt.Errorf("%w: at index %d: 0x%x",
				ErrDecodeNode, i, rawNode)
		}

		const dirty = false
		decodedNode.SetDirty(dirty)
		decodedNode.SetEncodingAndHash(rawNode, nil)

<<<<<<< HEAD
		_, hash, err := decodedNode.EncodeAndHash(false)
=======
		_, hash, err := decodedNode.EncodeAndHash(decodedNode == t.root)
>>>>>>> 2dd3a2c0
		if err != nil {
			return fmt.Errorf("cannot encode and hash node at index %d: %w", i, err)
		}

		proofHash := common.BytesToHex(hash)
		proofHashToNode[proofHash] = decodedNode

		if bytes.Equal(hash, rootHash) {
			// Found root in proof
			t.root = decodedNode
		}
	}

	t.loadProof(proofHashToNode, t.root)

	return nil
}

// loadProof is a recursive function that will create all the trie paths based
// on the mapped proofs slice starting at the root
func (t *Trie) loadProof(proofHashToNode map[string]Node, n Node) {
	switch n.Type() {
	case node.BranchType, node.BranchWithValueType:
	default:
		return
	}

	branch := n.(*node.Branch)

	for i, child := range branch.Children {
		if child == nil {
			continue
		}

		proofHash := common.BytesToHex(child.GetHash())
		node, ok := proofHashToNode[proofHash]
		if !ok {
			continue
		}

		branch.Children[i] = node
		t.loadProof(proofHashToNode, node)
	}
}

// Load reconstructs the trie from the database from the given root hash.
// It is used when restarting the node to load the current state trie.
func (t *Trie) Load(db chaindb.Database, rootHash common.Hash) error {
	if rootHash == EmptyHash {
		t.root = nil
		return nil
	}
	rootHashBytes := rootHash.ToBytes()

	encodedNode, err := db.Get(rootHashBytes)
	if err != nil {
		return fmt.Errorf("failed to find root key %s: %w", rootHash, err)
	}

	reader := bytes.NewReader(encodedNode)
	root, err := node.Decode(reader)
	if err != nil {
		return fmt.Errorf("cannot decode root node: %w", err)
	}

	t.root = root
	t.root.SetDirty(false)
	t.root.SetEncodingAndHash(encodedNode, rootHashBytes)

	return t.load(db, t.root)
}

func (t *Trie) load(db chaindb.Database, n Node) error {
	switch n.Type() {
	case node.BranchType, node.BranchWithValueType:
	default: // not a branch
		return nil
	}

	branch := n.(*node.Branch)

	for i, child := range branch.Children {
		if child == nil {
			continue
		}

		hash := child.GetHash()

		encodedNode, err := db.Get(hash)
		if err != nil {
			return fmt.Errorf("cannot find child node key 0x%x in database: %w", hash, err)
		}

		reader := bytes.NewReader(encodedNode)
		decodedNode, err := node.Decode(reader)
		if err != nil {
			return fmt.Errorf("cannot decode node with hash 0x%x: %w", hash, err)
		}

		decodedNode.SetDirty(false)
		decodedNode.SetEncodingAndHash(encodedNode, hash)
		branch.Children[i] = decodedNode

		err = t.load(db, decodedNode)
		if err != nil {
			return fmt.Errorf("cannot load child at index %d with hash 0x%x: %w", i, hash, err)
		}
	}

	for _, key := range t.GetKeysWithPrefix(ChildStorageKeyPrefix) {
		childTrie := NewEmptyTrie()
		value := t.Get(key)
		// TODO: Tests this error
		rootHash := common.BytesToHash(value)
		err := childTrie.Load(db, rootHash)
		if err != nil {
			return fmt.Errorf("failed to load child trie with root hash=%s: %w", rootHash, err)
		}

		hash, err := childTrie.Hash()
		if err != nil {
			return err
		}
		t.childTries[hash] = childTrie
	}

	return nil
}

// PopulateNodeHashes writes hashes of each children of the node given
// as keys to the map hashesSet.
func (t *Trie) PopulateNodeHashes(n Node, hashesSet map[common.Hash]struct{}) {
	switch n.Type() {
	case node.BranchType, node.BranchWithValueType:
	default:
		return
	}

	branch := n.(*node.Branch)

	for _, child := range branch.Children {
		if child == nil {
			continue
		}

		hash := common.BytesToHash(child.GetHash())
		hashesSet[hash] = struct{}{}

		t.PopulateNodeHashes(child, hashesSet)
	}
}

// PutInDB inserts a value in the trie at the key given.
// It writes the updated nodes from the changed node up to the root node
// to the database in a batch operation.
func (t *Trie) PutInDB(db chaindb.Database, key, value []byte) error {
	t.Put(key, value)
	return t.WriteDirty(db)
}

// DeleteFromDB deletes a value from the trie at the key given.
// It writes the updated nodes from the changed node up to the root node
// to the database in a batch operation.
func (t *Trie) DeleteFromDB(db chaindb.Database, key []byte) error {
	t.Delete(key)
	return t.WriteDirty(db)
}

// ClearPrefixFromDB deletes all nodes with keys starting the given prefix
// from the trie. It writes the updated nodes from the changed node up to
// the root node to the database in a batch operation.
// in a batch operation.
func (t *Trie) ClearPrefixFromDB(db chaindb.Database, prefix []byte) error {
	t.ClearPrefix(prefix)
	return t.WriteDirty(db)
}

// GetFromDB retrieves a value at the given key from the trie using the database.
// It recursively descends into the trie using the database starting
// from the root node until it reaches the node with the given key.
// It then reads the value from the database.
func GetFromDB(db chaindb.Database, rootHash common.Hash, key []byte) (
	value []byte, err error) {
	if rootHash == EmptyHash {
		return nil, nil
	}

	k := codec.KeyLEToNibbles(key)

	encodedRootNode, err := db.Get(rootHash[:])
	if err != nil {
		return nil, fmt.Errorf("cannot find root hash key %s: %w", rootHash, err)
	}

	reader := bytes.NewReader(encodedRootNode)
	rootNode, err := node.Decode(reader)
	if err != nil {
		return nil, fmt.Errorf("cannot decode root node: %w", err)
	}

	return getFromDB(db, rootNode, k)
}

// getFromDB recursively searches through the trie and database
// for the value corresponding to a key.
// Note it does not copy the value so modifying the value bytes
// slice will modify the value of the node in the trie.
func getFromDB(db chaindb.Database, n Node, key []byte) (
	value []byte, err error) {
	leaf, ok := n.(*node.Leaf)
	if ok {
		if bytes.Equal(leaf.Key, key) {
			return leaf.Value, nil
		}
		return nil, nil
	}

	branch := n.(*node.Branch)
	// Key is equal to the key of this branch or is empty
	if len(key) == 0 || bytes.Equal(branch.Key, key) {
		return branch.Value, nil
	}

	commonPrefixLength := lenCommonPrefix(branch.Key, key)
	if len(key) < len(branch.Key) && bytes.Equal(branch.Key[:commonPrefixLength], key) {
		// The key to search is a prefix of the node key and is smaller than the node key.
		// Example: key to search: 0xabcd
		//          branch key:    0xabcdef
		return nil, nil
	}

	// childIndex is the nibble after the common prefix length in the key being searched.
	childIndex := key[commonPrefixLength]
	childWithHashOnly := branch.Children[childIndex]
	if childWithHashOnly == nil {
		return nil, nil
	}

	childHash := childWithHashOnly.GetHash()
	encodedChild, err := db.Get(childHash)
	if err != nil {
		return nil, fmt.Errorf(
			"cannot find child with hash 0x%x in database: %w",
			childHash, err)
	}

	reader := bytes.NewReader(encodedChild)
	decodedChild, err := node.Decode(reader)
	if err != nil {
		return nil, fmt.Errorf(
			"cannot decode child node with hash 0x%x: %w",
			childHash, err)
	}

	return getFromDB(db, decodedChild, key[commonPrefixLength+1:])
	// Note: do not wrap error since it's called recursively.
}

// WriteDirty writes all dirty nodes to the database and sets them to clean
func (t *Trie) WriteDirty(db chaindb.Database) error {
	batch := db.NewBatch()
	err := t.writeDirty(batch, t.root)
	if err != nil {
		batch.Reset()
		return err
	}

	return batch.Flush()
}

func (t *Trie) writeDirty(db chaindb.Batch, n Node) error {
	if n == nil || !n.IsDirty() {
		return nil
	}

	encoding, hash, err := n.EncodeAndHash(n == t.root)
	if err != nil {
		return fmt.Errorf(
			"cannot encode and hash node with hash 0x%x: %w",
			n.GetHash(), err)
	}

	err = db.Put(hash, encoding)
	if err != nil {
		return fmt.Errorf(
			"cannot put encoding of node with hash 0x%x in database: %w",
			hash, err)
	}

	switch n.Type() {
	case node.BranchType, node.BranchWithValueType:
	default: // not a branch
		n.SetDirty(false)
		return nil
	}

	branch := n.(*node.Branch)

	for _, child := range branch.Children {
		if child == nil {
			continue
		}

		err = t.writeDirty(db, child)
		if err != nil {
			// Note: do not wrap error since it's returned recursively.
			return err
		}
	}

	for _, childTrie := range t.childTries {
		if err := childTrie.writeDirty(db, childTrie.root); err != nil {
			return fmt.Errorf("failed to write dirty node=0x%x to database: %w", childTrie.root.GetHash(), err)
		}
	}

	branch.SetDirty(false)

	return nil
}

// GetInsertedNodeHashes returns a set of hashes with all
// the hashes of all nodes that were inserted in the state trie
// since the last snapshot.
// We need to compute the hash values of each newly inserted node.
func (t *Trie) GetInsertedNodeHashes() (hashesSet map[common.Hash]struct{}, err error) {
	hashesSet = make(map[common.Hash]struct{})
	err = t.getInsertedNodeHashes(t.root, hashesSet)
	if err != nil {
		return nil, err
	}
	return hashesSet, nil
}

func (t *Trie) getInsertedNodeHashes(n Node, hashes map[common.Hash]struct{}) (err error) {
	// TODO pass map of hashes or slice as argument to avoid copying
	// and using more memory.
	if n == nil || !n.IsDirty() {
		return nil
	}

	_, hash, err := n.EncodeAndHash(n == t.root)
	if err != nil {
		return fmt.Errorf(
			"cannot encode and hash node with hash 0x%x: %w",
			n.GetHash(), err)
	}

	hashes[common.BytesToHash(hash)] = struct{}{}

	switch n.Type() {
	case node.BranchType, node.BranchWithValueType:
	default: // not a branch
		return nil
	}

	branch := n.(*node.Branch)

	for _, child := range branch.Children {
		if child == nil {
			continue
		}

		err := t.getInsertedNodeHashes(child, hashes)
		if err != nil {
			// Note: do not wrap error since this is called recursively.
			return err
		}
	}

	return nil
}

// GetDeletedNodeHashes returns a set of all the hashes of nodes that were
// deleted from the trie since the last snapshot was made.
// The returned set is a copy of the internal set to prevent data races.
func (t *Trie) GetDeletedNodeHashes() (hashesSet map[common.Hash]struct{}) {
	hashesSet = make(map[common.Hash]struct{}, len(t.deletedKeys))
	for k := range t.deletedKeys {
		hashesSet[k] = struct{}{}
	}
	return hashesSet
}<|MERGE_RESOLUTION|>--- conflicted
+++ resolved
@@ -97,11 +97,7 @@
 		decodedNode.SetDirty(dirty)
 		decodedNode.SetEncodingAndHash(rawNode, nil)
 
-<<<<<<< HEAD
 		_, hash, err := decodedNode.EncodeAndHash(false)
-=======
-		_, hash, err := decodedNode.EncodeAndHash(decodedNode == t.root)
->>>>>>> 2dd3a2c0
 		if err != nil {
 			return fmt.Errorf("cannot encode and hash node at index %d: %w", i, err)
 		}
