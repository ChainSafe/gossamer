--- conflicted
+++ resolved
@@ -33,11 +33,8 @@
 	WorkingStorageHashKey = []byte("working_storage_hash")
 	//NodeNameKey is the storage key to store de current node name and avoid create a new name every initialization
 	NodeNameKey = []byte("node_name")
-<<<<<<< HEAD
-=======
 	// PruningKey is the storage key to store the current pruning configuration.
 	PruningKey = []byte("prune")
 	//CodeSubstitutedBlock is the storage key to store block hash of substituted (if there is currently code substituted)
 	CodeSubstitutedBlock = []byte("code_substituted_block")
->>>>>>> 0932ee84
 )