// Copyright 2019 ChainSafe Systems (ON) Corp.
// This file is part of gossamer.
//
// The gossamer library is free software: you can redistribute it and/or modify
// it under the terms of the GNU Lesser General Public License as published by
// the Free Software Foundation, either version 3 of the License, or
// (at your option) any later version.
//
// The gossamer library is distributed in the hope that it will be useful,
// but WITHOUT ANY WARRANTY; without even the implied warranty of
// MERCHANTABILITY or FITNESS FOR A PARTICULAR PURPOSE. See the
// GNU Lesser General Public License for more details.
//
// You should have received a copy of the GNU Lesser General Public License
// along with the gossamer library. If not, see <http://www.gnu.org/licenses/>.

package optional

import (
	"fmt"
	"io"
	"math/big"

	"github.com/ChainSafe/gossamer/lib/common"
	"github.com/ChainSafe/gossamer/lib/scale"
)

const none = "None"

// Uint32 represents an optional uint32 type.
type Uint32 struct {
	exists bool
	value  uint32
}

// NewUint32 returns a new optional.Uint32
func NewUint32(exists bool, value uint32) *Uint32 {
	return &Uint32{
		exists: exists,
		value:  value,
	}
}

// Exists returns true if the value is Some, false if it is None.
func (x *Uint32) Exists() bool {
	return x.exists
}

// Value returns the uint32 value. It returns 0 if it is None.
func (x *Uint32) Value() uint32 {
	return x.value
}

// String returns the value as a string.
func (x *Uint32) String() string {
	if x == nil {
		return ""
	}
	if !x.exists {
		return none
	}
	return fmt.Sprintf("%d", x.value)
}

// Set sets the exists and value fields.
func (x *Uint32) Set(exists bool, value uint32) {
	x.exists = exists
	x.value = value
}

// Bytes represents an optional Bytes type.
type Bytes struct {
	exists bool
	value  []byte
}

// NewBytes returns a new optional.Bytes
func NewBytes(exists bool, value []byte) *Bytes {
	return &Bytes{
		exists: exists,
		value:  value,
	}
}

// Exists returns true if the value is Some, false if it is None.
func (x *Bytes) Exists() bool {
	return x.exists
}

// Value returns the []byte value. It returns nil if it is None.
func (x *Bytes) Value() []byte {
	return x.value
}

// String returns the value as a string.
func (x *Bytes) String() string {
	if !x.exists {
		return none
	}
	return fmt.Sprintf("%x", x.value)
}

// Set sets the exists and value fields.
func (x *Bytes) Set(exists bool, value []byte) {
	x.exists = exists
	x.value = value
}

// Encode returns the SCALE encoded optional
func (x *Bytes) Encode() ([]byte, error) {
	if x == nil || !x.exists {
		return []byte{0}, nil
	}

	value, err := scale.Encode(x.value)
	if err != nil {
		return nil, err
	}

	return append([]byte{1}, value...), nil
}

// Decode return an optional Bytes from scale encoded data
func (x *Bytes) Decode(r io.Reader) (*Bytes, error) {
	exists, err := common.ReadByte(r)
	if err != nil {
		return nil, err
	}

	if exists > 1 {
		return nil, ErrInvalidOptional
	}

	x.exists = (exists != 0)

	if x.exists {
		sd := scale.Decoder{Reader: r}
		value, err := sd.DecodeByteArray()
		if err != nil {
			return nil, err
		}
		x.value = value
	}

	return x, nil
}

// Boolean represents an optional bool type.
type Boolean struct {
	exists bool
	value  bool
}

// NewBoolean returns a new optional.Boolean
func NewBoolean(exists bool, value bool) *Boolean {
	return &Boolean{
		exists: exists,
		value:  value,
	}
}

// Exists returns true if the value is Some, false if it is None.
func (x *Boolean) Exists() bool {
	return x.exists
}

// Value returns the []byte value. It returns nil if it is None.
func (x *Boolean) Value() bool {
	return x.value
}

// Set sets the exists and value fields.
func (x *Boolean) Set(value bool) {
	x.exists = true
	x.value = value
}

// Encode returns the SCALE encoded optional
func (x *Boolean) Encode() ([]byte, error) {
	if !x.exists {
		return []byte{0}, nil
	}
	var encodeValue []byte

	if !x.value {
		encodeValue = []byte{1}
	} else {
		encodeValue = []byte{2}
	}

	return encodeValue, nil
}

// Decode return an optional Boolean from scale encoded data
func (x *Boolean) Decode(r io.Reader) (*Boolean, error) {
	decoded, err := common.ReadByte(r)

	if err != nil {
		return nil, ErrInvalidOptional
	}

	if decoded > 2 {
		return nil, ErrInvalidOptional
	}

	if decoded == 0 {
		x.exists = false
		x.value = false
	} else if decoded == 1 {
		x.exists = true
		x.value = false
	} else {
		x.exists = true
		x.value = true
	}

	return x, nil
}

// Hash represents an optional Hash type.
type Hash struct {
	exists bool
	value  common.Hash
}

// NewHash returns a new optional.Hash
func NewHash(exists bool, value common.Hash) *Hash {
	return &Hash{
		exists: exists,
		value:  value,
	}
}

// Exists returns true if the value is Some, false if it is None.
func (x *Hash) Exists() bool {
	if x == nil {
		return false
	}
	return x.exists
}

// Value returns Hash Value
func (x *Hash) Value() common.Hash {
	if x == nil {
		return common.Hash{}
	}
	return x.value
}

// String returns the value as a string.
func (x *Hash) String() string {
	if x == nil {
		return ""
	}

	if !x.exists {
		return none
	}

	return x.value.String()
}

// Set sets the exists and value fields.
func (x *Hash) Set(exists bool, value common.Hash) {
	x.exists = exists
	x.value = value
}

// CoreHeader is a state block header
// This is copied from core/types since core/types imports this package, we cannot import core/types.
type CoreHeader struct {
	ParentHash     common.Hash `json:"parentHash"`
	Number         *big.Int    `json:"number"`
	StateRoot      common.Hash `json:"stateRoot"`
	ExtrinsicsRoot common.Hash `json:"extrinsicsRoot"`
	Digest         [][]byte    `json:"digest"`
}

// Header represents an optional header type
type Header struct {
	exists bool
	value  *CoreHeader
}

// NewHeader returns a new optional.Header
func NewHeader(exists bool, value *CoreHeader) *Header {
	return &Header{
		exists: exists,
		value:  value,
	}
}

// Exists returns true if the value is Some, false if it is None.
func (x *Header) Exists() bool {
	if x == nil {
		return false
	}
	return x.exists
}

// Value returns the value of the header. It returns nil if the header is None.
func (x *Header) Value() *CoreHeader {
	if x == nil {
		return nil
	}
	return x.value
}

// String returns the value as a string.
func (x *Header) String() string {
	if !x.exists {
		return none
	}
	return fmt.Sprintf("%v", x.value)
}

// Set sets the exists and value fields.
func (x *Header) Set(exists bool, value *CoreHeader) {
	x.exists = exists
	x.value = value
}

// CoreBody is the extrinsics inside a state block
type CoreBody []byte

// Body represents an optional types.Body.
type Body struct {
	exists bool
	value  CoreBody
}

// NewBody returns a new optional.Body
func NewBody(exists bool, value CoreBody) *Body {
	return &Body{
		exists: exists,
		value:  value,
	}
}

// String returns the value as a string.
func (x *Body) String() string {
	if !x.exists {
		return none
	}
	return fmt.Sprintf("%v", x.value)
}

// Set sets the exists and value fields.
func (x *Body) Set(exists bool, value CoreBody) {
<<<<<<< HEAD
	x.Exists = exists
	x.Value = value
}

// Result represents a Result type.
type Result struct {
	state byte // If data exists then state stores byte(0), otherwise byte(1)
	data  []byte
}

// NewResult returns a new Result type
func NewResult(state byte, data []byte) *Result {
	return &Result{
		state: state,
		data:  data,
	}
}

// Encode returns the SCALE encoded Result
func (r *Result) Encode() ([]byte, error) {
	if r == nil || r.state == 1 {
		return []byte{1}, nil
	}

	value, err := scale.Encode(r.data)
	if err != nil {
		return nil, err
	}

	return append([]byte{0}, value...), nil
}

// Decode return a Result from scale encoded data
func (r *Result) Decode(reader io.Reader) (*Result, error) {
	exists, err := common.ReadByte(reader)
	if err != nil {
		return nil, err
	}

	if exists > 1 {
		return nil, ErrInvalidOptional
	}

	r.state = exists

	if r.state == 0 {
		sd := scale.Decoder{Reader: reader}
		value, err := sd.DecodeByteArray()
		if err != nil {
			return nil, err
		}
		r.data = value
	}

	return r, nil
}

// Set sets the state and data fields of Result.
func (r *Result) Set(state byte, value []byte) {
	r.state = state
	r.data = value
}

// Exists returns byte(0) if the state is 0, byte(1) if it is state is 1.
func (r *Result) Exists() byte {
	return r.state
}

// Value returns the []byte data. It returns nil if it is Result.None.
func (r *Result) Value() []byte {
	return r.data
=======
	x.exists = exists
	x.value = value
}

// Value returns the value as []byte if it exists
func (x *Body) Value() []byte {
	if x == nil || !x.exists {
		return nil
	}

	return []byte(x.value)
}

// Exists returns true if the value is Some, false if it is None.
func (x *Body) Exists() bool {
	return x.exists
>>>>>>> 563831b3
}<|MERGE_RESOLUTION|>--- conflicted
+++ resolved
@@ -347,9 +347,22 @@
 
 // Set sets the exists and value fields.
 func (x *Body) Set(exists bool, value CoreBody) {
-<<<<<<< HEAD
-	x.Exists = exists
-	x.Value = value
+	x.exists = exists
+	x.value = value
+}
+
+// Value returns the value as []byte if it exists
+func (x *Body) Value() []byte {
+	if x == nil || !x.exists {
+		return nil
+	}
+
+	return []byte(x.value)
+}
+
+// Exists returns true if the value is Some, false if it is None.
+func (x *Body) Exists() bool {
+	return x.exists
 }
 
 // Result represents a Result type.
@@ -419,22 +432,4 @@
 // Value returns the []byte data. It returns nil if it is Result.None.
 func (r *Result) Value() []byte {
 	return r.data
-=======
-	x.exists = exists
-	x.value = value
-}
-
-// Value returns the value as []byte if it exists
-func (x *Body) Value() []byte {
-	if x == nil || !x.exists {
-		return nil
-	}
-
-	return []byte(x.value)
-}
-
-// Exists returns true if the value is Some, false if it is None.
-func (x *Body) Exists() bool {
-	return x.exists
->>>>>>> 563831b3
 }