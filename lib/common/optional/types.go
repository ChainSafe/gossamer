--- conflicted
+++ resolved
@@ -17,6 +17,7 @@
 package optional
 
 import (
+	"errors"
 	"fmt"
 	"io"
 	"io/ioutil"
@@ -129,11 +130,7 @@
 	}
 
 	if exists > 1 {
-<<<<<<< HEAD
-		return nil, errors.New("decoding failed, invalid optional")
-=======
 		return nil, ErrInvalidOptional
->>>>>>> 22013125
 	}
 
 	x.exists = (exists != 0)
@@ -150,7 +147,6 @@
 	return x, nil
 }
 
-<<<<<<< HEAD
 // EncodedBytes represents an optional EncodedBytes type
 type EncodedBytes struct {
 	exists bool
@@ -160,33 +156,17 @@
 // NewEncodedBytes returns a new optional.EncodedBytes
 func NewEncodedBytes(exists bool, value []byte) *EncodedBytes {
 	return &EncodedBytes{
-=======
-// Boolean represents an optional bool type.
-type Boolean struct {
-	exists bool
-	value  bool
-}
-
-// NewBoolean returns a new optional.Boolean
-func NewBoolean(exists bool, value bool) *Boolean {
-	return &Boolean{
->>>>>>> 22013125
-		exists: exists,
-		value:  value,
-	}
-}
-
-// Exists returns true if the value is Some, false if it is None.
-<<<<<<< HEAD
+		exists: exists,
+		value:  value,
+	}
+}
+
+// Exists returns true if the value is Some, false if it is None.
 func (x *EncodedBytes) Exists() bool {
-=======
-func (x *Boolean) Exists() bool {
->>>>>>> 22013125
 	return x.exists
 }
 
 // Value returns the []byte value. It returns nil if it is None.
-<<<<<<< HEAD
 func (x *EncodedBytes) Value() []byte {
 	return x.value
 }
@@ -202,20 +182,10 @@
 // Set sets the exists and value fields.
 func (x *EncodedBytes) Set(exists bool, value []byte) {
 	x.exists = exists
-=======
-func (x *Boolean) Value() bool {
-	return x.value
-}
-
-// Set sets the exists and value fields.
-func (x *Boolean) Set(value bool) {
-	x.exists = true
->>>>>>> 22013125
 	x.value = value
 }
 
 // Encode returns the SCALE encoded optional
-<<<<<<< HEAD
 // Note: this differs from optional.Bytes in that it doesn't encode the value,
 // as it assumes it is already encoded.
 func (x *EncodedBytes) Encode() ([]byte, error) {
@@ -243,7 +213,42 @@
 	x.value, err = ioutil.ReadAll(r)
 	if err != nil {
 		return nil, err
-=======
+	}
+
+	return x, nil
+}
+
+// Boolean represents an optional bool type.
+type Boolean struct {
+	exists bool
+	value  bool
+}
+
+// NewBoolean returns a new optional.Boolean
+func NewBoolean(exists bool, value bool) *Boolean {
+	return &Boolean{
+		exists: exists,
+		value:  value,
+	}
+}
+
+// Exists returns true if the value is Some, false if it is None.
+func (x *Boolean) Exists() bool {
+	return x.exists
+}
+
+// Value returns the []byte value. It returns nil if it is None.
+func (x *Boolean) Value() bool {
+	return x.value
+}
+
+// Set sets the exists and value fields.
+func (x *Boolean) Set(value bool) {
+	x.exists = true
+	x.value = value
+}
+
+// Encode returns the SCALE encoded optional
 func (x *Boolean) Encode() ([]byte, error) {
 	if !x.exists {
 		return []byte{0}, nil
@@ -280,7 +285,6 @@
 	} else {
 		x.exists = true
 		x.value = true
->>>>>>> 22013125
 	}
 
 	return x, nil
