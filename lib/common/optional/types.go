--- conflicted
+++ resolved
@@ -108,14 +108,6 @@
 }
 
 // Encode returns the SCALE encoded optional
-<<<<<<< HEAD
-func (x *Bytes) Encode() []byte {
-	if !x.exists {
-		return []byte{0}
-	}
-
-	return append([]byte{1}, x.value...)
-=======
 func (x *Bytes) Encode() ([]byte, error) {
 	if !x.exists {
 		return []byte{0}, nil
@@ -137,7 +129,7 @@
 	}
 
 	if exists > 1 {
-		return nil, errors.New("Decoding failed, invalid optional")
+		return nil, errors.New("decoding failed, invalid optional")
 	}
 
 	x.exists = (exists != 0)
@@ -152,7 +144,6 @@
 	}
 
 	return x, nil
->>>>>>> cf68fa6a
 }
 
 // Hash represents an optional Hash type.
