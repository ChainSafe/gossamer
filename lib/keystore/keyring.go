// Copyright 2019 ChainSafe Systems (ON) Corp.
// This file is part of gossamer.
//
// The gossamer library is free software: you can redistribute it and/or modify
// it under the terms of the GNU Lesser General Public License as published by
// the Free Software Foundation, either version 3 of the License, or
// (at your option) any later version.
//
// The gossamer library is distributed in the hope that it will be useful,
// but WITHOUT ANY WARRANTY; without even the implied warranty of
// MERCHANTABILITY or FITNESS FOR A PARTICULAR PURPOSE. See the
// GNU Lesser General Public License for more details.
//
// You should have received a copy of the GNU Lesser General Public License
// along with the gossamer library. If not, see <http://www.gnu.org/licenses/>.

package keystore

import (
	"reflect"

	"github.com/ChainSafe/gossamer/lib/crypto/ed25519"
	"github.com/ChainSafe/gossamer/lib/crypto/sr25519"
)

var privateKeys = []string{
	"0xb7e9185065667390d2ad952a5324e8c365c9bf503dcf97c67a5ce861afe97309",
	"0x00e5029dd32ed973146bc60131d929552b087d0376a8c284c5703a7a305f9009",
	"0x2176a403c253c126b6f97d066604987e2cebad374155a51a4eb6baf29fd4050e",
	"0x1eee623155d1fbe860ae9de9bb3e1b853af54f37cefc58bca6013f36214ddd08",
	"0x4eca8fca08a08c3e295a64dda72078efc71f305f600548a0b404e7806bd2bb09",
	"0xacb6c03db1f04d23da738ff16d69153c3104e8e2d8a3572a894ee1df3b06520c",
	"0x85e1562da2878744a30d62b5a44e694a3ad587ccde20b5f8c5796cf90f5df309",
	"0x1655133c8a0339b2456ea1ee7f2adca6015b5c56109b854ccf88ca4150d8bd0f",
	"0x2a8ec704e37867efd9f7d1f33560f208b1544527611fe2cc3014d17eb649ca0b",
}

// Sr25519Keyring represents a test keyring
type Sr25519Keyring struct {
	Alice   *sr25519.Keypair
	Bob     *sr25519.Keypair
	Charlie *sr25519.Keypair
	Dave    *sr25519.Keypair
	Eve     *sr25519.Keypair
	Fred    *sr25519.Keypair
	George  *sr25519.Keypair
	Heather *sr25519.Keypair
	Ian     *sr25519.Keypair
}

// NewSr25519Keyring returns an initialized sr25519 Keyring
func NewSr25519Keyring() (*Sr25519Keyring, error) {
	kr := new(Sr25519Keyring)

	v := reflect.ValueOf(kr).Elem()

	for i := 0; i < v.NumField(); i++ {
		who := v.Field(i)
		kp, err := sr25519.NewKeypairFromPrivateKeyString(privateKeys[i])
		if err != nil {
			return nil, err
		}
		who.Set(reflect.ValueOf(kp))
	}

	return kr, nil
}

<<<<<<< HEAD
// Ed25519Keyring represents a test keyring
=======
// Ed25519Keyring represents a test ed25519 keyring
>>>>>>> 178f5fc0
type Ed25519Keyring struct {
	Alice   *ed25519.Keypair
	Bob     *ed25519.Keypair
	Charlie *ed25519.Keypair
	Dave    *ed25519.Keypair
	Eve     *ed25519.Keypair
	Fred    *ed25519.Keypair
	George  *ed25519.Keypair
	Heather *ed25519.Keypair
<<<<<<< HEAD
=======
	Ian     *ed25519.Keypair
>>>>>>> 178f5fc0

	Keys []*ed25519.Keypair
}

// NewEd25519Keyring returns an initialized ed25519 Keyring
func NewEd25519Keyring() (*Ed25519Keyring, error) {
	kr := new(Ed25519Keyring)
	kr.Keys = []*ed25519.Keypair{}

	v := reflect.ValueOf(kr).Elem()

	for i := 0; i < v.NumField()-1; i++ {
		who := v.Field(i)
		kp, err := ed25519.NewKeypairFromPrivateKeyString(privateKeys[i])
		if err != nil {
			return nil, err
		}
		who.Set(reflect.ValueOf(kp))

		kr.Keys = append(kr.Keys, kp)
	}

	return kr, nil
}<|MERGE_RESOLUTION|>--- conflicted
+++ resolved
@@ -66,11 +66,7 @@
 	return kr, nil
 }
 
-<<<<<<< HEAD
-// Ed25519Keyring represents a test keyring
-=======
 // Ed25519Keyring represents a test ed25519 keyring
->>>>>>> 178f5fc0
 type Ed25519Keyring struct {
 	Alice   *ed25519.Keypair
 	Bob     *ed25519.Keypair
@@ -80,10 +76,7 @@
 	Fred    *ed25519.Keypair
 	George  *ed25519.Keypair
 	Heather *ed25519.Keypair
-<<<<<<< HEAD
-=======
 	Ian     *ed25519.Keypair
->>>>>>> 178f5fc0
 
 	Keys []*ed25519.Keypair
 }
