--- conflicted
+++ resolved
@@ -41,17 +41,10 @@
 
 var testHash = testHeader.Hash()
 
-<<<<<<< HEAD
-func buildTestJustification(t *testing.T, qty int, round, setID uint64, kr *keystore.Ed25519Keyring, subround subround) []*SignedPrecommit {
-	just := []*SignedPrecommit{}
-	for i := 0; i < qty; i++ {
-		j := &SignedPrecommit{
-=======
 func buildTestJustification(t *testing.T, qty int, round, setID uint64, kr *keystore.Ed25519Keyring, subround subround) []*SignedVote {
 	var just []*SignedVote
 	for i := 0; i < qty; i++ {
 		j := &SignedVote{
->>>>>>> 0932ee84
 			Vote:        NewVote(testHash, uint32(round)),
 			Signature:   createSignedVoteMsg(t, uint32(round), round, setID, kr.Keys[i%len(kr.Keys)], subround),
 			AuthorityID: kr.Keys[i%len(kr.Keys)].Public().(*ed25519.PublicKey).AsBytes(),
@@ -111,13 +104,8 @@
 		Round: 77,
 		SetID: 1,
 		Vote: &Vote{
-<<<<<<< HEAD
-			hash:   common.MustHexToHash("0x7db9db5ed9967b80143100189ba69d9e4deab85ac3570e5df25686cabe32964a"),
-			number: 99,
-=======
 			Hash:   common.MustHexToHash("0x7db9db5ed9967b80143100189ba69d9e4deab85ac3570e5df25686cabe32964a"),
 			Number: 99,
->>>>>>> 0932ee84
 		},
 		Precommits: []*Vote{
 			testVote,
@@ -178,13 +166,8 @@
 
 	gs.state.setID = 99
 	gs.state.round = 77
-<<<<<<< HEAD
-	v.number = 0x7777
-	vm, err := gs.createVoteMessage(v, precommit, gs.keypair)
-=======
 	v.Number = 0x7777
 	_, vm, err := gs.createSignedVoteAndVoteMessage(v, precommit)
->>>>>>> 0932ee84
 	require.NoError(t, err)
 
 	h := NewMessageHandler(gs, st.Block)
@@ -208,29 +191,18 @@
 		Version: 1,
 		Round:   2,
 		SetID:   3,
-<<<<<<< HEAD
-		Number:  1,
-	}
-
-=======
 		Number:  2,
 	}
->>>>>>> 0932ee84
 	_, err := h.handleMessage("", msg)
 	require.NoError(t, err)
 
 	block := &types.Block{
 		Header: &types.Header{
-<<<<<<< HEAD
-			Number:     big.NewInt(1),
-			ParentHash: st.Block.GenesisHash(),
-=======
 			Number:     big.NewInt(2),
 			ParentHash: st.Block.GenesisHash(),
 			Digest: types.Digest{
 				types.NewBabeSecondaryPlainPreDigest(0, 1).ToPreRuntimeDigest(),
 			},
->>>>>>> 0932ee84
 		},
 		Body: &types.Body{0},
 	}
@@ -242,29 +214,19 @@
 	require.NoError(t, err)
 	require.Nil(t, out)
 
-<<<<<<< HEAD
-	finalised, err := st.Block.GetFinalizedHash(0, 0)
-	require.NoError(t, err)
-	require.Equal(t, block.Header.Hash(), finalised)
-=======
 	// check if request for justification was sent out
 	expected := &testJustificationRequest{
 		to:  "",
 		num: 2,
 	}
 	require.Equal(t, expected, gs.network.(*testNetwork).justificationRequest)
->>>>>>> 0932ee84
 }
 
 func TestMessageHandler_VerifyJustification_InvalidSig(t *testing.T) {
 	gs, st := newTestService(t)
 	gs.state.round = 77
 
-<<<<<<< HEAD
-	just := &SignedPrecommit{
-=======
 	just := &SignedVote{
->>>>>>> 0932ee84
 		Vote:        testVote,
 		Signature:   [64]byte{0x1},
 		AuthorityID: gs.publicKeyBytes(),
@@ -280,15 +242,6 @@
 
 	round := uint64(77)
 	gs.state.round = round
-<<<<<<< HEAD
-	gs.justification[round] = buildTestJustification(t, int(gs.state.threshold()), round, gs.state.setID, kr, precommit)
-
-	fm := gs.newCommitMessage(gs.head, round)
-	fm.Vote = NewVote(testHash, uint32(round))
-
-	h := NewMessageHandler(gs, st.Block)
-	out, err := h.handleMessage("", fm)
-=======
 	just := buildTestJustification(t, int(gs.state.threshold()), round, gs.state.setID, kr, precommit)
 	err := st.Grandpa.SetPrecommits(round, gs.state.setID, just)
 	require.NoError(t, err)
@@ -309,7 +262,6 @@
 	}
 
 	err = st.Block.AddBlock(block)
->>>>>>> 0932ee84
 	require.NoError(t, err)
 
 	h := NewMessageHandler(gs, st.Block)
@@ -328,18 +280,12 @@
 	round := uint64(77)
 	gs.state.round = round
 
-<<<<<<< HEAD
-	gs.justification[round] = buildTestJustification(t, int(gs.state.threshold()), round, gs.state.setID, kr, precommit)
-
-	fm := gs.newCommitMessage(gs.head, round)
-=======
 	just := buildTestJustification(t, int(gs.state.threshold()), round, gs.state.setID, kr, precommit)
 	err := st.Grandpa.SetPrecommits(round, gs.state.setID, just)
 	require.NoError(t, err)
 
 	fm, err := gs.newCommitMessage(testGenesisHeader, round)
 	require.NoError(t, err)
->>>>>>> 0932ee84
 
 	h := NewMessageHandler(gs, st.Block)
 	out, err := h.handleMessage("", fm)
@@ -350,11 +296,7 @@
 func TestMessageHandler_CommitMessage_WithCatchUpRequest(t *testing.T) {
 	gs, st := newTestService(t)
 
-<<<<<<< HEAD
-	gs.justification[77] = []*SignedPrecommit{
-=======
 	just := []*SignedVote{
->>>>>>> 0932ee84
 		{
 			Vote:        testVote,
 			Signature:   testSignature,
@@ -364,26 +306,13 @@
 	err := st.Grandpa.SetPrecommits(77, gs.state.setID, just)
 	require.NoError(t, err)
 
-<<<<<<< HEAD
-	fm := gs.newCommitMessage(gs.head, 77)
+	fm, err := gs.newCommitMessage(gs.head, 77)
+	require.NoError(t, err)
+
 	gs.state.voters = gs.state.voters[:1]
 
 	h := NewMessageHandler(gs, st.Block)
-	out, err := h.handleMessage("", fm)
-	require.NoError(t, err)
-	require.NotNil(t, out)
-
-	req := newCatchUpRequest(77, gs.state.setID)
-	expected, err := req.ToConsensusMessage()
-=======
-	fm, err := gs.newCommitMessage(gs.head, 77)
-	require.NoError(t, err)
-
-	gs.state.voters = gs.state.voters[:1]
-
-	h := NewMessageHandler(gs, st.Block)
 	_, err = h.handleMessage("", fm)
->>>>>>> 0932ee84
 	require.NoError(t, err)
 }
 
@@ -432,11 +361,7 @@
 	err = gs.blockState.(*state.BlockState).SetHeader(block.Header)
 	require.NoError(t, err)
 
-<<<<<<< HEAD
-	pvj := []*SignedPrecommit{
-=======
 	pvj := []*SignedVote{
->>>>>>> 0932ee84
 		{
 			Vote:        testVote,
 			Signature:   testSignature,
@@ -444,14 +369,7 @@
 		},
 	}
 
-<<<<<<< HEAD
-	pvjEnc, err := scale.Encode(pvj)
-	require.NoError(t, err)
-
-	pcj := []*SignedPrecommit{
-=======
 	pcj := []*SignedVote{
->>>>>>> 0932ee84
 		{
 			Vote:        testVote2,
 			Signature:   testSignature,
@@ -484,11 +402,7 @@
 	h := NewMessageHandler(gs, st.Block)
 
 	vote := NewVote(testHash, 123)
-<<<<<<< HEAD
-	just := &SignedPrecommit{
-=======
 	just := &SignedVote{
->>>>>>> 0932ee84
 		Vote:        vote,
 		Signature:   createSignedVoteMsg(t, vote.Number, 77, gs.state.setID, kr.Alice().(*ed25519.Keypair), precommit),
 		AuthorityID: kr.Alice().Public().(*ed25519.PublicKey).AsBytes(),
@@ -503,11 +417,7 @@
 	h := NewMessageHandler(gs, st.Block)
 
 	vote := NewVote(testHash, 123)
-<<<<<<< HEAD
-	just := &SignedPrecommit{
-=======
 	just := &SignedVote{
->>>>>>> 0932ee84
 		Vote: vote,
 		// create signed vote with mismatched vote number
 		Signature:   createSignedVoteMsg(t, vote.Number+1, 77, gs.state.setID, kr.Alice().(*ed25519.Keypair), precommit),
@@ -526,11 +436,7 @@
 	require.NoError(t, err)
 
 	vote := NewVote(testHash, 123)
-<<<<<<< HEAD
-	just := &SignedPrecommit{
-=======
 	just := &SignedVote{
->>>>>>> 0932ee84
 		Vote:        vote,
 		Signature:   createSignedVoteMsg(t, vote.Number, 77, gs.state.setID, fakeKey, precommit),
 		AuthorityID: fakeKey.Public().(*ed25519.PublicKey).AsBytes(),
@@ -619,8 +525,6 @@
 	err := st.Grandpa.SetNextChange(auths, big.NewInt(1))
 	require.NoError(t, err)
 
-<<<<<<< HEAD
-=======
 	block := &types.Block{
 		Header: testHeader,
 		Body:   &types.Body{0},
@@ -629,7 +533,6 @@
 	err = st.Block.AddBlock(block)
 	require.NoError(t, err)
 
->>>>>>> 0932ee84
 	err = st.Grandpa.IncrementSetID()
 	require.NoError(t, err)
 
@@ -637,43 +540,14 @@
 	require.NoError(t, err)
 	require.Equal(t, uint64(1), setID)
 
-<<<<<<< HEAD
-=======
 	genhash := st.Block.GenesisHash()
 
->>>>>>> 0932ee84
 	round := uint64(2)
 	number := uint32(2)
 	precommits := buildTestJustification(t, 2, round, setID, kr, precommit)
 	just := newJustification(round, testHash, number, precommits)
 	data, err := just.Encode()
 	require.NoError(t, err)
-<<<<<<< HEAD
-	err = gs.VerifyBlockJustification(data)
-	require.NoError(t, err)
-
-	// use wrong hash, shouldn't verify
-	just = newJustification(round, common.Hash{}, number, precommits)
-	data, err = just.Encode()
-	require.NoError(t, err)
-	err = gs.VerifyBlockJustification(data)
-	require.NotNil(t, err)
-	require.Equal(t, ErrJustificationHashMismatch, err)
-
-	// use wrong number, shouldn't verify
-	just = newJustification(round, testHash, number+1, precommits)
-	data, err = just.Encode()
-	require.NoError(t, err)
-	err = gs.VerifyBlockJustification(data)
-	require.NotNil(t, err)
-	require.Equal(t, ErrJustificationNumberMismatch, err)
-
-	// use wrong round, shouldn't verify
-	just = newJustification(round+1, testHash, number, precommits)
-	data, err = just.Encode()
-	require.NoError(t, err)
-	err = gs.VerifyBlockJustification(data)
-=======
 	err = gs.VerifyBlockJustification(testHash, data)
 	require.NoError(t, err)
 
@@ -693,26 +567,10 @@
 	data, err = just.Encode()
 	require.NoError(t, err)
 	err = gs.VerifyBlockJustification(testHash, data)
->>>>>>> 0932ee84
 	require.NotNil(t, err)
 	require.Equal(t, ErrInvalidSignature, err)
 
 	// add authority not in set, shouldn't verify
-<<<<<<< HEAD
-	precommits = buildTestJustification(t, len(auths)+1, round, setID, kr, precommit)
-	just = newJustification(round, testHash, number, precommits)
-	data, err = just.Encode()
-	require.NoError(t, err)
-	err = gs.VerifyBlockJustification(data)
-	require.Equal(t, ErrAuthorityNotInSet, err)
-
-	// not enough signatures, shouldn't verify
-	precommits = buildTestJustification(t, 1, round, setID, kr, precommit)
-	just = newJustification(round, testHash, number, precommits)
-	data, err = just.Encode()
-	require.NoError(t, err)
-	err = gs.VerifyBlockJustification(data)
-=======
 	precommits = buildTestJustification(t, len(auths)+1, round+1, setID, kr, precommit)
 	just = newJustification(round+1, testHash, number, precommits)
 	data, err = just.Encode()
@@ -726,6 +584,5 @@
 	data, err = just.Encode()
 	require.NoError(t, err)
 	err = gs.VerifyBlockJustification(testHash, data)
->>>>>>> 0932ee84
 	require.Equal(t, ErrMinVotesNotMet, err)
 }