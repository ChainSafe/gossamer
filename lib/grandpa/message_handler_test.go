--- conflicted
+++ resolved
@@ -142,24 +142,7 @@
 }
 
 func TestMessageHandler_VoteMessage(t *testing.T) {
-<<<<<<< HEAD
-	st := newTestState(t)
-	voters := newTestVoters()
-	kr, err := keystore.NewEd25519Keyring()
-	require.NoError(t, err)
-
-	cfg := &Config{
-		BlockState:    st.Block,
-		DigestHandler: &mockDigestHandler{},
-		Voters:        voters,
-		Keypair:       kr.Alice,
-	}
-
-	gs, err := NewService(cfg)
-	require.NoError(t, err)
-=======
-	gs, st := newTestService(t)
->>>>>>> 09c27233
+	gs, st := newTestService(t)
 
 	v, err := NewVoteFromHash(st.Block.BestBlockHash(), st.Block)
 	require.NoError(t, err)
@@ -187,25 +170,7 @@
 }
 
 func TestMessageHandler_VerifyJustification_InvalidSig(t *testing.T) {
-<<<<<<< HEAD
-	st := newTestState(t)
-	voters := newTestVoters()
-	kr, err := keystore.NewEd25519Keyring()
-	require.NoError(t, err)
-
-	cfg := &Config{
-		BlockState:    st.Block,
-		DigestHandler: &mockDigestHandler{},
-		Voters:        voters,
-		Keypair:       kr.Alice,
-	}
-
-	gs, err := NewService(cfg)
-	require.NoError(t, err)
-
-=======
-	gs, st := newTestService(t)
->>>>>>> 09c27233
+	gs, st := newTestService(t)
 	gs.state.round = 77
 
 	just := &Justification{
@@ -220,24 +185,7 @@
 }
 
 func TestMessageHandler_FinalizationMessage_NoCatchUpRequest_ValidSig(t *testing.T) {
-<<<<<<< HEAD
-	st := newTestState(t)
-	voters := newTestVoters()
-	kr, err := keystore.NewEd25519Keyring()
-	require.NoError(t, err)
-
-	cfg := &Config{
-		BlockState:    st.Block,
-		DigestHandler: &mockDigestHandler{},
-		Voters:        voters,
-		Keypair:       kr.Alice,
-	}
-
-	gs, err := NewService(cfg)
-	require.NoError(t, err)
-=======
-	gs, st := newTestService(t)
->>>>>>> 09c27233
+	gs, st := newTestService(t)
 
 	round := uint64(77)
 	gs.state.round = round
@@ -263,24 +211,7 @@
 }
 
 func TestMessageHandler_FinalizationMessage_NoCatchUpRequest_MinVoteError(t *testing.T) {
-<<<<<<< HEAD
-	st := newTestState(t)
-	voters := newTestVoters()
-	kr, err := keystore.NewEd25519Keyring()
-	require.NoError(t, err)
-
-	cfg := &Config{
-		BlockState:    st.Block,
-		DigestHandler: &mockDigestHandler{},
-		Voters:        voters,
-		Keypair:       kr.Alice,
-	}
-
-	gs, err := NewService(cfg)
-	require.NoError(t, err)
-=======
-	gs, st := newTestService(t)
->>>>>>> 09c27233
+	gs, st := newTestService(t)
 
 	round := uint64(77)
 	gs.state.round = round
@@ -298,24 +229,7 @@
 }
 
 func TestMessageHandler_FinalizationMessage_WithCatchUpRequest(t *testing.T) {
-<<<<<<< HEAD
-	st := newTestState(t)
-	voters := newTestVoters()
-	kr, err := keystore.NewEd25519Keyring()
-	require.NoError(t, err)
-
-	cfg := &Config{
-		BlockState:    st.Block,
-		DigestHandler: &mockDigestHandler{},
-		Voters:        voters,
-		Keypair:       kr.Alice,
-	}
-
-	gs, err := NewService(cfg)
-	require.NoError(t, err)
-=======
-	gs, st := newTestService(t)
->>>>>>> 09c27233
+	gs, st := newTestService(t)
 
 	gs.justification[77] = []*Justification{
 		{
@@ -341,24 +255,7 @@
 }
 
 func TestMessageHandler_CatchUpRequest_InvalidRound(t *testing.T) {
-<<<<<<< HEAD
-	st := newTestState(t)
-	voters := newTestVoters()
-	kr, err := keystore.NewEd25519Keyring()
-	require.NoError(t, err)
-
-	cfg := &Config{
-		BlockState:    st.Block,
-		DigestHandler: &mockDigestHandler{},
-		Voters:        voters,
-		Keypair:       kr.Alice,
-	}
-
-	gs, err := NewService(cfg)
-	require.NoError(t, err)
-=======
-	gs, st := newTestService(t)
->>>>>>> 09c27233
+	gs, st := newTestService(t)
 
 	req := newCatchUpRequest(77, 0)
 	cm, err := req.ToConsensusMessage()
@@ -370,24 +267,7 @@
 }
 
 func TestMessageHandler_CatchUpRequest_InvalidSetID(t *testing.T) {
-<<<<<<< HEAD
-	st := newTestState(t)
-	voters := newTestVoters()
-	kr, err := keystore.NewEd25519Keyring()
-	require.NoError(t, err)
-
-	cfg := &Config{
-		BlockState:    st.Block,
-		DigestHandler: &mockDigestHandler{},
-		Voters:        voters,
-		Keypair:       kr.Alice,
-	}
-
-	gs, err := NewService(cfg)
-	require.NoError(t, err)
-=======
-	gs, st := newTestService(t)
->>>>>>> 09c27233
+	gs, st := newTestService(t)
 
 	req := newCatchUpRequest(1, 77)
 	cm, err := req.ToConsensusMessage()
@@ -399,24 +279,7 @@
 }
 
 func TestMessageHandler_CatchUpRequest_WithResponse(t *testing.T) {
-<<<<<<< HEAD
-	st := newTestState(t)
-	voters := newTestVoters()
-	kr, err := keystore.NewEd25519Keyring()
-	require.NoError(t, err)
-
-	cfg := &Config{
-		BlockState:    st.Block,
-		DigestHandler: &mockDigestHandler{},
-		Voters:        voters,
-		Keypair:       kr.Alice,
-	}
-
-	gs, err := NewService(cfg)
-	require.NoError(t, err)
-=======
-	gs, st := newTestService(t)
->>>>>>> 09c27233
+	gs, st := newTestService(t)
 
 	// set up needed info for response
 	round := uint64(1)
@@ -476,25 +339,7 @@
 }
 
 func TestVerifyJustification(t *testing.T) {
-<<<<<<< HEAD
-	st := newTestState(t)
-	voters := newTestVoters()
-	kr, err := keystore.NewEd25519Keyring()
-	require.NoError(t, err)
-
-	cfg := &Config{
-		BlockState:    st.Block,
-		DigestHandler: &mockDigestHandler{},
-		Voters:        voters,
-		Keypair:       kr.Alice,
-	}
-
-	gs, err := NewService(cfg)
-	require.NoError(t, err)
-
-=======
-	gs, st := newTestService(t)
->>>>>>> 09c27233
+	gs, st := newTestService(t)
 	h := NewMessageHandler(gs, st.Block)
 
 	vote := NewVote(testHash, 123)
@@ -509,25 +354,7 @@
 }
 
 func TestVerifyJustification_InvalidSignature(t *testing.T) {
-<<<<<<< HEAD
-	st := newTestState(t)
-	voters := newTestVoters()
-	kr, err := keystore.NewEd25519Keyring()
-	require.NoError(t, err)
-
-	cfg := &Config{
-		BlockState:    st.Block,
-		DigestHandler: &mockDigestHandler{},
-		Voters:        voters,
-		Keypair:       kr.Alice,
-	}
-
-	gs, err := NewService(cfg)
-	require.NoError(t, err)
-
-=======
-	gs, st := newTestService(t)
->>>>>>> 09c27233
+	gs, st := newTestService(t)
 	h := NewMessageHandler(gs, st.Block)
 
 	vote := NewVote(testHash, 123)
@@ -543,25 +370,7 @@
 }
 
 func TestVerifyJustification_InvalidAuthority(t *testing.T) {
-<<<<<<< HEAD
-	st := newTestState(t)
-	voters := newTestVoters()
-	kr, err := keystore.NewEd25519Keyring()
-	require.NoError(t, err)
-
-	cfg := &Config{
-		BlockState:    st.Block,
-		DigestHandler: &mockDigestHandler{},
-		Voters:        voters,
-		Keypair:       kr.Alice,
-	}
-
-	gs, err := NewService(cfg)
-	require.NoError(t, err)
-
-=======
-	gs, st := newTestService(t)
->>>>>>> 09c27233
+	gs, st := newTestService(t)
 	h := NewMessageHandler(gs, st.Block)
 	// sign vote with key not in authority set
 	fakeKey, err := ed25519.NewKeypairFromPrivateKeyString("0x0102030405060708090a0b0c0d0e0f101112131415161718191a1b1c1d1e1f20")
@@ -579,25 +388,7 @@
 }
 
 func TestMessageHandler_VerifyPreVoteJustification(t *testing.T) {
-<<<<<<< HEAD
-	st := newTestState(t)
-	voters := newTestVoters()
-	kr, err := keystore.NewEd25519Keyring()
-	require.NoError(t, err)
-
-	cfg := &Config{
-		BlockState:    st.Block,
-		DigestHandler: &mockDigestHandler{},
-		Voters:        voters,
-		Keypair:       kr.Alice,
-	}
-
-	gs, err := NewService(cfg)
-	require.NoError(t, err)
-
-=======
-	gs, st := newTestService(t)
->>>>>>> 09c27233
+	gs, st := newTestService(t)
 	h := NewMessageHandler(gs, st.Block)
 
 	just := buildTestJustifications(t, int(gs.state.threshold()), 1, gs.state.setID, kr, prevote)
@@ -613,25 +404,7 @@
 }
 
 func TestMessageHandler_VerifyPreCommitJustification(t *testing.T) {
-<<<<<<< HEAD
-	st := newTestState(t)
-	voters := newTestVoters()
-	kr, err := keystore.NewEd25519Keyring()
-	require.NoError(t, err)
-
-	cfg := &Config{
-		BlockState:    st.Block,
-		DigestHandler: &mockDigestHandler{},
-		Voters:        voters,
-		Keypair:       kr.Alice,
-	}
-
-	gs, err := NewService(cfg)
-	require.NoError(t, err)
-
-=======
-	gs, st := newTestService(t)
->>>>>>> 09c27233
+	gs, st := newTestService(t)
 	h := NewMessageHandler(gs, st.Block)
 
 	round := uint64(1)
@@ -649,24 +422,7 @@
 }
 
 func TestMessageHandler_HandleCatchUpResponse(t *testing.T) {
-<<<<<<< HEAD
-	st := newTestState(t)
-	voters := newTestVoters()
-	kr, err := keystore.NewEd25519Keyring()
-	require.NoError(t, err)
-
-	cfg := &Config{
-		BlockState:    st.Block,
-		DigestHandler: &mockDigestHandler{},
-		Voters:        voters,
-		Keypair:       kr.Alice,
-	}
-
-	gs, err := NewService(cfg)
-	require.NoError(t, err)
-=======
-	gs, st := newTestService(t)
->>>>>>> 09c27233
+	gs, st := newTestService(t)
 
 	err := st.Block.SetHeader(testHeader)
 	require.NoError(t, err)
