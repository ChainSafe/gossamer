--- conflicted
+++ resolved
@@ -187,17 +187,12 @@
 	gs, st := newTestService(t)
 	h := NewMessageHandler(gs, st.Block)
 
-	err := st.Block.AddBlock(testBlock)
-	require.NoError(t, err)
-
 	msg := &NeighbourMessage{
 		Version: 1,
 		Round:   2,
 		SetID:   3,
 		Number:  2,
 	}
-
-<<<<<<< HEAD
 	_, err := h.handleMessage("", msg)
 	require.NoError(t, err)
 
@@ -213,9 +208,6 @@
 	}
 
 	err = st.Block.AddBlock(block)
-=======
-	_, err = h.handleMessage("", msg)
->>>>>>> 6ecef3bd
 	require.NoError(t, err)
 
 	out, err := h.handleMessage("", msg)
