--- conflicted
+++ resolved
@@ -250,7 +250,6 @@
 	require.NoError(t, err)
 	fm.Vote = NewVote(testHash, uint32(round))
 
-<<<<<<< HEAD
 	block := &types.Block{
 		Header: &types.Header{
 			ParentHash: testHeader.Hash(),
@@ -262,10 +261,7 @@
 		Body: &types.Body{},
 	}
 
-	err := st.Block.AddBlock(block)
-=======
-	err = st.Block.AddBlock(testBlock)
->>>>>>> fb0a751a
+	err = st.Block.AddBlock(block)
 	require.NoError(t, err)
 
 	h := NewMessageHandler(gs, st.Block)
@@ -292,12 +288,8 @@
 	err := st.Grandpa.SetPrecommits(round, gs.state.setID, just)
 	require.NoError(t, err)
 
-<<<<<<< HEAD
-	fm := gs.newCommitMessage(testGenesisHeader, round)
-=======
-	fm, err := gs.newCommitMessage(gs.head, round)
-	require.NoError(t, err)
->>>>>>> fb0a751a
+	fm, err := gs.newCommitMessage(testGenesisHeader, round)
+	require.NoError(t, err)
 
 	h := NewMessageHandler(gs, st.Block)
 	out, err := h.handleMessage("", fm)
@@ -360,7 +352,6 @@
 	setID := uint64(0)
 	gs.state.round = round + 1
 
-<<<<<<< HEAD
 	block := &types.Block{
 		Header: &types.Header{
 			ParentHash: testHeader.Hash(),
@@ -372,21 +363,10 @@
 		Body: &types.Body{},
 	}
 
-	v := &Vote{
-		hash:   block.Header.Hash(),
-		number: 2,
-	}
-
 	err := st.Block.AddBlock(block)
 	require.NoError(t, err)
 
-	err = gs.blockState.SetFinalizedHash(block.Header.Hash(), round, setID)
-=======
-	err := st.Block.AddBlock(testBlock)
-	require.NoError(t, err)
-
 	err = gs.blockState.SetFinalisedHash(testHeader.Hash(), round, setID)
->>>>>>> fb0a751a
 	require.NoError(t, err)
 	err = gs.blockState.(*state.BlockState).SetHeader(block.Header)
 	require.NoError(t, err)
