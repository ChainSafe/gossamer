// Copyright 2019 ChainSafe Systems (ON) Corp.
// This file is part of gossamer.
//
// The gossamer library is free software: you can redistribute it and/or modify
// it under the terms of the GNU Lesser General Public License as published by
// the Free Software Foundation, either version 3 of the License, or
// (at your option) any later version.
//
// The gossamer library is distributed in the hope that it will be useful,
// but WITHOUT ANY WARRANTY; without even the implied warranty of
// MERCHANTABILITY or FITNESS FOR A PARTICULAR PURPOSE. See the
// GNU Lesser General Public License for more details.
//
// You should have received a copy of the GNU Lesser General Public License
// along with the gossamer library. If not, see <http://www.gnu.org/licenses/>.

package grandpa

import (
	"bytes"
	"fmt"

	"github.com/ChainSafe/gossamer/dot/types"
	"github.com/ChainSafe/gossamer/lib/common"
	"github.com/ChainSafe/gossamer/lib/crypto/ed25519"
)

type subround = byte

var prevote subround = 0
var precommit subround = 1 //nolint

// Voter represents a GRANDPA voter
type Voter struct {
	key *ed25519.PublicKey
	id  uint64 //nolint:unused
}

// State represents a GRANDPA state
type State struct {
	voters []*Voter // set of voters
	setID  uint64   // authority set ID
	round  uint64   // voting round number
}

// NewState returns a new GRANDPA state
func NewState(voters []*Voter, setID, round uint64) *State {
	return &State{
		voters: voters,
		setID:  setID,
		round:  round,
	}
}

// pubkeyToVoter returns a Voter given a public key
func (s *State) pubkeyToVoter(pk *ed25519.PublicKey) (*Voter, error) {
	max := uint64(2^64) - 1
	id := max

	for i, v := range s.voters {
		if bytes.Equal(pk.Encode(), v.key.Encode()) {
			id = uint64(i)
			break
		}
	}

	if id == max {
		return nil, ErrVoterNotFound
	}

	return &Voter{
		key: pk,
		id:  id,
	}, nil
}

// threshold returns the 2/3 |voters| threshold value
<<<<<<< HEAD
=======
// TODO: determine rounding, is currently set to floor
>>>>>>> e0ffee59
func (s *State) threshold() uint64 {
	return uint64(2 * len(s.voters) / 3)
}

// Vote represents a vote for a block with the given hash and number
type Vote struct {
	hash   common.Hash
	number uint64
}

// NewVote returns a new Vote given a block hash and number
func NewVote(hash common.Hash, number uint64) *Vote {
	return &Vote{
		hash:   hash,
		number: number,
	}
}

// NewVoteFromHeader returns a new Vote for a given header
func NewVoteFromHeader(h *types.Header) *Vote {
	return &Vote{
		hash:   h.Hash(),
		number: uint64(h.Number.Int64()),
	}
}

// NewVoteFromHash returns a new Vote given a hash and a blockState
func NewVoteFromHash(hash common.Hash, blockState BlockState) (*Vote, error) {
	has, err := blockState.HasHeader(hash)
	if err != nil {
		return nil, err
	}

	if !has {
		return nil, ErrBlockDoesNotExist
	}

	h, err := blockState.GetHeader(hash)
	if err != nil {
		return nil, err
	}

	return NewVoteFromHeader(h), nil
}

func (v *Vote) String() string {
	return fmt.Sprintf("hash=0x%s number=%d", v.hash, v.number)
}

// FullVote represents a vote with additional information about the state
// this is encoded and signed and the signature is included in SignedMessage
type FullVote struct {
	stage byte
	vote  *Vote
	round uint64
	setID uint64
}

// VoteMessage represents a network-level vote message
// https://github.com/paritytech/substrate/blob/master/client/finality-grandpa/src/communication/gossip.rs#L336
type VoteMessage struct {
	setID   uint64
	round   uint64
	stage   byte // 0 for pre-vote, 1 for pre-commit
	message *SignedMessage
}

// SignedMessage represents a block hash and number signed by an authority
// https://github.com/paritytech/substrate/blob/master/client/finality-grandpa/src/lib.rs#L146
type SignedMessage struct {
	hash        common.Hash
	number      uint64
	signature   [64]byte // ed25519.SignatureLength
	authorityID ed25519.PublicKeyBytes
}

// Justification struct
//nolint:structcheck
type Justification struct {
	vote      Vote     //nolint:unused
	signature []byte   //nolint:unused
	pubkey    [32]byte //nolint:unused
}

// FinalizationMessage struct
//nolint:structcheck
type FinalizationMessage struct {
	round         uint64        //nolint:unused
	vote          Vote          //nolint:unused
	justification Justification //nolint:unused
}<|MERGE_RESOLUTION|>--- conflicted
+++ resolved
@@ -75,10 +75,7 @@
 }
 
 // threshold returns the 2/3 |voters| threshold value
-<<<<<<< HEAD
-=======
 // TODO: determine rounding, is currently set to floor
->>>>>>> e0ffee59
 func (s *State) threshold() uint64 {
 	return uint64(2 * len(s.voters) / 3)
 }
