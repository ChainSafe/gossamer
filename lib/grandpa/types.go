--- conflicted
+++ resolved
@@ -66,11 +66,7 @@
 		}
 	}
 
-<<<<<<< HEAD
-	return nil, ErrVoterNotFound
-=======
 	return nil, fmt.Errorf("%w", ErrVoterNotFound)
->>>>>>> bbd4796f
 }
 
 // threshold returns the 2/3 |voters| threshold value
