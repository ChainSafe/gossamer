--- conflicted
+++ resolved
@@ -75,10 +75,7 @@
 }
 
 // threshold returns the 2/3 |voters| threshold value
-<<<<<<< HEAD
-=======
 // TODO: determine rounding, is currently set to floor
->>>>>>> 95affb3d
 func (s *State) threshold() uint64 {
 	return uint64(2 * len(s.voters) / 3)
 }
