--- conflicted
+++ resolved
@@ -23,10 +23,7 @@
 	"time"
 
 	"github.com/ChainSafe/gossamer/dot/state"
-<<<<<<< HEAD
 	"github.com/ChainSafe/gossamer/dot/types"
-=======
->>>>>>> 2179ff12
 	"github.com/ChainSafe/gossamer/lib/common"
 	"github.com/ChainSafe/gossamer/lib/crypto/ed25519"
 	"github.com/ChainSafe/gossamer/lib/keystore"
@@ -34,11 +31,8 @@
 	"github.com/stretchr/testify/require"
 )
 
-<<<<<<< HEAD
 var testTimeout = 10 * time.Second
 
-=======
->>>>>>> 2179ff12
 func onSameChain(blockState BlockState, a, b common.Hash) bool {
 	descendant, err := blockState.IsDescendantOf(a, b)
 	if err != nil {
@@ -55,11 +49,7 @@
 	return descendant
 }
 
-<<<<<<< HEAD
 func setupGrandpa(t *testing.T, kp *ed25519.Keypair) (*Service, chan *VoteMessage, chan *VoteMessage, chan *types.Header) {
-=======
-func setupGrandpa(t *testing.T, kp *ed25519.Keypair) *Service {
->>>>>>> 2179ff12
 	st := newTestState(t)
 	voters := newTestVoters(t)
 	in := make(chan *VoteMessage)
@@ -152,14 +142,15 @@
 		err = gs.finalize()
 		require.NoError(t, err)
 	}
-<<<<<<< HEAD
 
 	t.Log(gss[0].blockState.BlocktreeAsString())
 	finalized := gss[0].head
 
 	for i, gs := range gss {
 		// TODO: this can be changed to equal once attemptToFinalizeRound is implemented (needs check for >=2/3 precommits)
-		require.True(t, onSameChain(gss[0].blockState, finalized.Hash(), gs.head.Hash()) || onSameChain(gs.blockState, finalized.Hash(), gs.head.Hash()), "node %d did not match: %s", i, gs.blockState.BlocktreeAsString())
+		headOk := onSameChain(gss[0].blockState, finalized.Hash(), gs.head.Hash())
+		finalizedOK := onSameChain(gs.blockState, finalized.Hash(), gs.head.Hash())
+		require.True(t, headOk || finalizedOK, "node %d did not match: %s", i, gs.blockState.BlocktreeAsString())
 	}
 }
 
@@ -511,17 +502,4 @@
 		}
 
 	}
-
-=======
-
-	t.Log(gss[0].blockState.BlocktreeAsString())
-	finalized := gss[0].head
-
-	for i, gs := range gss {
-		// TODO: this can be changed to equal once attemptToFinalizeRound is implemented (needs check for >=2/3 precommits)
-		headOk := onSameChain(gss[0].blockState, finalized.Hash(), gs.head.Hash())
-		finalizedOK := onSameChain(gs.blockState, finalized.Hash(), gs.head.Hash())
-		require.True(t, headOk || finalizedOK, "node %d did not match: %s", i, gs.blockState.BlocktreeAsString())
-	}
->>>>>>> 2179ff12
 }