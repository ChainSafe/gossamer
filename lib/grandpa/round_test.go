--- conflicted
+++ resolved
@@ -43,16 +43,10 @@
 }
 
 type testNetwork struct {
-<<<<<<< HEAD
-	t         *testing.T
-	out       chan GrandpaMessage
-	finalised chan GrandpaMessage
-=======
 	t                    *testing.T
 	out                  chan GrandpaMessage
 	finalised            chan GrandpaMessage
 	justificationRequest *testJustificationRequest
->>>>>>> 0932ee84
 }
 
 func newTestNetwork(t *testing.T) *testNetwork {
@@ -77,9 +71,6 @@
 	}
 }
 
-<<<<<<< HEAD
-func (n *testNetwork) SendJustificationRequest(_ peer.ID, _ uint32) {}
-=======
 func (n *testNetwork) SendMessage(_ peer.ID, _ NotificationsMessage) error {
 	return nil
 }
@@ -90,7 +81,6 @@
 		num: num,
 	}
 }
->>>>>>> 0932ee84
 
 func (n *testNetwork) RegisterNotificationsProtocol(sub protocol.ID,
 	messageID byte,
@@ -129,11 +119,7 @@
 	cfg := &Config{
 		BlockState:    st.Block,
 		GrandpaState:  st.Grandpa,
-<<<<<<< HEAD
-		DigestHandler: &mockDigestHandler{},
-=======
 		DigestHandler: NewMockDigestHandler(),
->>>>>>> 0932ee84
 		Voters:        voters,
 		Keypair:       kp,
 		LogLvl:        log.LvlInfo,
@@ -175,12 +161,9 @@
 	for _, gs := range gss {
 		pc, err := gs.determinePreCommit()
 		require.NoError(t, err)
-<<<<<<< HEAD
-=======
 		precommits.Store(gs.publicKeyBytes(), &SignedVote{
 			Vote: pc,
 		})
->>>>>>> 0932ee84
 		err = gs.finalise()
 		require.NoError(t, err)
 		has, err := gs.blockState.HasJustification(gs.head.Hash())
@@ -239,12 +222,9 @@
 	for _, gs := range gss {
 		pc, err := gs.determinePreCommit()
 		require.NoError(t, err)
-<<<<<<< HEAD
-=======
 		precommits.Store(gs.publicKeyBytes(), &SignedVote{
 			Vote: pc,
 		})
->>>>>>> 0932ee84
 		err = gs.finalise()
 		require.NoError(t, err)
 	}
@@ -635,11 +615,7 @@
 		head := gss[0].blockState.(*state.BlockState).BestBlockHash()
 		for _, fb := range finalised {
 			require.NotNil(t, fb)
-<<<<<<< HEAD
-			require.Equal(t, head, fb.Vote.hash)
-=======
 			require.Equal(t, head, fb.Vote.Hash)
->>>>>>> 0932ee84
 			require.GreaterOrEqual(t, len(fb.Precommits), len(kr.Keys)/2)
 			require.GreaterOrEqual(t, len(fb.AuthData), len(kr.Keys)/2)
 			finalised[0].Precommits = []*Vote{}
