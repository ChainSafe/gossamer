// Copyright 2020 ChainSafe Systems (ON) Corp.
// This file is part of gossamer.
//
// The gossamer library is free software: you can redistribute it and/or modify
// it under the terms of the GNU Lesser General Public License as published by
// the Free Software Foundation, either version 3 of the License, or
// (at your option) any later version.
//
// The gossamer library is distributed in the hope that it will be useful,
// but WITHOUT ANY WARRANTY; without even the implied warranty of
// MERCHANTABILITY or FITNESS FOR A PARTICULAR PURPOSE. See the
// GNU Lesser General Public License for more details.
//
// You should have received a copy of the GNU Lesser General Public License
// along with the gossamer library. If not, see <http://www.gnu.org/licenses/>.

package grandpa

import (
	"math/rand"
	"sync"
	"testing"
	"time"

	"github.com/ChainSafe/gossamer/dot/network"
	"github.com/ChainSafe/gossamer/dot/state"
	"github.com/ChainSafe/gossamer/dot/types"
	"github.com/ChainSafe/gossamer/lib/common"
	"github.com/ChainSafe/gossamer/lib/crypto/ed25519"
	"github.com/ChainSafe/gossamer/lib/keystore"

	log "github.com/ChainSafe/log15"
	"github.com/libp2p/go-libp2p-core/peer"
	"github.com/libp2p/go-libp2p-core/protocol"
	"github.com/stretchr/testify/require"
)

var testTimeout = 20 * time.Second

type testNetwork struct {
	t         *testing.T
	out       chan GrandpaMessage
	finalised chan GrandpaMessage
}

func newTestNetwork(t *testing.T) *testNetwork {
	return &testNetwork{
		t:         t,
		out:       make(chan GrandpaMessage, 128),
		finalised: make(chan GrandpaMessage, 128),
	}
}

func (n *testNetwork) SendMessage(msg NotificationsMessage) {
	cm, ok := msg.(*ConsensusMessage)
	require.True(n.t, ok)

	gmsg, err := decodeMessage(cm)
	require.NoError(n.t, err)

<<<<<<< HEAD
	if gmsg.Type() == finalizationType {
		n.finalised <- gmsg
=======
	if gmsg.Type() == commitType {
		n.finalized <- gmsg
>>>>>>> 4f8a37bc
	} else {
		n.out <- gmsg
	}
}

func (n *testNetwork) SendJustificationRequest(_ peer.ID, _ uint32) {}

func (n *testNetwork) RegisterNotificationsProtocol(sub protocol.ID,
	messageID byte,
	handshakeGetter network.HandshakeGetter,
	handshakeDecoder network.HandshakeDecoder,
	handshakeValidator network.HandshakeValidator,
	messageDecoder network.MessageDecoder,
	messageHandler network.NotificationsMessageHandler,
	overwriteProtocol bool,
) error {
	return nil
}

func onSameChain(blockState BlockState, a, b common.Hash) bool {
	descendant, err := blockState.IsDescendantOf(a, b)
	if err != nil {
		return false
	}

	if !descendant {
		descendant, err = blockState.IsDescendantOf(b, a)
		if err != nil {
			return false
		}
	}

	return descendant
}

func setupGrandpa(t *testing.T, kp *ed25519.Keypair) (*Service, chan GrandpaMessage, chan GrandpaMessage, chan GrandpaMessage) {
	st := newTestState(t)
	voters := newTestVoters()
	net := newTestNetwork(t)

	cfg := &Config{
		BlockState:    st.Block,
		DigestHandler: &mockDigestHandler{},
		Voters:        voters,
		Keypair:       kp,
		LogLvl:        log.LvlTrace,
		Authority:     true,
		Network:       net,
	}

	gs, err := NewService(cfg)
	require.NoError(t, err)
	return gs, gs.in, net.out, net.finalised
}

func TestGrandpa_BaseCase(t *testing.T) {
	// this is a base test case that asserts that all validators finalise the same block if they all see the
	// same pre-votes and pre-commits, even if their chains are different
	kr, err := keystore.NewEd25519Keyring()
	require.NoError(t, err)

	gss := make([]*Service, len(kr.Keys))
	prevotes := make(map[ed25519.PublicKeyBytes]*Vote)
	precommits := make(map[ed25519.PublicKeyBytes]*Vote)

	for i, gs := range gss {
		gs, _, _, _ = setupGrandpa(t, kr.Keys[i])
		gss[i] = gs
		state.AddBlocksToState(t, gs.blockState.(*state.BlockState), 15)
		prevotes[gs.publicKeyBytes()], err = gs.determinePreVote()
		require.NoError(t, err)
	}

	for _, gs := range gss {
		gs.prevotes = prevotes
	}

	for _, gs := range gss {
		precommits[gs.publicKeyBytes()], err = gs.determinePreCommit()
		require.NoError(t, err)
		err = gs.finalise()
		require.NoError(t, err)
		has, err := gs.blockState.HasJustification(gs.head.Hash())
		require.NoError(t, err)
		require.True(t, has)
	}

	finalised := gss[0].head.Hash()
	for _, gs := range gss {
		require.Equal(t, finalised, gs.head.Hash())
	}
}

func TestGrandpa_DifferentChains(t *testing.T) {
	if testing.Short() {
		t.Skip()
	}

	// this asserts that all validators finalise the same block if they all see the
	// same pre-votes and pre-commits, even if their chains are different lengths
	kr, err := keystore.NewEd25519Keyring()
	require.NoError(t, err)

	gss := make([]*Service, len(kr.Keys))
	prevotes := make(map[ed25519.PublicKeyBytes]*Vote)
	precommits := make(map[ed25519.PublicKeyBytes]*Vote)

	for i, gs := range gss {
		gs, _, _, _ = setupGrandpa(t, kr.Keys[i])
		gss[i] = gs

		r := rand.Intn(3)
		state.AddBlocksToState(t, gs.blockState.(*state.BlockState), 4+r)
		prevotes[gs.publicKeyBytes()], err = gs.determinePreVote()
		require.NoError(t, err)
	}

	// only want to add prevotes for a node that has a block that exists on its chain
	for _, gs := range gss {
		for k, pv := range prevotes {
			err = gs.validateVote(pv)
			if err == nil {
				gs.prevotes[k] = pv
			}
		}
	}

	for _, gs := range gss {
		precommits[gs.publicKeyBytes()], err = gs.determinePreCommit()
		require.NoError(t, err)
		err = gs.finalise()
		require.NoError(t, err)
	}

	t.Log(gss[0].blockState.BlocktreeAsString())
	finalised := gss[0].head

	for i, gs := range gss {
		// TODO: this can be changed to equal once attemptToFinalizeRound is implemented (needs check for >=2/3 precommits)
		headOk := onSameChain(gss[0].blockState, finalised.Hash(), gs.head.Hash())
		finalisedOK := onSameChain(gs.blockState, finalised.Hash(), gs.head.Hash())
		require.True(t, headOk || finalisedOK, "node %d did not match: %s", i, gs.blockState.BlocktreeAsString())
	}
}

func broadcastVotes(from <-chan GrandpaMessage, to []chan GrandpaMessage, done *bool) {
	for v := range from {
		for _, tc := range to {
			if *done {
				return
			}

			tc <- v
		}
	}
}

func cleanup(gs *Service, in, out chan GrandpaMessage, done *bool) { //nolint
	*done = true
	close(in)
	gs.cancel()
}

func TestPlayGrandpaRound_BaseCase(t *testing.T) {
	// this asserts that all validators finalise the same block if they all see the
	// same pre-votes and pre-commits, even if their chains are different lengths
	kr, err := keystore.NewEd25519Keyring()
	require.NoError(t, err)

	gss := make([]*Service, len(kr.Keys))
	ins := make([]chan GrandpaMessage, len(kr.Keys))
	outs := make([]chan GrandpaMessage, len(kr.Keys))
	fins := make([]chan GrandpaMessage, len(kr.Keys))
	done := false

	for i := range gss {
		gs, in, out, fin := setupGrandpa(t, kr.Keys[i])
		defer cleanup(gs, in, out, &done)

		gss[i] = gs
		ins[i] = in
		outs[i] = out
		fins[i] = fin

		state.AddBlocksToState(t, gs.blockState.(*state.BlockState), 4)
	}

	for _, out := range outs {
		go broadcastVotes(out, ins, &done)
	}

	for _, gs := range gss {
		time.Sleep(time.Millisecond * 100)
		go gs.initiate()
	}

	wg := sync.WaitGroup{}
	wg.Add(len(kr.Keys))

<<<<<<< HEAD
	finalised := make([]*FinalizationMessage, len(kr.Keys))
=======
	finalized := make([]*CommitMessage, len(kr.Keys))
>>>>>>> 4f8a37bc

	for i, fin := range fins {
		go func(i int, fin <-chan GrandpaMessage) {
			select {
			case f := <-fin:

<<<<<<< HEAD
				// receive first message, which is finalised block from previous round
				if f.(*FinalizationMessage).Round == 0 {
=======
				// receive first message, which is finalized block from previous round
				if f.(*CommitMessage).Round == 0 {
>>>>>>> 4f8a37bc
					select {
					case f = <-fin:
					case <-time.After(testTimeout):
						t.Errorf("did not receive finalised block from %d", i)
					}
				}

<<<<<<< HEAD
				finalised[i] = f.(*FinalizationMessage)
=======
				finalized[i] = f.(*CommitMessage)
>>>>>>> 4f8a37bc

			case <-time.After(testTimeout):
				t.Errorf("did not receive finalised block from %d", i)
			}
			wg.Done()
		}(i, fin)

	}

	wg.Wait()

	for _, fb := range finalised {
		require.NotNil(t, fb)
<<<<<<< HEAD
		require.GreaterOrEqual(t, len(fb.Justification), len(kr.Keys)/2)
		finalised[0].Justification = []*SignedPrecommit{}
		fb.Justification = []*SignedPrecommit{}
		require.Equal(t, finalised[0], fb)
=======
		require.GreaterOrEqual(t, len(fb.Precommits), len(kr.Keys)/2)
		finalized[0].Precommits = []*Vote{}
		finalized[0].AuthData = []*AuthData{}
		fb.Precommits = []*Vote{}
		fb.AuthData = []*AuthData{}
		require.Equal(t, finalized[0], fb)
>>>>>>> 4f8a37bc
	}
}

func TestPlayGrandpaRound_VaryingChain(t *testing.T) {
	if testing.Short() {
		t.Skip()
	}

	// this asserts that all validators finalise the same block if they all see the
	// same pre-votes and pre-commits, even if their chains are different lengths
	kr, err := keystore.NewEd25519Keyring()
	require.NoError(t, err)

	gss := make([]*Service, len(kr.Keys))
	ins := make([]chan GrandpaMessage, len(kr.Keys))
	outs := make([]chan GrandpaMessage, len(kr.Keys))
	fins := make([]chan GrandpaMessage, len(kr.Keys))
	done := false

	// this represents the chains that will be slightly ahead of the others
	headers := []*types.Header{}
	diff := 8

	for i := range gss {
		gs, in, out, fin := setupGrandpa(t, kr.Keys[i])
		defer cleanup(gs, in, out, &done)

		gss[i] = gs
		ins[i] = in
		outs[i] = out
		fins[i] = fin

		r := 0
		r = rand.Intn(diff)
		chain, _ := state.AddBlocksToState(t, gs.blockState.(*state.BlockState), 4+r)
		if r == diff-1 {
			headers = chain
		}
	}

	for _, out := range outs {
		go broadcastVotes(out, ins, &done)
	}

	for _, gs := range gss {
		time.Sleep(time.Millisecond * 100)
		go gs.initiate()
	}

	// mimic the chains syncing and catching up
	for _, gs := range gss {
		for _, h := range headers {
			time.Sleep(time.Millisecond * 10)
			block := &types.Block{
				Header: h,
				Body:   &types.Body{},
			}
			gs.blockState.(*state.BlockState).AddBlock(block)
		}
	}

	wg := sync.WaitGroup{}
	wg.Add(len(kr.Keys))

<<<<<<< HEAD
	finalised := make([]*FinalizationMessage, len(kr.Keys))
=======
	finalized := make([]*CommitMessage, len(kr.Keys))
>>>>>>> 4f8a37bc

	for i, fin := range fins {

		go func(i int, fin <-chan GrandpaMessage) {
			select {
			case f := <-fin:

<<<<<<< HEAD
				// receive first message, which is finalised block from previous round
				if f.(*FinalizationMessage).Round == 0 {
=======
				// receive first message, which is finalized block from previous round
				if f.(*CommitMessage).Round == 0 {
>>>>>>> 4f8a37bc
					select {
					case f = <-fin:
					case <-time.After(testTimeout):
						t.Errorf("did not receive finalised block from %d", i)
					}
				}

<<<<<<< HEAD
				finalised[i] = f.(*FinalizationMessage)
=======
				finalized[i] = f.(*CommitMessage)
>>>>>>> 4f8a37bc
			case <-time.After(testTimeout):
				t.Errorf("did not receive finalised block from %d", i)
			}
			wg.Done()
		}(i, fin)

	}

	wg.Wait()

	for _, fb := range finalised {
		require.NotNil(t, fb)
<<<<<<< HEAD
		require.GreaterOrEqual(t, len(fb.Justification), len(kr.Keys)/2)
		finalised[0].Justification = []*SignedPrecommit{}
		fb.Justification = []*SignedPrecommit{}
		require.Equal(t, finalised[0], fb)
=======
		require.GreaterOrEqual(t, len(fb.Precommits), len(kr.Keys)/2)
		require.GreaterOrEqual(t, len(fb.AuthData), len(kr.Keys)/2)
		finalized[0].Precommits = []*Vote{}
		finalized[0].AuthData = []*AuthData{}
		fb.Precommits = []*Vote{}
		fb.AuthData = []*AuthData{}
		require.Equal(t, finalized[0], fb)
>>>>>>> 4f8a37bc
	}
}

func TestPlayGrandpaRound_OneThirdEquivocating(t *testing.T) {
	if testing.Short() {
		t.Skip()
	}

	// this asserts that all validators finalise the same block even if 1/3 of voters equivocate
	kr, err := keystore.NewEd25519Keyring()
	require.NoError(t, err)

	gss := make([]*Service, len(kr.Keys))
	ins := make([]chan GrandpaMessage, len(kr.Keys))
	outs := make([]chan GrandpaMessage, len(kr.Keys))
	fins := make([]chan GrandpaMessage, len(kr.Keys))

	done := false
	r := byte(rand.Intn(256))

	for i := range gss {
		gs, in, out, fin := setupGrandpa(t, kr.Keys[i])
		defer cleanup(gs, in, out, &done)

		gss[i] = gs
		ins[i] = in
		outs[i] = out
		fins[i] = fin

		// this creates a tree with 2 branches starting at depth 2
		branches := make(map[int]int)
		branches[2] = 1
		state.AddBlocksToStateWithFixedBranches(t, gs.blockState.(*state.BlockState), 4, branches, r)
	}

	// should have blocktree for all nodes
	leaves := gss[0].blockState.Leaves()

	for _, out := range outs {
		go broadcastVotes(out, ins, &done)
	}

	for _, gs := range gss {
		time.Sleep(time.Millisecond * 100)
		go gs.initiate()
	}

	// nodes 6, 7, 8 will equivocate
	for _, gs := range gss {
		vote, err := NewVoteFromHash(leaves[1], gs.blockState)
		require.NoError(t, err)

		vmsg, err := gs.createVoteMessage(vote, prevote, gs.keypair)
		require.NoError(t, err)

		for _, in := range ins {
			in <- vmsg
		}
	}

	wg := sync.WaitGroup{}
	wg.Add(len(kr.Keys))

<<<<<<< HEAD
	finalised := make([]*FinalizationMessage, len(kr.Keys))
=======
	finalized := make([]*CommitMessage, len(kr.Keys))
>>>>>>> 4f8a37bc

	for i, fin := range fins {

		go func(i int, fin <-chan GrandpaMessage) {
			select {
			case f := <-fin:

<<<<<<< HEAD
				// receive first message, which is finalised block from previous round
				if f.(*FinalizationMessage).Round == 0 {
=======
				// receive first message, which is finalized block from previous round
				if f.(*CommitMessage).Round == 0 {
>>>>>>> 4f8a37bc
					select {
					case f = <-fin:
					case <-time.After(testTimeout):
						t.Errorf("did not receive finalised block from %d", i)
					}
				}

<<<<<<< HEAD
				finalised[i] = f.(*FinalizationMessage)
=======
				finalized[i] = f.(*CommitMessage)
>>>>>>> 4f8a37bc
			case <-time.After(testTimeout):
				t.Errorf("did not receive finalised block from %d", i)
			}
			wg.Done()
		}(i, fin)

	}

	wg.Wait()

	for _, fb := range finalised {
		require.NotNil(t, fb)
<<<<<<< HEAD
		require.GreaterOrEqual(t, len(fb.Justification), len(kr.Keys)/2)
		finalised[0].Justification = []*SignedPrecommit{}
		fb.Justification = []*SignedPrecommit{}
		require.Equal(t, finalised[0], fb)
=======
		require.GreaterOrEqual(t, len(fb.Precommits), len(kr.Keys)/2)
		require.GreaterOrEqual(t, len(fb.AuthData), len(kr.Keys)/2)
		finalized[0].Precommits = []*Vote{}
		finalized[0].AuthData = []*AuthData{}
		fb.Precommits = []*Vote{}
		fb.AuthData = []*AuthData{}
		require.Equal(t, finalized[0], fb)
>>>>>>> 4f8a37bc
	}
}

func TestPlayGrandpaRound_MultipleRounds(t *testing.T) {
	if testing.Short() {
		t.Skip()
	}

	// this asserts that all validators finalise the same block in successive rounds
	kr, err := keystore.NewEd25519Keyring()
	require.NoError(t, err)

	gss := make([]*Service, len(kr.Keys))
	ins := make([]chan GrandpaMessage, len(kr.Keys))
	outs := make([]chan GrandpaMessage, len(kr.Keys))
	fins := make([]chan GrandpaMessage, len(kr.Keys))
	done := false

	for i := range gss {
		gs, in, out, fin := setupGrandpa(t, kr.Keys[i])
		defer cleanup(gs, in, out, &done)

		gss[i] = gs
		ins[i] = in
		outs[i] = out
		fins[i] = fin

		state.AddBlocksToState(t, gs.blockState.(*state.BlockState), 4)
	}

	for _, out := range outs {
		go broadcastVotes(out, ins, &done)
	}

	for _, gs := range gss {
		// start rounds at slightly different times to account for real-time node differences
		time.Sleep(time.Millisecond * 100)
		go gs.initiate()
	}

	rounds := 10

	for j := 0; j < rounds; j++ {

		wg := sync.WaitGroup{}
		wg.Add(len(kr.Keys))

<<<<<<< HEAD
		finalised := make([]*FinalizationMessage, len(kr.Keys))
=======
		finalized := make([]*CommitMessage, len(kr.Keys))
>>>>>>> 4f8a37bc

		for i, fin := range fins {

			go func(i int, fin <-chan GrandpaMessage) {
				select {
				case f := <-fin:

<<<<<<< HEAD
					// receive first message, which is finalised block from previous round
					if f.(*FinalizationMessage).Round == uint64(j) {
=======
					// receive first message, which is finalized block from previous round
					if f.(*CommitMessage).Round == uint64(j) {
>>>>>>> 4f8a37bc
						select {
						case f = <-fin:
						case <-time.After(testTimeout):
							t.Errorf("did not receive finalised block from %d", i)
						}
					}

<<<<<<< HEAD
					finalised[i] = f.(*FinalizationMessage)
=======
					finalized[i] = f.(*CommitMessage)
>>>>>>> 4f8a37bc
				case <-time.After(testTimeout):
					t.Errorf("did not receive finalised block from %d", i)
				}
				wg.Done()
			}(i, fin)

		}

		wg.Wait()

		head := gss[0].blockState.(*state.BlockState).BestBlockHash()
		for _, fb := range finalised {
			require.NotNil(t, fb)
			require.Equal(t, head, fb.Vote.hash)
<<<<<<< HEAD
			require.GreaterOrEqual(t, len(fb.Justification), len(kr.Keys)/2)
			finalised[0].Justification = []*SignedPrecommit{}
			fb.Justification = []*SignedPrecommit{}
			require.Equal(t, finalised[0], fb)
=======
			require.GreaterOrEqual(t, len(fb.Precommits), len(kr.Keys)/2)
			require.GreaterOrEqual(t, len(fb.AuthData), len(kr.Keys)/2)
			finalized[0].Precommits = []*Vote{}
			finalized[0].AuthData = []*AuthData{}
			fb.Precommits = []*Vote{}
			fb.AuthData = []*AuthData{}
			require.Equal(t, finalized[0], fb)
>>>>>>> 4f8a37bc
		}

		for _, gs := range gss {
			state.AddBlocksToState(t, gs.blockState.(*state.BlockState), 1)
		}

	}
}<|MERGE_RESOLUTION|>--- conflicted
+++ resolved
@@ -58,13 +58,8 @@
 	gmsg, err := decodeMessage(cm)
 	require.NoError(n.t, err)
 
-<<<<<<< HEAD
 	if gmsg.Type() == finalizationType {
 		n.finalised <- gmsg
-=======
-	if gmsg.Type() == commitType {
-		n.finalized <- gmsg
->>>>>>> 4f8a37bc
 	} else {
 		n.out <- gmsg
 	}
@@ -264,24 +259,15 @@
 	wg := sync.WaitGroup{}
 	wg.Add(len(kr.Keys))
 
-<<<<<<< HEAD
-	finalised := make([]*FinalizationMessage, len(kr.Keys))
-=======
-	finalized := make([]*CommitMessage, len(kr.Keys))
->>>>>>> 4f8a37bc
+	finalised := make([]*CommitMessage, len(kr.Keys))
 
 	for i, fin := range fins {
 		go func(i int, fin <-chan GrandpaMessage) {
 			select {
 			case f := <-fin:
 
-<<<<<<< HEAD
 				// receive first message, which is finalised block from previous round
-				if f.(*FinalizationMessage).Round == 0 {
-=======
-				// receive first message, which is finalized block from previous round
 				if f.(*CommitMessage).Round == 0 {
->>>>>>> 4f8a37bc
 					select {
 					case f = <-fin:
 					case <-time.After(testTimeout):
@@ -289,11 +275,7 @@
 					}
 				}
 
-<<<<<<< HEAD
-				finalised[i] = f.(*FinalizationMessage)
-=======
-				finalized[i] = f.(*CommitMessage)
->>>>>>> 4f8a37bc
+				finalised[i] = f.(*CommitMessage)
 
 			case <-time.After(testTimeout):
 				t.Errorf("did not receive finalised block from %d", i)
@@ -307,19 +289,12 @@
 
 	for _, fb := range finalised {
 		require.NotNil(t, fb)
-<<<<<<< HEAD
-		require.GreaterOrEqual(t, len(fb.Justification), len(kr.Keys)/2)
-		finalised[0].Justification = []*SignedPrecommit{}
-		fb.Justification = []*SignedPrecommit{}
-		require.Equal(t, finalised[0], fb)
-=======
 		require.GreaterOrEqual(t, len(fb.Precommits), len(kr.Keys)/2)
-		finalized[0].Precommits = []*Vote{}
-		finalized[0].AuthData = []*AuthData{}
+		finalised[0].Precommits = []*Vote{}
+		finalised[0].AuthData = []*AuthData{}
 		fb.Precommits = []*Vote{}
 		fb.AuthData = []*AuthData{}
-		require.Equal(t, finalized[0], fb)
->>>>>>> 4f8a37bc
+		require.Equal(t, finalised[0], fb)
 	}
 }
 
@@ -384,11 +359,7 @@
 	wg := sync.WaitGroup{}
 	wg.Add(len(kr.Keys))
 
-<<<<<<< HEAD
-	finalised := make([]*FinalizationMessage, len(kr.Keys))
-=======
-	finalized := make([]*CommitMessage, len(kr.Keys))
->>>>>>> 4f8a37bc
+	finalised := make([]*CommitMessage, len(kr.Keys))
 
 	for i, fin := range fins {
 
@@ -396,13 +367,8 @@
 			select {
 			case f := <-fin:
 
-<<<<<<< HEAD
 				// receive first message, which is finalised block from previous round
-				if f.(*FinalizationMessage).Round == 0 {
-=======
-				// receive first message, which is finalized block from previous round
 				if f.(*CommitMessage).Round == 0 {
->>>>>>> 4f8a37bc
 					select {
 					case f = <-fin:
 					case <-time.After(testTimeout):
@@ -410,11 +376,8 @@
 					}
 				}
 
-<<<<<<< HEAD
-				finalised[i] = f.(*FinalizationMessage)
-=======
-				finalized[i] = f.(*CommitMessage)
->>>>>>> 4f8a37bc
+				finalised[i] = f.(*CommitMessage)
+
 			case <-time.After(testTimeout):
 				t.Errorf("did not receive finalised block from %d", i)
 			}
@@ -427,20 +390,13 @@
 
 	for _, fb := range finalised {
 		require.NotNil(t, fb)
-<<<<<<< HEAD
-		require.GreaterOrEqual(t, len(fb.Justification), len(kr.Keys)/2)
-		finalised[0].Justification = []*SignedPrecommit{}
-		fb.Justification = []*SignedPrecommit{}
-		require.Equal(t, finalised[0], fb)
-=======
 		require.GreaterOrEqual(t, len(fb.Precommits), len(kr.Keys)/2)
 		require.GreaterOrEqual(t, len(fb.AuthData), len(kr.Keys)/2)
-		finalized[0].Precommits = []*Vote{}
-		finalized[0].AuthData = []*AuthData{}
+		finalised[0].Precommits = []*Vote{}
+		finalised[0].AuthData = []*AuthData{}
 		fb.Precommits = []*Vote{}
 		fb.AuthData = []*AuthData{}
-		require.Equal(t, finalized[0], fb)
->>>>>>> 4f8a37bc
+		require.Equal(t, finalised[0], fb)
 	}
 }
 
@@ -504,11 +460,7 @@
 	wg := sync.WaitGroup{}
 	wg.Add(len(kr.Keys))
 
-<<<<<<< HEAD
-	finalised := make([]*FinalizationMessage, len(kr.Keys))
-=======
-	finalized := make([]*CommitMessage, len(kr.Keys))
->>>>>>> 4f8a37bc
+	finalised := make([]*CommitMessage, len(kr.Keys))
 
 	for i, fin := range fins {
 
@@ -516,13 +468,9 @@
 			select {
 			case f := <-fin:
 
-<<<<<<< HEAD
 				// receive first message, which is finalised block from previous round
-				if f.(*FinalizationMessage).Round == 0 {
-=======
-				// receive first message, which is finalized block from previous round
 				if f.(*CommitMessage).Round == 0 {
->>>>>>> 4f8a37bc
+
 					select {
 					case f = <-fin:
 					case <-time.After(testTimeout):
@@ -530,11 +478,7 @@
 					}
 				}
 
-<<<<<<< HEAD
-				finalised[i] = f.(*FinalizationMessage)
-=======
-				finalized[i] = f.(*CommitMessage)
->>>>>>> 4f8a37bc
+				finalised[i] = f.(*CommitMessage)
 			case <-time.After(testTimeout):
 				t.Errorf("did not receive finalised block from %d", i)
 			}
@@ -547,20 +491,13 @@
 
 	for _, fb := range finalised {
 		require.NotNil(t, fb)
-<<<<<<< HEAD
-		require.GreaterOrEqual(t, len(fb.Justification), len(kr.Keys)/2)
-		finalised[0].Justification = []*SignedPrecommit{}
-		fb.Justification = []*SignedPrecommit{}
-		require.Equal(t, finalised[0], fb)
-=======
 		require.GreaterOrEqual(t, len(fb.Precommits), len(kr.Keys)/2)
 		require.GreaterOrEqual(t, len(fb.AuthData), len(kr.Keys)/2)
-		finalized[0].Precommits = []*Vote{}
-		finalized[0].AuthData = []*AuthData{}
+		finalised[0].Precommits = []*Vote{}
+		finalised[0].AuthData = []*AuthData{}
 		fb.Precommits = []*Vote{}
 		fb.AuthData = []*AuthData{}
-		require.Equal(t, finalized[0], fb)
->>>>>>> 4f8a37bc
+		require.Equal(t, finalised[0], fb)
 	}
 }
 
@@ -608,11 +545,7 @@
 		wg := sync.WaitGroup{}
 		wg.Add(len(kr.Keys))
 
-<<<<<<< HEAD
-		finalised := make([]*FinalizationMessage, len(kr.Keys))
-=======
-		finalized := make([]*CommitMessage, len(kr.Keys))
->>>>>>> 4f8a37bc
+		finalised := make([]*CommitMessage, len(kr.Keys))
 
 		for i, fin := range fins {
 
@@ -620,13 +553,8 @@
 				select {
 				case f := <-fin:
 
-<<<<<<< HEAD
 					// receive first message, which is finalised block from previous round
-					if f.(*FinalizationMessage).Round == uint64(j) {
-=======
-					// receive first message, which is finalized block from previous round
 					if f.(*CommitMessage).Round == uint64(j) {
->>>>>>> 4f8a37bc
 						select {
 						case f = <-fin:
 						case <-time.After(testTimeout):
@@ -634,11 +562,7 @@
 						}
 					}
 
-<<<<<<< HEAD
-					finalised[i] = f.(*FinalizationMessage)
-=======
-					finalized[i] = f.(*CommitMessage)
->>>>>>> 4f8a37bc
+					finalised[i] = f.(*CommitMessage)
 				case <-time.After(testTimeout):
 					t.Errorf("did not receive finalised block from %d", i)
 				}
@@ -653,20 +577,13 @@
 		for _, fb := range finalised {
 			require.NotNil(t, fb)
 			require.Equal(t, head, fb.Vote.hash)
-<<<<<<< HEAD
-			require.GreaterOrEqual(t, len(fb.Justification), len(kr.Keys)/2)
-			finalised[0].Justification = []*SignedPrecommit{}
-			fb.Justification = []*SignedPrecommit{}
-			require.Equal(t, finalised[0], fb)
-=======
 			require.GreaterOrEqual(t, len(fb.Precommits), len(kr.Keys)/2)
 			require.GreaterOrEqual(t, len(fb.AuthData), len(kr.Keys)/2)
-			finalized[0].Precommits = []*Vote{}
-			finalized[0].AuthData = []*AuthData{}
+			finalised[0].Precommits = []*Vote{}
+			finalised[0].AuthData = []*AuthData{}
 			fb.Precommits = []*Vote{}
 			fb.AuthData = []*AuthData{}
-			require.Equal(t, finalized[0], fb)
->>>>>>> 4f8a37bc
+			require.Equal(t, finalised[0], fb)
 		}
 
 		for _, gs := range gss {
