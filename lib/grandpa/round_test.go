// Copyright 2020 ChainSafe Systems (ON) Corp.
// This file is part of gossamer.
//
// The gossamer library is free software: you can redistribute it and/or modify
// it under the terms of the GNU Lesser General Public License as published by
// the Free Software Foundation, either version 3 of the License, or
// (at your option) any later version.
//
// The gossamer library is distributed in the hope that it will be useful,
// but WITHOUT ANY WARRANTY; without even the implied warranty of
// MERCHANTABILITY or FITNESS FOR A PARTICULAR PURPOSE. See the
// GNU Lesser General Public License for more details.
//
// You should have received a copy of the GNU Lesser General Public License
// along with the gossamer library. If not, see <http://www.gnu.org/licenses/>.

package grandpa

import (
	"math/rand"
	"sync"
	"testing"
	"time"

	"github.com/ChainSafe/gossamer/dot/network"
	"github.com/ChainSafe/gossamer/dot/state"
	"github.com/ChainSafe/gossamer/dot/types"
	"github.com/ChainSafe/gossamer/lib/common"
	"github.com/ChainSafe/gossamer/lib/crypto/ed25519"
	"github.com/ChainSafe/gossamer/lib/keystore"
	log "github.com/ChainSafe/log15"
	"github.com/libp2p/go-libp2p-core/peer"
	"github.com/libp2p/go-libp2p-core/protocol"
	"github.com/stretchr/testify/require"
)

var testTimeout = 20 * time.Second

type testJustificationRequest struct {
	to  peer.ID
	num uint32
}

type testNetwork struct {
	t                    *testing.T
	out                  chan GrandpaMessage
	finalised            chan GrandpaMessage
	justificationRequest *testJustificationRequest
}

func newTestNetwork(t *testing.T) *testNetwork {
	return &testNetwork{
		t:         t,
		out:       make(chan GrandpaMessage, 128),
		finalised: make(chan GrandpaMessage, 128),
	}
}

func (n *testNetwork) GossipMessage(msg NotificationsMessage) {
	cm, ok := msg.(*ConsensusMessage)
	require.True(n.t, ok)

	gmsg, err := decodeMessage(cm)
	require.NoError(n.t, err)

	switch gmsg.(type) {
	case *CommitMessage:
		n.finalised <- gmsg
	default:
		n.out <- gmsg
	}
}

func (n *testNetwork) SendMessage(_ peer.ID, _ NotificationsMessage) error {
	return nil
}

func (n *testNetwork) SendJustificationRequest(to peer.ID, num uint32) {
	n.justificationRequest = &testJustificationRequest{
		to:  to,
		num: num,
	}
}

func (*testNetwork) RegisterNotificationsProtocol(
	_ protocol.ID,
	_ byte,
	_ network.HandshakeGetter,
	_ network.HandshakeDecoder,
	_ network.HandshakeValidator,
	_ network.MessageDecoder,
	_ network.NotificationsMessageHandler,
	_ network.NotificationsMessageBatchHandler,
) error {
	return nil
}

func (n *testNetwork) SendBlockReqestByHash(_ common.Hash) {}

func setupGrandpa(t *testing.T, kp *ed25519.Keypair) (*Service, chan *networkVoteMessage, chan GrandpaMessage, chan GrandpaMessage) {
	st := newTestState(t)
	net := newTestNetwork(t)

	cfg := &Config{
		BlockState:    st.Block,
		GrandpaState:  st.Grandpa,
		DigestHandler: NewMockDigestHandler(),
		Voters:        voters,
		Keypair:       kp,
		LogLvl:        log.LvlInfo,
		Authority:     true,
		Network:       net,
	}

	gs, err := NewService(cfg)
	require.NoError(t, err)
	return gs, gs.in, net.out, net.finalised
}

func TestGrandpa_BaseCase(t *testing.T) {
	// this is a base test case that asserts that all validators finalise the same block if they all see the
	// same pre-votes and pre-commits, even if their chains are different
	kr, err := keystore.NewEd25519Keyring()
	require.NoError(t, err)

	gss := make([]*Service, len(kr.Keys))
	prevotes := new(sync.Map)
	precommits := new(sync.Map)

	for i, gs := range gss {
		gs, _, _, _ = setupGrandpa(t, kr.Keys[i])
		gss[i] = gs
		state.AddBlocksToState(t, gs.blockState.(*state.BlockState), 15, false)
		pv, err := gs.determinePreVote() //nolint
		require.NoError(t, err)
		prevotes.Store(gs.publicKeyBytes(), &SignedVote{
			Vote: *pv,
		})
	}

	for _, gs := range gss {
		gs.prevotes = prevotes
		gs.precommits = precommits
	}

	for _, gs := range gss {
		pc, err := gs.determinePreCommit()
		require.NoError(t, err)
		precommits.Store(gs.publicKeyBytes(), &SignedVote{
			Vote: *pc,
		})
		err = gs.finalise()
		require.NoError(t, err)
		has, err := gs.blockState.HasJustification(gs.head.Hash())
		require.NoError(t, err)
		require.True(t, has)
	}

	finalised := gss[0].head.Hash()
	for _, gs := range gss {
		require.Equal(t, finalised, gs.head.Hash())
	}
}

func TestGrandpa_DifferentChains(t *testing.T) {
	// this asserts that all validators finalise the same block if they all see the
	// same pre-votes and pre-commits, even if their chains are different lengths (+/-1 block)
	kr, err := keystore.NewEd25519Keyring()
	require.NoError(t, err)

	gss := make([]*Service, len(kr.Keys))
	prevotes := new(sync.Map)
	precommits := new(sync.Map)

	for i, gs := range gss {
		gs, _, _, _ = setupGrandpa(t, kr.Keys[i])
		gss[i] = gs

<<<<<<< HEAD
		r := rand.Intn(1)
		state.AddBlocksToState(t, gs.blockState.(*state.BlockState), 4+r)
=======
		r := rand.Intn(3)
		state.AddBlocksToState(t, gs.blockState.(*state.BlockState), 4+r, false)
>>>>>>> fab5a6eb
		pv, err := gs.determinePreVote() //nolint
		require.NoError(t, err)
		prevotes.Store(gs.publicKeyBytes(), &SignedVote{
			Vote: *pv,
		})
	}

	// only want to add prevotes for a node that has a block that exists on its chain
	for _, gs := range gss {
		prevotes.Range(func(key, prevote interface{}) bool {
			k := key.(ed25519.PublicKeyBytes)
			pv := prevote.(*SignedVote)
			err = gs.validateVote(&pv.Vote)
			if err == nil {
				gs.prevotes.Store(k, pv)
			}
			return true
		})
	}

	for _, gs := range gss {
		pc, err := gs.determinePreCommit()
		require.NoError(t, err)
		precommits.Store(gs.publicKeyBytes(), &SignedVote{
			Vote: *pc,
		})
		err = gs.finalise()
		require.NoError(t, err)
	}

	t.Log(gss[0].blockState.BlocktreeAsString())
	finalised := gss[0].head.Hash()

<<<<<<< HEAD
	for _, gs := range gss[:1] {
		require.Equal(t, finalised, gs.head.Hash())
=======
	for i, gs := range gss {
		// TODO: this can be changed to equal once attemptToFinalizeRound is implemented
		// (needs check for >=2/3 precommits) (#1026)
		headOk := onSameChain(gss[0].blockState, finalised.Hash(), gs.head.Hash())
		finalisedOK := onSameChain(gs.blockState, finalised.Hash(), gs.head.Hash())
		require.True(t, headOk || finalisedOK, "node %d did not match: %s", i, gs.blockState.BlocktreeAsString())
>>>>>>> fab5a6eb
	}
}

func broadcastVotes(from <-chan GrandpaMessage, to []chan *networkVoteMessage, done *bool) {
	for v := range from {
		for _, tc := range to {
			if *done {
				return
			}

			tc <- &networkVoteMessage{
				msg: v.(*VoteMessage),
			}
		}
	}
}

func cleanup(gs *Service, in chan *networkVoteMessage, out chan GrandpaMessage, done *bool) { //nolint
	*done = true
	close(in)
	gs.cancel()
}

func TestPlayGrandpaRound_BaseCase(t *testing.T) {
	// this asserts that all validators finalise the same block if they all see the
	// same pre-votes and pre-commits, even if their chains are different lengths
	kr, err := keystore.NewEd25519Keyring()
	require.NoError(t, err)

	gss := make([]*Service, len(kr.Keys))
	ins := make([]chan *networkVoteMessage, len(kr.Keys))
	outs := make([]chan GrandpaMessage, len(kr.Keys))
	fins := make([]chan GrandpaMessage, len(kr.Keys))
	done := false

	for i := range gss {
		gs, in, out, fin := setupGrandpa(t, kr.Keys[i])
		defer cleanup(gs, in, out, &done)

		gss[i] = gs
		ins[i] = in
		outs[i] = out
		fins[i] = fin

		state.AddBlocksToState(t, gs.blockState.(*state.BlockState), 4, false)
	}

	for _, out := range outs {
		go broadcastVotes(out, ins, &done)
	}

	for _, gs := range gss {
		time.Sleep(time.Millisecond * 100)
		go gs.initiate()
	}

	wg := sync.WaitGroup{}
	wg.Add(len(kr.Keys))

	finalised := make([]*CommitMessage, len(kr.Keys))

	for i, fin := range fins {
		go func(i int, fin <-chan GrandpaMessage) {
			select {
			case f := <-fin:

				// receive first message, which is finalised block from previous round
				if f.(*CommitMessage).Round == 0 {
					select {
					case f = <-fin:
					case <-time.After(testTimeout):
						t.Errorf("did not receive finalised block from %d", i)
					}
				}

				finalised[i] = f.(*CommitMessage)

			case <-time.After(testTimeout):
				t.Errorf("did not receive finalised block from %d", i)
			}
			wg.Done()
		}(i, fin)

	}

	wg.Wait()

	for _, fb := range finalised {
		require.NotNil(t, fb)
		require.GreaterOrEqual(t, len(fb.Precommits), len(kr.Keys)/2)
		finalised[0].Precommits = []Vote{}
		finalised[0].AuthData = []AuthData{}
		fb.Precommits = []Vote{}
		fb.AuthData = []AuthData{}
		require.Equal(t, finalised[0], fb)
	}
}

func TestPlayGrandpaRound_VaryingChain(t *testing.T) {
	// this asserts that all validators finalise the same block if they all see the
	// same pre-votes and pre-commits, even if their chains are different lengths (+/-1 block)
	kr, err := keystore.NewEd25519Keyring()
	require.NoError(t, err)

	gss := make([]*Service, len(kr.Keys))
	ins := make([]chan *networkVoteMessage, len(kr.Keys))
	outs := make([]chan GrandpaMessage, len(kr.Keys))
	fins := make([]chan GrandpaMessage, len(kr.Keys))
	done := false

	// this represents the chains that will be slightly ahead of the others
	headers := []*types.Header{}
	diff := 1

	for i := range gss {
		gs, in, out, fin := setupGrandpa(t, kr.Keys[i])
		defer cleanup(gs, in, out, &done)

		gss[i] = gs
		ins[i] = in
		outs[i] = out
		fins[i] = fin

		r := 0
		r = rand.Intn(diff)
		chain, _ := state.AddBlocksToState(t, gs.blockState.(*state.BlockState), 4+r, false)
		if r == diff-1 {
			headers = chain
		}
	}

	for _, out := range outs {
		go broadcastVotes(out, ins, &done)
	}

	for _, gs := range gss {
		time.Sleep(time.Millisecond * 100)
		go gs.initiate()
	}

	// mimic the chains syncing and catching up
	for _, gs := range gss {
		for _, h := range headers {
			time.Sleep(time.Millisecond * 10)
			block := &types.Block{
				Header: *h,
				Body:   types.Body{},
			}
			gs.blockState.(*state.BlockState).AddBlock(block)
		}
	}

	wg := sync.WaitGroup{}
	wg.Add(len(kr.Keys))

	finalised := make([]*CommitMessage, len(kr.Keys))

	for i, fin := range fins {

		go func(i int, fin <-chan GrandpaMessage) {
			select {
			case f := <-fin:

				// receive first message, which is finalised block from previous round
				if f.(*CommitMessage).Round == 0 {
					select {
					case f = <-fin:
					case <-time.After(testTimeout):
						t.Errorf("did not receive finalised block from %d", i)
					}
				}

				finalised[i] = f.(*CommitMessage)

			case <-time.After(testTimeout):
				t.Errorf("did not receive finalised block from %d", i)
			}
			wg.Done()
		}(i, fin)

	}

	wg.Wait()

	for _, fb := range finalised {
		require.NotNil(t, fb)
		require.GreaterOrEqual(t, len(fb.Precommits), len(kr.Keys)/2)
		require.GreaterOrEqual(t, len(fb.AuthData), len(kr.Keys)/2)
		finalised[0].Precommits = []Vote{}
		finalised[0].AuthData = []AuthData{}
		fb.Precommits = []Vote{}
		fb.AuthData = []AuthData{}
		require.Equal(t, finalised[0], fb)
	}
}

func TestPlayGrandpaRound_WithEquivocation(t *testing.T) {
	// this asserts that all validators finalise the same block even if 2/9 of voters equivocate
	kr, err := keystore.NewEd25519Keyring()
	require.NoError(t, err)

	gss := make([]*Service, len(kr.Keys))
	ins := make([]chan *networkVoteMessage, len(kr.Keys))
	outs := make([]chan GrandpaMessage, len(kr.Keys))
	fins := make([]chan GrandpaMessage, len(kr.Keys))

	done := false
	r := byte(rand.Intn(256))

	for i := range gss {
		gs, in, out, fin := setupGrandpa(t, kr.Keys[i])
		defer cleanup(gs, in, out, &done)

		gss[i] = gs
		ins[i] = in
		outs[i] = out
		fins[i] = fin

		// this creates a tree with 2 branches starting at depth 2
		branches := make(map[int]int)
		branches[2] = 1
		state.AddBlocksToStateWithFixedBranches(t, gs.blockState.(*state.BlockState), 4, branches, r)
	}

	// should have blocktree for all nodes
	leaves := gss[0].blockState.Leaves()

	for _, out := range outs {
		go broadcastVotes(out, ins, &done)
	}

	for _, gs := range gss {
		time.Sleep(time.Millisecond * 100)
		go gs.initiate()
	}

	// nodes 7 and 8 will equivocate
	for _, gs := range gss[7:] {
		vote, err := NewVoteFromHash(leaves[1], gs.blockState)
		require.NoError(t, err)

		_, vmsg, err := gs.createSignedVoteAndVoteMessage(vote, prevote)
		require.NoError(t, err)

		for _, in := range ins {
			in <- &networkVoteMessage{
				msg: vmsg,
			}
		}
	}

	wg := sync.WaitGroup{}
	wg.Add(len(kr.Keys))

	finalised := make([]*CommitMessage, len(kr.Keys))

	for i, fin := range fins {

		go func(i int, fin <-chan GrandpaMessage) {
			select {
			case f := <-fin:

				// receive first message, which is finalised block from previous round
				if f.(*CommitMessage).Round == 0 {

					select {
					case f = <-fin:
					case <-time.After(testTimeout):
						t.Errorf("did not receive finalised block from %d", i)
					}
				}

				finalised[i] = f.(*CommitMessage)
			case <-time.After(testTimeout):
				t.Errorf("did not receive finalised block from %d", i)
			}
			wg.Done()
		}(i, fin)

	}

	wg.Wait()

	for _, fb := range finalised {
		require.NotNil(t, fb)
		require.GreaterOrEqual(t, len(fb.Precommits), len(kr.Keys)/2)
		require.GreaterOrEqual(t, len(fb.AuthData), len(kr.Keys)/2)
		finalised[0].Precommits = []Vote{}
		finalised[0].AuthData = []AuthData{}
		fb.Precommits = []Vote{}
		fb.AuthData = []AuthData{}
		require.Equal(t, finalised[0], fb)
	}
}

func TestPlayGrandpaRound_MultipleRounds(t *testing.T) {
	// this asserts that all validators finalise the same block in successive rounds
	kr, err := keystore.NewEd25519Keyring()
	require.NoError(t, err)

	gss := make([]*Service, len(kr.Keys))
	ins := make([]chan *networkVoteMessage, len(kr.Keys))
	outs := make([]chan GrandpaMessage, len(kr.Keys))
	fins := make([]chan GrandpaMessage, len(kr.Keys))
	done := false

	for i := range gss {
		gs, in, out, fin := setupGrandpa(t, kr.Keys[i])
		defer cleanup(gs, in, out, &done)

		gss[i] = gs
		ins[i] = in
		outs[i] = out
		fins[i] = fin

		state.AddBlocksToState(t, gs.blockState.(*state.BlockState), 4, false)
	}

	for _, out := range outs {
		go broadcastVotes(out, ins, &done)
	}

	for _, gs := range gss {
		// start rounds at slightly different times to account for real-time node differences
		time.Sleep(time.Millisecond * 100)
		go gs.initiate()
	}

	rounds := 10

	for j := 0; j < rounds; j++ {

		wg := sync.WaitGroup{}
		wg.Add(len(kr.Keys))

		finalised := make([]*CommitMessage, len(kr.Keys))

		for i, fin := range fins {

			go func(i int, fin <-chan GrandpaMessage) {
				select {
				case f := <-fin:

					// receive first message, which is finalised block from previous round
					if f.(*CommitMessage).Round == uint64(j) {
						select {
						case f = <-fin:
						case <-time.After(testTimeout):
							t.Errorf("did not receive finalised block from %d", i)
						}
					}

					finalised[i] = f.(*CommitMessage)
				case <-time.After(testTimeout):
					t.Errorf("did not receive finalised block from %d", i)
				}
				wg.Done()
			}(i, fin)

		}

		wg.Wait()

		head := gss[0].blockState.(*state.BlockState).BestBlockHash()
		for _, fb := range finalised {
			require.NotNil(t, fb)
			require.Equal(t, head, fb.Vote.Hash)
			require.GreaterOrEqual(t, len(fb.Precommits), len(kr.Keys)/2)
			require.GreaterOrEqual(t, len(fb.AuthData), len(kr.Keys)/2)
			finalised[0].Precommits = []Vote{}
			finalised[0].AuthData = []AuthData{}
			fb.Precommits = []Vote{}
			fb.AuthData = []AuthData{}
			require.Equal(t, finalised[0], fb)
		}

		for _, gs := range gss {
			state.AddBlocksToState(t, gs.blockState.(*state.BlockState), 1, false)
		}

	}
}<|MERGE_RESOLUTION|>--- conflicted
+++ resolved
@@ -176,13 +176,8 @@
 		gs, _, _, _ = setupGrandpa(t, kr.Keys[i])
 		gss[i] = gs
 
-<<<<<<< HEAD
 		r := rand.Intn(1)
-		state.AddBlocksToState(t, gs.blockState.(*state.BlockState), 4+r)
-=======
-		r := rand.Intn(3)
 		state.AddBlocksToState(t, gs.blockState.(*state.BlockState), 4+r, false)
->>>>>>> fab5a6eb
 		pv, err := gs.determinePreVote() //nolint
 		require.NoError(t, err)
 		prevotes.Store(gs.publicKeyBytes(), &SignedVote{
@@ -216,17 +211,8 @@
 	t.Log(gss[0].blockState.BlocktreeAsString())
 	finalised := gss[0].head.Hash()
 
-<<<<<<< HEAD
 	for _, gs := range gss[:1] {
 		require.Equal(t, finalised, gs.head.Hash())
-=======
-	for i, gs := range gss {
-		// TODO: this can be changed to equal once attemptToFinalizeRound is implemented
-		// (needs check for >=2/3 precommits) (#1026)
-		headOk := onSameChain(gss[0].blockState, finalised.Hash(), gs.head.Hash())
-		finalisedOK := onSameChain(gs.blockState, finalised.Hash(), gs.head.Hash())
-		require.True(t, headOk || finalisedOK, "node %d did not match: %s", i, gs.blockState.BlocktreeAsString())
->>>>>>> fab5a6eb
 	}
 }
 
