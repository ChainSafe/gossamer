--- conflicted
+++ resolved
@@ -109,11 +109,7 @@
 		gs = setupGrandpa(t, kr.Keys[i])
 		gss[i] = gs
 
-<<<<<<< HEAD
-		r := rand.Intn(4)
-=======
 		r := rand.Intn(3)
->>>>>>> 03f69365
 		state.AddBlocksToState(t, gs.blockState.(*state.BlockState), 4+r)
 		prevotes[gs.publicKeyBytes()], err = gs.determinePreVote()
 		require.NoError(t, err)
@@ -139,9 +135,9 @@
 	t.Log(gss[0].blockState.BlocktreeAsString())
 	finalized := gss[0].head
 
-<<<<<<< HEAD
-	for _, gs := range gss {
-		require.Equal(t, finalized.Hash(), gs.head.Hash())
+	for i, gs := range gss {
+		// TODO: this can be changed to equal once attemptToFinalizeRound is implemented (needs check for >=2/3 precommits)
+		require.True(t, onSameChain(gss[0].blockState, finalized.Hash(), gs.head.Hash()) || onSameChain(gs.blockState, finalized.Hash(), gs.head.Hash()), "node %d did not match: %s", i, gs.blockState.BlocktreeAsString())
 	}
 }
 
@@ -163,10 +159,5 @@
 		}
 
 		state.AddBlocksToState(t, gs.blockState.(*state.BlockState), 4+r)
-=======
-	for i, gs := range gss {
-		// TODO: this can be changed to equal once attemptToFinalizeRound is implemented (needs check for >=2/3 precommits)
-		require.True(t, onSameChain(gss[0].blockState, finalized.Hash(), gs.head.Hash()) || onSameChain(gs.blockState, finalized.Hash(), gs.head.Hash()), "node %d did not match: %s", i, gs.blockState.BlocktreeAsString())
->>>>>>> 03f69365
 	}
 }