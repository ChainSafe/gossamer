--- conflicted
+++ resolved
@@ -41,13 +41,7 @@
 )
 
 var (
-<<<<<<< HEAD
 	logger = log.New("pkg", "grandpa")
-=======
-	// TODO: make this configurable; currently 1s is same as substrate; total round length is interval * 2 (#1869)
-	interval = time.Second
-	logger   = log.New("pkg", "grandpa")
->>>>>>> 579a7913
 )
 
 // Service represents the current state of the grandpa protocol
