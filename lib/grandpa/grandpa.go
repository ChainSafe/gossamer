// Copyright 2020 ChainSafe Systems (ON) Corp.
// This file is part of gossamer.
//
// The gossamer library is free software: you can redistribute it and/or modify
// it under the terms of the GNU Lesser General Public License as published by
// the Free Software Foundation, either version 3 of the License, or
// (at your option) any later version.
//
// The gossamer library is distributed in the hope that it will be useful,
// but WITHOUT ANY WARRANTY; without even the implied warranty of
// MERCHANTABILITY or FITNESS FOR A PARTICULAR PURPOSE. See the
// GNU Lesser General Public License for more details.
//
// You should have received a copy of the GNU Lesser General Public License
// along with the gossamer library. If not, see <http://www.gnu.org/licenses/>.

package grandpa

import (
	"bytes"
	"context"
	"errors"
	"fmt"
	"math/big"
	"os"
	"sync"
	"sync/atomic"
	"time"

	"github.com/ChainSafe/gossamer/dot/types"
	"github.com/ChainSafe/gossamer/lib/blocktree"
	"github.com/ChainSafe/gossamer/lib/common"
	"github.com/ChainSafe/gossamer/lib/crypto/ed25519"
	"github.com/ChainSafe/gossamer/pkg/scale"

	log "github.com/ChainSafe/log15"
)

const (
	finalityGrandpaRoundMetrics = "gossamer/finality/grandpa/round"
)

var (
	interval = time.Second // TODO: make this configurable; currently 1s is same as substrate; total round length is interval * 2
	logger   = log.New("pkg", "grandpa")
)

// Service represents the current state of the grandpa protocol
type Service struct {
	// preliminaries
	ctx            context.Context
	cancel         context.CancelFunc
	blockState     BlockState
	grandpaState   GrandpaState
	digestHandler  DigestHandler
	keypair        *ed25519.Keypair // TODO: change to grandpa keystore
	mapLock        sync.Mutex
	chanLock       sync.Mutex
	roundLock      sync.Mutex
	authority      bool          // run the service as an authority (ie participate in voting)
	paused         atomic.Value  // the service will be paused if it is waiting for catch up responses
	resumed        chan struct{} // this channel will be closed when the service resumes
	messageHandler *MessageHandler
	network        Network

	// current state information
	state           *State                                   // current state
	prevotes        *sync.Map                                // map[ed25519.PublicKeyBytes]*SignedVote // pre-votes for the current round
	precommits      *sync.Map                                // map[ed25519.PublicKeyBytes]*SignedVote // pre-commits for the current round
	pvEquivocations map[ed25519.PublicKeyBytes][]*SignedVote // equivocatory votes for current pre-vote stage
	pcEquivocations map[ed25519.PublicKeyBytes][]*SignedVote // equivocatory votes for current pre-commit stage
	tracker         *tracker                                 // tracker of vote messages we may need in the future
	head            *types.Header                            // most recently finalised block

	// historical information
	preVotedBlock      map[uint64]*Vote // map of round number -> pre-voted block
	bestFinalCandidate map[uint64]*Vote // map of round number -> best final candidate

	// channels for communication with other services
	in               chan *networkVoteMessage // only used to receive *VoteMessage
	finalisedCh      chan *types.FinalisationInfo
	neighbourMessage *NeighbourMessage // cached neighbour message
}

// Config represents a GRANDPA service configuration
type Config struct {
	LogLvl        log.Lvl
	BlockState    BlockState
	GrandpaState  GrandpaState
	DigestHandler DigestHandler
	Network       Network
	Voters        []Voter
	Keypair       *ed25519.Keypair
	Authority     bool
}

// NewService returns a new GRANDPA Service instance.
func NewService(cfg *Config) (*Service, error) {
	if cfg.BlockState == nil {
		return nil, ErrNilBlockState
	}

	if cfg.GrandpaState == nil {
		return nil, ErrNilGrandpaState
	}

	if cfg.DigestHandler == nil {
		return nil, ErrNilDigestHandler
	}

	if cfg.Keypair == nil && cfg.Authority {
		return nil, ErrNilKeypair
	}

	if cfg.Network == nil {
		return nil, ErrNilNetwork
	}

	h := log.StreamHandler(os.Stdout, log.TerminalFormat())
	h = log.CallerFileHandler(h)
	logger.SetHandler(log.LvlFilterHandler(cfg.LogLvl, h))

	var pub string
	if cfg.Authority {
		pub = cfg.Keypair.Public().Hex()
	}

	logger.Debug("creating service", "authority", cfg.Authority, "key", pub, "voter set", Voters(cfg.Voters))

	// get latest finalised header
	head, err := cfg.BlockState.GetFinalisedHeader(0, 0)
	if err != nil {
		return nil, err
	}

	setID, err := cfg.GrandpaState.GetCurrentSetID()
	if err != nil {
		return nil, err
	}

	finalisedCh := cfg.BlockState.GetFinalisedNotifierChannel()

	round, err := cfg.GrandpaState.GetLatestRound()
	if err != nil {
		return nil, err
	}

	ctx, cancel := context.WithCancel(context.Background())
	s := &Service{
		ctx:                ctx,
		cancel:             cancel,
		state:              NewState(cfg.Voters, setID, round),
		blockState:         cfg.BlockState,
		grandpaState:       cfg.GrandpaState,
		digestHandler:      cfg.DigestHandler,
		keypair:            cfg.Keypair,
		authority:          cfg.Authority,
		prevotes:           new(sync.Map),
		precommits:         new(sync.Map),
		pvEquivocations:    make(map[ed25519.PublicKeyBytes][]*SignedVote),
		pcEquivocations:    make(map[ed25519.PublicKeyBytes][]*SignedVote),
		preVotedBlock:      make(map[uint64]*Vote),
		bestFinalCandidate: make(map[uint64]*Vote),
		head:               head,
		in:                 make(chan *networkVoteMessage, 1024),
		resumed:            make(chan struct{}),
		network:            cfg.Network,
		finalisedCh:        finalisedCh,
	}

	s.messageHandler = NewMessageHandler(s, s.blockState)
	s.tracker = newTracker(s.blockState, s.messageHandler)
	s.paused.Store(false)
	return s, nil
}

// Start begins the GRANDPA finality service
func (s *Service) Start() error {
	// TODO: determine if we need to send a catch-up request

	err := s.registerProtocol()
	if err != nil {
		return err
	}

	// if we're not an authority, we don't need to worry about the voting process.
	// the grandpa service is only used to verify incoming block justifications
	if !s.authority {
		return nil
	}

	s.tracker.start()

	go func() {
		err := s.initiate()
		if err != nil {
			logger.Crit("failed to initiate", "error", err)
		}
	}()

	go s.sendNeighbourMessage()
	return nil
}

// Stop stops the GRANDPA finality service
func (s *Service) Stop() error {
	s.chanLock.Lock()
	defer s.chanLock.Unlock()

	s.cancel()
	s.blockState.FreeFinalisedNotifierChannel(s.finalisedCh)

	if !s.authority {
		return nil
	}

	s.tracker.stop()
	return nil
}

// authorities returns the current grandpa authorities
func (s *Service) authorities() []*types.Authority {
	ad := make([]*types.Authority, len(s.state.voters))
	for i := 0; i < len(s.state.voters); i++ {
		ad[i] = &types.Authority{
			Key:    &s.state.voters[i].Key,
			Weight: s.state.voters[i].ID,
		}
	}

	return ad
}

// CollectGauge returns the map between metrics label and value
func (s *Service) CollectGauge() map[string]int64 {
	s.roundLock.Lock()
	defer s.roundLock.Unlock()

	return map[string]int64{
		finalityGrandpaRoundMetrics: int64(s.state.round),
	}
}

// updateAuthorities updates the grandpa voter set, increments the setID, and resets the round numbers
func (s *Service) updateAuthorities() error {
	currSetID, err := s.grandpaState.GetCurrentSetID()
	if err != nil {
		return err
	}

	// set ID hasn't changed, do nothing
	if currSetID == s.state.setID {
		return nil
	}

	nextAuthorities, err := s.grandpaState.GetAuthorities(currSetID)
	if err != nil {
		return err
	}

	s.state.voters = nextAuthorities
	s.state.setID = currSetID
	s.state.round = 0 // round resets to 1 after a set ID change, setting to 0 before incrementing indicates the setID has been increased
	return nil
}

func (s *Service) publicKeyBytes() ed25519.PublicKeyBytes {
	return s.keypair.Public().(*ed25519.PublicKey).AsBytes()
}

func (s *Service) initiateRound() error {
	// if there is an authority change, execute it
	err := s.updateAuthorities()
	if err != nil {
		return err
	}

	round, setID, err := s.blockState.GetHighestRoundAndSetID()
	if err != nil {
		return err
	}

	if round > s.state.round && setID == s.state.setID {
		logger.Debug("found block finalised in higher round, updating our round...", "new round", round)
		s.state.round = round
		err = s.grandpaState.SetLatestRound(round)
		if err != nil {
			return err
		}
	}

	if setID > s.state.setID {
		logger.Debug("found block finalised in higher setID, updating our setID...", "new setID", setID)
		s.state.setID = setID
		s.state.round = round
	}

	s.head, err = s.blockState.GetFinalisedHeader(s.state.round, s.state.setID)
	if err != nil {
		logger.Crit("failed to get finalised header", "round", s.state.round, "error", err)
		return err
	}

	// there was a setID change, or the node was started from genesis
	if s.state.round == 0 {
		s.chanLock.Lock()
		s.mapLock.Lock()
		s.preVotedBlock[0] = NewVoteFromHeader(s.head)
		s.bestFinalCandidate[0] = NewVoteFromHeader(s.head)
		s.mapLock.Unlock()
		s.chanLock.Unlock()
	}

	// make sure no votes can be validated while we are incrementing rounds
	s.roundLock.Lock()
	s.state.round++
	logger.Debug("incrementing grandpa round", "next round", s.state.round)
	s.prevotes = new(sync.Map)
	s.precommits = new(sync.Map)
	s.pvEquivocations = make(map[ed25519.PublicKeyBytes][]*SignedVote)
	s.pcEquivocations = make(map[ed25519.PublicKeyBytes][]*SignedVote)
	s.roundLock.Unlock()

	best, err := s.blockState.BestBlockHeader()
	if err != nil {
		return err
	}

	if best.Number.Int64() > 0 {
		return nil
	}

	// don't begin grandpa until we are at block 1
	s.waitForFirstBlock()
	return nil
}

// initiate initates the grandpa service to begin voting in sequential rounds
func (s *Service) initiate() error {
	for {
		err := s.initiateRound()
		if err != nil {
			logger.Warn("failed to initiate round", "round", s.state.round, "error", err)
			return err
		}

		err = s.playGrandpaRound()
		if err == ErrServicePaused {
			logger.Info("service paused")
			// wait for service to un-pause
			<-s.resumed
			err = s.initiate()
		}

		if err != nil {
			logger.Warn("failed to play grandpa round", "error", err)
			continue
		}

		if s.ctx.Err() != nil {
			return errors.New("context cancelled")
		}
	}
}

func (s *Service) waitForFirstBlock() {
	ch := s.blockState.GetImportedBlockNotifierChannel()
	defer s.blockState.FreeImportedBlockNotifierChannel(ch)

	// loop until block 1
	for {
		select {
		case block := <-ch:
			if block != nil && block.Header.Number.Int64() > 0 {
				return
			}
		case <-s.ctx.Done():
			return
		}
	}

	return
}

func (s *Service) handleIsPrimary() (bool, error) {
	// derive primary
	primary := s.derivePrimary()

	// if primary, broadcast the best final candidate from the previous round
	// otherwise, do nothing
	if !bytes.Equal(primary.Key.Encode(), s.keypair.Public().Encode()) {
		return false, nil
	}

	if s.head.Number.Int64() > 0 {
		s.primaryBroadcastCommitMessage()
	}

	best, err := s.blockState.BestBlockHeader()
	if err != nil {
		return false, err
	}

	pv := &Vote{
		Hash:   best.Hash(),
		Number: uint32(best.Number.Int64()),
	}

	// send primary prevote message to network
	spv, primProposal, err := s.createSignedVoteAndVoteMessage(pv, primaryProposal)
	if err != nil {
		return false, fmt.Errorf("failed to create primary proposal message: %w", err)
	}

	s.prevotes.Store(s.publicKeyBytes(), spv)

	msg, err := primProposal.ToConsensusMessage()
	if err != nil {
		return false, fmt.Errorf("failed to encode finalisation message: %w", err)
	}

	s.network.GossipMessage(msg)
	return true, nil
}

// broadcast commit message from the previous round to the network
// ignore errors, since it's not critical to broadcast
func (s *Service) primaryBroadcastCommitMessage() {
	cm, err := s.newCommitMessage(s.head, s.state.round-1)
	if err != nil {
		return
	}

	// send finalised block from previous round to network
	msg, err := cm.ToConsensusMessage()
	if err != nil {
		logger.Warn("failed to encode finalisation message", "error", err)
	}

	s.network.GossipMessage(msg)
}

// playGrandpaRound executes a round of GRANDPA
// at the end of this round, a block will be finalised.
func (s *Service) playGrandpaRound() error {
	logger.Debug("starting round", "round", s.state.round, "setID", s.state.setID)
	start := time.Now()

	ctx, cancel := context.WithCancel(s.ctx)
	defer cancel()

	isPrimary, err := s.handleIsPrimary()
	if err != nil {
		return err
	}

	logger.Debug("receiving pre-vote messages...")
	go s.receiveMessages(ctx)
	time.Sleep(interval)

	if s.paused.Load().(bool) {
		return ErrServicePaused
	}

	// broadcast pre-vote
	pv, err := s.determinePreVote()
	if err != nil {
		return err
	}

	spv, vm, err := s.createSignedVoteAndVoteMessage(pv, prevote)
	if err != nil {
		return err
	}

	if !isPrimary {
		s.prevotes.Store(s.publicKeyBytes(), spv)
	}

	logger.Debug("sending pre-vote message...", "vote", pv)
	roundComplete := make(chan struct{})
	defer close(roundComplete)

	// continue to send prevote messages until round is done
	go s.sendVoteMessage(prevote, vm, roundComplete)

	logger.Debug("receiving pre-commit messages...")
	time.Sleep(interval)

	if s.paused.Load().(bool) {
		return ErrServicePaused
	}

	// broadcast pre-commit
	pc, err := s.determinePreCommit()
	if err != nil {
		return err
	}

	spc, pcm, err := s.createSignedVoteAndVoteMessage(pc, precommit)
	if err != nil {
		return err
	}

	s.precommits.Store(s.publicKeyBytes(), spc)
	logger.Debug("sending pre-commit message...", "vote", pc)

	// continue to send precommit messages until round is done
	go s.sendVoteMessage(precommit, pcm, roundComplete)

	if err = s.attemptToFinalize(); err != nil {
		logger.Error("failed to finalise", "error", err)
		return err
	}

	logger.Debug("round completed", "duration", time.Since(start))
	return nil
}

func (s *Service) sendVoteMessage(stage Subround, msg *VoteMessage, roundComplete <-chan struct{}) {
	ticker := time.NewTicker(interval * 4)
	defer ticker.Stop()

	for {
		if s.paused.Load().(bool) {
			return
		}

		err := s.sendMessage(msg)
		if err != nil {
			logger.Warn("could not send message", "stage", stage, "error", err)
		}

		logger.Trace("sent vote message", "stage", stage, "vote", msg)
		select {
		case <-roundComplete:
			return
		case <-ticker.C:
		}
	}
}

// attemptToFinalize loops until the round is finalisable
func (s *Service) attemptToFinalize() error {
	ticker := time.NewTicker(interval / 100)

	for {
		select {
		case <-s.ctx.Done():
			return errors.New("context cancelled")
		case <-ticker.C:
		}

		if s.paused.Load().(bool) {
			return ErrServicePaused
		}

		has, _ := s.blockState.HasFinalisedBlock(s.state.round, s.state.setID)
		if has {
			logger.Debug("block was finalised!", "round", s.state.round)
			return nil // a block was finalised, seems like we missed some messages
		}

		highestRound, highestSetID, _ := s.blockState.GetHighestRoundAndSetID()
		if highestRound > s.state.round {
			logger.Debug("block was finalised!", "round", highestRound, "setID", highestSetID)
			return nil // a block was finalised, seems like we missed some messages
		}

		if highestSetID > s.state.setID {
			logger.Debug("block was finalised!", "round", highestRound, "setID", highestSetID)
			return nil // a block was finalised, seems like we missed some messages
		}

		bfc, err := s.getBestFinalCandidate()
		if err != nil {
			return err
		}

		pc, err := s.getTotalVotesForBlock(bfc.Hash, precommit)
		if err != nil {
			return err
		}

		if bfc.Number < uint32(s.head.Number.Int64()) || pc <= s.state.threshold() {
<<<<<<< HEAD
=======
			logger.Info("attemptToFinalize",
				"bfc", bfc,
				"precommits for bfc", pc,
				"threshold", s.state.threshold(),
				"prev finalised", s.head.Number,
			)
			//time.Sleep(time.Millisecond * 500)
>>>>>>> a58ef354
			continue
		}

		if err = s.finalise(); err != nil {
			return err
		}

		// if we haven't received a finalisation message for this block yet, broadcast a finalisation message
		votes := s.getDirectVotes(precommit)
		logger.Debug("finalised block!!!",
			"setID", s.state.setID,
			"round", s.state.round,
			"hash", s.head.Hash(),
			"direct votes for bfc", votes[*bfc],
			"total votes for bfc", pc,
		)

		cm, err := s.newCommitMessage(s.head, s.state.round)
		if err != nil {
			return err
		}

		msg, err := cm.ToConsensusMessage()
		if err != nil {
			return err
		}

		logger.Debug("sending CommitMessage", "msg", cm)
		s.network.GossipMessage(msg)
		return nil
	}
}

func (s *Service) loadVote(key ed25519.PublicKeyBytes, stage Subround) (*SignedVote, bool) {
	var (
		v   interface{}
		has bool
	)

	switch stage {
	case prevote, primaryProposal:
		v, has = s.prevotes.Load(key)
	case precommit:
		v, has = s.precommits.Load(key)
	}

	if !has {
		return nil, false
	}

	return v.(*SignedVote), true
}

func (s *Service) deleteVote(key ed25519.PublicKeyBytes, stage Subround) {
	switch stage {
	case prevote, primaryProposal:
		s.prevotes.Delete(key)
	case precommit:
		s.precommits.Delete(key)
	}
}

// determinePreVote determines what block is our pre-voted block for the current round
func (s *Service) determinePreVote() (*Vote, error) {
	var vote *Vote

	// if we receive a vote message from the primary with a block that's greater than or equal to the current pre-voted block
	// and greater than the best final candidate from the last round, we choose that.
	// otherwise, we simply choose the head of our chain.
	primary := s.derivePrimary()
	prm, has := s.loadVote(primary.PublicKeyBytes(), prevote)
	if has && prm.Vote.Number >= uint32(s.head.Number.Int64()) {
		vote = &prm.Vote
	} else {
		header, err := s.blockState.BestBlockHeader()
		if err != nil {
			return nil, err
		}

		vote = NewVoteFromHeader(header)
	}

	nextChange := s.digestHandler.NextGrandpaAuthorityChange()
	if uint64(vote.Number) > nextChange {
		headerNum := new(big.Int).SetUint64(nextChange)
		header, err := s.blockState.GetHeaderByNumber(headerNum)
		if err != nil {
			return nil, err
		}
		vote = NewVoteFromHeader(header)
	}

	return vote, nil
}

// determinePreCommit determines what block is our pre-committed block for the current round
func (s *Service) determinePreCommit() (*Vote, error) {
	// the pre-committed block is simply the pre-voted block (GRANDPA-GHOST)
	pvb, err := s.getPreVotedBlock()
	if err != nil {
		return nil, err
	}

	logger.Debug("determinePreCommit", "pre-voted block", pvb)

	s.mapLock.Lock()
	s.preVotedBlock[s.state.round] = &pvb
	s.mapLock.Unlock()

	nextChange := s.digestHandler.NextGrandpaAuthorityChange()
	if uint64(pvb.Number) > nextChange {
		header, err := s.blockState.GetHeaderByNumber(big.NewInt(int64(nextChange)))
		if err != nil {
			return nil, err
		}

		pvb = *NewVoteFromHeader(header)
	}
	return &pvb, nil
}

// isFinalisable returns true is the round is finalisable, false otherwise.
func (s *Service) isFinalisable(round uint64) (bool, error) {
	var pvb Vote
	var err error

	if round == 0 {
		return true, nil
	}

	s.mapLock.Lock()
	v, has := s.preVotedBlock[round]
	s.mapLock.Unlock()

	if !has {
		return false, ErrNoPreVotedBlock
	}
	pvb = *v

	bfc, err := s.getBestFinalCandidate()
	if err != nil {
		return false, err
	}

	if bfc == nil {
		return false, errors.New("cannot find best final candidate for round")
	}

	pc, err := s.getTotalVotesForBlock(bfc.Hash, precommit)
	if err != nil {
		return false, err
	}

	s.mapLock.Lock()
	prevBfc := s.bestFinalCandidate[s.state.round-1]
	s.mapLock.Unlock()

	if prevBfc == nil {
		return false, errors.New("cannot find best final candidate for previous round")
	}

	if bfc.Number <= pvb.Number && (s.state.round == 0 || prevBfc.Number <= bfc.Number) && pc > s.state.threshold() {
		return true, nil
	}

	return false, nil
}

// finalise finalises the round by setting the best final candidate for this round
func (s *Service) finalise() error {
	// get best final candidate
	bfc, err := s.getBestFinalCandidate()
	if err != nil {
		return err
	}

	pv, err := s.getPreVotedBlock()
	if err != nil {
		return err
	}

	s.mapLock.Lock()
	defer s.mapLock.Unlock()

	s.preVotedBlock[s.state.round] = &pv

	// set best final candidate
	s.bestFinalCandidate[s.state.round] = bfc

	// create prevote justification ie. list of all signed prevotes for the bfc
	pvs, err := s.createJustification(bfc.Hash, prevote)
	if err != nil {
		return err
	}

	// create precommit justification ie. list of all signed precommits for the bfc
	pcs, err := s.createJustification(bfc.Hash, precommit)
	if err != nil {
		return err
	}

	pcj, err := scale.Marshal(*newJustification(s.state.round, bfc.Hash, bfc.Number, pcs))
	if err != nil {
		return err
	}

	if err = s.blockState.SetJustification(bfc.Hash, pcj); err != nil {
		return err
	}

	if err = s.grandpaState.SetPrevotes(s.state.round, s.state.setID, pvs); err != nil {
		return err
	}

	if err = s.grandpaState.SetPrecommits(s.state.round, s.state.setID, pcs); err != nil {
		return err
	}

	s.head, err = s.blockState.GetHeader(bfc.Hash)
	if err != nil {
		return err
	}

	// set finalised head for round in db
	if err = s.blockState.SetFinalisedHash(bfc.Hash, s.state.round, s.state.setID); err != nil {
		return err
	}

	return s.grandpaState.SetLatestRound(s.state.round)
}

// createJustification collects the signed precommits received for this round and turns them into
// a justification by adding all signed precommits that are for the best finalised candidate or
// a descendent of the bfc
func (s *Service) createJustification(bfc common.Hash, stage Subround) ([]SignedVote, error) {
	var (
		spc  *sync.Map
		err  error
		just []SignedVote
	)

	switch stage {
	case prevote:
		spc = s.prevotes
	case precommit:
		spc = s.precommits
	}

	// TODO: use equivacatory votes to create justification as well
	spc.Range(func(_, value interface{}) bool {
		pc := value.(*SignedVote)
		var isDescendant bool

		isDescendant, err = s.blockState.IsDescendantOf(bfc, pc.Vote.Hash)
		if err != nil {
			return false
		}

		if !isDescendant {
			return true
		}

		just = append(just, *pc)
		return true
	})

	if err != nil {
		return nil, err
	}

	return just, nil
}

// derivePrimary returns the primary for the current round
func (s *Service) derivePrimary() Voter {
	return s.state.voters[s.state.round%uint64(len(s.state.voters))]
}

// getBestFinalCandidate calculates the set of blocks that are less than or equal to the pre-voted block in height,
// with >2/3 pre-commit votes, then returns the block with the highest number from this set.
func (s *Service) getBestFinalCandidate() (*Vote, error) {
	prevoted, err := s.getPreVotedBlock()
	if err != nil {
		return nil, err
	}

	// get all blocks with >2/3 pre-commits
	blocks, err := s.getPossibleSelectedBlocks(precommit, s.state.threshold())
	if err != nil {
		return nil, err
	}

	// if there are no blocks with >2/3 pre-commits, just return the pre-voted block
	// TODO: is this correct? the spec implies that it should return nil, but discussions have suggested
	// that we return the prevoted block.
	if len(blocks) == 0 {
		return &prevoted, nil
	}

	// if there are multiple blocks, get the one with the highest number
	// that is also an ancestor of the prevoted block (or is the prevoted block)
	bfc := &Vote{
		Hash:   s.blockState.GenesisHash(),
		Number: 0,
	}

	for h, n := range blocks {
		// check if the current block is an ancestor of prevoted block
		isDescendant, err := s.blockState.IsDescendantOf(h, prevoted.Hash)
		if err != nil {
			return nil, err
		}

		if !isDescendant {
			// find common ancestor, implicitly has >2/3 votes
			pred, err := s.blockState.HighestCommonAncestor(h, prevoted.Hash)
			if err != nil {
				return nil, err
			}

			v, err := NewVoteFromHash(pred, s.blockState)
			if err != nil {
				return nil, err
			}

			n = v.Number
			h = pred
		}

		// choose block with highest number
		if n > bfc.Number {
			bfc = &Vote{
				Hash:   h,
				Number: n,
			}
		}
	}

	return bfc, nil
}

// isCompletable returns true if the round is completable, false otherwise
func (s *Service) isCompletable() (bool, error) {
	// haven't received enough votes, not completable
	if uint64(s.lenVotes(precommit)+len(s.pcEquivocations)) <= s.state.threshold() {
		return false, nil
	}

	prevoted, err := s.getPreVotedBlock()
	if err != nil {
		return false, err
	}

	votes := s.getVotes(precommit)

	// for each block with at least 1 vote that's a descendant of the prevoted block,
	// check that (total precommits - total pc equivocations - precommits for that block) >2/3|V|
	// ie. there must not be a descendent of the prevotes block that is preferred
	for _, v := range votes {
		if prevoted.Hash == v.Hash {
			continue
		}

		// check if the current block is a descendant of prevoted block
		isDescendant, err := s.blockState.IsDescendantOf(prevoted.Hash, v.Hash)
		if err != nil {
			return false, err
		}

		if !isDescendant {
			continue
		}

		c, err := s.getTotalVotesForBlock(v.Hash, precommit)
		if err != nil {
			return false, err
		}

		if uint64(len(votes)-len(s.pcEquivocations))-c <= s.state.threshold() {
			// round isn't completable
			return false, nil
		}
	}

	return true, nil
}

// getPreVotedBlock returns the current pre-voted block B. also known as GRANDPA-GHOST.
// the pre-voted block is the block with the highest block number in the set of all the blocks with
// total votes >2/3 the total number of voters, where the total votes is determined by getTotalVotesForBlock.
func (s *Service) getPreVotedBlock() (Vote, error) {
	blocks, err := s.getPossibleSelectedBlocks(prevote, s.state.threshold())
	if err != nil {
		return Vote{}, err
	}

	// TODO: if there are no blocks with >2/3 voters, then just pick the highest voted block
	if len(blocks) == 0 {
		return s.getGrandpaGHOST()
	}

	// if there is one block, return it
	if len(blocks) == 1 {
		for h, n := range blocks {
			return Vote{
				Hash:   h,
				Number: n,
			}, nil
		}
	}

	// if there are multiple, find the one with the highest number and return it
	highest := Vote{
		Number: uint32(0),
	}

	for h, n := range blocks {
		if n > highest.Number {
			highest = Vote{
				Hash:   h,
				Number: n,
			}
		}
	}

	return highest, nil
}

// getGrandpaGHOST returns the block with the most votes. if there are multiple blocks with the same number
// of votes, it picks the one with the highest number.
func (s *Service) getGrandpaGHOST() (Vote, error) {
	threshold := s.state.threshold()

	var (
		blocks map[common.Hash]uint32
		err    error
	)

	for {
		blocks, err = s.getPossibleSelectedBlocks(prevote, threshold)
		if err != nil {
			return Vote{}, err
		}

		if len(blocks) > 0 || threshold == 0 {
			break
		}

		threshold--
	}

	if len(blocks) == 0 {
		return Vote{}, ErrNoGHOST
	}

	// if there are multiple, find the one with the highest number and return it
	highest := Vote{
		Number: uint32(0),
	}

	for h, n := range blocks {
		if n > highest.Number {
			highest = Vote{
				Hash:   h,
				Number: n,
			}
		}
	}

	return highest, nil
}

// getPossibleSelectedBlocks returns blocks with total votes >threshold in a map of block hash -> block number.
// if there are no blocks that have >threshold direct votes, this function will find ancestors of those blocks that do have >threshold votes.
// note that by voting for a block, all of its ancestor blocks are automatically voted for.
// thus, if there are no blocks with >threshold total votes, but the sum of votes for blocks A and B is >threshold, then this function returns
// the first common ancestor of A and B.
// in general, this function will return the highest block on each chain with >threshold votes.
func (s *Service) getPossibleSelectedBlocks(stage Subround, threshold uint64) (map[common.Hash]uint32, error) {
	// get blocks that were directly voted for
	votes := s.getDirectVotes(stage)
	blocks := make(map[common.Hash]uint32)

	// check if any of them have >threshold votes
	for v := range votes {
		total, err := s.getTotalVotesForBlock(v.Hash, stage)
		if err != nil {
			return nil, err
		}

		if total > threshold {
			blocks[v.Hash] = v.Number
		}
	}

	// since we want to select the block with the highest number that has >threshold votes,
	// we can return here since their ancestors won't have a higher number.
	if len(blocks) != 0 {
		return blocks, nil
	}

	// no block has >threshold direct votes, check for votes for ancestors recursively
	var err error
	va := s.getVotes(stage)

	for v := range votes {
		blocks, err = s.getPossibleSelectedAncestors(va, v.Hash, blocks, stage, threshold)
		if err != nil {
			return nil, err
		}
	}

	return blocks, nil
}

// getPossibleSelectedAncestors recursively searches for ancestors with >2/3 votes
// it returns a map of block hash -> number, such that the blocks in the map have >2/3 votes
func (s *Service) getPossibleSelectedAncestors(votes []Vote, curr common.Hash, selected map[common.Hash]uint32, stage Subround, threshold uint64) (map[common.Hash]uint32, error) {
	for _, v := range votes {
		if v.Hash == curr {
			continue
		}

		// find common ancestor, check if votes for it is >threshold or not
		pred, err := s.blockState.HighestCommonAncestor(v.Hash, curr)
		if err == blocktree.ErrNodeNotFound {
			continue
		} else if err != nil {
			return nil, err
		}

		if pred == curr {
			return selected, nil
		}

		total, err := s.getTotalVotesForBlock(pred, stage)
		if err != nil {
			return nil, err
		}

		if total > threshold {
			var h *types.Header
			h, err = s.blockState.GetHeader(pred)
			if err != nil {
				return nil, err
			}

			selected[pred] = uint32(h.Number.Int64())
		} else {
			selected, err = s.getPossibleSelectedAncestors(votes, pred, selected, stage, threshold)
			if err != nil {
				return nil, err
			}
		}
	}

	return selected, nil
}

// getTotalVotesForBlock returns the total number of observed votes for a block B in a subround, which is equal
// to the direct votes for B and B's descendants plus the total number of equivocating voters
func (s *Service) getTotalVotesForBlock(hash common.Hash, stage Subround) (uint64, error) {
	// observed votes for block
	dv, err := s.getVotesForBlock(hash, stage)
	if err != nil {
		return 0, err
	}

	// equivocatory votes
	var ev int
	if stage == prevote {
		ev = len(s.pvEquivocations)
	} else {
		ev = len(s.pcEquivocations)
	}

	return dv + uint64(ev), nil
}

// getVotesForBlock returns the number of observed votes for a block B.
// The set of all observed votes by v in the sub-round stage of round r for block B is
// equal to all of the observed direct votes cast for block B and all of the B's descendants
func (s *Service) getVotesForBlock(hash common.Hash, stage Subround) (uint64, error) {
	votes := s.getDirectVotes(stage)

	// B will be counted as in it's own subchain, so don't need to start with B's vote count
	votesForBlock := uint64(0)

	for v, c := range votes {
		// check if the current block is a descendant of B
		isDescendant, err := s.blockState.IsDescendantOf(hash, v.Hash)
		if errors.Is(err, blocktree.ErrStartNodeNotFound) || errors.Is(err, blocktree.ErrEndNodeNotFound) {
			continue
		} else if err != nil {
			return 0, err
		}

		if !isDescendant {
			continue
		}

		votesForBlock += c
	}

	return votesForBlock, nil
}

// getDirectVotes returns a map of Votes to direct vote counts
func (s *Service) getDirectVotes(stage Subround) map[Vote]uint64 {
	votes := make(map[Vote]uint64)

	var src *sync.Map
	if stage == prevote {
		src = s.prevotes
	} else {
		src = s.precommits
	}

	src.Range(func(_, value interface{}) bool {
		sv := value.(*SignedVote)
		votes[sv.Vote]++
		return true
	})

	return votes
}

// getVotes returns all the current votes as an array
func (s *Service) getVotes(stage Subround) []Vote {
	votes := s.getDirectVotes(stage)
	va := make([]Vote, len(votes))
	i := 0

	for v := range votes {
		va[i] = v
		i++
	}

	return va
}

// findParentWithNumber returns a Vote for an ancestor with number n given an existing Vote
func (s *Service) findParentWithNumber(v *Vote, n uint32) (*Vote, error) {
	if v.Number <= n {
		return v, nil
	}

	b, err := s.blockState.GetHeader(v.Hash)
	if err != nil {
		return nil, err
	}

	// # of iterations
	l := int(v.Number - n)

	for i := 0; i < l; i++ {
		p, err := s.blockState.GetHeader(b.ParentHash)
		if err != nil {
			return nil, err
		}

		b = p
	}

	return NewVoteFromHeader(b), nil
}

// GetSetID returns the current setID
func (s *Service) GetSetID() uint64 {
	return s.state.setID
}

// GetRound return the current round number
func (s *Service) GetRound() uint64 {
	s.roundLock.Lock()
	defer s.roundLock.Unlock()

	return s.state.round
}

// GetVoters returns the list of current grandpa.Voters
func (s *Service) GetVoters() Voters {
	return s.state.voters
}

// PreVotes returns the current prevotes to the current round
func (s *Service) PreVotes() []ed25519.PublicKeyBytes {
	s.mapLock.Lock()
	defer s.mapLock.Unlock()

	votes := make([]ed25519.PublicKeyBytes, 0, s.lenVotes(prevote)+len(s.pvEquivocations))

	s.prevotes.Range(func(k interface{}, _ interface{}) bool {
		b := k.(ed25519.PublicKeyBytes)
		votes = append(votes, b)
		return true
	})

	for v := range s.pvEquivocations {
		votes = append(votes, v)
	}

	return votes
}

// PreCommits returns the current precommits to the current round
func (s *Service) PreCommits() []ed25519.PublicKeyBytes {
	s.mapLock.Lock()
	defer s.mapLock.Unlock()

	votes := make([]ed25519.PublicKeyBytes, 0, s.lenVotes(precommit)+len(s.pcEquivocations))

	s.precommits.Range(func(k interface{}, _ interface{}) bool {
		b := k.(ed25519.PublicKeyBytes)
		votes = append(votes, b)
		return true
	})

	for v := range s.pvEquivocations {
		votes = append(votes, v)
	}

	return votes
}

func (s *Service) lenVotes(stage Subround) int {
	var count int

	switch stage {
	case prevote, primaryProposal:
		s.prevotes.Range(func(_, _ interface{}) bool {
			count++
			return true
		})
	case precommit:
		s.precommits.Range(func(_, _ interface{}) bool {
			count++
			return true
		})
	}

	return count
}<|MERGE_RESOLUTION|>--- conflicted
+++ resolved
@@ -583,16 +583,13 @@
 		}
 
 		if bfc.Number < uint32(s.head.Number.Int64()) || pc <= s.state.threshold() {
-<<<<<<< HEAD
-=======
 			logger.Info("attemptToFinalize",
 				"bfc", bfc,
 				"precommits for bfc", pc,
 				"threshold", s.state.threshold(),
 				"prev finalised", s.head.Number,
 			)
-			//time.Sleep(time.Millisecond * 500)
->>>>>>> a58ef354
+			time.Sleep(time.Millisecond * 500)
 			continue
 		}
 
