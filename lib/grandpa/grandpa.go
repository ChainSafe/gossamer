--- conflicted
+++ resolved
@@ -439,11 +439,7 @@
 		logger.Warn("failed to encode finalisation message", "error", err)
 	}
 
-<<<<<<< HEAD
 	s.network.GossipMessage(msg)
-=======
-	s.network.SendMessage(msg)
->>>>>>> bbdcd6f1
 }
 
 // playGrandpaRound executes a round of GRANDPA
@@ -511,47 +507,6 @@
 	// continue to send precommit messages until round is done
 	go s.sendVoteMessage(precommit, pcm, roundComplete)
 
-<<<<<<< HEAD
-=======
-	go func() {
-		// receive messages until current round is completable and previous round is finalisable
-		// and the last finalised block is greater than the best final candidate from the previous round
-		s.receiveMessages(func() bool {
-			if s.paused.Load().(bool) {
-				return true
-			}
-
-			completable, err := s.isCompletable() //nolint
-			if err != nil {
-				return false
-			}
-
-			round := s.state.round
-			finalisable, err := s.isFinalisable(round)
-			if err != nil {
-				return false
-			}
-
-			s.mapLock.Lock()
-			prevBfc := s.bestFinalCandidate[s.state.round-1]
-			s.mapLock.Unlock()
-
-			// this shouldn't happen as long as playGrandpaRound is called through initiate
-			if prevBfc == nil {
-				return false
-			}
-
-			if completable && finalisable && uint32(s.head.Number.Int64()) >= prevBfc.Number {
-				return true
-			}
-
-			return false
-		})
-	}()
-
-	time.Sleep(interval)
-
->>>>>>> bbdcd6f1
 	err = s.attemptToFinalize()
 	if err != nil {
 		logger.Error("failed to finalise", "error", err)
@@ -701,12 +656,8 @@
 
 	nextChange := s.digestHandler.NextGrandpaAuthorityChange()
 	if uint64(vote.Number) > nextChange {
-<<<<<<< HEAD
-		header, err := s.blockState.GetHeaderByNumber(big.NewInt(int64(nextChange)))
-=======
 		headerNum := new(big.Int).SetUint64(nextChange)
 		header, err := s.blockState.GetHeaderByNumber(headerNum)
->>>>>>> bbdcd6f1
 		if err != nil {
 			return nil, err
 		}
@@ -844,11 +795,7 @@
 	}
 
 	// set finalised head for round in db
-<<<<<<< HEAD
-	if err = s.blockState.SetFinalizedHash(bfc.Hash, s.state.round, s.state.setID); err != nil {
-=======
 	if err = s.blockState.SetFinalisedHash(bfc.Hash, s.state.round, s.state.setID); err != nil {
->>>>>>> bbdcd6f1
 		return err
 	}
 
@@ -857,11 +804,7 @@
 	}
 
 	// set latest finalised head in db
-<<<<<<< HEAD
-	return s.blockState.SetFinalizedHash(bfc.Hash, 0, 0)
-=======
 	return s.blockState.SetFinalisedHash(bfc.Hash, 0, 0)
->>>>>>> bbdcd6f1
 }
 
 // createJustification collects the signed precommits received for this round and turns them into
@@ -934,15 +877,11 @@
 
 	// if there are multiple blocks, get the one with the highest number
 	// that is also an ancestor of the prevoted block (or is the prevoted block)
-<<<<<<< HEAD
+
+	// TODO: should this be here?  I think not
 	// if blocks[prevoted.Hash] != 0 {
 	// 	return &prevoted, nil
 	// }
-=======
-	if blocks[prevoted.Hash] != 0 {
-		return &prevoted, nil
-	}
->>>>>>> bbdcd6f1
 
 	bfc := &Vote{
 		Number: 0,
