--- conflicted
+++ resolved
@@ -1298,7 +1298,6 @@
 	return NewVoteFromHeader(b), nil
 }
 
-<<<<<<< HEAD
 // GetSetID returns the current setID
 func (s *Service) GetSetID() uint64 {
 	return s.state.setID
@@ -1322,12 +1321,14 @@
 	s.mapLock.Lock()
 	defer s.mapLock.Unlock()
 
-	pvPublicKeys := make([]ed25519.PublicKeyBytes, len(s.prevotes))
+	pvPublicKeys := make([]ed25519.PublicKeyBytes, s.lenVotes(prevote))
 	eqPublicKeys := make([]ed25519.PublicKeyBytes, len(s.pvEquivocations))
 
-	for v := range s.prevotes {
-		pvPublicKeys = append(pvPublicKeys, v)
-	}
+	s.prevotes.Range(func(k interface{}, _ interface{}) bool {
+		b := k.(ed25519.PublicKeyBytes)
+		pvPublicKeys = append(pvPublicKeys, b)
+		return true
+	})
 
 	for v := range s.pvEquivocations {
 		eqPublicKeys = append(eqPublicKeys, v)
@@ -1341,19 +1342,22 @@
 	s.mapLock.Lock()
 	defer s.mapLock.Unlock()
 
-	pcPublicKeys := make([]ed25519.PublicKeyBytes, len(s.precommits))
+	pcPublicKeys := make([]ed25519.PublicKeyBytes, s.lenVotes(precommit))
 	eqPublicKeys := make([]ed25519.PublicKeyBytes, len(s.pcEquivocations))
 
-	for v := range s.prevotes {
-		pcPublicKeys = append(pcPublicKeys, v)
-	}
+	s.precommits.Range(func(k interface{}, _ interface{}) bool {
+		b := k.(ed25519.PublicKeyBytes)
+		pcPublicKeys = append(pcPublicKeys, b)
+		return true
+	})
 
 	for v := range s.pvEquivocations {
 		eqPublicKeys = append(eqPublicKeys, v)
 	}
 
 	return pcPublicKeys, eqPublicKeys
-=======
+}
+
 func (s *Service) lenVotes(stage subround) int {
 	var count int
 
@@ -1371,5 +1375,4 @@
 	}
 
 	return count
->>>>>>> 6ecef3bd
 }