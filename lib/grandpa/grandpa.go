// Copyright 2020 ChainSafe Systems (ON) Corp.
// This file is part of gossamer.
//
// The gossamer library is free software: you can redistribute it and/or modify
// it under the terms of the GNU Lesser General Public License as published by
// the Free Software Foundation, either version 3 of the License, or
// (at your option) any later version.
//
// The gossamer library is distributed in the hope that it will be useful,
// but WITHOUT ANY WARRANTY; without even the implied warranty of
// MERCHANTABILITY or FITNESS FOR A PARTICULAR PURPOSE. See the
// GNU Lesser General Public License for more details.
//
// You should have received a copy of the GNU Lesser General Public License
// along with the gossamer library. If not, see <http://www.gnu.org/licenses/>.

package grandpa

import (
	"github.com/ChainSafe/gossamer/dot/types"
	"github.com/ChainSafe/gossamer/lib/common"
	"github.com/ChainSafe/gossamer/lib/crypto/ed25519"
)

// Service represents the current state of the grandpa protocol
type Service struct {
	state         *State // current state
	blockState    BlockState
	subround      subround                           // current sub-round
	votes         map[ed25519.PublicKeyBytes]*Vote   // votes for next state
	equivocations map[ed25519.PublicKeyBytes][]*Vote // equivocatory votes for this stage
	head          common.Hash                        // most recently finalized block hash
}

// NewService returns a new GRANDPA Service instance.
// TODO: determine what needs to be exported.
func NewService(blockState BlockState, voters []*Voter) (*Service, error) {
	head, err := blockState.GetFinalizedHead()
	if err != nil {
		return nil, err
	}

	return &Service{
		state:         NewState(voters, 0, 0),
		blockState:    blockState,
		subround:      prevote,
		votes:         make(map[ed25519.PublicKeyBytes]*Vote),
		equivocations: make(map[ed25519.PublicKeyBytes][]*Vote),
		head:          head.Hash(),
	}, nil
}

<<<<<<< HEAD
func (s *Service) isCompletable() (bool, error) {
	votes := s.getVotes()
	prevoted, err := s.getPreVotedBlock()
	if err != nil {
		return false, err
	}

	for _, v := range votes {
		// check if the current block is a descendant of prevoted block
		isDescendant, err := s.blockState.IsDescendantOf(prevoted.hash, v.hash)
		if err != nil {
			return false, err
		}

		if !isDescendant {
			continue
		}

		// if it's a descendant, check if has >=2/3 votes
		c, err := s.getTotalVotesForBlock(v.hash)
		if err != nil {
			return false, err
		}

		if c > s.state.threshold() {
			// round isn't completable
			return false, nil
		}
	}

	return true, nil
}

// getPreVotedBlock returns the current pre-voted block B.
// the pre-voted block is the block with the highest block number in the set of all the blocks with
// total votes >= 2/3 the total number of voters, where the total votes is determined by getTotalVotesForBlock.
func (s *Service) getPreVotedBlock() (Vote, error) {
	blocks, err := s.getPossiblePreVotedBlocks()
	if err != nil {
		return Vote{}, err
	}

	if len(blocks) == 0 {
		return Vote{}, ErrNoPreVotedBlock
	}

	// if there is one block, return it
	if len(blocks) == 1 {
		for h, n := range blocks {
			return Vote{
				hash:   h,
				number: n,
			}, nil
		}
	}

	// if there are multiple, find the one with the highest number and return it
	highest := Vote{
		number: uint64(0),
	}
	for h, n := range blocks {
		if n > highest.number {
			highest = Vote{
				hash:   h,
				number: n,
			}
		}
	}

	return highest, nil
}

// getPossiblePreVotedBlocks returns blocks with total votes >=2/3 the total number of voters in the map of block hash to block number.
// if there are no blocks that have >=2/3 direct votes, this function will find predecessors of those blocks that do have >=2/3 votes.
// note that by voting for a block, all of its predecessor blocks are automatically voted for.
// thus, if there are no blocks with >=2/3 total votes, but the sum of votes for blocks A and B is >=2/3, then this function returns
// the first common predecessor of A and B.
func (s *Service) getPossiblePreVotedBlocks() (map[common.Hash]uint64, error) {
	// get blocks that were directly voted for
	votes := s.getDirectVotes()
	blocks := make(map[common.Hash]uint64)

	// check if any of them have >=2/3 votes
	for v := range votes {
		total, err := s.getTotalVotesForBlock(v.hash)
		if err != nil {
			return nil, err
		}

		if total >= s.state.threshold() {
			blocks[v.hash] = v.number
		}
	}

	// since we want to select the block with the highest number that has >=2/3 votes,
	// we can return here since their predecessors won't have a higher number.
	if len(blocks) != 0 {
		return blocks, nil
	}

	// no block has >=2/3 direct votes, check for votes for predecessors recursively
	var err error
	va := s.getVotes()

	for v := range votes {
		blocks, err = s.getPossiblePreVotedPredecessors(va, v.hash, blocks)
		if err != nil {
			return nil, err
		}
	}

	return blocks, nil
}

// getPossiblePreVotedPredecessors recursively searches for predecessors with >=2/3 votes
// it returns a map of block hash -> number, such that the blocks in the map have >=2/3 votes
func (s *Service) getPossiblePreVotedPredecessors(votes []Vote, curr common.Hash, prevoted map[common.Hash]uint64) (map[common.Hash]uint64, error) {
	for _, v := range votes {
		if v.hash == curr {
			continue
		}

		// find common predecessor, check if votes for it is >=2/3 or not
		pred, err := s.blockState.HighestCommonAncestor(v.hash, curr)
		if err != nil {
			return nil, err
		}

		if pred == curr {
			return prevoted, nil
		}

		total, err := s.getTotalVotesForBlock(pred)
		if err != nil {
			return nil, err
		}

		if total >= s.state.threshold() {
			var h *types.Header
			h, err = s.blockState.GetHeader(pred)
			if err != nil {
				return nil, err
			}

			prevoted[pred] = uint64(h.Number.Int64())
		} else {
			prevoted, err = s.getPossiblePreVotedPredecessors(votes, pred, prevoted)
			if err != nil {
				return nil, err
			}
		}
	}

	return prevoted, nil
}

// getTotalVotesForBlock returns the total number of observed votes for a block B, which is equal
// to the direct votes for B and B's descendants plus the total number of equivocating voters
func (s *Service) getTotalVotesForBlock(hash common.Hash) (uint64, error) {
	// observed votes for block
	dv, err := s.getVotesForBlock(hash)
	if err != nil {
		return 0, err
	}

	// equivocatory votes
	ev := len(s.equivocations)

	return dv + uint64(ev), nil
}

// getVotesForBlock returns the number of observed votes for a block B.
// The set of all observed votes by v in the sub-round stage of round r for block B is
// equal to all of the observed direct votes cast for block B and all of the B's descendants
func (s *Service) getVotesForBlock(hash common.Hash) (uint64, error) {
	votes := s.getDirectVotes()

	// B will be counted as in it's own subchain, so don't need to start with B's vote count
	votesForBlock := uint64(0)

	for v, c := range votes {

		// check if the current block is a descendant of B
		isDescendant, err := s.blockState.IsDescendantOf(hash, v.hash)
		if err != nil {
			return 0, err
		}

		if !isDescendant {
			continue
		}

=======
// getPreVotedBlock returns the current pre-voted block B.
// the pre-voted block is the block with the highest block number in the set of all the blocks with
// total votes >= 2/3 the total number of voters, where the total votes is determined by getTotalVotesForBlock.
func (s *Service) getPreVotedBlock() (Vote, error) {
	blocks, err := s.getPossiblePreVotedBlocks()
	if err != nil {
		return Vote{}, err
	}

	if len(blocks) == 0 {
		return Vote{}, ErrNoPreVotedBlock
	}

	// if there is one block, return it
	if len(blocks) == 1 {
		for h, n := range blocks {
			return Vote{
				hash:   h,
				number: n,
			}, nil
		}
	}

	// if there are multiple, find the one with the highest number and return it
	highest := Vote{
		number: uint64(0),
	}
	for h, n := range blocks {
		if n > highest.number {
			highest = Vote{
				hash:   h,
				number: n,
			}
		}
	}

	return highest, nil
}

// getPossiblePreVotedBlocks returns blocks with total votes >=2/3 the total number of voters in the map of block hash to block number.
// if there are no blocks that have >=2/3 direct votes, this function will find predecessors of those blocks that do have >=2/3 votes.
// note that by voting for a block, all of its predecessor blocks are automatically voted for.
// thus, if there are no blocks with >=2/3 total votes, but the sum of votes for blocks A and B is >=2/3, then this function returns
// the first common predecessor of A and B.
func (s *Service) getPossiblePreVotedBlocks() (map[common.Hash]uint64, error) {
	// get blocks that were directly voted for
	votes := s.getDirectVotes()
	blocks := make(map[common.Hash]uint64)

	// check if any of them have >=2/3 votes
	for v := range votes {
		total, err := s.getTotalVotesForBlock(v.hash)
		if err != nil {
			return nil, err
		}

		if total >= s.state.threshold() {
			blocks[v.hash] = v.number
		}
	}

	// since we want to select the block with the highest number that has >=2/3 votes,
	// we can return here since their predecessors won't have a higher number.
	if len(blocks) != 0 {
		return blocks, nil
	}

	// no block has >=2/3 direct votes, check for votes for predecessors recursively
	var err error
	va := s.getVotes()

	for v := range votes {
		blocks, err = s.getPossiblePreVotedPredecessors(va, v.hash, blocks)
		if err != nil {
			return nil, err
		}
	}

	return blocks, nil
}

// getPossiblePreVotedPredecessors recursively searches for predecessors with >=2/3 votes
// it returns a map of block hash -> number, such that the blocks in the map have >=2/3 votes
func (s *Service) getPossiblePreVotedPredecessors(votes []Vote, curr common.Hash, prevoted map[common.Hash]uint64) (map[common.Hash]uint64, error) {
	for _, v := range votes {
		if v.hash == curr {
			continue
		}

		// find common predecessor, check if votes for it is >=2/3 or not
		pred, err := s.blockState.HighestCommonAncestor(v.hash, curr)
		if err != nil {
			return nil, err
		}

		if pred == curr {
			return prevoted, nil
		}

		total, err := s.getTotalVotesForBlock(pred)
		if err != nil {
			return nil, err
		}

		if total >= s.state.threshold() {
			var h *types.Header
			h, err = s.blockState.GetHeader(pred)
			if err != nil {
				return nil, err
			}

			prevoted[pred] = uint64(h.Number.Int64())
		} else {
			prevoted, err = s.getPossiblePreVotedPredecessors(votes, pred, prevoted)
			if err != nil {
				return nil, err
			}
		}
	}

	return prevoted, nil
}

// getTotalVotesForBlock returns the total number of observed votes for a block B, which is equal
// to the direct votes for B and B's descendants plus the total number of equivocating voters
func (s *Service) getTotalVotesForBlock(hash common.Hash) (uint64, error) {
	// observed votes for block
	dv, err := s.getVotesForBlock(hash)
	if err != nil {
		return 0, err
	}

	// equivocatory votes
	ev := len(s.equivocations)

	return dv + uint64(ev), nil
}

// getVotesForBlock returns the number of observed votes for a block B.
// The set of all observed votes by v in the sub-round stage of round r for block B is
// equal to all of the observed direct votes cast for block B and all of the B's descendants
func (s *Service) getVotesForBlock(hash common.Hash) (uint64, error) {
	votes := s.getDirectVotes()

	// B will be counted as in it's own subchain, so don't need to start with B's vote count
	votesForBlock := uint64(0)

	for v, c := range votes {

		// check if the current block is a descendant of B
		isDescendant, err := s.blockState.IsDescendantOf(hash, v.hash)
		if err != nil {
			return 0, err
		}

		if !isDescendant {
			continue
		}

>>>>>>> 26739877
		votesForBlock += c
	}

	return votesForBlock, nil
}

// getDirectVotes returns a map of Votes to direct vote counts
func (s *Service) getDirectVotes() map[Vote]uint64 {
	votes := make(map[Vote]uint64)

	for _, v := range s.votes {
		votes[*v]++
	}

	return votes
}

// getVotes returns all the current votes as an array
func (s *Service) getVotes() []Vote {
	votes := s.getDirectVotes()
	va := make([]Vote, len(votes))
	i := 0

	for v := range votes {
		va[i] = v
		i++
	}

	return va
}<|MERGE_RESOLUTION|>--- conflicted
+++ resolved
@@ -50,7 +50,7 @@
 	}, nil
 }
 
-<<<<<<< HEAD
+// isCompletable returns true if the round is completable, false otherwise
 func (s *Service) isCompletable() (bool, error) {
 	votes := s.getVotes()
 	prevoted, err := s.getPreVotedBlock()
@@ -243,167 +243,6 @@
 			continue
 		}
 
-=======
-// getPreVotedBlock returns the current pre-voted block B.
-// the pre-voted block is the block with the highest block number in the set of all the blocks with
-// total votes >= 2/3 the total number of voters, where the total votes is determined by getTotalVotesForBlock.
-func (s *Service) getPreVotedBlock() (Vote, error) {
-	blocks, err := s.getPossiblePreVotedBlocks()
-	if err != nil {
-		return Vote{}, err
-	}
-
-	if len(blocks) == 0 {
-		return Vote{}, ErrNoPreVotedBlock
-	}
-
-	// if there is one block, return it
-	if len(blocks) == 1 {
-		for h, n := range blocks {
-			return Vote{
-				hash:   h,
-				number: n,
-			}, nil
-		}
-	}
-
-	// if there are multiple, find the one with the highest number and return it
-	highest := Vote{
-		number: uint64(0),
-	}
-	for h, n := range blocks {
-		if n > highest.number {
-			highest = Vote{
-				hash:   h,
-				number: n,
-			}
-		}
-	}
-
-	return highest, nil
-}
-
-// getPossiblePreVotedBlocks returns blocks with total votes >=2/3 the total number of voters in the map of block hash to block number.
-// if there are no blocks that have >=2/3 direct votes, this function will find predecessors of those blocks that do have >=2/3 votes.
-// note that by voting for a block, all of its predecessor blocks are automatically voted for.
-// thus, if there are no blocks with >=2/3 total votes, but the sum of votes for blocks A and B is >=2/3, then this function returns
-// the first common predecessor of A and B.
-func (s *Service) getPossiblePreVotedBlocks() (map[common.Hash]uint64, error) {
-	// get blocks that were directly voted for
-	votes := s.getDirectVotes()
-	blocks := make(map[common.Hash]uint64)
-
-	// check if any of them have >=2/3 votes
-	for v := range votes {
-		total, err := s.getTotalVotesForBlock(v.hash)
-		if err != nil {
-			return nil, err
-		}
-
-		if total >= s.state.threshold() {
-			blocks[v.hash] = v.number
-		}
-	}
-
-	// since we want to select the block with the highest number that has >=2/3 votes,
-	// we can return here since their predecessors won't have a higher number.
-	if len(blocks) != 0 {
-		return blocks, nil
-	}
-
-	// no block has >=2/3 direct votes, check for votes for predecessors recursively
-	var err error
-	va := s.getVotes()
-
-	for v := range votes {
-		blocks, err = s.getPossiblePreVotedPredecessors(va, v.hash, blocks)
-		if err != nil {
-			return nil, err
-		}
-	}
-
-	return blocks, nil
-}
-
-// getPossiblePreVotedPredecessors recursively searches for predecessors with >=2/3 votes
-// it returns a map of block hash -> number, such that the blocks in the map have >=2/3 votes
-func (s *Service) getPossiblePreVotedPredecessors(votes []Vote, curr common.Hash, prevoted map[common.Hash]uint64) (map[common.Hash]uint64, error) {
-	for _, v := range votes {
-		if v.hash == curr {
-			continue
-		}
-
-		// find common predecessor, check if votes for it is >=2/3 or not
-		pred, err := s.blockState.HighestCommonAncestor(v.hash, curr)
-		if err != nil {
-			return nil, err
-		}
-
-		if pred == curr {
-			return prevoted, nil
-		}
-
-		total, err := s.getTotalVotesForBlock(pred)
-		if err != nil {
-			return nil, err
-		}
-
-		if total >= s.state.threshold() {
-			var h *types.Header
-			h, err = s.blockState.GetHeader(pred)
-			if err != nil {
-				return nil, err
-			}
-
-			prevoted[pred] = uint64(h.Number.Int64())
-		} else {
-			prevoted, err = s.getPossiblePreVotedPredecessors(votes, pred, prevoted)
-			if err != nil {
-				return nil, err
-			}
-		}
-	}
-
-	return prevoted, nil
-}
-
-// getTotalVotesForBlock returns the total number of observed votes for a block B, which is equal
-// to the direct votes for B and B's descendants plus the total number of equivocating voters
-func (s *Service) getTotalVotesForBlock(hash common.Hash) (uint64, error) {
-	// observed votes for block
-	dv, err := s.getVotesForBlock(hash)
-	if err != nil {
-		return 0, err
-	}
-
-	// equivocatory votes
-	ev := len(s.equivocations)
-
-	return dv + uint64(ev), nil
-}
-
-// getVotesForBlock returns the number of observed votes for a block B.
-// The set of all observed votes by v in the sub-round stage of round r for block B is
-// equal to all of the observed direct votes cast for block B and all of the B's descendants
-func (s *Service) getVotesForBlock(hash common.Hash) (uint64, error) {
-	votes := s.getDirectVotes()
-
-	// B will be counted as in it's own subchain, so don't need to start with B's vote count
-	votesForBlock := uint64(0)
-
-	for v, c := range votes {
-
-		// check if the current block is a descendant of B
-		isDescendant, err := s.blockState.IsDescendantOf(hash, v.hash)
-		if err != nil {
-			return 0, err
-		}
-
-		if !isDescendant {
-			continue
-		}
-
->>>>>>> 26739877
 		votesForBlock += c
 	}
 
