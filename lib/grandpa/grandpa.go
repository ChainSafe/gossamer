// Copyright 2020 ChainSafe Systems (ON) Corp.
// This file is part of gossamer.
//
// The gossamer library is free software: you can redistribute it and/or modify
// it under the terms of the GNU Lesser General Public License as published by
// the Free Software Foundation, either version 3 of the License, or
// (at your option) any later version.
//
// The gossamer library is distributed in the hope that it will be useful,
// but WITHOUT ANY WARRANTY; without even the implied warranty of
// MERCHANTABILITY or FITNESS FOR A PARTICULAR PURPOSE. See the
// GNU Lesser General Public License for more details.
//
// You should have received a copy of the GNU Lesser General Public License
// along with the gossamer library. If not, see <http://www.gnu.org/licenses/>.

package grandpa

import (
	"bytes"
	"context"
	"errors"
	"fmt"
	"math/big"
	"os"
	"sync"
	"sync/atomic"
	"time"

	"github.com/ChainSafe/gossamer/dot/types"
	"github.com/ChainSafe/gossamer/lib/blocktree"
	"github.com/ChainSafe/gossamer/lib/common"
	"github.com/ChainSafe/gossamer/lib/crypto/ed25519"
	"github.com/ChainSafe/gossamer/pkg/scale"

	log "github.com/ChainSafe/log15"
)

const (
	finalityGrandpaRoundMetrics = "gossamer/finality/grandpa/round"
)

var (
	interval = time.Second // TODO: make this configurable; currently 1s is same as substrate; total round length is interval * 2
	logger   = log.New("pkg", "grandpa")
)

// Service represents the current state of the grandpa protocol
type Service struct {
	// preliminaries
	ctx            context.Context
	cancel         context.CancelFunc
	blockState     BlockState
	grandpaState   GrandpaState
	digestHandler  DigestHandler
	keypair        *ed25519.Keypair // TODO: change to grandpa keystore
	mapLock        sync.Mutex
	chanLock       sync.Mutex
	roundLock      sync.Mutex
	authority      bool          // run the service as an authority (ie participate in voting)
	paused         atomic.Value  // the service will be paused if it is waiting for catch up responses
	resumed        chan struct{} // this channel will be closed when the service resumes
	messageHandler *MessageHandler
	network        Network

	// current state information
	state           *State                                   // current state
	prevotes        *sync.Map                                // map[ed25519.PublicKeyBytes]*SignedVote // pre-votes for the current round
	precommits      *sync.Map                                // map[ed25519.PublicKeyBytes]*SignedVote // pre-commits for the current round
	pvEquivocations map[ed25519.PublicKeyBytes][]*SignedVote // equivocatory votes for current pre-vote stage
	pcEquivocations map[ed25519.PublicKeyBytes][]*SignedVote // equivocatory votes for current pre-commit stage
	tracker         *tracker                                 // tracker of vote messages we may need in the future
	head            *types.Header                            // most recently finalised block

	// historical information
	preVotedBlock      map[uint64]*Vote // map of round number -> pre-voted block
	bestFinalCandidate map[uint64]*Vote // map of round number -> best final candidate

	// channels for communication with other services
	in               chan *networkVoteMessage // only used to receive *VoteMessage
	finalisedCh      chan *types.FinalisationInfo
	neighbourMessage *NeighbourMessage // cached neighbour message
}

// Config represents a GRANDPA service configuration
type Config struct {
	LogLvl        log.Lvl
	BlockState    BlockState
	GrandpaState  GrandpaState
	DigestHandler DigestHandler
	Network       Network
	Voters        []Voter
	Keypair       *ed25519.Keypair
	Authority     bool
}

// NewService returns a new GRANDPA Service instance.
func NewService(cfg *Config) (*Service, error) {
	if cfg.BlockState == nil {
		return nil, ErrNilBlockState
	}

	if cfg.GrandpaState == nil {
		return nil, ErrNilGrandpaState
	}

	if cfg.DigestHandler == nil {
		return nil, ErrNilDigestHandler
	}

	if cfg.Keypair == nil && cfg.Authority {
		return nil, ErrNilKeypair
	}

	if cfg.Network == nil {
		return nil, ErrNilNetwork
	}

	h := log.StreamHandler(os.Stdout, log.TerminalFormat())
	h = log.CallerFileHandler(h)
	logger.SetHandler(log.LvlFilterHandler(cfg.LogLvl, h))

	var pub string
	if cfg.Authority {
		pub = cfg.Keypair.Public().Hex()
	}

	logger.Debug("creating service", "authority", cfg.Authority, "key", pub, "voter set", Voters(cfg.Voters))

	// get latest finalised header
	head, err := cfg.BlockState.GetFinalisedHeader(0, 0)
	if err != nil {
		return nil, err
	}

	setID, err := cfg.GrandpaState.GetCurrentSetID()
	if err != nil {
		return nil, err
	}

	finalisedCh := cfg.BlockState.GetFinalisedNotifierChannel()

	round, err := cfg.GrandpaState.GetLatestRound()
	if err != nil {
		return nil, err
	}

	ctx, cancel := context.WithCancel(context.Background())
	s := &Service{
		ctx:                ctx,
		cancel:             cancel,
		state:              NewState(cfg.Voters, setID, round),
		blockState:         cfg.BlockState,
		grandpaState:       cfg.GrandpaState,
		digestHandler:      cfg.DigestHandler,
		keypair:            cfg.Keypair,
		authority:          cfg.Authority,
		prevotes:           new(sync.Map),
		precommits:         new(sync.Map),
		pvEquivocations:    make(map[ed25519.PublicKeyBytes][]*SignedVote),
		pcEquivocations:    make(map[ed25519.PublicKeyBytes][]*SignedVote),
		preVotedBlock:      make(map[uint64]*Vote),
		bestFinalCandidate: make(map[uint64]*Vote),
		head:               head,
		in:                 make(chan *networkVoteMessage, 1024),
		resumed:            make(chan struct{}),
		network:            cfg.Network,
		finalisedCh:        finalisedCh,
	}

	s.messageHandler = NewMessageHandler(s, s.blockState)
	s.tracker = newTracker(s.blockState, s.messageHandler)
	s.paused.Store(false)
	return s, nil
}

// Start begins the GRANDPA finality service
func (s *Service) Start() error {
	// TODO: determine if we need to send a catch-up request

	err := s.registerProtocol()
	if err != nil {
		return err
	}

	// if we're not an authority, we don't need to worry about the voting process.
	// the grandpa service is only used to verify incoming block justifications
	if !s.authority {
		return nil
	}

	s.tracker.start()

	go func() {
		err := s.initiate()
		if err != nil {
			logger.Crit("failed to initiate", "error", err)
		}
	}()

	go s.sendNeighbourMessage()
	return nil
}

// Stop stops the GRANDPA finality service
func (s *Service) Stop() error {
	s.chanLock.Lock()
	defer s.chanLock.Unlock()

	s.cancel()
	s.blockState.FreeFinalisedNotifierChannel(s.finalisedCh)

	if !s.authority {
		return nil
	}

	s.tracker.stop()
	return nil
}

// authorities returns the current grandpa authorities
func (s *Service) authorities() []*types.Authority {
	ad := make([]*types.Authority, len(s.state.voters))
	for i := 0; i < len(s.state.voters); i++ {
		ad[i] = &types.Authority{
			Key:    &s.state.voters[i].Key,
			Weight: s.state.voters[i].ID,
		}
	}

	return ad
}

// CollectGauge returns the map between metrics label and value
func (s *Service) CollectGauge() map[string]int64 {
	s.roundLock.Lock()
	defer s.roundLock.Unlock()

	return map[string]int64{
		finalityGrandpaRoundMetrics: int64(s.state.round),
	}
}

// updateAuthorities updates the grandpa voter set, increments the setID, and resets the round numbers
func (s *Service) updateAuthorities() error {
	currSetID, err := s.grandpaState.GetCurrentSetID()
	if err != nil {
		return err
	}

	// set ID hasn't changed, do nothing
	if currSetID == s.state.setID {
		return nil
	}

	nextAuthorities, err := s.grandpaState.GetAuthorities(currSetID)
	if err != nil {
		return err
	}

	s.state.voters = nextAuthorities
	s.state.setID = currSetID
	s.state.round = 0 // round resets to 1 after a set ID change, setting to 0 before incrementing indicates the setID has been increased
	return nil
}

func (s *Service) publicKeyBytes() ed25519.PublicKeyBytes {
	return s.keypair.Public().(*ed25519.PublicKey).AsBytes()
}

func (s *Service) initiateRound() error {
	// if there is an authority change, execute it
	err := s.updateAuthorities()
	if err != nil {
		return err
	}

	round, setID, err := s.blockState.GetHighestRoundAndSetID()
	if err != nil {
		return err
	}

	if round > s.state.round && setID == s.state.setID {
		logger.Debug("found block finalised in higher round, updating our round...", "new round", round)
		s.state.round = round
		err = s.grandpaState.SetLatestRound(round)
		if err != nil {
			return err
		}
	}

	if setID > s.state.setID {
		logger.Debug("found block finalised in higher setID, updating our setID...", "new setID", setID)
		s.state.setID = setID
		s.state.round = round
	}

	s.head, err = s.blockState.GetFinalisedHeader(s.state.round, s.state.setID)
	if err != nil {
		logger.Crit("failed to get finalised header", "round", s.state.round, "error", err)
		return err
	}

	// there was a setID change, or the node was started from genesis
	if s.state.round == 0 {
		s.chanLock.Lock()
		s.mapLock.Lock()
		s.preVotedBlock[0] = NewVoteFromHeader(s.head)
		s.bestFinalCandidate[0] = NewVoteFromHeader(s.head)
		s.mapLock.Unlock()
		s.chanLock.Unlock()
	}

	// make sure no votes can be validated while we are incrementing rounds
	s.roundLock.Lock()
	s.state.round++
	logger.Debug("incrementing grandpa round", "next round", s.state.round)
	s.prevotes = new(sync.Map)
	s.precommits = new(sync.Map)
	s.pvEquivocations = make(map[ed25519.PublicKeyBytes][]*SignedVote)
	s.pcEquivocations = make(map[ed25519.PublicKeyBytes][]*SignedVote)
	s.roundLock.Unlock()

	best, err := s.blockState.BestBlockHeader()
	if err != nil {
		return err
	}

	if best.Number.Int64() > 0 {
		return nil
	}

	// don't begin grandpa until we are at block 1
	s.waitForFirstBlock()
	return nil
}

// initiate initates the grandpa service to begin voting in sequential rounds
func (s *Service) initiate() error {
	for {
		err := s.initiateRound()
		if err != nil {
			logger.Warn("failed to initiate round", "round", s.state.round, "error", err)
			return err
		}

		err = s.playGrandpaRound()
		if err == ErrServicePaused {
			logger.Info("service paused")
			// wait for service to un-pause
			<-s.resumed
			err = s.initiate()
		}

		if err != nil {
			logger.Warn("failed to play grandpa round", "error", err)
			continue
		}

		if s.ctx.Err() != nil {
			return errors.New("context cancelled")
		}
	}
}

func (s *Service) waitForFirstBlock() {
	ch := s.blockState.GetImportedBlockNotifierChannel()
	defer s.blockState.FreeImportedBlockNotifierChannel(ch)

	// loop until block 1
	for {
		select {
		case block := <-ch:
			if block != nil && block.Header.Number.Int64() > 0 {
				return
			}
		case <-s.ctx.Done():
			return
		}
	}
}

func (s *Service) handleIsPrimary() (bool, error) {
	// derive primary
	primary := s.derivePrimary()

	// if primary, broadcast the best final candidate from the previous round
	// otherwise, do nothing
	if !bytes.Equal(primary.Key.Encode(), s.keypair.Public().Encode()) {
		return false, nil
	}

	if s.head.Number.Int64() > 0 {
		s.primaryBroadcastCommitMessage()
	}

	best, err := s.blockState.BestBlockHeader()
	if err != nil {
		return false, err
	}

	pv := &Vote{
		Hash:   best.Hash(),
		Number: uint32(best.Number.Int64()),
	}

	// send primary prevote message to network
	spv, primProposal, err := s.createSignedVoteAndVoteMessage(pv, primaryProposal)
	if err != nil {
		return false, fmt.Errorf("failed to create primary proposal message: %w", err)
	}

	s.prevotes.Store(s.publicKeyBytes(), spv)

	msg, err := primProposal.ToConsensusMessage()
	if err != nil {
		return false, fmt.Errorf("failed to encode finalisation message: %w", err)
	}

	s.network.GossipMessage(msg)
	return true, nil
}

// broadcast commit message from the previous round to the network
// ignore errors, since it's not critical to broadcast
func (s *Service) primaryBroadcastCommitMessage() {
	cm, err := s.newCommitMessage(s.head, s.state.round-1)
	if err != nil {
		return
	}

	// send finalised block from previous round to network
	msg, err := cm.ToConsensusMessage()
	if err != nil {
		logger.Warn("failed to encode finalisation message", "error", err)
	}

	s.network.GossipMessage(msg)
}

// playGrandpaRound executes a round of GRANDPA
// at the end of this round, a block will be finalised.
func (s *Service) playGrandpaRound() error {
	logger.Debug("starting round", "round", s.state.round, "setID", s.state.setID)
	start := time.Now()

	ctx, cancel := context.WithCancel(s.ctx)
	defer cancel()

	isPrimary, err := s.handleIsPrimary()
	if err != nil {
		return err
	}

	logger.Debug("receiving pre-vote messages...")
	go s.receiveMessages(ctx)
	time.Sleep(interval)

	if s.paused.Load().(bool) {
		return ErrServicePaused
	}

	// broadcast pre-vote
	pv, err := s.determinePreVote()
	if err != nil {
		return err
	}

	spv, vm, err := s.createSignedVoteAndVoteMessage(pv, prevote)
	if err != nil {
		return err
	}

	if !isPrimary {
		s.prevotes.Store(s.publicKeyBytes(), spv)
	}

	logger.Debug("sending pre-vote message...", "vote", pv)
	roundComplete := make(chan struct{})
	defer close(roundComplete)

	// continue to send prevote messages until round is done
	go s.sendVoteMessage(prevote, vm, roundComplete)

	logger.Debug("receiving pre-commit messages...")
	time.Sleep(interval)

	if s.paused.Load().(bool) {
		return ErrServicePaused
	}

	// broadcast pre-commit
	pc, err := s.determinePreCommit()
	if err != nil {
		return err
	}

	spc, pcm, err := s.createSignedVoteAndVoteMessage(pc, precommit)
	if err != nil {
		return err
	}

	s.precommits.Store(s.publicKeyBytes(), spc)
	logger.Debug("sending pre-commit message...", "vote", pc)

	// continue to send precommit messages until round is done
	go s.sendVoteMessage(precommit, pcm, roundComplete)

	if err = s.attemptToFinalize(); err != nil {
		logger.Error("failed to finalise", "error", err)
		return err
	}

	logger.Debug("round completed", "duration", time.Since(start))
	return nil
}

func (s *Service) sendVoteMessage(stage Subround, msg *VoteMessage, roundComplete <-chan struct{}) {
	ticker := time.NewTicker(interval * 4)
	defer ticker.Stop()

	for {
		if s.paused.Load().(bool) {
			return
		}

		if err := s.sendMessage(msg); err != nil {
			logger.Warn("could not send message", "stage", stage, "error", err)
		}

		logger.Trace("sent vote message", "stage", stage, "vote", msg)
		select {
		case <-roundComplete:
			return
		case <-ticker.C:
		}
	}
}

// attemptToFinalize loops until the round is finalisable
func (s *Service) attemptToFinalize() error {
	ticker := time.NewTicker(interval / 100)

	for {
		select {
		case <-s.ctx.Done():
			return errors.New("context cancelled")
		case <-ticker.C:
		}

		if s.paused.Load().(bool) {
			return ErrServicePaused
		}

		has, _ := s.blockState.HasFinalisedBlock(s.state.round, s.state.setID)
		if has {
			logger.Debug("block was finalised!", "round", s.state.round)
			return nil // a block was finalised, seems like we missed some messages
		}

		highestRound, highestSetID, _ := s.blockState.GetHighestRoundAndSetID()
		if highestRound > s.state.round {
			logger.Debug("block was finalised!", "round", highestRound, "setID", highestSetID)
			return nil // a block was finalised, seems like we missed some messages
		}

		if highestSetID > s.state.setID {
			logger.Debug("block was finalised!", "round", highestRound, "setID", highestSetID)
			return nil // a block was finalised, seems like we missed some messages
		}

		bfc, err := s.getBestFinalCandidate()
		if err != nil {
			return err
		}

		pc, err := s.getTotalVotesForBlock(bfc.Hash, precommit)
		if err != nil {
			return err
		}

		if bfc.Number < uint32(s.head.Number.Int64()) || pc <= s.state.threshold() {
<<<<<<< HEAD
			logger.Info("attemptToFinalize",
				"bfc", bfc,
				"precommits for bfc", pc,
				"threshold", s.state.threshold(),
				"prev finalised", s.head.Number,
			)
			time.Sleep(time.Millisecond * 500)
=======
>>>>>>> 2f59f649
			continue
		}

		if err = s.finalise(); err != nil {
			return err
		}

		// if we haven't received a finalisation message for this block yet, broadcast a finalisation message
		votes := s.getDirectVotes(precommit)
		logger.Debug("finalised block!!!",
			"setID", s.state.setID,
			"round", s.state.round,
			"hash", s.head.Hash(),
			"direct votes for bfc", votes[*bfc],
			"total votes for bfc", pc,
		)

		cm, err := s.newCommitMessage(s.head, s.state.round)
		if err != nil {
			return err
		}

		msg, err := cm.ToConsensusMessage()
		if err != nil {
			return err
		}

		logger.Debug("sending CommitMessage", "msg", cm)
		s.network.GossipMessage(msg)
		return nil
	}
}

func (s *Service) loadVote(key ed25519.PublicKeyBytes, stage Subround) (*SignedVote, bool) {
	var (
		v   interface{}
		has bool
	)

	switch stage {
	case prevote, primaryProposal:
		v, has = s.prevotes.Load(key)
	case precommit:
		v, has = s.precommits.Load(key)
	}

	if !has {
		return nil, false
	}

	return v.(*SignedVote), true
}

func (s *Service) deleteVote(key ed25519.PublicKeyBytes, stage Subround) {
	switch stage {
	case prevote, primaryProposal:
		s.prevotes.Delete(key)
	case precommit:
		s.precommits.Delete(key)
	}
}

// determinePreVote determines what block is our pre-voted block for the current round
func (s *Service) determinePreVote() (*Vote, error) {
	var vote *Vote

	// if we receive a vote message from the primary with a block that's greater than or equal to the current pre-voted block
	// and greater than the best final candidate from the last round, we choose that.
	// otherwise, we simply choose the head of our chain.
	primary := s.derivePrimary()
	prm, has := s.loadVote(primary.PublicKeyBytes(), prevote)
	if has && prm.Vote.Number >= uint32(s.head.Number.Int64()) {
		vote = &prm.Vote
	} else {
		header, err := s.blockState.BestBlockHeader()
		if err != nil {
			return nil, err
		}

		vote = NewVoteFromHeader(header)
	}

	nextChange := s.digestHandler.NextGrandpaAuthorityChange()
	if uint64(vote.Number) > nextChange {
		headerNum := new(big.Int).SetUint64(nextChange)
		header, err := s.blockState.GetHeaderByNumber(headerNum)
		if err != nil {
			return nil, err
		}
		vote = NewVoteFromHeader(header)
	}

	return vote, nil
}

// determinePreCommit determines what block is our pre-committed block for the current round
func (s *Service) determinePreCommit() (*Vote, error) {
	// the pre-committed block is simply the pre-voted block (GRANDPA-GHOST)
	pvb, err := s.getPreVotedBlock()
	if err != nil {
		return nil, err
	}

	logger.Debug("determinePreCommit", "pre-voted block", pvb)

	s.mapLock.Lock()
	s.preVotedBlock[s.state.round] = &pvb
	s.mapLock.Unlock()

	nextChange := s.digestHandler.NextGrandpaAuthorityChange()
	if uint64(pvb.Number) > nextChange {
		header, err := s.blockState.GetHeaderByNumber(big.NewInt(int64(nextChange)))
		if err != nil {
			return nil, err
		}

		pvb = *NewVoteFromHeader(header)
	}
	return &pvb, nil
}

// isFinalisable returns true is the round is finalisable, false otherwise.
func (s *Service) isFinalisable(round uint64) (bool, error) {
	var pvb Vote
	var err error

	if round == 0 {
		return true, nil
	}

	s.mapLock.Lock()
	v, has := s.preVotedBlock[round]
	s.mapLock.Unlock()

	if !has {
		return false, ErrNoPreVotedBlock
	}
	pvb = *v

	bfc, err := s.getBestFinalCandidate()
	if err != nil {
		return false, err
	}

	if bfc == nil {
		return false, errors.New("cannot find best final candidate for round")
	}

	pc, err := s.getTotalVotesForBlock(bfc.Hash, precommit)
	if err != nil {
		return false, err
	}

	s.mapLock.Lock()
	prevBfc := s.bestFinalCandidate[s.state.round-1]
	s.mapLock.Unlock()

	if prevBfc == nil {
		return false, errors.New("cannot find best final candidate for previous round")
	}

	if bfc.Number <= pvb.Number && (s.state.round == 0 || prevBfc.Number <= bfc.Number) && pc > s.state.threshold() {
		return true, nil
	}

	return false, nil
}

// finalise finalises the round by setting the best final candidate for this round
func (s *Service) finalise() error {
	// get best final candidate
	bfc, err := s.getBestFinalCandidate()
	if err != nil {
		return err
	}

	pv, err := s.getPreVotedBlock()
	if err != nil {
		return err
	}

	s.mapLock.Lock()
	defer s.mapLock.Unlock()

	s.preVotedBlock[s.state.round] = &pv

	// set best final candidate
	s.bestFinalCandidate[s.state.round] = bfc

	// create prevote justification ie. list of all signed prevotes for the bfc
	pvs, err := s.createJustification(bfc.Hash, prevote)
	if err != nil {
		return err
	}

	// create precommit justification ie. list of all signed precommits for the bfc
	pcs, err := s.createJustification(bfc.Hash, precommit)
	if err != nil {
		return err
	}

	pcj, err := scale.Marshal(*newJustification(s.state.round, bfc.Hash, bfc.Number, pcs))
	if err != nil {
		return err
	}

	if err = s.blockState.SetJustification(bfc.Hash, pcj); err != nil {
		return err
	}

	if err = s.grandpaState.SetPrevotes(s.state.round, s.state.setID, pvs); err != nil {
		return err
	}

	if err = s.grandpaState.SetPrecommits(s.state.round, s.state.setID, pcs); err != nil {
		return err
	}

	s.head, err = s.blockState.GetHeader(bfc.Hash)
	if err != nil {
		return err
	}

	// set finalised head for round in db
	if err = s.blockState.SetFinalisedHash(bfc.Hash, s.state.round, s.state.setID); err != nil {
		return err
	}

	return s.grandpaState.SetLatestRound(s.state.round)
}

// createJustification collects the signed precommits received for this round and turns them into
// a justification by adding all signed precommits that are for the best finalised candidate or
// a descendent of the bfc
func (s *Service) createJustification(bfc common.Hash, stage Subround) ([]SignedVote, error) {
	var (
		spc  *sync.Map
		err  error
		just []SignedVote
	)

	switch stage {
	case prevote:
		spc = s.prevotes
	case precommit:
		spc = s.precommits
	}

	// TODO: use equivacatory votes to create justification as well
	spc.Range(func(_, value interface{}) bool {
		pc := value.(*SignedVote)
		var isDescendant bool

		isDescendant, err = s.blockState.IsDescendantOf(bfc, pc.Vote.Hash)
		if err != nil {
			return false
		}

		if !isDescendant {
			return true
		}

		just = append(just, *pc)
		return true
	})

	if err != nil {
		return nil, err
	}

	return just, nil
}

// derivePrimary returns the primary for the current round
func (s *Service) derivePrimary() Voter {
	return s.state.voters[s.state.round%uint64(len(s.state.voters))]
}

// getBestFinalCandidate calculates the set of blocks that are less than or equal to the pre-voted block in height,
// with >2/3 pre-commit votes, then returns the block with the highest number from this set.
func (s *Service) getBestFinalCandidate() (*Vote, error) {
	prevoted, err := s.getPreVotedBlock()
	if err != nil {
		return nil, err
	}

	// get all blocks with >2/3 pre-commits
	blocks, err := s.getPossibleSelectedBlocks(precommit, s.state.threshold())
	if err != nil {
		return nil, err
	}

	// if there are no blocks with >2/3 pre-commits, just return the pre-voted block
	// TODO: is this correct? the spec implies that it should return nil, but discussions have suggested
	// that we return the prevoted block.
	if len(blocks) == 0 {
		return &prevoted, nil
	}

	// if there are multiple blocks, get the one with the highest number
	// that is also an ancestor of the prevoted block (or is the prevoted block)
	bfc := &Vote{
		Hash:   s.blockState.GenesisHash(),
		Number: 0,
	}

	for h, n := range blocks {
		// check if the current block is an ancestor of prevoted block
		isDescendant, err := s.blockState.IsDescendantOf(h, prevoted.Hash)
		if err != nil {
			return nil, err
		}

		if !isDescendant {
			// find common ancestor, implicitly has >2/3 votes
			pred, err := s.blockState.HighestCommonAncestor(h, prevoted.Hash)
			if err != nil {
				return nil, err
			}

			v, err := NewVoteFromHash(pred, s.blockState)
			if err != nil {
				return nil, err
			}

			n = v.Number
			h = pred
		}

		// choose block with highest number
		if n > bfc.Number {
			bfc = &Vote{
				Hash:   h,
				Number: n,
			}
		}
	}

	return bfc, nil
}

// isCompletable returns true if the round is completable, false otherwise
func (s *Service) isCompletable() (bool, error) {
	// haven't received enough votes, not completable
	if uint64(s.lenVotes(precommit)+len(s.pcEquivocations)) <= s.state.threshold() {
		return false, nil
	}

	prevoted, err := s.getPreVotedBlock()
	if err != nil {
		return false, err
	}

	votes := s.getVotes(precommit)

	// for each block with at least 1 vote that's a descendant of the prevoted block,
	// check that (total precommits - total pc equivocations - precommits for that block) >2/3|V|
	// ie. there must not be a descendent of the prevotes block that is preferred
	for _, v := range votes {
		if prevoted.Hash == v.Hash {
			continue
		}

		// check if the current block is a descendant of prevoted block
		isDescendant, err := s.blockState.IsDescendantOf(prevoted.Hash, v.Hash)
		if err != nil {
			return false, err
		}

		if !isDescendant {
			continue
		}

		c, err := s.getTotalVotesForBlock(v.Hash, precommit)
		if err != nil {
			return false, err
		}

		if uint64(len(votes)-len(s.pcEquivocations))-c <= s.state.threshold() {
			// round isn't completable
			return false, nil
		}
	}

	return true, nil
}

// getPreVotedBlock returns the current pre-voted block B. also known as GRANDPA-GHOST.
// the pre-voted block is the block with the highest block number in the set of all the blocks with
// total votes >2/3 the total number of voters, where the total votes is determined by getTotalVotesForBlock.
func (s *Service) getPreVotedBlock() (Vote, error) {
	blocks, err := s.getPossibleSelectedBlocks(prevote, s.state.threshold())
	if err != nil {
		return Vote{}, err
	}

	// TODO: if there are no blocks with >2/3 voters, then just pick the highest voted block
	if len(blocks) == 0 {
		return s.getGrandpaGHOST()
	}

	// if there is one block, return it
	if len(blocks) == 1 {
		for h, n := range blocks {
			return Vote{
				Hash:   h,
				Number: n,
			}, nil
		}
	}

	// if there are multiple, find the one with the highest number and return it
	highest := Vote{
		Number: uint32(0),
	}

	for h, n := range blocks {
		if n > highest.Number {
			highest = Vote{
				Hash:   h,
				Number: n,
			}
		}
	}

	return highest, nil
}

// getGrandpaGHOST returns the block with the most votes. if there are multiple blocks with the same number
// of votes, it picks the one with the highest number.
func (s *Service) getGrandpaGHOST() (Vote, error) {
	threshold := s.state.threshold()

	var (
		blocks map[common.Hash]uint32
		err    error
	)

	for {
		blocks, err = s.getPossibleSelectedBlocks(prevote, threshold)
		if err != nil {
			return Vote{}, err
		}

		if len(blocks) > 0 || threshold == 0 {
			break
		}

		threshold--
	}

	if len(blocks) == 0 {
		return Vote{}, ErrNoGHOST
	}

	// if there are multiple, find the one with the highest number and return it
	highest := Vote{
		Number: uint32(0),
	}

	for h, n := range blocks {
		if n > highest.Number {
			highest = Vote{
				Hash:   h,
				Number: n,
			}
		}
	}

	return highest, nil
}

// getPossibleSelectedBlocks returns blocks with total votes >threshold in a map of block hash -> block number.
// if there are no blocks that have >threshold direct votes, this function will find ancestors of those blocks that do have >threshold votes.
// note that by voting for a block, all of its ancestor blocks are automatically voted for.
// thus, if there are no blocks with >threshold total votes, but the sum of votes for blocks A and B is >threshold, then this function returns
// the first common ancestor of A and B.
// in general, this function will return the highest block on each chain with >threshold votes.
func (s *Service) getPossibleSelectedBlocks(stage Subround, threshold uint64) (map[common.Hash]uint32, error) {
	// get blocks that were directly voted for
	votes := s.getDirectVotes(stage)
	blocks := make(map[common.Hash]uint32)

	// check if any of them have >threshold votes
	for v := range votes {
		total, err := s.getTotalVotesForBlock(v.Hash, stage)
		if err != nil {
			return nil, err
		}

		if total > threshold {
			blocks[v.Hash] = v.Number
		}
	}

	// since we want to select the block with the highest number that has >threshold votes,
	// we can return here since their ancestors won't have a higher number.
	if len(blocks) != 0 {
		return blocks, nil
	}

	// no block has >threshold direct votes, check for votes for ancestors recursively
	var err error
	va := s.getVotes(stage)

	for v := range votes {
		blocks, err = s.getPossibleSelectedAncestors(va, v.Hash, blocks, stage, threshold)
		if err != nil {
			return nil, err
		}
	}

	return blocks, nil
}

// getPossibleSelectedAncestors recursively searches for ancestors with >2/3 votes
// it returns a map of block hash -> number, such that the blocks in the map have >2/3 votes
func (s *Service) getPossibleSelectedAncestors(votes []Vote, curr common.Hash, selected map[common.Hash]uint32, stage Subround, threshold uint64) (map[common.Hash]uint32, error) {
	for _, v := range votes {
		if v.Hash == curr {
			continue
		}

		// find common ancestor, check if votes for it is >threshold or not
		pred, err := s.blockState.HighestCommonAncestor(v.Hash, curr)
		if err == blocktree.ErrNodeNotFound {
			continue
		} else if err != nil {
			return nil, err
		}

		if pred == curr {
			return selected, nil
		}

		total, err := s.getTotalVotesForBlock(pred, stage)
		if err != nil {
			return nil, err
		}

		if total > threshold {
			var h *types.Header
			h, err = s.blockState.GetHeader(pred)
			if err != nil {
				return nil, err
			}

			selected[pred] = uint32(h.Number.Int64())
		} else {
			selected, err = s.getPossibleSelectedAncestors(votes, pred, selected, stage, threshold)
			if err != nil {
				return nil, err
			}
		}
	}

	return selected, nil
}

// getTotalVotesForBlock returns the total number of observed votes for a block B in a subround, which is equal
// to the direct votes for B and B's descendants plus the total number of equivocating voters
func (s *Service) getTotalVotesForBlock(hash common.Hash, stage Subround) (uint64, error) {
	// observed votes for block
	dv, err := s.getVotesForBlock(hash, stage)
	if err != nil {
		return 0, err
	}

	// equivocatory votes
	var ev int
	if stage == prevote {
		ev = len(s.pvEquivocations)
	} else {
		ev = len(s.pcEquivocations)
	}

	return dv + uint64(ev), nil
}

// getVotesForBlock returns the number of observed votes for a block B.
// The set of all observed votes by v in the sub-round stage of round r for block B is
// equal to all of the observed direct votes cast for block B and all of the B's descendants
func (s *Service) getVotesForBlock(hash common.Hash, stage Subround) (uint64, error) {
	votes := s.getDirectVotes(stage)

	// B will be counted as in it's own subchain, so don't need to start with B's vote count
	votesForBlock := uint64(0)

	for v, c := range votes {
		// check if the current block is a descendant of B
		isDescendant, err := s.blockState.IsDescendantOf(hash, v.Hash)
		if errors.Is(err, blocktree.ErrStartNodeNotFound) || errors.Is(err, blocktree.ErrEndNodeNotFound) {
			continue
		} else if err != nil {
			return 0, err
		}

		if !isDescendant {
			continue
		}

		votesForBlock += c
	}

	return votesForBlock, nil
}

// getDirectVotes returns a map of Votes to direct vote counts
func (s *Service) getDirectVotes(stage Subround) map[Vote]uint64 {
	votes := make(map[Vote]uint64)

	var src *sync.Map
	if stage == prevote {
		src = s.prevotes
	} else {
		src = s.precommits
	}

	src.Range(func(_, value interface{}) bool {
		sv := value.(*SignedVote)
		votes[sv.Vote]++
		return true
	})

	return votes
}

// getVotes returns all the current votes as an array
func (s *Service) getVotes(stage Subround) []Vote {
	votes := s.getDirectVotes(stage)
	va := make([]Vote, len(votes))
	i := 0

	for v := range votes {
		va[i] = v
		i++
	}

	return va
}

// findParentWithNumber returns a Vote for an ancestor with number n given an existing Vote
func (s *Service) findParentWithNumber(v *Vote, n uint32) (*Vote, error) {
	if v.Number <= n {
		return v, nil
	}

	b, err := s.blockState.GetHeader(v.Hash)
	if err != nil {
		return nil, err
	}

	// # of iterations
	l := int(v.Number - n)

	for i := 0; i < l; i++ {
		p, err := s.blockState.GetHeader(b.ParentHash)
		if err != nil {
			return nil, err
		}

		b = p
	}

	return NewVoteFromHeader(b), nil
}

// GetSetID returns the current setID
func (s *Service) GetSetID() uint64 {
	return s.state.setID
}

// GetRound return the current round number
func (s *Service) GetRound() uint64 {
	s.roundLock.Lock()
	defer s.roundLock.Unlock()

	return s.state.round
}

// GetVoters returns the list of current grandpa.Voters
func (s *Service) GetVoters() Voters {
	return s.state.voters
}

// PreVotes returns the current prevotes to the current round
func (s *Service) PreVotes() []ed25519.PublicKeyBytes {
	s.mapLock.Lock()
	defer s.mapLock.Unlock()

	votes := make([]ed25519.PublicKeyBytes, 0, s.lenVotes(prevote)+len(s.pvEquivocations))

	s.prevotes.Range(func(k interface{}, _ interface{}) bool {
		b := k.(ed25519.PublicKeyBytes)
		votes = append(votes, b)
		return true
	})

	for v := range s.pvEquivocations {
		votes = append(votes, v)
	}

	return votes
}

// PreCommits returns the current precommits to the current round
func (s *Service) PreCommits() []ed25519.PublicKeyBytes {
	s.mapLock.Lock()
	defer s.mapLock.Unlock()

	votes := make([]ed25519.PublicKeyBytes, 0, s.lenVotes(precommit)+len(s.pcEquivocations))

	s.precommits.Range(func(k interface{}, _ interface{}) bool {
		b := k.(ed25519.PublicKeyBytes)
		votes = append(votes, b)
		return true
	})

	for v := range s.pvEquivocations {
		votes = append(votes, v)
	}

	return votes
}

func (s *Service) lenVotes(stage Subround) int {
	var count int

	switch stage {
	case prevote, primaryProposal:
		s.prevotes.Range(func(_, _ interface{}) bool {
			count++
			return true
		})
	case precommit:
		s.precommits.Range(func(_, _ interface{}) bool {
			count++
			return true
		})
	}

	return count
}<|MERGE_RESOLUTION|>--- conflicted
+++ resolved
@@ -580,16 +580,6 @@
 		}
 
 		if bfc.Number < uint32(s.head.Number.Int64()) || pc <= s.state.threshold() {
-<<<<<<< HEAD
-			logger.Info("attemptToFinalize",
-				"bfc", bfc,
-				"precommits for bfc", pc,
-				"threshold", s.state.threshold(),
-				"prev finalised", s.head.Number,
-			)
-			time.Sleep(time.Millisecond * 500)
-=======
->>>>>>> 2f59f649
 			continue
 		}
 
@@ -692,8 +682,6 @@
 	if err != nil {
 		return nil, err
 	}
-
-	logger.Debug("determinePreCommit", "pre-voted block", pvb)
 
 	s.mapLock.Lock()
 	s.preVotedBlock[s.state.round] = &pvb
