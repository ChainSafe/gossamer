// Copyright 2020 ChainSafe Systems (ON) Corp.
// This file is part of gossamer.
//
// The gossamer library is free software: you can redistribute it and/or modify
// it under the terms of the GNU Lesser General Public License as published by
// the Free Software Foundation, either version 3 of the License, or
// (at your option) any later version.
//
// The gossamer library is distributed in the hope that it will be useful,
// but WITHOUT ANY WARRANTY; without even the implied warranty of
// MERCHANTABILITY or FITNESS FOR A PARTICULAR PURPOSE. See the
// GNU Lesser General Public License for more details.
//
// You should have received a copy of the GNU Lesser General Public License
// along with the gossamer library. If not, see <http://www.gnu.org/licenses/>.

package grandpa

import (
	"bytes"
	"context"
	"errors"
	"fmt"
	"math/big"
	"sync"
	"sync/atomic"
	"time"

	"github.com/ChainSafe/gossamer/dot/types"
	"github.com/ChainSafe/gossamer/internal/log"
	"github.com/ChainSafe/gossamer/lib/blocktree"
	"github.com/ChainSafe/gossamer/lib/common"
	"github.com/ChainSafe/gossamer/lib/crypto/ed25519"
	"github.com/ChainSafe/gossamer/pkg/scale"
)

const (
	finalityGrandpaRoundMetrics = "gossamer/finality/grandpa/round"
	defaultGrandpaInterval      = time.Second
)

var (
<<<<<<< HEAD
	// TODO: make this configurable; currently 1s is same as substrate; total round length is interval * 2 (#1869)
	interval = time.Second
	logger   = log.New("pkg", "grandpa")

	ErrUnsupportedSubround = errors.New("unsupported subround")
=======
	logger = log.NewFromGlobal(log.AddContext("pkg", "grandpa"))
>>>>>>> ffc81bf2
)

// Service represents the current state of the grandpa protocol
type Service struct {
	// preliminaries
	ctx            context.Context
	cancel         context.CancelFunc
	blockState     BlockState
	grandpaState   GrandpaState
	digestHandler  DigestHandler
	keypair        *ed25519.Keypair // TODO: change to grandpa keystore (#1870)
	mapLock        sync.Mutex
	chanLock       sync.Mutex
	roundLock      sync.Mutex
	authority      bool          // run the service as an authority (ie participate in voting)
	paused         atomic.Value  // the service will be paused if it is waiting for catch up responses
	resumed        chan struct{} // this channel will be closed when the service resumes
	messageHandler *MessageHandler
	network        Network
	interval       time.Duration

	// current state information
	state           *State                                   // current state
	prevotes        *sync.Map                                // map[ed25519.PublicKeyBytes]*SignedVote // pre-votes for the current round
	precommits      *sync.Map                                // map[ed25519.PublicKeyBytes]*SignedVote // pre-commits for the current round
	pvEquivocations map[ed25519.PublicKeyBytes][]*SignedVote // equivocatory votes for current pre-vote stage
	pcEquivocations map[ed25519.PublicKeyBytes][]*SignedVote // equivocatory votes for current pre-commit stage
	tracker         *tracker                                 // tracker of vote messages we may need in the future
	head            *types.Header                            // most recently finalised block

	// historical information
	preVotedBlock      map[uint64]*Vote // map of round number -> pre-voted block
	bestFinalCandidate map[uint64]*Vote // map of round number -> best final candidate

	// channels for communication with other services
	in               chan *networkVoteMessage // only used to receive *VoteMessage
	finalisedCh      chan *types.FinalisationInfo
	neighbourMessage *NeighbourMessage // cached neighbour message
}

// Config represents a GRANDPA service configuration
type Config struct {
	LogLvl        log.Level
	BlockState    BlockState
	GrandpaState  GrandpaState
	DigestHandler DigestHandler
	Network       Network
	Voters        []Voter
	Keypair       *ed25519.Keypair
	Authority     bool
	Interval      time.Duration
}

// NewService returns a new GRANDPA Service instance.
func NewService(cfg *Config) (*Service, error) {
	if cfg.BlockState == nil {
		return nil, ErrNilBlockState
	}

	if cfg.GrandpaState == nil {
		return nil, ErrNilGrandpaState
	}

	if cfg.DigestHandler == nil {
		return nil, ErrNilDigestHandler
	}

	if cfg.Keypair == nil && cfg.Authority {
		return nil, ErrNilKeypair
	}

	if cfg.Network == nil {
		return nil, ErrNilNetwork
	}

	logger.Patch(log.SetLevel(cfg.LogLvl))

	var pub string
	if cfg.Authority {
		pub = cfg.Keypair.Public().Hex()
	}

	logger.Debugf(
		"creating service with authority=%t, pub=%s and voter set %s",
		cfg.Authority, pub, Voters(cfg.Voters))

	// get latest finalised header
	head, err := cfg.BlockState.GetFinalisedHeader(0, 0)
	if err != nil {
		return nil, err
	}

	setID, err := cfg.GrandpaState.GetCurrentSetID()
	if err != nil {
		return nil, err
	}

	finalisedCh := cfg.BlockState.GetFinalisedNotifierChannel()

	round, err := cfg.GrandpaState.GetLatestRound()
	if err != nil {
		return nil, err
	}

	if cfg.Interval == 0 {
		cfg.Interval = defaultGrandpaInterval
	}

	ctx, cancel := context.WithCancel(context.Background())
	s := &Service{
		ctx:                ctx,
		cancel:             cancel,
		state:              NewState(cfg.Voters, setID, round),
		blockState:         cfg.BlockState,
		grandpaState:       cfg.GrandpaState,
		digestHandler:      cfg.DigestHandler,
		keypair:            cfg.Keypair,
		authority:          cfg.Authority,
		prevotes:           new(sync.Map),
		precommits:         new(sync.Map),
		pvEquivocations:    make(map[ed25519.PublicKeyBytes][]*SignedVote),
		pcEquivocations:    make(map[ed25519.PublicKeyBytes][]*SignedVote),
		preVotedBlock:      make(map[uint64]*Vote),
		bestFinalCandidate: make(map[uint64]*Vote),
		head:               head,
		in:                 make(chan *networkVoteMessage, 1024),
		resumed:            make(chan struct{}),
		network:            cfg.Network,
		finalisedCh:        finalisedCh,
		interval:           cfg.Interval,
	}

	s.messageHandler = NewMessageHandler(s, s.blockState)
	s.tracker = newTracker(s.blockState, s.messageHandler)
	s.paused.Store(false)
	return s, nil
}

// Start begins the GRANDPA finality service
func (s *Service) Start() error {
	// TODO: determine if we need to send a catch-up request (#1531)
	if err := s.registerProtocol(); err != nil {
		return err
	}

	// if we're not an authority, we don't need to worry about the voting process.
	// the grandpa service is only used to verify incoming block justifications
	if !s.authority {
		return nil
	}

	s.tracker.start()

	go func() {
		if err := s.initiate(); err != nil {
			logger.Criticalf("failed to initiate: %s", err)
		}
	}()

	go s.sendNeighbourMessage()
	return nil
}

// Stop stops the GRANDPA finality service
func (s *Service) Stop() error {
	s.chanLock.Lock()
	defer s.chanLock.Unlock()

	s.cancel()
	s.blockState.FreeFinalisedNotifierChannel(s.finalisedCh)

	if !s.authority {
		return nil
	}

	s.tracker.stop()
	return nil
}

// authorities returns the current grandpa authorities
func (s *Service) authorities() []*types.Authority {
	ad := make([]*types.Authority, len(s.state.voters))
	for i := 0; i < len(s.state.voters); i++ {
		ad[i] = &types.Authority{
			Key:    &s.state.voters[i].Key,
			Weight: s.state.voters[i].ID,
		}
	}

	return ad
}

// CollectGauge returns the map between metrics label and value
func (s *Service) CollectGauge() map[string]int64 {
	s.roundLock.Lock()
	defer s.roundLock.Unlock()

	return map[string]int64{
		finalityGrandpaRoundMetrics: int64(s.state.round),
	}
}

// updateAuthorities updates the grandpa voter set, increments the setID, and resets the round numbers
func (s *Service) updateAuthorities() error {
	currSetID, err := s.grandpaState.GetCurrentSetID()
	if err != nil {
		return err
	}

	// set ID hasn't changed, do nothing
	if currSetID == s.state.setID {
		return nil
	}

	nextAuthorities, err := s.grandpaState.GetAuthorities(currSetID)
	if err != nil {
		return err
	}

	s.state.voters = nextAuthorities
	s.state.setID = currSetID
	s.state.round = 0 // round resets to 1 after a set ID change, setting to 0 before incrementing indicates the setID has been increased
	return nil
}

func (s *Service) publicKeyBytes() ed25519.PublicKeyBytes {
	return s.keypair.Public().(*ed25519.PublicKey).AsBytes()
}

func (s *Service) initiateRound() error {
	// if there is an authority change, execute it
	err := s.updateAuthorities()
	if err != nil {
		return err
	}

	round, setID, err := s.blockState.GetHighestRoundAndSetID()
	if err != nil {
		return err
	}

	if round > s.state.round && setID == s.state.setID {
		logger.Debugf(
			"found block finalised in higher round, updating our round to be %d...",
			round)
		s.state.round = round
		err = s.grandpaState.SetLatestRound(round)
		if err != nil {
			return err
		}
	}

	if setID > s.state.setID {
		logger.Debugf("found block finalised in higher setID, updating our setID to be %d...", setID)
		s.state.setID = setID
		s.state.round = round
	}

	s.head, err = s.blockState.GetFinalisedHeader(s.state.round, s.state.setID)
	if err != nil {
		logger.Criticalf("failed to get finalised header for round %d: %s", round, err)
		return err
	}

	// there was a setID change, or the node was started from genesis
	if s.state.round == 0 {
		s.chanLock.Lock()
		s.mapLock.Lock()
		s.preVotedBlock[0] = NewVoteFromHeader(s.head)
		s.bestFinalCandidate[0] = NewVoteFromHeader(s.head)
		s.mapLock.Unlock()
		s.chanLock.Unlock()
	}

	// make sure no votes can be validated while we are incrementing rounds
	s.roundLock.Lock()
	s.state.round++
	logger.Debugf("incrementing grandpa round, next round will be %d", s.state.round)
	s.prevotes = new(sync.Map)
	s.precommits = new(sync.Map)
	s.pvEquivocations = make(map[ed25519.PublicKeyBytes][]*SignedVote)
	s.pcEquivocations = make(map[ed25519.PublicKeyBytes][]*SignedVote)
	s.roundLock.Unlock()

	best, err := s.blockState.BestBlockHeader()
	if err != nil {
		return err
	}

	if best.Number.Int64() > 0 {
		return nil
	}

	// don't begin grandpa until we are at block 1
	s.waitForFirstBlock()
	return nil
}

// initiate initates the grandpa service to begin voting in sequential rounds
func (s *Service) initiate() error {
	for {
		err := s.initiateRound()
		if err != nil {
			logger.Warnf("failed to initiate round for round %d: %s", s.state.round, err)
			return err
		}

		err = s.playGrandpaRound()
		if err == ErrServicePaused {
			logger.Info("service paused")
			// wait for service to un-pause
			<-s.resumed
			err = s.initiate()
		}

		if err != nil {
			logger.Warnf("failed to play grandpa round: %s", err)
			continue
		}

		if s.ctx.Err() != nil {
			return errors.New("context cancelled")
		}
	}
}

func (s *Service) waitForFirstBlock() {
	ch := s.blockState.GetImportedBlockNotifierChannel()
	defer s.blockState.FreeImportedBlockNotifierChannel(ch)

	// loop until block 1
	for {
		select {
		case block := <-ch:
			if block != nil && block.Header.Number.Int64() > 0 {
				return
			}
		case <-s.ctx.Done():
			return
		}
	}
}

func (s *Service) handleIsPrimary() (bool, error) {
	// derive primary
	primary := s.derivePrimary()

	// if primary, broadcast the best final candidate from the previous round
	// otherwise, do nothing
	if !bytes.Equal(primary.Key.Encode(), s.keypair.Public().Encode()) {
		return false, nil
	}

	if s.head.Number.Int64() > 0 {
		s.primaryBroadcastCommitMessage()
	}

	best, err := s.blockState.BestBlockHeader()
	if err != nil {
		return false, err
	}

	pv := &Vote{
		Hash:   best.Hash(),
		Number: uint32(best.Number.Int64()),
	}

	// send primary prevote message to network
	spv, primProposal, err := s.createSignedVoteAndVoteMessage(pv, primaryProposal)
	if err != nil {
		return false, fmt.Errorf("failed to create primary proposal message: %w", err)
	}

	s.prevotes.Store(s.publicKeyBytes(), spv)

	msg, err := primProposal.ToConsensusMessage()
	if err != nil {
		return false, fmt.Errorf("failed to encode finalisation message: %w", err)
	}

	s.network.GossipMessage(msg)
	return true, nil
}

// broadcast commit message from the previous round to the network
// ignore errors, since it's not critical to broadcast
func (s *Service) primaryBroadcastCommitMessage() {
	cm, err := s.newCommitMessage(s.head, s.state.round-1)
	if err != nil {
		return
	}

	// send finalised block from previous round to network
	msg, err := cm.ToConsensusMessage()
	if err != nil {
		logger.Warnf("failed to encode finalisation message: %s", err)
	}

	s.network.GossipMessage(msg)
}

// playGrandpaRound executes a round of GRANDPA
// at the end of this round, a block will be finalised.
func (s *Service) playGrandpaRound() error {
	logger.Debugf("starting round %d with set id %d",
		s.state.round, s.state.setID)
	start := time.Now()

	ctx, cancel := context.WithCancel(s.ctx)
	defer cancel()

	isPrimary, err := s.handleIsPrimary()
	if err != nil {
		return err
	}

	logger.Debug("receiving pre-vote messages...")
	go s.receiveMessages(ctx)
	time.Sleep(s.interval)

	if s.paused.Load().(bool) {
		return ErrServicePaused
	}

	// broadcast pre-vote
	pv, err := s.determinePreVote()
	if err != nil {
		return err
	}

	spv, vm, err := s.createSignedVoteAndVoteMessage(pv, prevote)
	if err != nil {
		return err
	}

	if !isPrimary {
		s.prevotes.Store(s.publicKeyBytes(), spv)
	}

	logger.Debugf("sending pre-vote message %s...", pv)
	roundComplete := make(chan struct{})
	defer close(roundComplete)

	// continue to send prevote messages until round is done
	go s.sendVoteMessage(prevote, vm, roundComplete)

	logger.Debug("receiving pre-commit messages...")
	time.Sleep(s.interval)

	if s.paused.Load().(bool) {
		return ErrServicePaused
	}

	// broadcast pre-commit
	pc, err := s.determinePreCommit()
	if err != nil {
		return err
	}

	spc, pcm, err := s.createSignedVoteAndVoteMessage(pc, precommit)
	if err != nil {
		return err
	}

	s.precommits.Store(s.publicKeyBytes(), spc)
	logger.Debugf("sending pre-commit message %s...", pc)

	// continue to send precommit messages until round is done
	go s.sendVoteMessage(precommit, pcm, roundComplete)

	if err = s.attemptToFinalize(); err != nil {
		logger.Errorf("failed to finalise: %s", err)
		return err
	}

	logger.Debugf("round completed in %s", time.Since(start))
	return nil
}

func (s *Service) sendVoteMessage(stage Subround, msg *VoteMessage, roundComplete <-chan struct{}) {
	ticker := time.NewTicker(s.interval * 4)
	defer ticker.Stop()

	for {
		if s.paused.Load().(bool) {
			return
		}

		if err := s.sendMessage(msg); err != nil {
			logger.Warnf("could not send message for stage %s: %s", stage, err)
		}

		logger.Tracef("sent vote message for stage %s: %s", stage, msg.Message)
		select {
		case <-roundComplete:
			return
		case <-ticker.C:
		}
	}
}

// attemptToFinalize loops until the round is finalisable
func (s *Service) attemptToFinalize() error {
	ticker := time.NewTicker(s.interval / 100)

	for {
		select {
		case <-s.ctx.Done():
			return errors.New("context cancelled")
		case <-ticker.C:
		}

		if s.paused.Load().(bool) {
			return ErrServicePaused
		}

		has, _ := s.blockState.HasFinalisedBlock(s.state.round, s.state.setID)
		if has {
			logger.Debugf("block was finalised for round %d", s.state.round)
			return nil // a block was finalised, seems like we missed some messages
		}

		highestRound, highestSetID, _ := s.blockState.GetHighestRoundAndSetID()
		if highestRound > s.state.round {
			logger.Debugf("block was finalised for round %d and set id %d",
				highestRound, highestSetID)
			return nil // a block was finalised, seems like we missed some messages
		}

		if highestSetID > s.state.setID {
			logger.Debugf("block was finalised for round %d and set id %d",
				highestRound, highestSetID)
			return nil // a block was finalised, seems like we missed some messages
		}

		bfc, err := s.getBestFinalCandidate()
		if err != nil {
			return err
		}

		pc, err := s.getTotalVotesForBlock(bfc.Hash, precommit)
		if err != nil {
			return err
		}

		if bfc.Number < uint32(s.head.Number.Int64()) || pc <= s.state.threshold() {
			continue
		}

		if err = s.finalise(); err != nil {
			return err
		}

		// if we haven't received a finalisation message for this block yet, broadcast a finalisation message
		votes := s.getDirectVotes(precommit)
		logger.Debugf("block was finalised for round %d and set id %d. "+
			"Head hash is %s, %d direct votes for bfc and %d total votes for bfc",
			s.state.round, s.state.setID, s.head.Hash(), votes[*bfc], pc)

		cm, err := s.newCommitMessage(s.head, s.state.round)
		if err != nil {
			return err
		}

		msg, err := cm.ToConsensusMessage()
		if err != nil {
			return err
		}

		logger.Debugf("sending CommitMessage: %v", cm)
		s.network.GossipMessage(msg)
		return nil
	}
}

func (s *Service) loadVote(key ed25519.PublicKeyBytes, stage Subround) (*SignedVote, bool) {
	var (
		v   interface{}
		has bool
	)

	switch stage {
	case prevote, primaryProposal:
		v, has = s.prevotes.Load(key)
	case precommit:
		v, has = s.precommits.Load(key)
	}

	if !has {
		return nil, false
	}

	return v.(*SignedVote), true
}

func (s *Service) deleteVote(key ed25519.PublicKeyBytes, stage Subround) {
	switch stage {
	case prevote, primaryProposal:
		s.prevotes.Delete(key)
	case precommit:
		s.precommits.Delete(key)
	}
}

// determinePreVote determines what block is our pre-voted block for the current round
func (s *Service) determinePreVote() (*Vote, error) {
	var vote *Vote

	// if we receive a vote message from the primary with a block that's greater than or equal to the current pre-voted block
	// and greater than the best final candidate from the last round, we choose that.
	// otherwise, we simply choose the head of our chain.
	primary := s.derivePrimary()
	prm, has := s.loadVote(primary.PublicKeyBytes(), prevote)
	if has && prm.Vote.Number >= uint32(s.head.Number.Int64()) {
		vote = &prm.Vote
	} else {
		header, err := s.blockState.BestBlockHeader()
		if err != nil {
			return nil, err
		}

		vote = NewVoteFromHeader(header)
	}

	nextChange := s.digestHandler.NextGrandpaAuthorityChange()
	if uint64(vote.Number) > nextChange {
		headerNum := new(big.Int).SetUint64(nextChange)
		header, err := s.blockState.GetHeaderByNumber(headerNum)
		if err != nil {
			return nil, err
		}
		vote = NewVoteFromHeader(header)
	}

	return vote, nil
}

// determinePreCommit determines what block is our pre-committed block for the current round
func (s *Service) determinePreCommit() (*Vote, error) {
	// the pre-committed block is simply the pre-voted block (GRANDPA-GHOST)
	pvb, err := s.getPreVotedBlock()
	if err != nil {
		return nil, err
	}

	s.mapLock.Lock()
	s.preVotedBlock[s.state.round] = &pvb
	s.mapLock.Unlock()

	nextChange := s.digestHandler.NextGrandpaAuthorityChange()
	if uint64(pvb.Number) > nextChange {
		header, err := s.blockState.GetHeaderByNumber(big.NewInt(int64(nextChange)))
		if err != nil {
			return nil, err
		}

		pvb = *NewVoteFromHeader(header)
	}
	return &pvb, nil
}

// isFinalisable returns true if the round is finalisable, false otherwise.
func (s *Service) isFinalisable(round uint64) (bool, error) {
	var pvb Vote
	var err error

	if round == 0 {
		return true, nil
	}

	s.mapLock.Lock()
	v, has := s.preVotedBlock[round]
	s.mapLock.Unlock()

	if !has {
		return false, ErrNoPreVotedBlock
	}
	pvb = *v

	bfc, err := s.getBestFinalCandidate()
	if err != nil {
		return false, err
	}

	if bfc == nil {
		return false, errors.New("cannot find best final candidate for round")
	}

	pc, err := s.getTotalVotesForBlock(bfc.Hash, precommit)
	if err != nil {
		return false, err
	}

	s.mapLock.Lock()
	prevBfc := s.bestFinalCandidate[s.state.round-1]
	s.mapLock.Unlock()

	if prevBfc == nil {
		return false, errors.New("cannot find best final candidate for previous round")
	}

	if bfc.Number <= pvb.Number && (s.state.round == 0 || prevBfc.Number <= bfc.Number) && pc > s.state.threshold() {
		return true, nil
	}

	return false, nil
}

// finalise finalises the round by setting the best final candidate for this round
func (s *Service) finalise() error {
	// get best final candidate
	bfc, err := s.getBestFinalCandidate()
	if err != nil {
		return err
	}

	pv, err := s.getPreVotedBlock()
	if err != nil {
		return err
	}

	s.mapLock.Lock()
	defer s.mapLock.Unlock()

	s.preVotedBlock[s.state.round] = &pv

	// set best final candidate
	s.bestFinalCandidate[s.state.round] = bfc

	// create prevote justification ie. list of all signed prevotes for the bfc
	pvs, err := s.createJustification(bfc.Hash, prevote)
	if err != nil {
		return err
	}

	// create precommit justification ie. list of all signed precommits for the bfc
	pcs, err := s.createJustification(bfc.Hash, precommit)
	if err != nil {
		return err
	}

	pcj, err := scale.Marshal(*newJustification(s.state.round, bfc.Hash, bfc.Number, pcs))
	if err != nil {
		return err
	}

	if err = s.blockState.SetJustification(bfc.Hash, pcj); err != nil {
		return err
	}

	if err = s.grandpaState.SetPrevotes(s.state.round, s.state.setID, pvs); err != nil {
		return err
	}

	if err = s.grandpaState.SetPrecommits(s.state.round, s.state.setID, pcs); err != nil {
		return err
	}

	s.head, err = s.blockState.GetHeader(bfc.Hash)
	if err != nil {
		return err
	}

	// set finalised head for round in db
	if err = s.blockState.SetFinalisedHash(bfc.Hash, s.state.round, s.state.setID); err != nil {
		return err
	}

	return s.grandpaState.SetLatestRound(s.state.round)
}

// createJustification collects the signed precommits received for this round and turns them into
// a justification by adding all signed precommits that are for the best finalised candidate or
// a descendent of the bfc
func (s *Service) createJustification(bfc common.Hash, stage Subround) ([]SignedVote, error) {
	var (
		spc  *sync.Map
		err  error
		just []SignedVote
		eqv  map[ed25519.PublicKeyBytes][]*SignedVote
	)

	switch stage {
	case prevote:
		spc = s.prevotes
		eqv = s.pvEquivocations
	case precommit:
		spc = s.precommits
		eqv = s.pcEquivocations
	default:
		return nil, fmt.Errorf("%w: %v", ErrUnsupportedSubround, stage)
	}

	spc.Range(func(_, value interface{}) bool {
		pc := value.(*SignedVote)
		var isDescendant bool

		isDescendant, err = s.blockState.IsDescendantOf(bfc, pc.Vote.Hash)
		if err != nil {
			return false
		}

		if !isDescendant {
			return true
		}

		just = append(just, *pc)
		return true
	})

	if err != nil {
		return nil, err
	}

	for _, votes := range eqv {
		for _, vote := range votes {
			just = append(just, *vote)
		}
	}

	return just, nil
}

// derivePrimary returns the primary for the current round
func (s *Service) derivePrimary() Voter {
	return s.state.voters[s.state.round%uint64(len(s.state.voters))]
}

// getBestFinalCandidate calculates the set of blocks that are less than or equal to the pre-voted block in height,
// with >2/3 pre-commit votes, then returns the block with the highest number from this set.
func (s *Service) getBestFinalCandidate() (*Vote, error) {
	prevoted, err := s.getPreVotedBlock()
	if err != nil {
		return nil, err
	}

	// get all blocks with >2/3 pre-commits
	blocks, err := s.getPossibleSelectedBlocks(precommit, s.state.threshold())
	if err != nil {
		return nil, err
	}

	// if there are no blocks with >2/3 pre-commits, just return the pre-voted block
	// TODO: is this correct? the spec implies that it should return nil, but discussions have suggested
	// that we return the prevoted block. (#1815)
	if len(blocks) == 0 {
		return &prevoted, nil
	}

	// if there are multiple blocks, get the one with the highest number
	// that is also an ancestor of the prevoted block (or is the prevoted block)
	bfc := &Vote{
		Hash:   s.blockState.GenesisHash(),
		Number: 0,
	}

	for h, n := range blocks {
		// check if the current block is an ancestor of prevoted block
		isDescendant, err := s.blockState.IsDescendantOf(h, prevoted.Hash)
		if err != nil {
			return nil, err
		}

		if !isDescendant {
			// find common ancestor, implicitly has >2/3 votes
			pred, err := s.blockState.HighestCommonAncestor(h, prevoted.Hash)
			if err != nil {
				return nil, err
			}

			v, err := NewVoteFromHash(pred, s.blockState)
			if err != nil {
				return nil, err
			}

			n = v.Number
			h = pred
		}

		// choose block with highest number
		if n > bfc.Number {
			bfc = &Vote{
				Hash:   h,
				Number: n,
			}
		}
	}

	return bfc, nil
}

// isCompletable returns true if the round is completable, false otherwise
func (s *Service) isCompletable() (bool, error) {
	// haven't received enough votes, not completable
	if uint64(s.lenVotes(precommit)+len(s.pcEquivocations)) <= s.state.threshold() {
		return false, nil
	}

	prevoted, err := s.getPreVotedBlock()
	if err != nil {
		return false, err
	}

	votes := s.getVotes(precommit)

	// for each block with at least 1 vote that's a descendant of the prevoted block,
	// check that (total precommits - total pc equivocations - precommits for that block) >2/3|V|
	// ie. there must not be a descendent of the prevotes block that is preferred
	for _, v := range votes {
		if prevoted.Hash == v.Hash {
			continue
		}

		// check if the current block is a descendant of prevoted block
		isDescendant, err := s.blockState.IsDescendantOf(prevoted.Hash, v.Hash)
		if err != nil {
			return false, err
		}

		if !isDescendant {
			continue
		}

		c, err := s.getTotalVotesForBlock(v.Hash, precommit)
		if err != nil {
			return false, err
		}

		if uint64(len(votes)-len(s.pcEquivocations))-c <= s.state.threshold() {
			// round isn't completable
			return false, nil
		}
	}

	return true, nil
}

// getPreVotedBlock returns the current pre-voted block B. also known as GRANDPA-GHOST.
// the pre-voted block is the block with the highest block number in the set of all the blocks with
// total votes >2/3 the total number of voters, where the total votes is determined by getTotalVotesForBlock.
func (s *Service) getPreVotedBlock() (Vote, error) {
	blocks, err := s.getPossibleSelectedBlocks(prevote, s.state.threshold())
	if err != nil {
		return Vote{}, err
	}

	// if there are no blocks with >=2/3 voters, then just pick the highest voted block
	if len(blocks) == 0 {
		return s.getGrandpaGHOST()
	}

	// if there is one block, return it
	if len(blocks) == 1 {
		for h, n := range blocks {
			return Vote{
				Hash:   h,
				Number: n,
			}, nil
		}
	}

	// if there are multiple, find the one with the highest number and return it
	highest := Vote{
		Number: uint32(0),
	}

	for h, n := range blocks {
		if n > highest.Number {
			highest = Vote{
				Hash:   h,
				Number: n,
			}
		}
	}

	return highest, nil
}

// getGrandpaGHOST returns the block with the most votes. if there are multiple blocks with the same number
// of votes, it picks the one with the highest number.
func (s *Service) getGrandpaGHOST() (Vote, error) {
	threshold := s.state.threshold()

	var (
		blocks map[common.Hash]uint32
		err    error
	)

	for {
		blocks, err = s.getPossibleSelectedBlocks(prevote, threshold)
		if err != nil {
			return Vote{}, err
		}

		if len(blocks) > 0 || threshold == 0 {
			break
		}

		threshold--
	}

	if len(blocks) == 0 {
		return Vote{}, ErrNoGHOST
	}

	// if there are multiple, find the one with the highest number and return it
	highest := Vote{
		Number: uint32(0),
	}

	for h, n := range blocks {
		if n > highest.Number {
			highest = Vote{
				Hash:   h,
				Number: n,
			}
		}
	}

	return highest, nil
}

// getPossibleSelectedBlocks returns blocks with total votes >threshold in a map of block hash -> block number.
// if there are no blocks that have >threshold direct votes, this function will find ancestors of those blocks that do have >threshold votes.
// note that by voting for a block, all of its ancestor blocks are automatically voted for.
// thus, if there are no blocks with >threshold total votes, but the sum of votes for blocks A and B is >threshold, then this function returns
// the first common ancestor of A and B.
// in general, this function will return the highest block on each chain with >threshold votes.
func (s *Service) getPossibleSelectedBlocks(stage Subround, threshold uint64) (map[common.Hash]uint32, error) {
	// get blocks that were directly voted for
	votes := s.getDirectVotes(stage)
	blocks := make(map[common.Hash]uint32)

	// check if any of them have >threshold votes
	for v := range votes {
		total, err := s.getTotalVotesForBlock(v.Hash, stage)
		if err != nil {
			return nil, err
		}

		if total > threshold {
			blocks[v.Hash] = v.Number
		}
	}

	// since we want to select the block with the highest number that has >threshold votes,
	// we can return here since their ancestors won't have a higher number.
	if len(blocks) != 0 {
		return blocks, nil
	}

	// no block has >threshold direct votes, check for votes for ancestors recursively
	var err error
	va := s.getVotes(stage)

	for v := range votes {
		blocks, err = s.getPossibleSelectedAncestors(va, v.Hash, blocks, stage, threshold)
		if err != nil {
			return nil, err
		}
	}

	return blocks, nil
}

// getPossibleSelectedAncestors recursively searches for ancestors with >2/3 votes
// it returns a map of block hash -> number, such that the blocks in the map have >2/3 votes
func (s *Service) getPossibleSelectedAncestors(votes []Vote, curr common.Hash, selected map[common.Hash]uint32, stage Subround, threshold uint64) (map[common.Hash]uint32, error) {
	for _, v := range votes {
		if v.Hash == curr {
			continue
		}

		// find common ancestor, check if votes for it is >threshold or not
		pred, err := s.blockState.HighestCommonAncestor(v.Hash, curr)
		if err == blocktree.ErrNodeNotFound {
			continue
		} else if err != nil {
			return nil, err
		}

		if pred == curr {
			return selected, nil
		}

		total, err := s.getTotalVotesForBlock(pred, stage)
		if err != nil {
			return nil, err
		}

		if total > threshold {
			var h *types.Header
			h, err = s.blockState.GetHeader(pred)
			if err != nil {
				return nil, err
			}

			selected[pred] = uint32(h.Number.Int64())
		} else {
			selected, err = s.getPossibleSelectedAncestors(votes, pred, selected, stage, threshold)
			if err != nil {
				return nil, err
			}
		}
	}

	return selected, nil
}

// getTotalVotesForBlock returns the total number of observed votes for a block B in a subround, which is equal
// to the direct votes for B and B's descendants plus the total number of equivocating voters
func (s *Service) getTotalVotesForBlock(hash common.Hash, stage Subround) (uint64, error) {
	// observed votes for block
	dv, err := s.getVotesForBlock(hash, stage)
	if err != nil {
		return 0, err
	}

	// equivocatory votes
	var ev int
	if stage == prevote {
		ev = len(s.pvEquivocations)
	} else {
		ev = len(s.pcEquivocations)
	}

	return dv + uint64(ev), nil
}

// getVotesForBlock returns the number of observed votes for a block B.
// The set of all observed votes by v in the sub-round stage of round r for block B is
// equal to all of the observed direct votes cast for block B and all of the B's descendants
func (s *Service) getVotesForBlock(hash common.Hash, stage Subround) (uint64, error) {
	votes := s.getDirectVotes(stage)

	// B will be counted as in it's own subchain, so don't need to start with B's vote count
	votesForBlock := uint64(0)

	for v, c := range votes {
		// check if the current block is a descendant of B
		isDescendant, err := s.blockState.IsDescendantOf(hash, v.Hash)
		if errors.Is(err, blocktree.ErrStartNodeNotFound) || errors.Is(err, blocktree.ErrEndNodeNotFound) {
			continue
		} else if err != nil {
			return 0, err
		}

		if !isDescendant {
			continue
		}

		votesForBlock += c
	}

	return votesForBlock, nil
}

// getDirectVotes returns a map of Votes to direct vote counts
func (s *Service) getDirectVotes(stage Subround) map[Vote]uint64 {
	votes := make(map[Vote]uint64)

	var src *sync.Map
	if stage == prevote {
		src = s.prevotes
	} else {
		src = s.precommits
	}

	src.Range(func(_, value interface{}) bool {
		sv := value.(*SignedVote)
		votes[sv.Vote]++
		return true
	})

	return votes
}

// getVotes returns all the current votes as an array
func (s *Service) getVotes(stage Subround) []Vote {
	votes := s.getDirectVotes(stage)
	va := make([]Vote, len(votes))
	i := 0

	for v := range votes {
		va[i] = v
		i++
	}

	return va
}

// findParentWithNumber returns a Vote for an ancestor with number n given an existing Vote
func (s *Service) findParentWithNumber(v *Vote, n uint32) (*Vote, error) {
	if v.Number <= n {
		return v, nil
	}

	b, err := s.blockState.GetHeader(v.Hash)
	if err != nil {
		return nil, err
	}

	// # of iterations
	l := int(v.Number - n)

	for i := 0; i < l; i++ {
		p, err := s.blockState.GetHeader(b.ParentHash)
		if err != nil {
			return nil, err
		}

		b = p
	}

	return NewVoteFromHeader(b), nil
}

// GetSetID returns the current setID
func (s *Service) GetSetID() uint64 {
	return s.state.setID
}

// GetRound return the current round number
func (s *Service) GetRound() uint64 {
	s.roundLock.Lock()
	defer s.roundLock.Unlock()

	return s.state.round
}

// GetVoters returns the list of current grandpa.Voters
func (s *Service) GetVoters() Voters {
	return s.state.voters
}

// PreVotes returns the current prevotes to the current round
func (s *Service) PreVotes() []ed25519.PublicKeyBytes {
	s.mapLock.Lock()
	defer s.mapLock.Unlock()

	votes := make([]ed25519.PublicKeyBytes, 0, s.lenVotes(prevote)+len(s.pvEquivocations))

	s.prevotes.Range(func(k interface{}, _ interface{}) bool {
		b := k.(ed25519.PublicKeyBytes)
		votes = append(votes, b)
		return true
	})

	for v := range s.pvEquivocations {
		votes = append(votes, v)
	}

	return votes
}

// PreCommits returns the current precommits to the current round
func (s *Service) PreCommits() []ed25519.PublicKeyBytes {
	s.mapLock.Lock()
	defer s.mapLock.Unlock()

	votes := make([]ed25519.PublicKeyBytes, 0, s.lenVotes(precommit)+len(s.pcEquivocations))

	s.precommits.Range(func(k interface{}, _ interface{}) bool {
		b := k.(ed25519.PublicKeyBytes)
		votes = append(votes, b)
		return true
	})

	for v := range s.pvEquivocations {
		votes = append(votes, v)
	}

	return votes
}

func (s *Service) lenVotes(stage Subround) int {
	var count int

	switch stage {
	case prevote, primaryProposal:
		s.prevotes.Range(func(_, _ interface{}) bool {
			count++
			return true
		})
	case precommit:
		s.precommits.Range(func(_, _ interface{}) bool {
			count++
			return true
		})
	}

	return count
}<|MERGE_RESOLUTION|>--- conflicted
+++ resolved
@@ -40,15 +40,11 @@
 )
 
 var (
-<<<<<<< HEAD
 	// TODO: make this configurable; currently 1s is same as substrate; total round length is interval * 2 (#1869)
 	interval = time.Second
-	logger   = log.New("pkg", "grandpa")
+	logger   = log.NewFromGlobal(log.AddContext("pkg", "grandpa"))
 
 	ErrUnsupportedSubround = errors.New("unsupported subround")
-=======
-	logger = log.NewFromGlobal(log.AddContext("pkg", "grandpa"))
->>>>>>> ffc81bf2
 )
 
 // Service represents the current state of the grandpa protocol
