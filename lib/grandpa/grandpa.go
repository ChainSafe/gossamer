--- conflicted
+++ resolved
@@ -518,18 +518,11 @@
 		}
 
 		if err := s.sendMessage(msg); err != nil {
-<<<<<<< HEAD
-			logger.Warn("could not send message", "stage", stage, "error", err)
+			logger.Warnf("could not send message for stage %s: %s", stage, err)
 		} else {
-			logger.Trace("sent vote message", "stage", stage, "vote", msg)
-		}
-
-=======
-			logger.Warnf("could not send message for stage %s: %s", stage, err)
-		}
-
-		logger.Tracef("sent vote message for stage %s: %s", stage, msg.Message)
->>>>>>> 84883c69
+			logger.Tracef("sent vote message for stage %s: %s", stage, msg.Message)
+		}
+
 		select {
 		case <-roundComplete:
 			return
