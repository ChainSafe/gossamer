// Copyright 2020 ChainSafe Systems (ON) Corp.
// This file is part of gossamer.
//
// The gossamer library is free software: you can redistribute it and/or modify
// it under the terms of the GNU Lesser General Public License as published by
// the Free Software Foundation, either version 3 of the License, or
// (at your option) any later version.
//
// The gossamer library is distributed in the hope that it will be useful,
// but WITHOUT ANY WARRANTY; without even the implied warranty of
// MERCHANTABILITY or FITNESS FOR A PARTICULAR PURPOSE. See the
// GNU Lesser General Public License for more details.
//
// You should have received a copy of the GNU Lesser General Public License
// along with the gossamer library. If not, see <http://www.gnu.org/licenses/>.

package grandpa

import (
	"bytes"
	"context"
	"errors"
	"fmt"
	"github.com/ChainSafe/gossamer/pkg/scale"
	"math/big"
	"os"
	"sync"
	"sync/atomic"
	"time"

	"github.com/ChainSafe/gossamer/dot/types"
	"github.com/ChainSafe/gossamer/lib/blocktree"
	"github.com/ChainSafe/gossamer/lib/common"
	"github.com/ChainSafe/gossamer/lib/crypto/ed25519"

	log "github.com/ChainSafe/log15"
)

const (
	finalityGrandpaRoundMetrics = "gossamer/finality/grandpa/round"
)

var (
	interval = time.Second // TODO: make this configurable; currently 1s is same as substrate; total round length is interval * 2
	logger   = log.New("pkg", "grandpa")
)

// Service represents the current state of the grandpa protocol
type Service struct {
	// preliminaries
	ctx            context.Context
	cancel         context.CancelFunc
	blockState     BlockState
	grandpaState   GrandpaState
	digestHandler  DigestHandler
	keypair        *ed25519.Keypair // TODO: change to grandpa keystore
	mapLock        sync.Mutex
	chanLock       sync.Mutex
	roundLock      sync.Mutex
	authority      bool          // run the service as an authority (ie participate in voting)
	paused         atomic.Value  // the service will be paused if it is waiting for catch up responses
	resumed        chan struct{} // this channel will be closed when the service resumes
	messageHandler *MessageHandler
	network        Network

	// current state information
	state           *State                                   // current state
	prevotes        *sync.Map                                // map[ed25519.PublicKeyBytes]*SignedVote // pre-votes for the current round
	precommits      *sync.Map                                // map[ed25519.PublicKeyBytes]*SignedVote // pre-commits for the current round
	pvEquivocations map[ed25519.PublicKeyBytes][]*SignedVote // equivocatory votes for current pre-vote stage
	pcEquivocations map[ed25519.PublicKeyBytes][]*SignedVote // equivocatory votes for current pre-commit stage
	tracker         *tracker                                 // tracker of vote messages we may need in the future
	head            *types.Header                            // most recently finalised block

	// historical information
	preVotedBlock      map[uint64]*Vote // map of round number -> pre-voted block
	bestFinalCandidate map[uint64]*Vote // map of round number -> best final candidate

	// channels for communication with other services
	in               chan *networkVoteMessage // only used to receive *VoteMessage
	finalisedCh      chan *types.FinalisationInfo
	finalisedChID    byte
	neighbourMessage *NeighbourMessage // cached neighbour message
}

// Config represents a GRANDPA service configuration
type Config struct {
	LogLvl        log.Lvl
	BlockState    BlockState
	GrandpaState  GrandpaState
	DigestHandler DigestHandler
	Network       Network
	Voters        []Voter
	Keypair       *ed25519.Keypair
	Authority     bool
}

// NewService returns a new GRANDPA Service instance.
func NewService(cfg *Config) (*Service, error) {
	if cfg.BlockState == nil {
		return nil, ErrNilBlockState
	}

	if cfg.GrandpaState == nil {
		return nil, ErrNilGrandpaState
	}

	if cfg.DigestHandler == nil {
		return nil, ErrNilDigestHandler
	}

	if cfg.Keypair == nil && cfg.Authority {
		return nil, ErrNilKeypair
	}

	if cfg.Network == nil {
		return nil, ErrNilNetwork
	}

	h := log.StreamHandler(os.Stdout, log.TerminalFormat())
	h = log.CallerFileHandler(h)
	logger.SetHandler(log.LvlFilterHandler(cfg.LogLvl, h))

	var pub string
	if cfg.Authority {
		pub = cfg.Keypair.Public().Hex()
	}

	logger.Debug("creating service", "authority", cfg.Authority, "key", pub, "voter set", Voters(cfg.Voters))

	// get latest finalised header
	head, err := cfg.BlockState.GetFinalisedHeader(0, 0)
	if err != nil {
		return nil, err
	}

	setID, err := cfg.GrandpaState.GetCurrentSetID()
	if err != nil {
		return nil, err
	}

	finalisedCh := make(chan *types.FinalisationInfo, 16)
	fid, err := cfg.BlockState.RegisterFinalizedChannel(finalisedCh)
	if err != nil {
		return nil, err
	}

	round, err := cfg.GrandpaState.GetLatestRound()
	if err != nil {
		return nil, err
	}

	ctx, cancel := context.WithCancel(context.Background())
	s := &Service{
		ctx:                ctx,
		cancel:             cancel,
		state:              NewState(cfg.Voters, setID, round),
		blockState:         cfg.BlockState,
		grandpaState:       cfg.GrandpaState,
		digestHandler:      cfg.DigestHandler,
		keypair:            cfg.Keypair,
		authority:          cfg.Authority,
		prevotes:           new(sync.Map),
		precommits:         new(sync.Map),
		pvEquivocations:    make(map[ed25519.PublicKeyBytes][]*SignedVote),
		pcEquivocations:    make(map[ed25519.PublicKeyBytes][]*SignedVote),
		preVotedBlock:      make(map[uint64]*Vote),
		bestFinalCandidate: make(map[uint64]*Vote),
		head:               head,
		in:                 make(chan *networkVoteMessage, 1024),
		resumed:            make(chan struct{}),
		network:            cfg.Network,
		finalisedCh:        finalisedCh,
		finalisedChID:      fid,
	}

	s.messageHandler = NewMessageHandler(s, s.blockState)
	s.paused.Store(false)
	return s, nil
}

// Start begins the GRANDPA finality service
func (s *Service) Start() error {
	// TODO: determine if we need to send a catch-up request

	err := s.registerProtocol()
	if err != nil {
		return err
	}

	// if we're not an authority, we don't need to worry about the voting process.
	// the grandpa service is only used to verify incoming block justifications
	if !s.authority {
		return nil
	}

	go func() {
		err := s.initiate()
		if err != nil {
			logger.Crit("failed to initiate", "error", err)
		}
	}()

	go s.sendNeighbourMessage()
	return nil
}

// Stop stops the GRANDPA finality service
func (s *Service) Stop() error {
	s.chanLock.Lock()
	defer s.chanLock.Unlock()

	s.cancel()

	s.blockState.UnregisterFinalisedChannel(s.finalisedChID)
	close(s.finalisedCh)

	if !s.authority {
		return nil
	}

	s.tracker.stop()
	return nil
}

// authorities returns the current grandpa authorities
func (s *Service) authorities() []*types.Authority {
	ad := make([]*types.Authority, len(s.state.voters))
	for i := 0; i < len(s.state.voters); i++ {
		a := &types.Authority{
			Key:    &s.state.voters[i].Key,
			Weight: s.state.voters[i].ID,
		}
		ad[i] = a
	}

	return ad
}

// CollectGauge returns the map between metrics label and value
func (s *Service) CollectGauge() map[string]int64 {
	s.roundLock.Lock()
	defer s.roundLock.Unlock()

	return map[string]int64{
		finalityGrandpaRoundMetrics: int64(s.state.round),
	}
}

// updateAuthorities updates the grandpa voter set, increments the setID, and resets the round numbers
func (s *Service) updateAuthorities() error {
	currSetID, err := s.grandpaState.GetCurrentSetID()
	if err != nil {
		return err
	}

	// set ID hasn't changed, do nothing
	if currSetID == s.state.setID {
		return nil
	}

	nextAuthorities, err := s.grandpaState.GetAuthorities(currSetID)
	if err != nil {
		return err
	}

	//auths := make([]types.GrandpaVoter, len(nextAuthorities))
	//for i, v := range nextAuthorities {
	//	auths[i] = types.GrandpaVoter{
	//		&v.Key,
	//		v.ID,
	//	}
	//}

	s.state.voters = nextAuthorities
	s.state.setID = currSetID
	s.state.round = 1 // round resets to 1 after a set ID change
	return nil
}

func (s *Service) publicKeyBytes() ed25519.PublicKeyBytes {
	return s.keypair.Public().(*ed25519.PublicKey).AsBytes()
}
func (s *Service) initiateRound() error {
	// if there is an authority change, execute it
	err := s.updateAuthorities()
	if err != nil {
		return err
	}

	round, setID, err := s.blockState.GetHighestRoundAndSetID()
	if err != nil {
		return err
	}

	if round > s.state.round && setID == s.state.setID {
		logger.Debug("found block finalised in higher round, updating our round...", "new round", round)
		s.state.round = round
		err = s.grandpaState.SetLatestRound(round)
		if err != nil {
			return err
		}
	}

	if setID > s.state.setID {
		logger.Debug("found block finalised in higher setID, updating our setID...", "new setID", setID)
		s.state.setID = setID
		s.state.round = round
	}

	s.head, err = s.blockState.GetFinalisedHeader(s.state.round, s.state.setID)
	if err != nil {
		logger.Crit("failed to get finalised header", "round", s.state.round, "error", err)
		return err
	}

	// there was a setID change, or the node was started from genesis
	if s.state.round == 1 {
		s.chanLock.Lock()
		s.mapLock.Lock()
		s.preVotedBlock[0] = NewVoteFromHeader(s.head)
		s.bestFinalCandidate[0] = NewVoteFromHeader(s.head)
		s.mapLock.Unlock()
		s.chanLock.Unlock()
	}

	// make sure no votes can be validated while we are incrementing rounds
	s.roundLock.Lock()
	s.state.round++
	logger.Debug("incrementing grandpa round", "next round", s.state.round)
	if s.tracker != nil {
		s.tracker.stop()
	}

	s.prevotes = new(sync.Map)
	s.precommits = new(sync.Map)
	s.pvEquivocations = make(map[ed25519.PublicKeyBytes][]*SignedVote)
	s.pcEquivocations = make(map[ed25519.PublicKeyBytes][]*SignedVote)
	s.tracker = newTracker(s.blockState, s.messageHandler)
	s.tracker.start()
	logger.Trace("started message tracker")
	s.roundLock.Unlock()

	best, err := s.blockState.BestBlockHeader()
	if err != nil {
		return err
	}

	if best.Number.Int64() > 0 {
		return nil
	}

	// don't begin grandpa until we are at block 1
	return s.waitForFirstBlock()
}

// initiate initates the grandpa service to begin voting in sequential rounds
func (s *Service) initiate() error {
	for {
		err := s.initiateRound()
		if err != nil {
			logger.Warn("failed to initiate round", "round", s.state.round, "error", err)
			return err
		}

		err = s.playGrandpaRound()
		if err == ErrServicePaused {
			logger.Info("service paused")
			// wait for service to un-pause
			<-s.resumed
			err = s.initiate()
		}

		if err != nil {
			logger.Warn("failed to play grandpa round", "error", err)
			continue
		}

		if s.ctx.Err() != nil {
			return errors.New("context cancelled")
		}
	}
}

func (s *Service) waitForFirstBlock() error {
	ch := s.blockState.GetImportedBlockNotifierChannel()

	defer s.blockState.FreeImportedBlockNotifierChannel(ch)

	// loop until block 1
	for {
		done := false

		select {
		case block := <-ch:
			if block != nil && block.Header.Number.Int64() > 0 {
				done = true
			}
		case <-s.ctx.Done():
			return nil
		}

		if done {
			break
		}
	}

	return nil
}

func (s *Service) handleIsPrimary() (bool, error) {
	// derive primary
	primary := s.derivePrimary()

	// if primary, broadcast the best final candidate from the previous round
	// otherwise, do nothing
	if !bytes.Equal(primary.Key.Encode(), s.keypair.Public().Encode()) {
		return false, nil
	}

	if s.head.Number.Int64() > 0 {
		s.primaryBroadcastCommitMessage()
	}

	best, err := s.blockState.BestBlockHeader()
	if err != nil {
		return false, err
	}

	pv := &Vote{
		Hash:   best.Hash(),
		Number: uint32(best.Number.Int64()),
	}

	// send primary prevote message to network
	spv, primProposal, err := s.createSignedVoteAndVoteMessage(pv, PrimaryProposal)
	if err != nil {
		return false, fmt.Errorf("failed to create primary proposal message: %w", err)
	}

	s.prevotes.Store(s.publicKeyBytes(), spv)

	msg, err := primProposal.ToConsensusMessage()
	if err != nil {
		return false, fmt.Errorf("failed to encode finalisation message: %w", err)
	}

	s.network.GossipMessage(msg)
	return true, nil
}

// broadcast commit message from the previous round to the network
// ignore errors, since it's not critical to broadcast
func (s *Service) primaryBroadcastCommitMessage() {
	cm, err := s.newCommitMessage(s.head, s.state.round-1)
	if err != nil {
		return
	}

	// send finalised block from previous round to network
	msg, err := cm.ToConsensusMessage()
	if err != nil {
		logger.Warn("failed to encode finalisation message", "error", err)
	}

	s.network.GossipMessage(msg)
}

// playGrandpaRound executes a round of GRANDPA
// at the end of this round, a block will be finalised.
func (s *Service) playGrandpaRound() error {
	logger.Debug("starting round", "round", s.state.round, "setID", s.state.setID)
	ctx, cancel := context.WithCancel(s.ctx)
	defer cancel()

	isPrimary, err := s.handleIsPrimary()
	if err != nil {
		return err
	}

	logger.Debug("receiving pre-vote messages...")
	go s.receiveMessages(ctx)
	time.Sleep(interval)

	if s.paused.Load().(bool) {
		return ErrServicePaused
	}

	// broadcast pre-vote
	pv, err := s.determinePreVote()
	if err != nil {
		return err
	}

	spv, vm, err := s.createSignedVoteAndVoteMessage(pv, Prevote)
	if err != nil {
		return err
	}

	if !isPrimary {
		s.prevotes.Store(s.publicKeyBytes(), spv)
	}

	logger.Debug("sending pre-vote message...", "vote", pv)
	roundComplete := make(chan struct{})
	defer close(roundComplete)

	// continue to send prevote messages until round is done
	go s.sendVoteMessage(Prevote, vm, roundComplete)

	logger.Debug("receiving pre-commit messages...")
	time.Sleep(interval)

	if s.paused.Load().(bool) {
		return ErrServicePaused
	}

	// broadcast pre-commit
	pc, err := s.determinePreCommit()
	if err != nil {
		return err
	}

	spc, pcm, err := s.createSignedVoteAndVoteMessage(pc, Precommit)
	if err != nil {
		return err
	}

	s.precommits.Store(s.publicKeyBytes(), spc)
	logger.Debug("sending pre-commit message...", "vote", pc)

	// continue to send precommit messages until round is done
	go s.sendVoteMessage(Precommit, pcm, roundComplete)

	err = s.attemptToFinalize()
	if err != nil {
		logger.Error("failed to finalise", "error", err)
		return err
	}

	return nil
}

func (s *Service) sendVoteMessage(stage Subround, msg *VoteMessage, roundComplete <-chan struct{}) {
	ticker := time.NewTicker(interval * 4)
	defer ticker.Stop()

	for {
		if s.paused.Load().(bool) {
			return
		}

		err := s.sendMessage(msg)
		if err != nil {
			logger.Warn("could not send message", "stage", stage, "error", err)
		}

		logger.Trace("sent vote message", "stage", stage, "vote", msg)
		select {
		case <-roundComplete:
			return
		case <-ticker.C:
		}
	}
}

// attemptToFinalize loops until the round is finalisable
func (s *Service) attemptToFinalize() error {
	ticker := time.NewTicker(interval / 100)

	for {
		select {
		case <-s.ctx.Done():
			return errors.New("context cancelled")
		case <-ticker.C:
		}

		if s.paused.Load().(bool) {
			return ErrServicePaused
		}

		has, _ := s.blockState.HasFinalisedBlock(s.state.round, s.state.setID)
		if has {
			logger.Debug("block was finalised!", "round", s.state.round)
			return nil // a block was finalised, seems like we missed some messages
		}

		highestRound, highestSetID, _ := s.blockState.GetHighestRoundAndSetID()
		if highestRound > s.state.round {
			logger.Debug("block was finalised!", "round", highestRound, "setID", highestSetID)
			return nil // a block was finalised, seems like we missed some messages
		}

		if highestSetID > s.state.setID {
			logger.Debug("block was finalised!", "round", highestRound, "setID", highestSetID)
			return nil // a block was finalised, seems like we missed some messages
		}

		bfc, err := s.getBestFinalCandidate()
		if err != nil {
			return err
		}

		pc, err := s.getTotalVotesForBlock(bfc.Hash, Precommit)
		if err != nil {
			return err
		}

		if bfc.Number < uint32(s.head.Number.Int64()) || pc < s.state.threshold() {
			continue
		}

		err = s.finalise()
		if err != nil {
			return err
		}

		// if we haven't received a finalisation message for this block yet, broadcast a finalisation message
		votes := s.getDirectVotes(Precommit)
		logger.Debug("finalised block!!!",
			"setID", s.state.setID,
			"round", s.state.round,
			"hash", s.head.Hash(),
			"direct votes for bfc", votes[*bfc],
			"total votes for bfc", pc,
		)

		cm, err := s.newCommitMessage(s.head, s.state.round)
		if err != nil {
			return err
		}

		msg, err := cm.ToConsensusMessage()
		if err != nil {
			return err
		}

		logger.Debug("sending CommitMessage", "msg", cm)
		s.network.GossipMessage(msg)
		return nil
	}
}

func (s *Service) loadVote(key ed25519.PublicKeyBytes, stage Subround) (*SignedVote, bool) {
	var (
		v   interface{}
		has bool
	)

	switch stage {
	case Prevote, PrimaryProposal:
		v, has = s.prevotes.Load(key)
	case Precommit:
		v, has = s.precommits.Load(key)
	}

	if !has {
		return nil, false
	}

	return v.(*SignedVote), true
}

func (s *Service) deleteVote(key ed25519.PublicKeyBytes, stage Subround) {
	switch stage {
	case Prevote, PrimaryProposal:
		s.prevotes.Delete(key)
	case Precommit:
		s.precommits.Delete(key)
	}
}

// determinePreVote determines what block is our pre-voted block for the current round
func (s *Service) determinePreVote() (*Vote, error) {
	var vote *Vote

	// if we receive a vote message from the primary with a block that's greater than or equal to the current pre-voted block
	// and greater than the best final candidate from the last round, we choose that.
	// otherwise, we simply choose the head of our chain.
	primary := s.derivePrimary()
<<<<<<< HEAD
	prm, has := s.loadVote(primary.PublicKeyBytes(), Prevote)
=======
	prm, has := s.loadVote(primary.PublicKeyBytes(), prevote)
>>>>>>> 96c30a63
	if has && prm.Vote.Number >= uint32(s.head.Number.Int64()) {
		vote = &prm.Vote
	} else {
		header, err := s.blockState.BestBlockHeader()
		if err != nil {
			return nil, err
		}

		vote = NewVoteFromHeader(header)
	}

	nextChange := s.digestHandler.NextGrandpaAuthorityChange()
	if uint64(vote.Number) > nextChange {
		headerNum := new(big.Int).SetUint64(nextChange)
		header, err := s.blockState.GetHeaderByNumber(headerNum)
		if err != nil {
			return nil, err
		}
		vote = NewVoteFromHeader(header)
	}

	return vote, nil
}

// determinePreCommit determines what block is our pre-committed block for the current round
func (s *Service) determinePreCommit() (*Vote, error) {
	// the pre-committed block is simply the pre-voted block (GRANDPA-GHOST)
	pvb, err := s.getPreVotedBlock()
	if err != nil {
		return nil, err
	}

	s.mapLock.Lock()
	s.preVotedBlock[s.state.round] = &pvb
	s.mapLock.Unlock()

	nextChange := s.digestHandler.NextGrandpaAuthorityChange()
	if uint64(pvb.Number) > nextChange {
		header, err := s.blockState.GetHeaderByNumber(big.NewInt(int64(nextChange)))
		if err != nil {
			return nil, err
		}

		pvb = *NewVoteFromHeader(header)
	}
	return &pvb, nil
}

// isFinalisable returns true is the round is finalisable, false otherwise.
func (s *Service) isFinalisable(round uint64) (bool, error) {
	var pvb Vote
	var err error

	if round == 0 {
		return true, nil
	}

	s.mapLock.Lock()
	v, has := s.preVotedBlock[round]
	s.mapLock.Unlock()

	if !has {
		return false, ErrNoPreVotedBlock
	}
	pvb = *v

	bfc, err := s.getBestFinalCandidate()
	if err != nil {
		return false, err
	}

	if bfc == nil {
		return false, errors.New("cannot find best final candidate for round")
	}

	pc, err := s.getTotalVotesForBlock(bfc.Hash, Precommit)
	if err != nil {
		return false, err
	}

	s.mapLock.Lock()
	prevBfc := s.bestFinalCandidate[s.state.round-1]
	s.mapLock.Unlock()

	if prevBfc == nil {
		return false, errors.New("cannot find best final candidate for previous round")
	}

	if bfc.Number <= pvb.Number && (s.state.round == 0 || prevBfc.Number <= bfc.Number) && pc >= s.state.threshold() {
		return true, nil
	}

	return false, nil
}

// finalise finalises the round by setting the best final candidate for this round
func (s *Service) finalise() error {
	// get best final candidate
	bfc, err := s.getBestFinalCandidate()
	if err != nil {
		return err
	}

	pv, err := s.getPreVotedBlock()
	if err != nil {
		return err
	}

	s.mapLock.Lock()
	defer s.mapLock.Unlock()

	s.preVotedBlock[s.state.round] = &pv

	// set best final candidate
	s.bestFinalCandidate[s.state.round] = bfc

	// create prevote justification ie. list of all signed prevotes for the bfc
	pvs, err := s.createJustification(bfc.Hash, Prevote)
	if err != nil {
		return err
	}

	// create precommit justification ie. list of all signed precommits for the bfc
	pcs, err := s.createJustification(bfc.Hash, Precommit)
	if err != nil {
		return err
	}

	pcj, err := scale.Marshal(*newJustification(s.state.round, bfc.Hash, bfc.Number, pcs))
	if err != nil {
		return err
	}

	if err = s.blockState.SetJustification(bfc.Hash, pcj); err != nil {
		return err
	}

	if err = s.grandpaState.SetPrevotes(s.state.round, s.state.setID, pvs); err != nil {
		return err
	}

	if err = s.grandpaState.SetPrecommits(s.state.round, s.state.setID, pcs); err != nil {
		return err
	}

	s.head, err = s.blockState.GetHeader(bfc.Hash)
	if err != nil {
		return err
	}

	// set finalised head for round in db
	if err = s.blockState.SetFinalisedHash(bfc.Hash, s.state.round, s.state.setID); err != nil {
		return err
	}

	return s.grandpaState.SetLatestRound(s.state.round)
}

// createJustification collects the signed precommits received for this round and turns them into
// a justification by adding all signed precommits that are for the best finalised candidate or
// a descendent of the bfc
func (s *Service) createJustification(bfc common.Hash, stage Subround) ([]SignedVote, error) {
	var (
		spc  *sync.Map
		err  error
		just []SignedVote
	)

	switch stage {
	case Prevote:
		spc = s.prevotes
	case Precommit:
		spc = s.precommits
	}

	// TODO: use equivacatory votes to create justification as well
	spc.Range(func(_, value interface{}) bool {
		pc := value.(*SignedVote)
		var isDescendant bool

		isDescendant, err = s.blockState.IsDescendantOf(bfc, pc.Vote.Hash)
		if err != nil {
			return false
		}

		if !isDescendant {
			return true
		}

		just = append(just, *pc)
		return true
	})

	if err != nil {
		return nil, err
	}

	return just, nil
}

// derivePrimary returns the primary for the current round
func (s *Service) derivePrimary() Voter {
	return s.state.voters[s.state.round%uint64(len(s.state.voters))]
}

// getBestFinalCandidate calculates the set of blocks that are less than or equal to the pre-voted block in height,
// with >= 2/3 pre-commit votes, then returns the block with the highest number from this set.
func (s *Service) getBestFinalCandidate() (*Vote, error) {
	prevoted, err := s.getPreVotedBlock()
	if err != nil {
		return nil, err
	}

	// get all blocks with >=2/3 pre-commits
	blocks, err := s.getPossibleSelectedBlocks(Precommit, s.state.threshold())
	if err != nil {
		return nil, err
	}

	// if there are no blocks with >=2/3 pre-commits, just return the pre-voted block
	// TODO: is this correct? the spec implies that it should return nil, but discussions have suggested
	// that we return the prevoted block.
	if len(blocks) == 0 {
		return &prevoted, nil
	}

	// if there are multiple blocks, get the one with the highest number
	// that is also an ancestor of the prevoted block (or is the prevoted block)
	bfc := &Vote{
		Number: 0,
	}

	for h, n := range blocks {
		// check if the current block is an ancestor of prevoted block
		isDescendant, err := s.blockState.IsDescendantOf(h, prevoted.Hash)
		if err != nil {
			return nil, err
		}

		if !isDescendant {
			// find common ancestor, implicitly has >=2/3 votes
			pred, err := s.blockState.HighestCommonAncestor(h, prevoted.Hash)
			if err != nil {
				return nil, err
			}

			v, err := NewVoteFromHash(pred, s.blockState)
			if err != nil {
				return nil, err
			}

			n = v.Number
			h = pred
		}

		// choose block with highest number
		if n > bfc.Number {
			bfc = &Vote{
				Hash:   h,
				Number: n,
			}
		}
	}

	if [32]byte(bfc.Hash) == [32]byte{} {
		return &prevoted, nil
	}

	return bfc, nil
}

// isCompletable returns true if the round is completable, false otherwise
func (s *Service) isCompletable() (bool, error) {
	// haven't received enough votes, not completable
	if uint64(s.lenVotes(Precommit)+len(s.pcEquivocations)) < s.state.threshold() {
		return false, nil
	}

	prevoted, err := s.getPreVotedBlock()
	if err != nil {
		return false, err
	}

	votes := s.getVotes(Precommit)

	// for each block with at least 1 vote that's a descendant of the prevoted block,
	// check that (total precommits - total pc equivocations - precommits for that block) >= 2/3 |V|
	// ie. there must not be a descendent of the prevotes block that is preferred
	for _, v := range votes {
		if prevoted.Hash == v.Hash {
			continue
		}

		// check if the current block is a descendant of prevoted block
		isDescendant, err := s.blockState.IsDescendantOf(prevoted.Hash, v.Hash)
		if err != nil {
			return false, err
		}

		if !isDescendant {
			continue
		}

		c, err := s.getTotalVotesForBlock(v.Hash, Precommit)
		if err != nil {
			return false, err
		}

		if uint64(len(votes)-len(s.pcEquivocations))-c < s.state.threshold() {
			// round isn't completable
			return false, nil
		}
	}

	return true, nil
}

// getPreVotedBlock returns the current pre-voted block B. also known as GRANDPA-GHOST.
// the pre-voted block is the block with the highest block number in the set of all the blocks with
// total votes >= 2/3 the total number of voters, where the total votes is determined by getTotalVotesForBlock.
func (s *Service) getPreVotedBlock() (Vote, error) {
	blocks, err := s.getPossibleSelectedBlocks(Prevote, s.state.threshold())
	if err != nil {
		return Vote{}, err
	}

	// TODO: if there are no blocks with >=2/3 voters, then just pick the highest voted block
	if len(blocks) == 0 {
		return s.getGrandpaGHOST()
	}

	// if there is one block, return it
	if len(blocks) == 1 {
		for h, n := range blocks {
			return Vote{
				Hash:   h,
				Number: n,
			}, nil
		}
	}

	// if there are multiple, find the one with the highest number and return it
	highest := Vote{
		Number: uint32(0),
	}

	for h, n := range blocks {
		if n > highest.Number {
			highest = Vote{
				Hash:   h,
				Number: n,
			}
		}
	}

	return highest, nil
}

// getGrandpaGHOST returns the block with the most votes. if there are multiple blocks with the same number
// of votes, it picks the one with the highest number.
func (s *Service) getGrandpaGHOST() (Vote, error) {
	threshold := s.state.threshold()

	var (
		blocks map[common.Hash]uint32
		err    error
	)

	for {
		blocks, err = s.getPossibleSelectedBlocks(Prevote, threshold)
		if err != nil {
			return Vote{}, err
		}

		threshold--
		if len(blocks) > 0 || threshold == 0 {
			break
		}
	}

	if len(blocks) == 0 {
		return Vote{}, ErrNoGHOST
	}

	// if there are multiple, find the one with the highest number and return it
	highest := Vote{
		Number: uint32(0),
	}

	for h, n := range blocks {
		if n > highest.Number {
			highest = Vote{
				Hash:   h,
				Number: n,
			}
		}
	}

	return highest, nil
}

// getPossibleSelectedBlocks returns blocks with total votes >=threshold in a map of block hash -> block number.
// if there are no blocks that have >=threshold direct votes, this function will find ancestors of those blocks that do have >=threshold votes.
// note that by voting for a block, all of its ancestor blocks are automatically voted for.
// thus, if there are no blocks with >=threshold total votes, but the sum of votes for blocks A and B is >=threshold, then this function returns
// the first common ancestor of A and B.
// in general, this function will return the highest block on each chain with >=threshold votes.
func (s *Service) getPossibleSelectedBlocks(stage Subround, threshold uint64) (map[common.Hash]uint32, error) {
	// get blocks that were directly voted for
	votes := s.getDirectVotes(stage)
	blocks := make(map[common.Hash]uint32)

	// check if any of them have >=threshold votes
	for v := range votes {
		total, err := s.getTotalVotesForBlock(v.Hash, stage)
		if err != nil {
			return nil, err
		}

		if total >= threshold {
			blocks[v.Hash] = v.Number
		}
	}

	// since we want to select the block with the highest number that has >=threshold votes,
	// we can return here since their ancestors won't have a higher number.
	if len(blocks) != 0 {
		return blocks, nil
	}

	// no block has >=threshold direct votes, check for votes for ancestors recursively
	var err error
	va := s.getVotes(stage)

	for v := range votes {
		blocks, err = s.getPossibleSelectedAncestors(va, v.Hash, blocks, stage, threshold)
		if err != nil {
			return nil, err
		}
	}

	return blocks, nil
}

// getPossibleSelectedAncestors recursively searches for ancestors with >=2/3 votes
// it returns a map of block hash -> number, such that the blocks in the map have >=2/3 votes
func (s *Service) getPossibleSelectedAncestors(votes []Vote, curr common.Hash, selected map[common.Hash]uint32, stage Subround, threshold uint64) (map[common.Hash]uint32, error) {
	for _, v := range votes {
		if v.Hash == curr {
			continue
		}

		// find common ancestor, check if votes for it is >=threshold or not
		pred, err := s.blockState.HighestCommonAncestor(v.Hash, curr)
		if err == blocktree.ErrNodeNotFound {
			continue
		} else if err != nil {
			return nil, err
		}

		if pred == curr {
			return selected, nil
		}

		total, err := s.getTotalVotesForBlock(pred, stage)
		if err != nil {
			return nil, err
		}

		if total >= threshold {
			var h *types.Header
			h, err = s.blockState.GetHeader(pred)
			if err != nil {
				return nil, err
			}

			selected[pred] = uint32(h.Number.Int64())
		} else {
			selected, err = s.getPossibleSelectedAncestors(votes, pred, selected, stage, threshold)
			if err != nil {
				return nil, err
			}
		}
	}

	return selected, nil
}

// getTotalVotesForBlock returns the total number of observed votes for a block B in a subround, which is equal
// to the direct votes for B and B's descendants plus the total number of equivocating voters
func (s *Service) getTotalVotesForBlock(hash common.Hash, stage Subround) (uint64, error) {
	// observed votes for block
	dv, err := s.getVotesForBlock(hash, stage)
	if err != nil {
		return 0, err
	}

	// equivocatory votes
	var ev int
	if stage == Prevote {
		ev = len(s.pvEquivocations)
	} else {
		ev = len(s.pcEquivocations)
	}

	return dv + uint64(ev), nil
}

// getVotesForBlock returns the number of observed votes for a block B.
// The set of all observed votes by v in the sub-round stage of round r for block B is
// equal to all of the observed direct votes cast for block B and all of the B's descendants
func (s *Service) getVotesForBlock(hash common.Hash, stage Subround) (uint64, error) {
	votes := s.getDirectVotes(stage)

	// B will be counted as in it's own subchain, so don't need to start with B's vote count
	votesForBlock := uint64(0)

	for v, c := range votes {
		// check if the current block is a descendant of B
		isDescendant, err := s.blockState.IsDescendantOf(hash, v.Hash)
		if errors.Is(err, blocktree.ErrStartNodeNotFound) || errors.Is(err, blocktree.ErrEndNodeNotFound) {
			continue
		} else if err != nil {
			return 0, err
		}

		if !isDescendant {
			continue
		}

		votesForBlock += c
	}

	return votesForBlock, nil
}

// getDirectVotes returns a map of Votes to direct vote counts
func (s *Service) getDirectVotes(stage Subround) map[Vote]uint64 {
	votes := make(map[Vote]uint64)

	var src *sync.Map
	if stage == Prevote {
		src = s.prevotes
	} else {
		src = s.precommits
	}

	src.Range(func(_, value interface{}) bool {
		sv := value.(*SignedVote)
		votes[sv.Vote]++
		return true
	})

	return votes
}

// getVotes returns all the current votes as an array
func (s *Service) getVotes(stage Subround) []Vote {
	votes := s.getDirectVotes(stage)
	va := make([]Vote, len(votes))
	i := 0

	for v := range votes {
		va[i] = v
		i++
	}

	return va
}

// findParentWithNumber returns a Vote for an ancestor with number n given an existing Vote
func (s *Service) findParentWithNumber(v *Vote, n uint32) (*Vote, error) {
	if v.Number <= n {
		return v, nil
	}

	b, err := s.blockState.GetHeader(v.Hash)
	if err != nil {
		return nil, err
	}

	// # of iterations
	l := int(v.Number - n)

	for i := 0; i < l; i++ {
		p, err := s.blockState.GetHeader(b.ParentHash)
		if err != nil {
			return nil, err
		}

		b = p
	}

	return NewVoteFromHeader(b), nil
}

// GetSetID returns the current setID
func (s *Service) GetSetID() uint64 {
	return s.state.setID
}

// GetRound return the current round number
func (s *Service) GetRound() uint64 {
	s.roundLock.Lock()
	defer s.roundLock.Unlock()

	return s.state.round
}

// GetVoters returns the list of current grandpa.Voters
func (s *Service) GetVoters() []types.GrandpaVoter {
	votes := make([]types.GrandpaVoter, len(s.state.voters))
	for i, v := range s.state.voters {
		votes[i] = types.GrandpaVoter{
			v.Key,
			v.ID,
		}
	}
	return votes
}

// PreVotes returns the current prevotes to the current round
func (s *Service) PreVotes() []ed25519.PublicKeyBytes {
	s.mapLock.Lock()
	defer s.mapLock.Unlock()

	votes := make([]ed25519.PublicKeyBytes, 0, s.lenVotes(Prevote)+len(s.pvEquivocations))

	s.prevotes.Range(func(k interface{}, _ interface{}) bool {
		b := k.(ed25519.PublicKeyBytes)
		votes = append(votes, b)
		return true
	})

	for v := range s.pvEquivocations {
		votes = append(votes, v)
	}

	return votes
}

// PreCommits returns the current precommits to the current round
func (s *Service) PreCommits() []ed25519.PublicKeyBytes {
	s.mapLock.Lock()
	defer s.mapLock.Unlock()

	votes := make([]ed25519.PublicKeyBytes, 0, s.lenVotes(Precommit)+len(s.pcEquivocations))

	s.precommits.Range(func(k interface{}, _ interface{}) bool {
		b := k.(ed25519.PublicKeyBytes)
		votes = append(votes, b)
		return true
	})

	for v := range s.pvEquivocations {
		votes = append(votes, v)
	}

	return votes
}

func (s *Service) lenVotes(stage Subround) int {
	var count int

	switch stage {
	case Prevote, PrimaryProposal:
		s.prevotes.Range(func(_, _ interface{}) bool {
			count++
			return true
		})
	case Precommit:
		s.precommits.Range(func(_, _ interface{}) bool {
			count++
			return true
		})
	}

	return count
}<|MERGE_RESOLUTION|>--- conflicted
+++ resolved
@@ -678,11 +678,7 @@
 	// and greater than the best final candidate from the last round, we choose that.
 	// otherwise, we simply choose the head of our chain.
 	primary := s.derivePrimary()
-<<<<<<< HEAD
 	prm, has := s.loadVote(primary.PublicKeyBytes(), Prevote)
-=======
-	prm, has := s.loadVote(primary.PublicKeyBytes(), prevote)
->>>>>>> 96c30a63
 	if has && prm.Vote.Number >= uint32(s.head.Number.Int64()) {
 		vote = &prm.Vote
 	} else {
