// Copyright 2020 ChainSafe Systems (ON) Corp.
// This file is part of gossamer.
//
// The gossamer library is free software: you can redistribute it and/or modify
// it under the terms of the GNU Lesser General Public License as published by
// the Free Software Foundation, either version 3 of the License, or
// (at your option) any later version.
//
// The gossamer library is distributed in the hope that it will be useful,
// but WITHOUT ANY WARRANTY; without even the implied warranty of
// MERCHANTABILITY or FITNESS FOR A PARTICULAR PURPOSE. See the
// GNU Lesser General Public License for more details.
//
// You should have received a copy of the GNU Lesser General Public License
// along with the gossamer library. If not, see <http://www.gnu.org/licenses/>.

package grandpa

import (
	"math/big"
	"math/rand"
	"sort"
	"testing"
	"time"

	"github.com/ChainSafe/gossamer/dot/state"
	"github.com/ChainSafe/gossamer/dot/types"
	"github.com/ChainSafe/gossamer/lib/common"
	"github.com/ChainSafe/gossamer/lib/crypto/ed25519"
	"github.com/ChainSafe/gossamer/lib/genesis"
	"github.com/ChainSafe/gossamer/lib/keystore"
	"github.com/ChainSafe/gossamer/lib/trie"

	log "github.com/ChainSafe/log15"
	"github.com/stretchr/testify/require"
)

// testGenesisHeader is a test block header
var testGenesisHeader = &types.Header{
	Number:    big.NewInt(0),
	StateRoot: trie.EmptyHash,
}

var firstEpochInfo = &types.EpochInfo{
	Duration:   200,
	FirstBlock: 0,
}

var kr, _ = keystore.NewEd25519Keyring()

type mockDigestHandler struct{}

func (h *mockDigestHandler) NextGrandpaAuthorityChange() uint64 {
	return 2 ^ 64 - 1
}

func newTestState(t *testing.T) *state.Service {
	stateSrvc := state.NewService("", log.LvlInfo)
	stateSrvc.UseMemDB()

	genesisData := new(genesis.Data)

	err := stateSrvc.Initialize(genesisData, testGenesisHeader, trie.NewEmptyTrie(), firstEpochInfo)
	require.NoError(t, err)

	err = stateSrvc.Start()
	require.NoError(t, err)

	return stateSrvc
}

func newTestVoters() []*Voter {
	voters := []*Voter{}
	for i, k := range kr.Keys {
		voters = append(voters, &Voter{
			key: k.Public().(*ed25519.PublicKey),
			id:  uint64(i),
		})
	}

	return voters
}

func newTestService(t *testing.T) (*Service, *state.Service) {
	st := newTestState(t)
	voters := newTestVoters()

	cfg := &Config{
		BlockState:    st.Block,
		DigestHandler: &mockDigestHandler{},
		Voters:        voters,
<<<<<<< HEAD
		Keypair:       kr.Alice,
		Authority:     true,
=======
		Keypair:       kr.Alice().(*ed25519.Keypair),
>>>>>>> 09c27233
	}

	gs, err := NewService(cfg)
	require.NoError(t, err)

	return gs, st
}

func TestUpdateAuthorities(t *testing.T) {
	gs, _ := newTestService(t)
	gs.UpdateAuthorities([]*types.GrandpaAuthorityData{
		{Key: kr.Alice().Public().(*ed25519.PublicKey), ID: 0},
	})

	err := gs.Start()
	require.NoError(t, err)

	time.Sleep(time.Second)
	require.Equal(t, uint64(1), gs.state.setID)
	require.Equal(t, []*Voter{
		{key: kr.Alice().Public().(*ed25519.PublicKey), id: 0},
	}, gs.state.voters)

	gs.UpdateAuthorities([]*types.GrandpaAuthorityData{
		{Key: kr.Alice().Public().(*ed25519.PublicKey), ID: 0},
	})

	err = gs.Stop()
	require.NoError(t, err)
}

func TestGetDirectVotes(t *testing.T) {
	gs, _ := newTestService(t)

	voteA := &Vote{
		hash:   common.Hash{0xa},
		number: 1,
	}

	voteB := &Vote{
		hash:   common.Hash{0xb},
		number: 1,
	}

	for i, k := range kr.Keys {
		voter := k.Public().(*ed25519.PublicKey).AsBytes()

		if i < 5 {
			gs.prevotes[voter] = voteA
		} else {
			gs.prevotes[voter] = voteB
		}
	}

	directVotes := gs.getDirectVotes(prevote)
	require.Equal(t, 2, len(directVotes))
	require.Equal(t, uint64(5), directVotes[*voteA])
	require.Equal(t, uint64(4), directVotes[*voteB])
}

func TestGetVotesForBlock_NoDescendantVotes(t *testing.T) {
	gs, st := newTestService(t)

	branches := make(map[int]int)
	branches[6] = 1
	state.AddBlocksToStateWithFixedBranches(t, st.Block, 8, branches, byte(rand.Intn(256)))
	leaves := gs.blockState.Leaves()

	// 1/3 of voters equivocate; ie. vote for both blocks
	voteA, err := NewVoteFromHash(leaves[0], st.Block)
	require.NoError(t, err)
	voteB, err := NewVoteFromHash(leaves[1], st.Block)
	require.NoError(t, err)

	for i, k := range kr.Keys {
		voter := k.Public().(*ed25519.PublicKey).AsBytes()

		if i < 5 {
			gs.prevotes[voter] = voteA
		} else {
			gs.prevotes[voter] = voteB
		}
	}

	votesForA, err := gs.getVotesForBlock(voteA.hash, prevote)
	require.NoError(t, err)
	require.Equal(t, uint64(5), votesForA)

	votesForB, err := gs.getVotesForBlock(voteB.hash, prevote)
	require.NoError(t, err)
	require.Equal(t, uint64(4), votesForB)
}

func TestGetVotesForBlock_DescendantVotes(t *testing.T) {
	gs, st := newTestService(t)

	branches := make(map[int]int)
	branches[6] = 1
	state.AddBlocksToStateWithFixedBranches(t, st.Block, 8, branches, byte(rand.Intn(256)))
	leaves := gs.blockState.Leaves()

	a, err := st.Block.GetHeader(leaves[0])
	require.NoError(t, err)

	// A is a descendant of B
	voteA, err := NewVoteFromHash(leaves[0], st.Block)
	require.NoError(t, err)
	voteB, err := NewVoteFromHash(a.ParentHash, st.Block)
	require.NoError(t, err)
	voteC, err := NewVoteFromHash(leaves[1], st.Block)
	require.NoError(t, err)

	for i, k := range kr.Keys {
		voter := k.Public().(*ed25519.PublicKey).AsBytes()

		if i < 3 {
			gs.prevotes[voter] = voteA
		} else if i < 5 {
			gs.prevotes[voter] = voteB
		} else {
			gs.prevotes[voter] = voteC
		}
	}

	votesForA, err := gs.getVotesForBlock(voteA.hash, prevote)
	require.NoError(t, err)
	require.Equal(t, uint64(3), votesForA)

	// votesForB should be # of votes for A + # of votes for B
	votesForB, err := gs.getVotesForBlock(voteB.hash, prevote)
	require.NoError(t, err)
	require.Equal(t, uint64(5), votesForB)

	votesForC, err := gs.getVotesForBlock(voteC.hash, prevote)
	require.NoError(t, err)
	require.Equal(t, uint64(4), votesForC)
}

func TestGetPossibleSelectedAncestors_SameAncestor(t *testing.T) {
	gs, st := newTestService(t)

	// this creates a tree with 3 branches all starting at depth 6
	branches := make(map[int]int)
	branches[6] = 2
	state.AddBlocksToStateWithFixedBranches(t, st.Block, 8, branches, 0)

	leaves := gs.blockState.Leaves()
	require.Equal(t, 3, len(leaves))

	// 1/3 voters each vote for a block on a different chain
	voteA, err := NewVoteFromHash(leaves[0], st.Block)
	require.NoError(t, err)
	voteB, err := NewVoteFromHash(leaves[1], st.Block)
	require.NoError(t, err)
	voteC, err := NewVoteFromHash(leaves[2], st.Block)
	require.NoError(t, err)

	for i, k := range kr.Keys {
		voter := k.Public().(*ed25519.PublicKey).AsBytes()

		if i < 3 {
			gs.prevotes[voter] = voteA
		} else if i < 6 {
			gs.prevotes[voter] = voteB
		} else {
			gs.prevotes[voter] = voteC
		}
	}

	votes := gs.getVotes(prevote)
	prevoted := make(map[common.Hash]uint64)
	var blocks map[common.Hash]uint64

	for _, curr := range leaves {
		blocks, err = gs.getPossibleSelectedAncestors(votes, curr, prevoted, prevote, gs.state.threshold())
		require.NoError(t, err)
	}

	expected, err := common.HexToHash("0x32ed981734053dc565a1e224137d751f24917a1cb2aeea56fd44a06629550a23")
	require.NoError(t, err)

	// this should return the highest common ancestor of (a, b, c) with >=2/3 votes,
	// which is the node at depth 6.
	require.Equal(t, 1, len(blocks))
	require.Equal(t, uint64(6), blocks[expected])
}

func TestGetPossibleSelectedAncestors_VaryingAncestor(t *testing.T) {
	gs, st := newTestService(t)

	// this creates a tree with branches starting at depth 6 and another branch starting at depth 7
	branches := make(map[int]int)
	branches[6] = 1
	branches[7] = 1
	state.AddBlocksToStateWithFixedBranches(t, st.Block, 8, branches, byte(rand.Intn(256)))

	leaves := gs.blockState.Leaves()
	require.Equal(t, 3, len(leaves))

	// 1/3 voters each vote for a block on a different chain
	voteA, err := NewVoteFromHash(leaves[0], st.Block)
	require.NoError(t, err)
	voteB, err := NewVoteFromHash(leaves[1], st.Block)
	require.NoError(t, err)
	voteC, err := NewVoteFromHash(leaves[2], st.Block)
	require.NoError(t, err)

	for i, k := range kr.Keys {
		voter := k.Public().(*ed25519.PublicKey).AsBytes()

		if i < 3 {
			gs.prevotes[voter] = voteA
		} else if i < 6 {
			gs.prevotes[voter] = voteB
		} else {
			gs.prevotes[voter] = voteC
		}
	}

	votes := gs.getVotes(prevote)
	prevoted := make(map[common.Hash]uint64)
	var blocks map[common.Hash]uint64

	for _, curr := range leaves {
		blocks, err = gs.getPossibleSelectedAncestors(votes, curr, prevoted, prevote, gs.state.threshold())
		require.NoError(t, err)
	}

	expectedAt6, err := common.HexToHash("0x32ed981734053dc565a1e224137d751f24917a1cb2aeea56fd44a06629550a23")
	require.NoError(t, err)

	expectedAt7, err := common.HexToHash("0x57508d4d2c5b01e6bd50dacee5d14979a6f23e41d4b4eb6464a8a29015549847")
	require.NoError(t, err)

	// this should return the highest common ancestor of (a, b) and (b, c) with >=2/3 votes,
	// which are the nodes at depth 6 and 7.
	require.Equal(t, 2, len(blocks))
	require.Equal(t, uint64(6), blocks[expectedAt6])
	require.Equal(t, uint64(7), blocks[expectedAt7])
}

func TestGetPossibleSelectedAncestors_VaryingAncestor_MoreBranches(t *testing.T) {
	gs, st := newTestService(t)

	// this creates a tree with 1 branch starting at depth 6 and 2 branches starting at depth 7,
	branches := make(map[int]int)
	branches[6] = 1
	branches[7] = 2
	state.AddBlocksToStateWithFixedBranches(t, st.Block, 8, branches, byte(rand.Intn(256)))

	leaves := gs.blockState.Leaves()
	require.Equal(t, 4, len(leaves))

	t.Log(st.Block.BlocktreeAsString())

	// 1/3 voters each vote for a block on a different chain
	voteA, err := NewVoteFromHash(leaves[0], st.Block)
	require.NoError(t, err)
	voteB, err := NewVoteFromHash(leaves[1], st.Block)
	require.NoError(t, err)
	voteC, err := NewVoteFromHash(leaves[2], st.Block)
	require.NoError(t, err)
	voteD, err := NewVoteFromHash(leaves[3], st.Block)
	require.NoError(t, err)

	for i, k := range kr.Keys {
		voter := k.Public().(*ed25519.PublicKey).AsBytes()

		if i < 3 {
			gs.prevotes[voter] = voteA
		} else if i < 6 {
			gs.prevotes[voter] = voteB
		} else if i < 8 {
			gs.prevotes[voter] = voteC
		} else {
			gs.prevotes[voter] = voteD
		}
	}

	votes := gs.getVotes(prevote)
	prevoted := make(map[common.Hash]uint64)
	var blocks map[common.Hash]uint64

	for _, curr := range leaves {
		blocks, err = gs.getPossibleSelectedAncestors(votes, curr, prevoted, prevote, gs.state.threshold())
		require.NoError(t, err)
	}

	expectedAt6, err := common.HexToHash("0x32ed981734053dc565a1e224137d751f24917a1cb2aeea56fd44a06629550a23")
	require.NoError(t, err)

	expectedAt7, err := common.HexToHash("0x57508d4d2c5b01e6bd50dacee5d14979a6f23e41d4b4eb6464a8a29015549847")
	require.NoError(t, err)

	// this should return the highest common ancestor of (a, b) and (b, c) with >=2/3 votes,
	// which are the nodes at depth 6 and 7.
	require.Equal(t, 2, len(blocks))
	require.Equal(t, uint64(6), blocks[expectedAt6])
	require.Equal(t, uint64(7), blocks[expectedAt7])
}

func TestGetPossibleSelectedBlocks_OneBlock(t *testing.T) {
	gs, st := newTestService(t)

	branches := make(map[int]int)
	branches[6] = 1
	state.AddBlocksToStateWithFixedBranches(t, st.Block, 8, branches, byte(rand.Intn(256)))
	leaves := gs.blockState.Leaves()

	voteA, err := NewVoteFromHash(leaves[0], st.Block)
	require.NoError(t, err)
	voteB, err := NewVoteFromHash(leaves[1], st.Block)
	require.NoError(t, err)

	for i, k := range kr.Keys {
		voter := k.Public().(*ed25519.PublicKey).AsBytes()

		if i < 6 {
			gs.prevotes[voter] = voteA
		} else {
			gs.prevotes[voter] = voteB
		}
	}

	blocks, err := gs.getPossibleSelectedBlocks(prevote, gs.state.threshold())
	require.NoError(t, err)
	require.Equal(t, 1, len(blocks))
	require.Equal(t, voteA.number, blocks[voteA.hash])
}

func TestGetPossibleSelectedBlocks_EqualVotes_SameAncestor(t *testing.T) {
	gs, st := newTestService(t)

	// this creates a tree with 3 branches all starting at depth 6
	branches := make(map[int]int)
	branches[6] = 2

	state.AddBlocksToStateWithFixedBranches(t, st.Block, 8, branches, byte(rand.Intn(256)))
	leaves := gs.blockState.Leaves()
	require.Equal(t, 3, len(leaves))

	// 1/3 voters each vote for a block on a different chain
	voteA, err := NewVoteFromHash(leaves[0], st.Block)
	require.NoError(t, err)
	voteB, err := NewVoteFromHash(leaves[1], st.Block)
	require.NoError(t, err)
	voteC, err := NewVoteFromHash(leaves[2], st.Block)
	require.NoError(t, err)

	for i, k := range kr.Keys {
		voter := k.Public().(*ed25519.PublicKey).AsBytes()

		if i < 3 {
			gs.prevotes[voter] = voteA
		} else if i < 6 {
			gs.prevotes[voter] = voteB
		} else {
			gs.prevotes[voter] = voteC
		}
	}

	blocks, err := gs.getPossibleSelectedBlocks(prevote, gs.state.threshold())
	require.NoError(t, err)

	expected, err := common.HexToHash("0x32ed981734053dc565a1e224137d751f24917a1cb2aeea56fd44a06629550a23")
	require.NoError(t, err)

	// this should return the highest common ancestor of (a, b, c)
	require.Equal(t, 1, len(blocks))
	require.Equal(t, uint64(6), blocks[expected])
}

func TestGetPossibleSelectedBlocks_EqualVotes_VaryingAncestor(t *testing.T) {
	gs, st := newTestService(t)

	// this creates a tree with branches starting at depth 6 and another branch starting at depth 7
	branches := make(map[int]int)
	branches[6] = 1
	branches[7] = 1
	state.AddBlocksToStateWithFixedBranches(t, st.Block, 8, branches, byte(rand.Intn(256)))

	leaves := gs.blockState.Leaves()
	require.Equal(t, 3, len(leaves))

	// 1/3 voters each vote for a block on a different chain
	voteA, err := NewVoteFromHash(leaves[0], st.Block)
	require.NoError(t, err)
	voteB, err := NewVoteFromHash(leaves[1], st.Block)
	require.NoError(t, err)
	voteC, err := NewVoteFromHash(leaves[2], st.Block)
	require.NoError(t, err)

	for i, k := range kr.Keys {
		voter := k.Public().(*ed25519.PublicKey).AsBytes()

		if i < 3 {
			gs.prevotes[voter] = voteA
		} else if i < 6 {
			gs.prevotes[voter] = voteB
		} else {
			gs.prevotes[voter] = voteC
		}
	}

	blocks, err := gs.getPossibleSelectedBlocks(prevote, gs.state.threshold())
	require.NoError(t, err)

	expectedAt6, err := common.HexToHash("0x32ed981734053dc565a1e224137d751f24917a1cb2aeea56fd44a06629550a23")
	require.NoError(t, err)

	expectedAt7, err := common.HexToHash("0x57508d4d2c5b01e6bd50dacee5d14979a6f23e41d4b4eb6464a8a29015549847")
	require.NoError(t, err)

	// this should return the highest common ancestor of (a, b) and (b, c) with >=2/3 votes,
	// which are the nodes at depth 6 and 7.
	require.Equal(t, 2, len(blocks))
	require.Equal(t, uint64(6), blocks[expectedAt6])
	require.Equal(t, uint64(7), blocks[expectedAt7])
}

func TestGetPossibleSelectedBlocks_OneThirdEquivocating(t *testing.T) {
	gs, st := newTestService(t)

	branches := make(map[int]int)
	branches[6] = 1
	state.AddBlocksToStateWithFixedBranches(t, st.Block, 8, branches, byte(rand.Intn(256)))
	leaves := gs.blockState.Leaves()

	// 1/3 of voters equivocate; ie. vote for both blocks
	voteA, err := NewVoteFromHash(leaves[0], st.Block)
	require.NoError(t, err)
	voteB, err := NewVoteFromHash(leaves[1], st.Block)
	require.NoError(t, err)

	for i, k := range kr.Keys {
		voter := k.Public().(*ed25519.PublicKey).AsBytes()

		if i < 3 {
			gs.prevotes[voter] = voteA
		} else if i < 6 {
			gs.prevotes[voter] = voteB
		} else {
			gs.pvEquivocations[voter] = []*Vote{voteA, voteB}
		}
	}

	blocks, err := gs.getPossibleSelectedBlocks(prevote, gs.state.threshold())
	require.NoError(t, err)
	require.Equal(t, 2, len(blocks))
}

func TestGetPossibleSelectedBlocks_MoreThanOneThirdEquivocating(t *testing.T) {
	gs, st := newTestService(t)

	branches := make(map[int]int)
	branches[6] = 1
	branches[7] = 1
	state.AddBlocksToStateWithFixedBranches(t, st.Block, 8, branches, byte(rand.Intn(256)))
	leaves := gs.blockState.Leaves()

	// this tests a byzantine case where >1/3 of voters equivocate; ie. vote for multiple blocks
	voteA, err := NewVoteFromHash(leaves[0], st.Block)
	require.NoError(t, err)
	voteB, err := NewVoteFromHash(leaves[1], st.Block)
	require.NoError(t, err)
	voteC, err := NewVoteFromHash(leaves[2], st.Block)
	require.NoError(t, err)

	for i, k := range kr.Keys {
		voter := k.Public().(*ed25519.PublicKey).AsBytes()

		if i < 2 {
			// 2 votes for A
			gs.prevotes[voter] = voteA
		} else if i < 4 {
			// 2 votes for B
			gs.prevotes[voter] = voteB
		} else if i < 5 {
			// 1 vote for C
			gs.prevotes[voter] = voteC
		} else {
			// 4 equivocators
			gs.pvEquivocations[voter] = []*Vote{voteA, voteB}
		}
	}

	blocks, err := gs.getPossibleSelectedBlocks(prevote, gs.state.threshold())
	require.NoError(t, err)
	require.Equal(t, 2, len(blocks))
}

func TestGetPreVotedBlock_OneBlock(t *testing.T) {
	gs, st := newTestService(t)

	branches := make(map[int]int)
	branches[6] = 1
	state.AddBlocksToStateWithFixedBranches(t, st.Block, 8, branches, byte(rand.Intn(256)))
	leaves := gs.blockState.Leaves()

	voteA, err := NewVoteFromHash(leaves[0], st.Block)
	require.NoError(t, err)
	voteB, err := NewVoteFromHash(leaves[1], st.Block)
	require.NoError(t, err)

	for i, k := range kr.Keys {
		voter := k.Public().(*ed25519.PublicKey).AsBytes()

		if i < 6 {
			gs.prevotes[voter] = voteA
		} else {
			gs.prevotes[voter] = voteB
		}
	}

	block, err := gs.getPreVotedBlock()
	require.NoError(t, err)
	require.Equal(t, *voteA, block)
}

func TestGetPreVotedBlock_MultipleCandidates(t *testing.T) {
	gs, st := newTestService(t)

	// this creates a tree with branches starting at depth 6 and another branch starting at depth 7
	branches := make(map[int]int)
	branches[6] = 1
	branches[7] = 1
	state.AddBlocksToStateWithFixedBranches(t, st.Block, 8, branches, byte(rand.Intn(256)))

	leaves := gs.blockState.Leaves()
	require.Equal(t, 3, len(leaves))

	// 1/3 voters each vote for a block on a different chain
	voteA, err := NewVoteFromHash(leaves[0], st.Block)
	require.NoError(t, err)
	voteB, err := NewVoteFromHash(leaves[1], st.Block)
	require.NoError(t, err)
	voteC, err := NewVoteFromHash(leaves[2], st.Block)
	require.NoError(t, err)

	for i, k := range kr.Keys {
		voter := k.Public().(*ed25519.PublicKey).AsBytes()

		if i < 3 {
			gs.prevotes[voter] = voteA
		} else if i < 6 {
			gs.prevotes[voter] = voteB
		} else {
			gs.prevotes[voter] = voteC
		}
	}

	// expected block is that with the highest number ie. at depth 7
	expected, err := common.HexToHash("0x57508d4d2c5b01e6bd50dacee5d14979a6f23e41d4b4eb6464a8a29015549847")
	require.NoError(t, err)

	block, err := gs.getPreVotedBlock()
	require.NoError(t, err)
	require.Equal(t, expected, block.hash)
	require.Equal(t, uint64(7), block.number)
}

func TestGetPreVotedBlock_EvenMoreCandidates(t *testing.T) {
	gs, st := newTestService(t)

	// this creates a tree with 6 total branches, one each from depth 3 to 7
	branches := make(map[int]int)
	branches[3] = 1
	branches[4] = 1
	branches[5] = 1
	branches[6] = 1
	branches[7] = 1
	state.AddBlocksToStateWithFixedBranches(t, st.Block, 8, branches, byte(0))

	leaves := gs.blockState.Leaves()
	require.Equal(t, 6, len(leaves))

	sort.Slice(leaves, func(i, j int) bool {
		return leaves[i][0] < leaves[j][0]
	})

	// voters vote for a blocks on a different chains
	voteA, err := NewVoteFromHash(leaves[0], st.Block)
	require.NoError(t, err)
	voteB, err := NewVoteFromHash(leaves[1], st.Block)
	require.NoError(t, err)
	voteC, err := NewVoteFromHash(leaves[2], st.Block)
	require.NoError(t, err)
	voteD, err := NewVoteFromHash(leaves[3], st.Block)
	require.NoError(t, err)
	voteE, err := NewVoteFromHash(leaves[4], st.Block)
	require.NoError(t, err)
	voteF, err := NewVoteFromHash(leaves[5], st.Block)
	require.NoError(t, err)

	for i, k := range kr.Keys {
		voter := k.Public().(*ed25519.PublicKey).AsBytes()

		if i < 2 {
			gs.prevotes[voter] = voteA
		} else if i < 4 {
			gs.prevotes[voter] = voteB
		} else if i < 6 {
			gs.prevotes[voter] = voteC
		} else if i < 7 {
			gs.prevotes[voter] = voteD
		} else if i < 8 {
			gs.prevotes[voter] = voteE
		} else {
			gs.prevotes[voter] = voteF
		}
	}

	t.Log(st.Block.BlocktreeAsString())

	// expected block is at depth 5
	expected, err := common.HexToHash("0xd01a209a130af98b3375cf9a571e92b7c0fc8b61dee7917f852a673fcb57ac19")
	require.NoError(t, err)

	block, err := gs.getPreVotedBlock()
	require.NoError(t, err)
	require.Equal(t, expected, block.hash)
	require.Equal(t, uint64(5), block.number)
}

func TestIsCompletable(t *testing.T) {
	gs, st := newTestService(t)

	branches := make(map[int]int)
	branches[6] = 1
	state.AddBlocksToStateWithFixedBranches(t, st.Block, 8, branches, byte(rand.Intn(256)))
	leaves := gs.blockState.Leaves()

	voteA, err := NewVoteFromHash(leaves[0], st.Block)
	require.NoError(t, err)
	voteB, err := NewVoteFromHash(leaves[1], st.Block)
	require.NoError(t, err)

	for i, k := range kr.Keys {
		voter := k.Public().(*ed25519.PublicKey).AsBytes()

		if i < 6 {
			gs.prevotes[voter] = voteA
		} else {
			gs.prevotes[voter] = voteB
		}
	}

	completable, err := gs.isCompletable()
	require.NoError(t, err)
	require.True(t, completable)
}

func TestFindParentWithNumber(t *testing.T) {
	gs, st := newTestService(t)

	// no branches needed
	branches := make(map[int]int)
	state.AddBlocksToStateWithFixedBranches(t, st.Block, 8, branches, byte(rand.Intn(256)))
	leaves := gs.blockState.Leaves()

	v, err := NewVoteFromHash(leaves[0], st.Block)
	require.NoError(t, err)

	p, err := gs.findParentWithNumber(v, 1)
	require.NoError(t, err)
	t.Log(st.Block.BlocktreeAsString())

	expected, err := st.Block.GetBlockByNumber(big.NewInt(1))
	require.NoError(t, err)

	require.Equal(t, expected.Header.Hash(), p.hash)
}

func TestGetBestFinalCandidate_OneBlock(t *testing.T) {
	// this tests the case when the prevoted block and the precommited block are the same
	gs, st := newTestService(t)

	branches := make(map[int]int)
	branches[6] = 1
	state.AddBlocksToStateWithFixedBranches(t, st.Block, 8, branches, byte(rand.Intn(256)))
	leaves := gs.blockState.Leaves()

	voteA, err := NewVoteFromHash(leaves[0], st.Block)
	require.NoError(t, err)
	voteB, err := NewVoteFromHash(leaves[1], st.Block)
	require.NoError(t, err)

	for i, k := range kr.Keys {
		voter := k.Public().(*ed25519.PublicKey).AsBytes()

		if i < 6 {
			gs.prevotes[voter] = voteA
			gs.precommits[voter] = voteA
		} else {
			gs.prevotes[voter] = voteB
			gs.precommits[voter] = voteB
		}
	}

	bfc, err := gs.getBestFinalCandidate()
	require.NoError(t, err)
	require.Equal(t, voteA, bfc)
}

func TestGetBestFinalCandidate_PrecommitAncestor(t *testing.T) {
	// this tests the case when the highest precommited block is an ancestor of the prevoted block
	gs, st := newTestService(t)

	branches := make(map[int]int)
	branches[6] = 1
	state.AddBlocksToStateWithFixedBranches(t, st.Block, 8, branches, byte(rand.Intn(256)))
	leaves := gs.blockState.Leaves()

	voteA, err := NewVoteFromHash(leaves[0], st.Block)
	require.NoError(t, err)
	voteB, err := NewVoteFromHash(leaves[1], st.Block)
	require.NoError(t, err)

	// in precommit round, 2/3 voters will vote for ancestor of A
	voteC, err := gs.findParentWithNumber(voteA, 6)
	require.NoError(t, err)

	for i, k := range kr.Keys {
		voter := k.Public().(*ed25519.PublicKey).AsBytes()

		if i < 6 {
			gs.prevotes[voter] = voteA
			gs.precommits[voter] = voteC
		} else {
			gs.prevotes[voter] = voteB
			gs.precommits[voter] = voteB
		}
	}

	bfc, err := gs.getBestFinalCandidate()
	require.NoError(t, err)
	require.Equal(t, voteC, bfc)
}

func TestGetBestFinalCandidate_NoPrecommit(t *testing.T) {
	// this tests the case when no blocks have >=2/3 precommit votes
	// it should return the prevoted block
	gs, st := newTestService(t)

	branches := make(map[int]int)
	branches[6] = 1
	state.AddBlocksToStateWithFixedBranches(t, st.Block, 8, branches, byte(rand.Intn(256)))
	leaves := gs.blockState.Leaves()

	voteA, err := NewVoteFromHash(leaves[0], st.Block)
	require.NoError(t, err)
	voteB, err := NewVoteFromHash(leaves[1], st.Block)
	require.NoError(t, err)

	for i, k := range kr.Keys {
		voter := k.Public().(*ed25519.PublicKey).AsBytes()

		if i < 6 {
			gs.prevotes[voter] = voteA
		} else {
			gs.prevotes[voter] = voteB
			gs.precommits[voter] = voteB
		}
	}

	bfc, err := gs.getBestFinalCandidate()
	require.NoError(t, err)
	require.Equal(t, voteA, bfc)
}

func TestGetBestFinalCandidate_PrecommitOnAnotherChain(t *testing.T) {
	// this tests the case when the precommited block is on another chain than the prevoted block
	// this should return their highest common ancestor
	gs, st := newTestService(t)

	branches := make(map[int]int)
	branches[6] = 1
	state.AddBlocksToStateWithFixedBranches(t, st.Block, 8, branches, byte(rand.Intn(256)))
	leaves := gs.blockState.Leaves()

	voteA, err := NewVoteFromHash(leaves[0], st.Block)
	require.NoError(t, err)
	voteB, err := NewVoteFromHash(leaves[1], st.Block)
	require.NoError(t, err)

	for i, k := range kr.Keys {
		voter := k.Public().(*ed25519.PublicKey).AsBytes()

		if i < 6 {
			gs.prevotes[voter] = voteA
			gs.precommits[voter] = voteB
		} else {
			gs.prevotes[voter] = voteB
			gs.precommits[voter] = voteA
		}
	}

	pred, err := st.Block.HighestCommonAncestor(voteA.hash, voteB.hash)
	require.NoError(t, err)

	bfc, err := gs.getBestFinalCandidate()
	require.NoError(t, err)
	require.Equal(t, pred, bfc.hash)
}

func TestDeterminePreVote_NoPrimaryPreVote(t *testing.T) {
	gs, st := newTestService(t)

	state.AddBlocksToState(t, st.Block, 3)
	pv, err := gs.determinePreVote()
	require.NoError(t, err)

	header, err := st.Block.BestBlockHeader()
	require.NoError(t, err)
	require.Equal(t, header.Hash(), pv.hash)
}

func TestDeterminePreVote_WithPrimaryPreVote(t *testing.T) {
	gs, st := newTestService(t)

	state.AddBlocksToState(t, st.Block, 3)
	header, err := st.Block.BestBlockHeader()
	require.NoError(t, err)
	state.AddBlocksToState(t, st.Block, 1)

	primary := gs.derivePrimary().PublicKeyBytes()
	gs.prevotes[primary] = NewVoteFromHeader(header)

	pv, err := gs.determinePreVote()
	require.NoError(t, err)
	require.Equal(t, gs.prevotes[primary], pv)
}

func TestDeterminePreVote_WithInvalidPrimaryPreVote(t *testing.T) {
	gs, st := newTestService(t)

	state.AddBlocksToState(t, st.Block, 3)
	header, err := st.Block.BestBlockHeader()
	require.NoError(t, err)

	primary := gs.derivePrimary().PublicKeyBytes()
	gs.prevotes[primary] = NewVoteFromHeader(header)

	state.AddBlocksToState(t, st.Block, 5)
	gs.head, err = st.Block.BestBlockHeader()
	require.NoError(t, err)

	pv, err := gs.determinePreVote()
	require.NoError(t, err)
	require.Equal(t, gs.head.Hash(), pv.hash)
}

func TestIsFinalizable_True(t *testing.T) {
	gs, st := newTestService(t)

	branches := make(map[int]int)
	branches[6] = 1
	state.AddBlocksToStateWithFixedBranches(t, st.Block, 8, branches, byte(rand.Intn(256)))
	leaves := gs.blockState.Leaves()

	voteA, err := NewVoteFromHash(leaves[0], st.Block)
	require.NoError(t, err)
	voteB, err := NewVoteFromHash(leaves[1], st.Block)
	require.NoError(t, err)

	for i, k := range kr.Keys {
		voter := k.Public().(*ed25519.PublicKey).AsBytes()

		if i < 6 {
			gs.prevotes[voter] = voteA
			gs.precommits[voter] = voteA
		} else {
			gs.prevotes[voter] = voteB
			gs.precommits[voter] = voteB
		}
	}

	finalizable, err := gs.isFinalizable(gs.state.round)
	require.NoError(t, err)
	require.True(t, finalizable)
}

func TestIsFinalizable_False(t *testing.T) {
	gs, st := newTestService(t)

	branches := make(map[int]int)
	branches[2] = 1
	state.AddBlocksToStateWithFixedBranches(t, st.Block, 3, branches, byte(rand.Intn(256)))
	leaves := gs.blockState.Leaves()

	voteA, err := NewVoteFromHash(leaves[0], st.Block)
	require.NoError(t, err)
	voteB, err := NewVoteFromHash(leaves[1], st.Block)
	require.NoError(t, err)

	for i, k := range kr.Keys {
		voter := k.Public().(*ed25519.PublicKey).AsBytes()

		if i < 6 {
			gs.prevotes[voter] = voteA
			gs.precommits[voter] = voteA
		} else {
			gs.prevotes[voter] = voteB
			gs.precommits[voter] = voteB
		}
	}

	// previous round has finalized block # higher than current, so round is not finalizable
	gs.state.round = 1
	gs.bestFinalCandidate[0] = &Vote{
		number: 4,
	}

	finalizable, err := gs.isFinalizable(gs.state.round)
	require.NoError(t, err)
	require.False(t, finalizable)
}

func TestGetGrandpaGHOST_CommonAncestor(t *testing.T) {
	gs, st := newTestService(t)

	branches := make(map[int]int)
	branches[6] = 1
	state.AddBlocksToStateWithFixedBranches(t, st.Block, 8, branches, byte(rand.Intn(256)))
	leaves := gs.blockState.Leaves()

	voteA, err := NewVoteFromHash(leaves[0], st.Block)
	require.NoError(t, err)
	voteB, err := NewVoteFromHash(leaves[1], st.Block)
	require.NoError(t, err)

	for i, k := range kr.Keys {
		voter := k.Public().(*ed25519.PublicKey).AsBytes()

		if i < 4 {
			gs.prevotes[voter] = voteA
		} else if i < 5 {
			gs.prevotes[voter] = voteB
		}
	}

	pred, err := gs.blockState.HighestCommonAncestor(voteA.hash, voteB.hash)
	require.NoError(t, err)

	block, err := gs.getGrandpaGHOST()
	require.NoError(t, err)
	require.Equal(t, pred, block.hash)
}

func TestGetGrandpaGHOST_MultipleCandidates(t *testing.T) {
	gs, st := newTestService(t)

	// this creates a tree with branches starting at depth 3 and another branch starting at depth 7
	branches := make(map[int]int)
	branches[3] = 1
	branches[7] = 1
	state.AddBlocksToStateWithFixedBranches(t, st.Block, 8, branches, byte(rand.Intn(256)))
	leaves := gs.blockState.Leaves()
	require.Equal(t, 3, len(leaves))

	// 1/3 voters each vote for a block on a different chain
	voteA, err := NewVoteFromHash(leaves[0], st.Block)
	require.NoError(t, err)
	voteB, err := NewVoteFromHash(leaves[1], st.Block)
	require.NoError(t, err)
	voteC, err := NewVoteFromHash(leaves[2], st.Block)
	require.NoError(t, err)

	for i, k := range kr.Keys {
		voter := k.Public().(*ed25519.PublicKey).AsBytes()

		if i < 1 {
			gs.prevotes[voter] = voteA
		} else if i < 2 {
			gs.prevotes[voter] = voteB
		} else if i < 3 {
			gs.prevotes[voter] = voteC
		}
	}

	t.Log(st.Block.BlocktreeAsString())

	// expected block is that with the most votes ie. block 3
	expected, err := common.HexToHash("0x00608d0fab61edd13d6cded6db4014e001269973fe9e2d9d9c21a769ad826e7d")
	require.NoError(t, err)

	block, err := gs.getGrandpaGHOST()
	require.NoError(t, err)
	require.Equal(t, expected, block.hash)
	require.Equal(t, uint64(3), block.number)

	pv, err := gs.getPreVotedBlock()
	require.NoError(t, err)
	require.Equal(t, block, pv)
}

func TestGrandpa_NonAuthority(t *testing.T) {
	gs, st := newTestService(t)
	gs.authority = false
	err := gs.Start()
	require.NoError(t, err)

	time.Sleep(time.Millisecond * 100)

	state.AddBlocksToState(t, st.Block, 8)
	head := st.Block.BestBlockHash()
	err = st.Block.SetFinalizedHash(head, gs.state.round, gs.state.setID)
	require.NoError(t, err)

	time.Sleep(time.Millisecond * 100)

	require.Equal(t, uint64(2), gs.state.round)
	require.Equal(t, uint64(0), gs.state.setID)
}<|MERGE_RESOLUTION|>--- conflicted
+++ resolved
@@ -89,12 +89,8 @@
 		BlockState:    st.Block,
 		DigestHandler: &mockDigestHandler{},
 		Voters:        voters,
-<<<<<<< HEAD
-		Keypair:       kr.Alice,
+		Keypair:       kr.Alice().(*ed25519.Keypair),
 		Authority:     true,
-=======
-		Keypair:       kr.Alice().(*ed25519.Keypair),
->>>>>>> 09c27233
 	}
 
 	gs, err := NewService(cfg)
@@ -1092,6 +1088,10 @@
 }
 
 func TestGrandpa_NonAuthority(t *testing.T) {
+	if testing.Short() {
+		t.Skip()
+	}
+
 	gs, st := newTestService(t)
 	gs.authority = false
 	err := gs.Start()
