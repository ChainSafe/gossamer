--- conflicted
+++ resolved
@@ -1,19 +1,3 @@
-// Copyright 2020 ChainSafe Systems (ON) Corp.
-// This file is part of gossamer.
-//
-// The gossamer library is free software: you can redistribute it and/or modify
-// it under the terms of the GNU Lesser General Public License as published by
-// the Free Software Foundation, either version 3 of the License, or
-// (at your option) any later version.
-//
-// The gossamer library is distributed in the hope that it will be useful,
-// but WITHOUT ANY WARRANTY; without even the implied warranty of
-// MERCHANTABILITY or FITNESS FOR A PARTICULAR PURPOSE. See the
-// GNU Lesser General Public License for more details.
-//
-// You should have received a copy of the GNU Lesser General Public License
-// along with the gossamer library. If not, see <http://www.gnu.org/licenses/>.
-
 package grandpa
 
 import (
@@ -22,7 +6,6 @@
 
 	"github.com/ChainSafe/gossamer/dot/state"
 	"github.com/ChainSafe/gossamer/dot/types"
-	"github.com/ChainSafe/gossamer/lib/common"
 	"github.com/ChainSafe/gossamer/lib/crypto/ed25519"
 	"github.com/ChainSafe/gossamer/lib/genesis"
 	"github.com/ChainSafe/gossamer/lib/keystore"
@@ -67,357 +50,281 @@
 	return voters
 }
 
-func TestGetDirectVotes(t *testing.T) {
-	st := newTestState(t)
-	voters := newTestVoters(t)
-	kr, err := keystore.NewEd25519Keyring()
-	require.NoError(t, err)
-
-	gs, err := NewService(st.Block, voters)
-	require.NoError(t, err)
-
-	voteA := &Vote{
-		hash:   common.Hash{0xa},
-		number: 1,
-	}
-
-	voteB := &Vote{
-		hash:   common.Hash{0xb},
-		number: 1,
-	}
-
-	for i, k := range kr.Keys {
-		voter := k.Public().(*ed25519.PublicKey).AsBytes()
-
-		if i < 5 {
-			gs.votes[voter] = voteA
-		} else {
-			gs.votes[voter] = voteB
-		}
-	}
-
-	directVotes := gs.getDirectVotes()
-	require.Equal(t, 2, len(directVotes))
-	require.Equal(t, uint64(5), directVotes[*voteA])
-	require.Equal(t, uint64(4), directVotes[*voteB])
-}
-
-func TestGetVotesForBlock_NoDescendantVotes(t *testing.T) {
-	st := newTestState(t)
-	voters := newTestVoters(t)
-	kr, err := keystore.NewEd25519Keyring()
-	require.NoError(t, err)
-
-	gs, err := NewService(st.Block, voters)
-	require.NoError(t, err)
-
-	var leaves []common.Hash
-	for {
-		state.AddBlocksToState(t, st.Block, 8)
-		leaves = gs.blockState.Leaves()
-		if len(leaves) > 1 {
-			break
-		}
-	}
-
-	// 1/3 of voters equivocate; ie. vote for both blocks
-	voteA, err := NewVoteFromHash(leaves[0], st.Block)
-	require.NoError(t, err)
-	voteB, err := NewVoteFromHash(leaves[1], st.Block)
-	require.NoError(t, err)
-
-	for i, k := range kr.Keys {
-		voter := k.Public().(*ed25519.PublicKey).AsBytes()
-
-		if i < 5 {
-			gs.votes[voter] = voteA
-		} else {
-			gs.votes[voter] = voteB
-		}
-	}
-
-	votesForA, err := gs.getVotesForBlock(voteA.hash)
-	require.NoError(t, err)
-	require.Equal(t, uint64(5), votesForA)
-
-	votesForB, err := gs.getVotesForBlock(voteB.hash)
-	require.NoError(t, err)
-	require.Equal(t, uint64(4), votesForB)
-}
-
-func TestGetVotesForBlock_DescendantVotes(t *testing.T) {
-	st := newTestState(t)
-	voters := newTestVoters(t)
-	kr, err := keystore.NewEd25519Keyring()
-	require.NoError(t, err)
+func TestCheckForEquivocation_NoEquivocation(t *testing.T) {
+	st := newTestState(t)
+	voters := newTestVoters(t)
+
+	gs, err := NewService(st.Block, voters)
+	require.NoError(t, err)
+	state.AddBlocksToState(t, st.Block, 3)
+
+	h, err := st.Block.BestBlockHeader()
+	require.NoError(t, err)
+
+	vote := NewVoteFromHeader(h)
+	require.NoError(t, err)
+
+	for _, v := range voters {
+		equivocated := gs.checkForEquivocation(v, vote)
+		require.False(t, equivocated)
+	}
+}
+
+func TestCheckForEquivocation_WithEquivocation(t *testing.T) {
+	st := newTestState(t)
+	voters := newTestVoters(t)
 
 	gs, err := NewService(st.Block, voters)
 	require.NoError(t, err)
 
 	var branches []*types.Header
-	var chain []*types.Header
-
-	for {
-		chain, branches = state.AddBlocksToState(t, st.Block, 8)
+	for {
+		_, branches = state.AddBlocksToState(t, st.Block, 3)
 		if len(branches) != 0 {
 			break
 		}
 	}
 
-	// A is a descendant of B
-	voteA := NewVoteFromHeader(chain[7])
-	voteB := NewVoteFromHeader(chain[5])
-	voteC := NewVoteFromHeader(branches[0])
-
-	for i, k := range kr.Keys {
-		voter := k.Public().(*ed25519.PublicKey).AsBytes()
-
-		if i < 3 {
-			gs.votes[voter] = voteA
-		} else if i < 5 {
-			gs.votes[voter] = voteB
-		} else {
-			gs.votes[voter] = voteC
-		}
-	}
-
-	votesForA, err := gs.getVotesForBlock(voteA.hash)
-	require.NoError(t, err)
-	require.Equal(t, uint64(3), votesForA)
-
-	// votesForB should be # of votes for A + # of votes for B
-	votesForB, err := gs.getVotesForBlock(voteB.hash)
-	require.NoError(t, err)
-	require.Equal(t, uint64(5), votesForB)
-
-	votesForC, err := gs.getVotesForBlock(voteC.hash)
-	require.NoError(t, err)
-	require.Equal(t, uint64(4), votesForC)
-}
-
-func TestGetPossiblePreVotedPredecessors_SamePredecessor(t *testing.T) {
-	st := newTestState(t)
-	voters := newTestVoters(t)
-	kr, err := keystore.NewEd25519Keyring()
-	require.NoError(t, err)
-
-	gs, err := NewService(st.Block, voters)
-	require.NoError(t, err)
-
-	// this creates a tree with 3 branches all starting at depth 6
-	branches := make(map[int]int)
-	branches[6] = 2
-	state.AddBlocksToStateWithFixedBranches(t, st.Block, 8, branches)
-
-	leaves := gs.blockState.Leaves()
-	require.Equal(t, 3, len(leaves))
-
-	// 1/3 voters each vote for a block on a different chain
-	voteA, err := NewVoteFromHash(leaves[0], st.Block)
-	require.NoError(t, err)
-	voteB, err := NewVoteFromHash(leaves[1], st.Block)
-	require.NoError(t, err)
-	voteC, err := NewVoteFromHash(leaves[2], st.Block)
-	require.NoError(t, err)
-
-	for i, k := range kr.Keys {
-		voter := k.Public().(*ed25519.PublicKey).AsBytes()
-
-		if i < 3 {
-			gs.votes[voter] = voteA
-		} else if i < 6 {
-			gs.votes[voter] = voteB
-		} else {
-			gs.votes[voter] = voteC
-		}
-	}
-
-	votes := gs.getVotes()
-	prevoted := make(map[common.Hash]uint64)
-	var blocks map[common.Hash]uint64
-
-	for _, curr := range leaves {
-		blocks, err = gs.getPossiblePreVotedPredecessors(votes, curr, prevoted)
-		require.NoError(t, err)
-	}
-
-	expected, err := common.HexToHash("0x32ed981734053dc565a1e224137d751f24917a1cb2aeea56fd44a06629550a23")
-	require.NoError(t, err)
-
-	// this should return the highest common predecessor of (a, b, c) with >=2/3 votes,
-	// which is the node at depth 6.
-	require.Equal(t, 1, len(blocks))
-	require.Equal(t, uint64(6), blocks[expected])
-}
-
-func TestGetPossiblePreVotedPredecessors_VaryingPredecessor(t *testing.T) {
-	st := newTestState(t)
-	voters := newTestVoters(t)
-	kr, err := keystore.NewEd25519Keyring()
-	require.NoError(t, err)
-
-	gs, err := NewService(st.Block, voters)
-	require.NoError(t, err)
-
-	// this creates a tree with branches starting at depth 6 and another branch starting at depth 7
-	branches := make(map[int]int)
-	branches[6] = 1
-	branches[7] = 1
-	state.AddBlocksToStateWithFixedBranches(t, st.Block, 8, branches)
-<<<<<<< HEAD
-
-	leaves := gs.blockState.Leaves()
-	require.Equal(t, 3, len(leaves))
-
-	// 1/3 voters each vote for a block on a different chain
-	voteA, err := NewVoteFromHash(leaves[0], st.Block)
-	require.NoError(t, err)
-	voteB, err := NewVoteFromHash(leaves[1], st.Block)
-	require.NoError(t, err)
-	voteC, err := NewVoteFromHash(leaves[2], st.Block)
-	require.NoError(t, err)
-
-	for i, k := range kr.Keys {
-		voter := k.Public().(*ed25519.PublicKey).AsBytes()
-
-		if i < 3 {
-			gs.votes[voter] = voteA
-		} else if i < 6 {
-			gs.votes[voter] = voteB
-		} else {
-			gs.votes[voter] = voteC
-		}
-	}
-
-	votes := gs.getVotes()
-	prevoted := make(map[common.Hash]uint64)
-	var blocks map[common.Hash]uint64
-
-	for _, curr := range leaves {
-		blocks, err = gs.getPossiblePreVotedPredecessors(votes, curr, prevoted)
-		require.NoError(t, err)
-	}
-
-	expectedAt6, err := common.HexToHash("0x32ed981734053dc565a1e224137d751f24917a1cb2aeea56fd44a06629550a23")
-	require.NoError(t, err)
-
-	expectedAt7, err := common.HexToHash("0x57508d4d2c5b01e6bd50dacee5d14979a6f23e41d4b4eb6464a8a29015549847")
-	require.NoError(t, err)
-
-	// this should return the highest common predecessor of (a, b) and (b, c) with >=2/3 votes,
-	// which are the nodes at depth 6 and 7.
-	require.Equal(t, 2, len(blocks))
-	require.Equal(t, uint64(6), blocks[expectedAt6])
-	require.Equal(t, uint64(7), blocks[expectedAt7])
-}
-
-func TestGetPossiblePreVotedPredecessors_VaryingPredecessor_MoreBranches(t *testing.T) {
-	st := newTestState(t)
-	voters := newTestVoters(t)
-	kr, err := keystore.NewEd25519Keyring()
-=======
-
-	leaves := gs.blockState.Leaves()
-	require.Equal(t, 3, len(leaves))
-
-	// 1/3 voters each vote for a block on a different chain
-	voteA, err := NewVoteFromHash(leaves[0], st.Block)
-	require.NoError(t, err)
-	voteB, err := NewVoteFromHash(leaves[1], st.Block)
->>>>>>> e0ffee59
-	require.NoError(t, err)
-	voteC, err := NewVoteFromHash(leaves[2], st.Block)
-	require.NoError(t, err)
-
-	for i, k := range kr.Keys {
-		voter := k.Public().(*ed25519.PublicKey).AsBytes()
-
-		if i < 3 {
-			gs.votes[voter] = voteA
-		} else if i < 6 {
-			gs.votes[voter] = voteB
-		} else {
-			gs.votes[voter] = voteC
-		}
-	}
-
-<<<<<<< HEAD
-	gs, err := NewService(st.Block, voters)
-	require.NoError(t, err)
-
-	// this creates a tree with 1 branch starting at depth 6 and 2 branches starting at depth 7,
-	branches := make(map[int]int)
-	branches[6] = 1
-	branches[7] = 2
-	state.AddBlocksToStateWithFixedBranches(t, st.Block, 8, branches)
-
-	leaves := gs.blockState.Leaves()
-	require.Equal(t, 4, len(leaves))
-
-	t.Log(st.Block.BlocktreeAsString())
-
-	// 1/3 voters each vote for a block on a different chain
-	voteA, err := NewVoteFromHash(leaves[0], st.Block)
-	require.NoError(t, err)
-	voteB, err := NewVoteFromHash(leaves[1], st.Block)
-	require.NoError(t, err)
-	voteC, err := NewVoteFromHash(leaves[2], st.Block)
-	require.NoError(t, err)
-	voteD, err := NewVoteFromHash(leaves[3], st.Block)
-	require.NoError(t, err)
-
-	for i, k := range kr.Keys {
-		voter := k.Public().(*ed25519.PublicKey).AsBytes()
-
-		if i < 3 {
-			gs.votes[voter] = voteA
-		} else if i < 6 {
-			gs.votes[voter] = voteB
-		} else if i < 8 {
-			gs.votes[voter] = voteC
-		} else {
-			gs.votes[voter] = voteD
-		}
-	}
-
-=======
->>>>>>> e0ffee59
-	votes := gs.getVotes()
-	prevoted := make(map[common.Hash]uint64)
-	var blocks map[common.Hash]uint64
-
-	for _, curr := range leaves {
-		blocks, err = gs.getPossiblePreVotedPredecessors(votes, curr, prevoted)
-		require.NoError(t, err)
-	}
-
-	expectedAt6, err := common.HexToHash("0x32ed981734053dc565a1e224137d751f24917a1cb2aeea56fd44a06629550a23")
-	require.NoError(t, err)
-
-	expectedAt7, err := common.HexToHash("0x57508d4d2c5b01e6bd50dacee5d14979a6f23e41d4b4eb6464a8a29015549847")
-	require.NoError(t, err)
-
-	// this should return the highest common predecessor of (a, b) and (b, c) with >=2/3 votes,
-	// which are the nodes at depth 6 and 7.
-	require.Equal(t, 2, len(blocks))
-	require.Equal(t, uint64(6), blocks[expectedAt6])
-	require.Equal(t, uint64(7), blocks[expectedAt7])
-}
-
-<<<<<<< HEAD
-func TestGetPossiblePreVotedBlocks_OneBlock(t *testing.T) {
-=======
-func TestGetPossiblePreVotedPredecessors_VaryingPredecessor_MoreBranches(t *testing.T) {
->>>>>>> e0ffee59
-	st := newTestState(t)
-	voters := newTestVoters(t)
-	kr, err := keystore.NewEd25519Keyring()
-	require.NoError(t, err)
-
-	gs, err := NewService(st.Block, voters)
-	require.NoError(t, err)
-
-<<<<<<< HEAD
+	h, err := st.Block.BestBlockHeader()
+	require.NoError(t, err)
+
+	vote := NewVoteFromHeader(h)
+	require.NoError(t, err)
+
+	voter := voters[0]
+
+	gs.votes[voter.key.AsBytes()] = vote
+
+	vote2 := NewVoteFromHeader(branches[0])
+	require.NoError(t, err)
+
+	equivocated := gs.checkForEquivocation(voter, vote2)
+	require.True(t, equivocated)
+
+	require.Equal(t, 0, len(gs.votes))
+	require.Equal(t, 1, len(gs.equivocations))
+	require.Equal(t, 2, len(gs.equivocations[voter.key.AsBytes()]))
+}
+
+func TestCheckForEquivocation_WithExistingEquivocation(t *testing.T) {
+	st := newTestState(t)
+	voters := newTestVoters(t)
+
+	gs, err := NewService(st.Block, voters)
+	require.NoError(t, err)
+
+	var branches []*types.Header
+	for {
+		_, branches = state.AddBlocksToState(t, st.Block, 8)
+		if len(branches) > 1 {
+			break
+		}
+	}
+
+	h, err := st.Block.BestBlockHeader()
+	require.NoError(t, err)
+
+	vote := NewVoteFromHeader(h)
+	require.NoError(t, err)
+
+	voter := voters[0]
+
+	gs.votes[voter.key.AsBytes()] = vote
+
+	vote2 := NewVoteFromHeader(branches[0])
+	require.NoError(t, err)
+
+	equivocated := gs.checkForEquivocation(voter, vote2)
+	require.True(t, equivocated)
+
+	require.Equal(t, 0, len(gs.votes))
+	require.Equal(t, 1, len(gs.equivocations))
+
+	vote3 := NewVoteFromHeader(branches[1])
+	require.NoError(t, err)
+
+	equivocated = gs.checkForEquivocation(voter, vote3)
+	require.True(t, equivocated)
+
+	require.Equal(t, 0, len(gs.votes))
+	require.Equal(t, 1, len(gs.equivocations))
+	require.Equal(t, 3, len(gs.equivocations[voter.key.AsBytes()]))
+}
+
+func TestValidateMessage_Valid(t *testing.T) {
+	st := newTestState(t)
+	voters := newTestVoters(t)
+
+	gs, err := NewService(st.Block, voters)
+	require.NoError(t, err)
+	state.AddBlocksToState(t, st.Block, 3)
+
+	h, err := st.Block.BestBlockHeader()
+	require.NoError(t, err)
+
+	kr, err := keystore.NewEd25519Keyring()
+	require.NoError(t, err)
+
+	msg, err := gs.CreateVoteMessage(h, kr.Alice)
+	require.NoError(t, err)
+
+	vote, err := gs.ValidateMessage(msg)
+	require.NoError(t, err)
+	require.Equal(t, h.Hash(), vote.hash)
+}
+
+func TestValidateMessage_InvalidSignature(t *testing.T) {
+	st := newTestState(t)
+	voters := newTestVoters(t)
+
+	gs, err := NewService(st.Block, voters)
+	require.NoError(t, err)
+	state.AddBlocksToState(t, st.Block, 3)
+
+	h, err := st.Block.BestBlockHeader()
+	require.NoError(t, err)
+
+	kr, err := keystore.NewEd25519Keyring()
+	require.NoError(t, err)
+
+	msg, err := gs.CreateVoteMessage(h, kr.Alice)
+	require.NoError(t, err)
+
+	msg.message.signature[63] = 0
+
+	_, err = gs.ValidateMessage(msg)
+	require.Equal(t, err, ErrInvalidSignature)
+}
+
+func TestValidateMessage_SetIDMismatch(t *testing.T) {
+	st := newTestState(t)
+	voters := newTestVoters(t)
+
+	gs, err := NewService(st.Block, voters)
+	require.NoError(t, err)
+	state.AddBlocksToState(t, st.Block, 3)
+
+	h, err := st.Block.BestBlockHeader()
+	require.NoError(t, err)
+
+	kr, err := keystore.NewEd25519Keyring()
+	require.NoError(t, err)
+
+	msg, err := gs.CreateVoteMessage(h, kr.Alice)
+	require.NoError(t, err)
+
+	gs.state.setID = 1
+
+	_, err = gs.ValidateMessage(msg)
+	require.Equal(t, err, ErrSetIDMismatch)
+}
+
+func TestValidateMessage_Equivocation(t *testing.T) {
+	st := newTestState(t)
+	voters := newTestVoters(t)
+
+	gs, err := NewService(st.Block, voters)
+	require.NoError(t, err)
+
+	var branches []*types.Header
+	for {
+		_, branches = state.AddBlocksToState(t, st.Block, 8)
+		if len(branches) != 0 {
+			break
+		}
+	}
+
+	h, err := st.Block.BestBlockHeader()
+	require.NoError(t, err)
+
+	vote := NewVoteFromHeader(h)
+	require.NoError(t, err)
+
+	voter := voters[0]
+
+	gs.votes[voter.key.AsBytes()] = vote
+
+	kr, err := keystore.NewEd25519Keyring()
+	require.NoError(t, err)
+
+	msg, err := gs.CreateVoteMessage(branches[0], kr.Alice)
+	require.NoError(t, err)
+
+	_, err = gs.ValidateMessage(msg)
+	require.Equal(t, ErrEquivocation, err, gs.votes)
+}
+
+func TestValidateMessage_BlockDoesNotExist(t *testing.T) {
+	st := newTestState(t)
+	voters := newTestVoters(t)
+
+	gs, err := NewService(st.Block, voters)
+	require.NoError(t, err)
+	state.AddBlocksToState(t, st.Block, 3)
+
+	kr, err := keystore.NewEd25519Keyring()
+	require.NoError(t, err)
+
+	fake := &types.Header{
+		Number: big.NewInt(77),
+	}
+
+	msg, err := gs.CreateVoteMessage(fake, kr.Alice)
+	require.NoError(t, err)
+
+	_, err = gs.ValidateMessage(msg)
+	require.Equal(t, err, ErrBlockDoesNotExist)
+}
+
+func TestValidateMessage_IsNotDescendant(t *testing.T) {
+	st := newTestState(t)
+	voters := newTestVoters(t)
+
+	gs, err := NewService(st.Block, voters)
+	require.NoError(t, err)
+
+	var branches []*types.Header
+	for {
+		_, branches = state.AddBlocksToState(t, st.Block, 8)
+		if len(branches) != 0 {
+			break
+		}
+	}
+
+	h, err := st.Block.BestBlockHeader()
+	require.NoError(t, err)
+	gs.head = h.Hash()
+
+	kr, err := keystore.NewEd25519Keyring()
+	require.NoError(t, err)
+
+	msg, err := gs.CreateVoteMessage(branches[0], kr.Alice)
+	require.NoError(t, err)
+
+	_, err = gs.ValidateMessage(msg)
+	require.Equal(t, ErrDescendantNotFound, err, gs.votes)
+}
+
+func TestPubkeyToVoter(t *testing.T) {
+	voters := newTestVoters(t)
+	kr, err := keystore.NewEd25519Keyring()
+	require.NoError(t, err)
+
+	state := NewState(voters, 0, 0)
+	voter, err := state.pubkeyToVoter(kr.Alice.Public().(*ed25519.PublicKey))
+	require.NoError(t, err)
+	require.Equal(t, voters[0], voter)
+}
+
+func TestIsCompletable(t *testing.T) {
+	st := newTestState(t)
+	voters := newTestVoters(t)
+	kr, err := keystore.NewEd25519Keyring()
+	require.NoError(t, err)
+
+	gs, err := NewService(st.Block, voters)
+	require.NoError(t, err)
+
 	var leaves []common.Hash
 	for {
 		state.AddBlocksToState(t, st.Block, 8)
@@ -442,780 +349,7 @@
 		}
 	}
 
-	blocks, err := gs.getPossiblePreVotedBlocks()
-	require.NoError(t, err)
-	require.Equal(t, 1, len(blocks))
-	require.Equal(t, voteA.number, blocks[voteA.hash])
-}
-
-func TestGetPossiblePreVotedBlocks_EqualVotes_SamePredecessor(t *testing.T) {
-	st := newTestState(t)
-	voters := newTestVoters(t)
-	kr, err := keystore.NewEd25519Keyring()
-	require.NoError(t, err)
-
-	gs, err := NewService(st.Block, voters)
-	require.NoError(t, err)
-
-	// this creates a tree with 3 branches all starting at depth 6
-	branches := make(map[int]int)
-	branches[6] = 2
-
-	state.AddBlocksToStateWithFixedBranches(t, st.Block, 8, branches)
-	leaves := gs.blockState.Leaves()
-	require.Equal(t, 3, len(leaves))
-
-	// 1/3 voters each vote for a block on a different chain
-	voteA, err := NewVoteFromHash(leaves[0], st.Block)
-	require.NoError(t, err)
-	voteB, err := NewVoteFromHash(leaves[1], st.Block)
-	require.NoError(t, err)
-	voteC, err := NewVoteFromHash(leaves[2], st.Block)
-	require.NoError(t, err)
-
-=======
-	// this creates a tree with 1 branch starting at depth 6 and 2 branches starting at depth 7,
-	branches := make(map[int]int)
-	branches[6] = 1
-	branches[7] = 2
-	state.AddBlocksToStateWithFixedBranches(t, st.Block, 8, branches)
-
-	leaves := gs.blockState.Leaves()
-	require.Equal(t, 4, len(leaves))
-
-	t.Log(st.Block.BlocktreeAsString())
-
-	// 1/3 voters each vote for a block on a different chain
-	voteA, err := NewVoteFromHash(leaves[0], st.Block)
-	require.NoError(t, err)
-	voteB, err := NewVoteFromHash(leaves[1], st.Block)
-	require.NoError(t, err)
-	voteC, err := NewVoteFromHash(leaves[2], st.Block)
-	require.NoError(t, err)
-	voteD, err := NewVoteFromHash(leaves[3], st.Block)
-	require.NoError(t, err)
-
->>>>>>> e0ffee59
-	for i, k := range kr.Keys {
-		voter := k.Public().(*ed25519.PublicKey).AsBytes()
-
-		if i < 3 {
-			gs.votes[voter] = voteA
-		} else if i < 6 {
-			gs.votes[voter] = voteB
-<<<<<<< HEAD
-		} else {
-			gs.votes[voter] = voteC
-		}
-	}
-
-	blocks, err := gs.getPossiblePreVotedBlocks()
-	require.NoError(t, err)
-
-	expected, err := common.HexToHash("0x32ed981734053dc565a1e224137d751f24917a1cb2aeea56fd44a06629550a23")
-	require.NoError(t, err)
-
-	// this should return the highest common predecessor of (a, b, c)
-	require.Equal(t, 1, len(blocks))
-	require.Equal(t, uint64(6), blocks[expected])
-}
-
-func TestGetPossiblePreVotedBlocks_EqualVotes_VaryingPredecessor(t *testing.T) {
-=======
-		} else if i < 8 {
-			gs.votes[voter] = voteC
-		} else {
-			gs.votes[voter] = voteD
-		}
-	}
-
-	votes := gs.getVotes()
-	prevoted := make(map[common.Hash]uint64)
-	var blocks map[common.Hash]uint64
-
-	for _, curr := range leaves {
-		blocks, err = gs.getPossiblePreVotedPredecessors(votes, curr, prevoted)
-		require.NoError(t, err)
-	}
-
-	expectedAt6, err := common.HexToHash("0x32ed981734053dc565a1e224137d751f24917a1cb2aeea56fd44a06629550a23")
-	require.NoError(t, err)
-
-	expectedAt7, err := common.HexToHash("0x57508d4d2c5b01e6bd50dacee5d14979a6f23e41d4b4eb6464a8a29015549847")
-	require.NoError(t, err)
-
-	// this should return the highest common predecessor of (a, b) and (b, c) with >=2/3 votes,
-	// which are the nodes at depth 6 and 7.
-	require.Equal(t, 2, len(blocks))
-	require.Equal(t, uint64(6), blocks[expectedAt6])
-	require.Equal(t, uint64(7), blocks[expectedAt7])
-}
-
-func TestGetPossiblePreVotedBlocks_OneBlock(t *testing.T) {
->>>>>>> e0ffee59
-	st := newTestState(t)
-	voters := newTestVoters(t)
-	kr, err := keystore.NewEd25519Keyring()
-	require.NoError(t, err)
-
-	gs, err := NewService(st.Block, voters)
-	require.NoError(t, err)
-
-<<<<<<< HEAD
-	// this creates a tree with branches starting at depth 6 and another branch starting at depth 7
-	branches := make(map[int]int)
-	branches[6] = 1
-	branches[7] = 1
-	state.AddBlocksToStateWithFixedBranches(t, st.Block, 8, branches)
-
-	leaves := gs.blockState.Leaves()
-	require.Equal(t, 3, len(leaves))
-
-	// 1/3 voters each vote for a block on a different chain
-	voteA, err := NewVoteFromHash(leaves[0], st.Block)
-	require.NoError(t, err)
-	voteB, err := NewVoteFromHash(leaves[1], st.Block)
-	require.NoError(t, err)
-	voteC, err := NewVoteFromHash(leaves[2], st.Block)
-=======
-	var leaves []common.Hash
-	for {
-		state.AddBlocksToState(t, st.Block, 8)
-		leaves = gs.blockState.Leaves()
-		if len(leaves) > 1 {
-			break
-		}
-	}
-
-	voteA, err := NewVoteFromHash(leaves[0], st.Block)
-	require.NoError(t, err)
-	voteB, err := NewVoteFromHash(leaves[1], st.Block)
->>>>>>> e0ffee59
-	require.NoError(t, err)
-
-	for i, k := range kr.Keys {
-		voter := k.Public().(*ed25519.PublicKey).AsBytes()
-
-<<<<<<< HEAD
-		if i < 3 {
-			gs.votes[voter] = voteA
-		} else if i < 6 {
-			gs.votes[voter] = voteB
-		} else {
-			gs.votes[voter] = voteC
-=======
-		if i < 6 {
-			gs.votes[voter] = voteA
-		} else {
-			gs.votes[voter] = voteB
->>>>>>> e0ffee59
-		}
-	}
-
-	blocks, err := gs.getPossiblePreVotedBlocks()
-<<<<<<< HEAD
-	require.NoError(t, err)
-
-	expectedAt6, err := common.HexToHash("0x32ed981734053dc565a1e224137d751f24917a1cb2aeea56fd44a06629550a23")
-	require.NoError(t, err)
-
-	expectedAt7, err := common.HexToHash("0x57508d4d2c5b01e6bd50dacee5d14979a6f23e41d4b4eb6464a8a29015549847")
-	require.NoError(t, err)
-
-	// this should return the highest common predecessor of (a, b) and (b, c) with >=2/3 votes,
-	// which are the nodes at depth 6 and 7.
-	require.Equal(t, 2, len(blocks))
-	require.Equal(t, uint64(6), blocks[expectedAt6])
-	require.Equal(t, uint64(7), blocks[expectedAt7])
-}
-
-func TestGetPossiblePreVotedBlocks_OneThirdEquivocating(t *testing.T) {
-=======
-	require.NoError(t, err)
-	require.Equal(t, 1, len(blocks))
-	require.Equal(t, voteA.number, blocks[voteA.hash])
-}
-
-func TestGetPossiblePreVotedBlocks_EqualVotes_SamePredecessor(t *testing.T) {
-	st := newTestState(t)
-	voters := newTestVoters(t)
-	kr, err := keystore.NewEd25519Keyring()
-	require.NoError(t, err)
-
-	gs, err := NewService(st.Block, voters)
-	require.NoError(t, err)
-
-	// this creates a tree with 3 branches all starting at depth 6
-	branches := make(map[int]int)
-	branches[6] = 2
-
-	state.AddBlocksToStateWithFixedBranches(t, st.Block, 8, branches)
-	leaves := gs.blockState.Leaves()
-	require.Equal(t, 3, len(leaves))
-
-	// 1/3 voters each vote for a block on a different chain
-	voteA, err := NewVoteFromHash(leaves[0], st.Block)
-	require.NoError(t, err)
-	voteB, err := NewVoteFromHash(leaves[1], st.Block)
-	require.NoError(t, err)
-	voteC, err := NewVoteFromHash(leaves[2], st.Block)
-	require.NoError(t, err)
-
-	for i, k := range kr.Keys {
-		voter := k.Public().(*ed25519.PublicKey).AsBytes()
-
-		if i < 3 {
-			gs.votes[voter] = voteA
-		} else if i < 6 {
-			gs.votes[voter] = voteB
-		} else {
-			gs.votes[voter] = voteC
-		}
-	}
-
-	blocks, err := gs.getPossiblePreVotedBlocks()
-	require.NoError(t, err)
-
-	expected, err := common.HexToHash("0x32ed981734053dc565a1e224137d751f24917a1cb2aeea56fd44a06629550a23")
-	require.NoError(t, err)
-
-	// this should return the highest common predecessor of (a, b, c)
-	require.Equal(t, 1, len(blocks))
-	require.Equal(t, uint64(6), blocks[expected])
-}
-
-func TestGetPossiblePreVotedBlocks_EqualVotes_VaryingPredecessor(t *testing.T) {
->>>>>>> e0ffee59
-	st := newTestState(t)
-	voters := newTestVoters(t)
-	kr, err := keystore.NewEd25519Keyring()
-	require.NoError(t, err)
-
-	gs, err := NewService(st.Block, voters)
-	require.NoError(t, err)
-
-<<<<<<< HEAD
-	var leaves []common.Hash
-	for {
-		state.AddBlocksToState(t, st.Block, 8)
-		leaves = gs.blockState.Leaves()
-		if len(leaves) > 1 {
-			break
-		}
-	}
-
-	// 1/3 of voters equivocate; ie. vote for both blocks
-	voteA, err := NewVoteFromHash(leaves[0], st.Block)
-	require.NoError(t, err)
-	voteB, err := NewVoteFromHash(leaves[1], st.Block)
-	require.NoError(t, err)
-
-	for i, k := range kr.Keys {
-		voter := k.Public().(*ed25519.PublicKey).AsBytes()
-
-		if i < 3 {
-			gs.votes[voter] = voteA
-		} else if i < 6 {
-			gs.votes[voter] = voteB
-		} else {
-			gs.equivocations[voter] = []*Vote{voteA, voteB}
-		}
-	}
-
-	blocks, err := gs.getPossiblePreVotedBlocks()
-	require.NoError(t, err)
-	require.Equal(t, 2, len(blocks))
-}
-
-func TestGetPossiblePreVotedBlocks_MoreThanOneThirdEquivocating(t *testing.T) {
-=======
-	// this creates a tree with branches starting at depth 6 and another branch starting at depth 7
-	branches := make(map[int]int)
-	branches[6] = 1
-	branches[7] = 1
-	state.AddBlocksToStateWithFixedBranches(t, st.Block, 8, branches)
-
-	leaves := gs.blockState.Leaves()
-	require.Equal(t, 3, len(leaves))
-
-	// 1/3 voters each vote for a block on a different chain
-	voteA, err := NewVoteFromHash(leaves[0], st.Block)
-	require.NoError(t, err)
-	voteB, err := NewVoteFromHash(leaves[1], st.Block)
-	require.NoError(t, err)
-	voteC, err := NewVoteFromHash(leaves[2], st.Block)
-	require.NoError(t, err)
-
-	for i, k := range kr.Keys {
-		voter := k.Public().(*ed25519.PublicKey).AsBytes()
-
-		if i < 3 {
-			gs.votes[voter] = voteA
-		} else if i < 6 {
-			gs.votes[voter] = voteB
-		} else {
-			gs.votes[voter] = voteC
-		}
-	}
-
-	blocks, err := gs.getPossiblePreVotedBlocks()
-	require.NoError(t, err)
-
-	expectedAt6, err := common.HexToHash("0x32ed981734053dc565a1e224137d751f24917a1cb2aeea56fd44a06629550a23")
-	require.NoError(t, err)
-
-	expectedAt7, err := common.HexToHash("0x57508d4d2c5b01e6bd50dacee5d14979a6f23e41d4b4eb6464a8a29015549847")
-	require.NoError(t, err)
-
-	// this should return the highest common predecessor of (a, b) and (b, c) with >=2/3 votes,
-	// which are the nodes at depth 6 and 7.
-	require.Equal(t, 2, len(blocks))
-	require.Equal(t, uint64(6), blocks[expectedAt6])
-	require.Equal(t, uint64(7), blocks[expectedAt7])
-}
-
-func TestGetPossiblePreVotedBlocks_OneThirdEquivocating(t *testing.T) {
->>>>>>> e0ffee59
-	st := newTestState(t)
-	voters := newTestVoters(t)
-	kr, err := keystore.NewEd25519Keyring()
-	require.NoError(t, err)
-
-	gs, err := NewService(st.Block, voters)
-<<<<<<< HEAD
-	require.NoError(t, err)
-
-	var leaves []common.Hash
-	for {
-		state.AddBlocksToState(t, st.Block, 8)
-		leaves = gs.blockState.Leaves()
-		if len(leaves) > 2 {
-			break
-		}
-	}
-
-	// this tests a byzantine case where >1/3 of voters equivocate; ie. vote for multiple blocks
-	voteA, err := NewVoteFromHash(leaves[0], st.Block)
-=======
->>>>>>> e0ffee59
-	require.NoError(t, err)
-	voteB, err := NewVoteFromHash(leaves[1], st.Block)
-	require.NoError(t, err)
-	voteC, err := NewVoteFromHash(leaves[2], st.Block)
-	require.NoError(t, err)
-
-	for i, k := range kr.Keys {
-		voter := k.Public().(*ed25519.PublicKey).AsBytes()
-
-		if i < 2 {
-			// 2 votes for A
-			gs.votes[voter] = voteA
-		} else if i < 4 {
-			// 2 votes for B
-			gs.votes[voter] = voteB
-		} else if i < 5 {
-			// 1 vote for C
-			gs.votes[voter] = voteC
-		} else {
-			// 4 equivocators
-			gs.equivocations[voter] = []*Vote{voteA, voteB}
-		}
-	}
-
-<<<<<<< HEAD
-=======
-	var leaves []common.Hash
-	for {
-		state.AddBlocksToState(t, st.Block, 8)
-		leaves = gs.blockState.Leaves()
-		if len(leaves) > 1 {
-			break
-		}
-	}
-
-	// 1/3 of voters equivocate; ie. vote for both blocks
-	voteA, err := NewVoteFromHash(leaves[0], st.Block)
-	require.NoError(t, err)
-	voteB, err := NewVoteFromHash(leaves[1], st.Block)
-	require.NoError(t, err)
-
-	for i, k := range kr.Keys {
-		voter := k.Public().(*ed25519.PublicKey).AsBytes()
-
-		if i < 3 {
-			gs.votes[voter] = voteA
-		} else if i < 6 {
-			gs.votes[voter] = voteB
-		} else {
-			gs.equivocations[voter] = []*Vote{voteA, voteB}
-		}
-	}
-
->>>>>>> e0ffee59
-	blocks, err := gs.getPossiblePreVotedBlocks()
-	require.NoError(t, err)
-	require.Equal(t, 2, len(blocks))
-}
-
-<<<<<<< HEAD
-func TestGetPreVotedBlock_OneBlock(t *testing.T) {
-=======
-func TestGetPossiblePreVotedBlocks_MoreThanOneThirdEquivocating(t *testing.T) {
->>>>>>> e0ffee59
-	st := newTestState(t)
-	voters := newTestVoters(t)
-	kr, err := keystore.NewEd25519Keyring()
-	require.NoError(t, err)
-
-	gs, err := NewService(st.Block, voters)
-	require.NoError(t, err)
-
-	var leaves []common.Hash
-	for {
-		state.AddBlocksToState(t, st.Block, 8)
-		leaves = gs.blockState.Leaves()
-<<<<<<< HEAD
-		if len(leaves) > 1 {
-=======
-		if len(leaves) > 2 {
->>>>>>> e0ffee59
-			break
-		}
-	}
-
-<<<<<<< HEAD
-	voteA, err := NewVoteFromHash(leaves[0], st.Block)
-	require.NoError(t, err)
-	voteB, err := NewVoteFromHash(leaves[1], st.Block)
-=======
-	// this tests a byzantine case where >1/3 of voters equivocate; ie. vote for multiple blocks
-	voteA, err := NewVoteFromHash(leaves[0], st.Block)
-	require.NoError(t, err)
-	voteB, err := NewVoteFromHash(leaves[1], st.Block)
-	require.NoError(t, err)
-	voteC, err := NewVoteFromHash(leaves[2], st.Block)
->>>>>>> e0ffee59
-	require.NoError(t, err)
-
-	for i, k := range kr.Keys {
-		voter := k.Public().(*ed25519.PublicKey).AsBytes()
-
-<<<<<<< HEAD
-		if i < 6 {
-			gs.votes[voter] = voteA
-		} else {
-			gs.votes[voter] = voteB
-		}
-	}
-
-	block, err := gs.getPreVotedBlock()
-	require.NoError(t, err)
-	require.Equal(t, *voteA, block)
-}
-
-func TestGetPreVotedBlock_MultipleCandidates(t *testing.T) {
-=======
-		if i < 2 {
-			// 2 votes for A
-			gs.votes[voter] = voteA
-		} else if i < 4 {
-			// 2 votes for B
-			gs.votes[voter] = voteB
-		} else if i < 5 {
-			// 1 vote for C
-			gs.votes[voter] = voteC
-		} else {
-			// 4 equivocators
-			gs.equivocations[voter] = []*Vote{voteA, voteB}
-		}
-	}
-
-	blocks, err := gs.getPossiblePreVotedBlocks()
-	require.NoError(t, err)
-	require.Equal(t, 2, len(blocks))
-}
-
-func TestGetPreVotedBlock_OneBlock(t *testing.T) {
->>>>>>> e0ffee59
-	st := newTestState(t)
-	voters := newTestVoters(t)
-	kr, err := keystore.NewEd25519Keyring()
-	require.NoError(t, err)
-
-	gs, err := NewService(st.Block, voters)
-	require.NoError(t, err)
-
-<<<<<<< HEAD
-	// this creates a tree with branches starting at depth 6 and another branch starting at depth 7
-	branches := make(map[int]int)
-	branches[6] = 1
-	branches[7] = 1
-	state.AddBlocksToStateWithFixedBranches(t, st.Block, 8, branches)
-
-	leaves := gs.blockState.Leaves()
-	require.Equal(t, 3, len(leaves))
-
-	// 1/3 voters each vote for a block on a different chain
-	voteA, err := NewVoteFromHash(leaves[0], st.Block)
-	require.NoError(t, err)
-	voteB, err := NewVoteFromHash(leaves[1], st.Block)
-	require.NoError(t, err)
-	voteC, err := NewVoteFromHash(leaves[2], st.Block)
-	require.NoError(t, err)
-
-	for i, k := range kr.Keys {
-		voter := k.Public().(*ed25519.PublicKey).AsBytes()
-
-		if i < 3 {
-			gs.votes[voter] = voteA
-		} else if i < 6 {
-			gs.votes[voter] = voteB
-		} else {
-			gs.votes[voter] = voteC
-		}
-	}
-
-	// expected block is that with the highest number ie. at depth 7
-	expected, err := common.HexToHash("0x57508d4d2c5b01e6bd50dacee5d14979a6f23e41d4b4eb6464a8a29015549847")
-	require.NoError(t, err)
-
-	block, err := gs.getPreVotedBlock()
-	require.NoError(t, err)
-	require.Equal(t, expected, block.hash)
-	require.Equal(t, uint64(7), block.number)
-}
-
-func TestGetPreVotedBlock_EvenMoreCandidates(t *testing.T) {
-=======
-	var leaves []common.Hash
-	for {
-		state.AddBlocksToState(t, st.Block, 8)
-		leaves = gs.blockState.Leaves()
-		if len(leaves) > 1 {
-			break
-		}
-	}
-
-	voteA, err := NewVoteFromHash(leaves[0], st.Block)
-	require.NoError(t, err)
-	voteB, err := NewVoteFromHash(leaves[1], st.Block)
-	require.NoError(t, err)
-
-	for i, k := range kr.Keys {
-		voter := k.Public().(*ed25519.PublicKey).AsBytes()
-
-		if i < 6 {
-			gs.votes[voter] = voteA
-		} else {
-			gs.votes[voter] = voteB
-		}
-	}
-
-	block, err := gs.getPreVotedBlock()
-	require.NoError(t, err)
-	require.Equal(t, *voteA, block)
-}
-
-func TestGetPreVotedBlock_MultipleCandidates(t *testing.T) {
->>>>>>> e0ffee59
-	st := newTestState(t)
-	voters := newTestVoters(t)
-	kr, err := keystore.NewEd25519Keyring()
-	require.NoError(t, err)
-
-	gs, err := NewService(st.Block, voters)
-<<<<<<< HEAD
-	require.NoError(t, err)
-
-	// this creates a tree with 6 total branches, one each from depth 3 to 7
-	branches := make(map[int]int)
-	branches[3] = 1
-	branches[4] = 1
-	branches[5] = 1
-	branches[6] = 1
-	branches[7] = 1
-	state.AddBlocksToStateWithFixedBranches(t, st.Block, 8, branches)
-
-	leaves := gs.blockState.Leaves()
-	require.Equal(t, 6, len(leaves))
-
-	// voters vote for a blocks on a different chains
-	voteA, err := NewVoteFromHash(leaves[0], st.Block)
-	require.NoError(t, err)
-	voteB, err := NewVoteFromHash(leaves[1], st.Block)
-	require.NoError(t, err)
-	voteC, err := NewVoteFromHash(leaves[2], st.Block)
-	require.NoError(t, err)
-	voteD, err := NewVoteFromHash(leaves[3], st.Block)
-	require.NoError(t, err)
-	voteE, err := NewVoteFromHash(leaves[4], st.Block)
-	require.NoError(t, err)
-	voteF, err := NewVoteFromHash(leaves[5], st.Block)
-	require.NoError(t, err)
-
-	for i, k := range kr.Keys {
-		voter := k.Public().(*ed25519.PublicKey).AsBytes()
-
-		if i < 2 {
-			gs.votes[voter] = voteA
-		} else if i < 4 {
-			gs.votes[voter] = voteB
-		} else if i < 6 {
-			gs.votes[voter] = voteC
-		} else if i < 7 {
-			gs.votes[voter] = voteD
-		} else if i < 8 {
-			gs.votes[voter] = voteE
-		} else {
-			gs.votes[voter] = voteF
-		}
-	}
-
-	t.Log(st.Block.BlocktreeAsString())
-
-	// expected block is at depth 5
-	expected, err := common.HexToHash("0xd01a209a130af98b3375cf9a571e92b7c0fc8b61dee7917f852a673fcb57ac19")
-	require.NoError(t, err)
-
-	block, err := gs.getPreVotedBlock()
-	require.NoError(t, err)
-	require.Equal(t, expected, block.hash)
-	require.Equal(t, uint64(5), block.number)
-}
-
-func TestIsCompletable(t *testing.T) {
-=======
-	require.NoError(t, err)
-
-	// this creates a tree with branches starting at depth 6 and another branch starting at depth 7
-	branches := make(map[int]int)
-	branches[6] = 1
-	branches[7] = 1
-	state.AddBlocksToStateWithFixedBranches(t, st.Block, 8, branches)
-
-	leaves := gs.blockState.Leaves()
-	require.Equal(t, 3, len(leaves))
-
-	// 1/3 voters each vote for a block on a different chain
-	voteA, err := NewVoteFromHash(leaves[0], st.Block)
-	require.NoError(t, err)
-	voteB, err := NewVoteFromHash(leaves[1], st.Block)
-	require.NoError(t, err)
-	voteC, err := NewVoteFromHash(leaves[2], st.Block)
-	require.NoError(t, err)
-
-	for i, k := range kr.Keys {
-		voter := k.Public().(*ed25519.PublicKey).AsBytes()
-
-		if i < 3 {
-			gs.votes[voter] = voteA
-		} else if i < 6 {
-			gs.votes[voter] = voteB
-		} else {
-			gs.votes[voter] = voteC
-		}
-	}
-
-	// expected block is that with the highest number ie. at depth 7
-	expected, err := common.HexToHash("0x57508d4d2c5b01e6bd50dacee5d14979a6f23e41d4b4eb6464a8a29015549847")
-	require.NoError(t, err)
-
-	block, err := gs.getPreVotedBlock()
-	require.NoError(t, err)
-	require.Equal(t, expected, block.hash)
-	require.Equal(t, uint64(7), block.number)
-}
-
-func TestGetPreVotedBlock_EvenMoreCandidates(t *testing.T) {
->>>>>>> e0ffee59
-	st := newTestState(t)
-	voters := newTestVoters(t)
-	kr, err := keystore.NewEd25519Keyring()
-	require.NoError(t, err)
-
-	gs, err := NewService(st.Block, voters)
-	require.NoError(t, err)
-
-<<<<<<< HEAD
-	var leaves []common.Hash
-	for {
-		state.AddBlocksToState(t, st.Block, 8)
-		leaves = gs.blockState.Leaves()
-		if len(leaves) > 1 {
-			break
-		}
-	}
-
-=======
-	// this creates a tree with 6 total branches, one each from depth 3 to 7
-	branches := make(map[int]int)
-	branches[3] = 1
-	branches[4] = 1
-	branches[5] = 1
-	branches[6] = 1
-	branches[7] = 1
-	state.AddBlocksToStateWithFixedBranches(t, st.Block, 8, branches)
-
-	leaves := gs.blockState.Leaves()
-	require.Equal(t, 6, len(leaves))
-
-	// voters vote for a blocks on a different chains
->>>>>>> e0ffee59
-	voteA, err := NewVoteFromHash(leaves[0], st.Block)
-	require.NoError(t, err)
-	voteB, err := NewVoteFromHash(leaves[1], st.Block)
-	require.NoError(t, err)
-<<<<<<< HEAD
-=======
-	voteC, err := NewVoteFromHash(leaves[2], st.Block)
-	require.NoError(t, err)
-	voteD, err := NewVoteFromHash(leaves[3], st.Block)
-	require.NoError(t, err)
-	voteE, err := NewVoteFromHash(leaves[4], st.Block)
-	require.NoError(t, err)
-	voteF, err := NewVoteFromHash(leaves[5], st.Block)
-	require.NoError(t, err)
->>>>>>> e0ffee59
-
-	for i, k := range kr.Keys {
-		voter := k.Public().(*ed25519.PublicKey).AsBytes()
-
-<<<<<<< HEAD
-		if i < 6 {
-			gs.votes[voter] = voteA
-		} else {
-			gs.votes[voter] = voteB
-		}
-	}
-
 	completable, err := gs.isCompletable()
 	require.NoError(t, err)
 	require.True(t, completable)
-=======
-		if i < 2 {
-			gs.votes[voter] = voteA
-		} else if i < 4 {
-			gs.votes[voter] = voteB
-		} else if i < 6 {
-			gs.votes[voter] = voteC
-		} else if i < 7 {
-			gs.votes[voter] = voteD
-		} else if i < 8 {
-			gs.votes[voter] = voteE
-		} else {
-			gs.votes[voter] = voteF
-		}
-	}
-
-	t.Log(st.Block.BlocktreeAsString())
-
-	// expected block is at depth 5
-	expected, err := common.HexToHash("0xd01a209a130af98b3375cf9a571e92b7c0fc8b61dee7917f852a673fcb57ac19")
-	require.NoError(t, err)
-
-	block, err := gs.getPreVotedBlock()
-	require.NoError(t, err)
-	require.Equal(t, expected, block.hash)
-	require.Equal(t, uint64(5), block.number)
->>>>>>> e0ffee59
 }