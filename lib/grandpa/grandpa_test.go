--- conflicted
+++ resolved
@@ -264,7 +264,6 @@
 	branches[6] = 1
 	branches[7] = 1
 	state.AddBlocksToStateWithFixedBranches(t, st.Block, 8, branches)
-<<<<<<< HEAD
 
 	leaves := gs.blockState.Leaves()
 	require.Equal(t, 3, len(leaves))
@@ -315,33 +314,8 @@
 	st := newTestState(t)
 	voters := newTestVoters(t)
 	kr, err := keystore.NewEd25519Keyring()
-=======
-
-	leaves := gs.blockState.Leaves()
-	require.Equal(t, 3, len(leaves))
-
-	// 1/3 voters each vote for a block on a different chain
-	voteA, err := NewVoteFromHash(leaves[0], st.Block)
-	require.NoError(t, err)
-	voteB, err := NewVoteFromHash(leaves[1], st.Block)
->>>>>>> 95affb3d
-	require.NoError(t, err)
-	voteC, err := NewVoteFromHash(leaves[2], st.Block)
-	require.NoError(t, err)
-
-	for i, k := range kr.Keys {
-		voter := k.Public().(*ed25519.PublicKey).AsBytes()
-
-		if i < 3 {
-			gs.votes[voter] = voteA
-		} else if i < 6 {
-			gs.votes[voter] = voteB
-		} else {
-			gs.votes[voter] = voteC
-		}
-	}
-
-<<<<<<< HEAD
+	require.NoError(t, err)
+
 	gs, err := NewService(st.Block, voters)
 	require.NoError(t, err)
 
@@ -380,8 +354,6 @@
 		}
 	}
 
-=======
->>>>>>> 95affb3d
 	votes := gs.getVotes()
 	prevoted := make(map[common.Hash]uint64)
 	var blocks map[common.Hash]uint64
@@ -404,20 +376,15 @@
 	require.Equal(t, uint64(7), blocks[expectedAt7])
 }
 
-<<<<<<< HEAD
 func TestGetPossiblePreVotedBlocks_OneBlock(t *testing.T) {
-=======
-func TestGetPossiblePreVotedPredecessors_VaryingPredecessor_MoreBranches(t *testing.T) {
->>>>>>> 95affb3d
-	st := newTestState(t)
-	voters := newTestVoters(t)
-	kr, err := keystore.NewEd25519Keyring()
-	require.NoError(t, err)
-
-	gs, err := NewService(st.Block, voters)
-	require.NoError(t, err)
-
-<<<<<<< HEAD
+	st := newTestState(t)
+	voters := newTestVoters(t)
+	kr, err := keystore.NewEd25519Keyring()
+	require.NoError(t, err)
+
+	gs, err := NewService(st.Block, voters)
+	require.NoError(t, err)
+
 	var leaves []common.Hash
 	for {
 		state.AddBlocksToState(t, st.Block, 8)
@@ -473,29 +440,6 @@
 	voteC, err := NewVoteFromHash(leaves[2], st.Block)
 	require.NoError(t, err)
 
-=======
-	// this creates a tree with 1 branch starting at depth 6 and 2 branches starting at depth 7,
-	branches := make(map[int]int)
-	branches[6] = 1
-	branches[7] = 2
-	state.AddBlocksToStateWithFixedBranches(t, st.Block, 8, branches)
-
-	leaves := gs.blockState.Leaves()
-	require.Equal(t, 4, len(leaves))
-
-	t.Log(st.Block.BlocktreeAsString())
-
-	// 1/3 voters each vote for a block on a different chain
-	voteA, err := NewVoteFromHash(leaves[0], st.Block)
-	require.NoError(t, err)
-	voteB, err := NewVoteFromHash(leaves[1], st.Block)
-	require.NoError(t, err)
-	voteC, err := NewVoteFromHash(leaves[2], st.Block)
-	require.NoError(t, err)
-	voteD, err := NewVoteFromHash(leaves[3], st.Block)
-	require.NoError(t, err)
-
->>>>>>> 95affb3d
 	for i, k := range kr.Keys {
 		voter := k.Public().(*ed25519.PublicKey).AsBytes()
 
@@ -503,7 +447,6 @@
 			gs.votes[voter] = voteA
 		} else if i < 6 {
 			gs.votes[voter] = voteB
-<<<<<<< HEAD
 		} else {
 			gs.votes[voter] = voteC
 		}
@@ -521,22 +464,45 @@
 }
 
 func TestGetPossiblePreVotedBlocks_EqualVotes_VaryingPredecessor(t *testing.T) {
-=======
-		} else if i < 8 {
-			gs.votes[voter] = voteC
-		} else {
-			gs.votes[voter] = voteD
-		}
-	}
-
-	votes := gs.getVotes()
-	prevoted := make(map[common.Hash]uint64)
-	var blocks map[common.Hash]uint64
-
-	for _, curr := range leaves {
-		blocks, err = gs.getPossiblePreVotedPredecessors(votes, curr, prevoted)
-		require.NoError(t, err)
-	}
+	st := newTestState(t)
+	voters := newTestVoters(t)
+	kr, err := keystore.NewEd25519Keyring()
+	require.NoError(t, err)
+
+	gs, err := NewService(st.Block, voters)
+	require.NoError(t, err)
+
+	// this creates a tree with branches starting at depth 6 and another branch starting at depth 7
+	branches := make(map[int]int)
+	branches[6] = 1
+	branches[7] = 1
+	state.AddBlocksToStateWithFixedBranches(t, st.Block, 8, branches)
+
+	leaves := gs.blockState.Leaves()
+	require.Equal(t, 3, len(leaves))
+
+	// 1/3 voters each vote for a block on a different chain
+	voteA, err := NewVoteFromHash(leaves[0], st.Block)
+	require.NoError(t, err)
+	voteB, err := NewVoteFromHash(leaves[1], st.Block)
+	require.NoError(t, err)
+	voteC, err := NewVoteFromHash(leaves[2], st.Block)
+	require.NoError(t, err)
+
+	for i, k := range kr.Keys {
+		voter := k.Public().(*ed25519.PublicKey).AsBytes()
+
+		if i < 3 {
+			gs.votes[voter] = voteA
+		} else if i < 6 {
+			gs.votes[voter] = voteB
+		} else {
+			gs.votes[voter] = voteC
+		}
+	}
+
+	blocks, err := gs.getPossiblePreVotedBlocks()
+	require.NoError(t, err)
 
 	expectedAt6, err := common.HexToHash("0x32ed981734053dc565a1e224137d751f24917a1cb2aeea56fd44a06629550a23")
 	require.NoError(t, err)
@@ -551,33 +517,37 @@
 	require.Equal(t, uint64(7), blocks[expectedAt7])
 }
 
-func TestGetPossiblePreVotedBlocks_OneBlock(t *testing.T) {
->>>>>>> 95affb3d
-	st := newTestState(t)
-	voters := newTestVoters(t)
-	kr, err := keystore.NewEd25519Keyring()
-	require.NoError(t, err)
-
-	gs, err := NewService(st.Block, voters)
-	require.NoError(t, err)
-
-<<<<<<< HEAD
-	// this creates a tree with branches starting at depth 6 and another branch starting at depth 7
-	branches := make(map[int]int)
-	branches[6] = 1
-	branches[7] = 1
-	state.AddBlocksToStateWithFixedBranches(t, st.Block, 8, branches)
-
-	leaves := gs.blockState.Leaves()
-	require.Equal(t, 3, len(leaves))
-
-	// 1/3 voters each vote for a block on a different chain
-	voteA, err := NewVoteFromHash(leaves[0], st.Block)
-	require.NoError(t, err)
-	voteB, err := NewVoteFromHash(leaves[1], st.Block)
-	require.NoError(t, err)
-	voteC, err := NewVoteFromHash(leaves[2], st.Block)
-=======
+func TestGetPossiblePreVotedBlocks_OneThirdEquivocating(t *testing.T) {
+	st := newTestState(t)
+	voters := newTestVoters(t)
+	kr, err := keystore.NewEd25519Keyring()
+	require.NoError(t, err)
+
+	gs, err := NewService(st.Block, voters)
+	require.NoError(t, err)
+	voteB, err := NewVoteFromHash(leaves[1], st.Block)
+	require.NoError(t, err)
+	voteC, err := NewVoteFromHash(leaves[2], st.Block)
+	require.NoError(t, err)
+
+	for i, k := range kr.Keys {
+		voter := k.Public().(*ed25519.PublicKey).AsBytes()
+
+		if i < 2 {
+			// 2 votes for A
+			gs.votes[voter] = voteA
+		} else if i < 4 {
+			// 2 votes for B
+			gs.votes[voter] = voteB
+		} else if i < 5 {
+			// 1 vote for C
+			gs.votes[voter] = voteC
+		} else {
+			// 4 equivocators
+			gs.equivocations[voter] = []*Vote{voteA, voteB}
+		}
+	}
+
 	var leaves []common.Hash
 	for {
 		state.AddBlocksToState(t, st.Block, 8)
@@ -587,114 +557,87 @@
 		}
 	}
 
-	voteA, err := NewVoteFromHash(leaves[0], st.Block)
-	require.NoError(t, err)
-	voteB, err := NewVoteFromHash(leaves[1], st.Block)
->>>>>>> 95affb3d
-	require.NoError(t, err)
-
-	for i, k := range kr.Keys {
-		voter := k.Public().(*ed25519.PublicKey).AsBytes()
-
-<<<<<<< HEAD
+	// 1/3 of voters equivocate; ie. vote for both blocks
+	voteA, err := NewVoteFromHash(leaves[0], st.Block)
+	require.NoError(t, err)
+	voteB, err := NewVoteFromHash(leaves[1], st.Block)
+	require.NoError(t, err)
+
+	for i, k := range kr.Keys {
+		voter := k.Public().(*ed25519.PublicKey).AsBytes()
+
 		if i < 3 {
 			gs.votes[voter] = voteA
 		} else if i < 6 {
 			gs.votes[voter] = voteB
 		} else {
-			gs.votes[voter] = voteC
-=======
-		if i < 6 {
-			gs.votes[voter] = voteA
-		} else {
-			gs.votes[voter] = voteB
->>>>>>> 95affb3d
+			gs.equivocations[voter] = []*Vote{voteA, voteB}
 		}
 	}
 
 	blocks, err := gs.getPossiblePreVotedBlocks()
-<<<<<<< HEAD
-	require.NoError(t, err)
-
-	expectedAt6, err := common.HexToHash("0x32ed981734053dc565a1e224137d751f24917a1cb2aeea56fd44a06629550a23")
-	require.NoError(t, err)
-
-	expectedAt7, err := common.HexToHash("0x57508d4d2c5b01e6bd50dacee5d14979a6f23e41d4b4eb6464a8a29015549847")
-	require.NoError(t, err)
-
-	// this should return the highest common predecessor of (a, b) and (b, c) with >=2/3 votes,
-	// which are the nodes at depth 6 and 7.
+	require.NoError(t, err)
 	require.Equal(t, 2, len(blocks))
-	require.Equal(t, uint64(6), blocks[expectedAt6])
-	require.Equal(t, uint64(7), blocks[expectedAt7])
-}
-
-func TestGetPossiblePreVotedBlocks_OneThirdEquivocating(t *testing.T) {
-=======
-	require.NoError(t, err)
-	require.Equal(t, 1, len(blocks))
-	require.Equal(t, voteA.number, blocks[voteA.hash])
-}
-
-func TestGetPossiblePreVotedBlocks_EqualVotes_SamePredecessor(t *testing.T) {
-	st := newTestState(t)
-	voters := newTestVoters(t)
-	kr, err := keystore.NewEd25519Keyring()
-	require.NoError(t, err)
-
-	gs, err := NewService(st.Block, voters)
-	require.NoError(t, err)
-
-	// this creates a tree with 3 branches all starting at depth 6
-	branches := make(map[int]int)
-	branches[6] = 2
-
-	state.AddBlocksToStateWithFixedBranches(t, st.Block, 8, branches)
-	leaves := gs.blockState.Leaves()
-	require.Equal(t, 3, len(leaves))
-
-	// 1/3 voters each vote for a block on a different chain
-	voteA, err := NewVoteFromHash(leaves[0], st.Block)
-	require.NoError(t, err)
-	voteB, err := NewVoteFromHash(leaves[1], st.Block)
-	require.NoError(t, err)
-	voteC, err := NewVoteFromHash(leaves[2], st.Block)
-	require.NoError(t, err)
-
-	for i, k := range kr.Keys {
-		voter := k.Public().(*ed25519.PublicKey).AsBytes()
-
-		if i < 3 {
-			gs.votes[voter] = voteA
-		} else if i < 6 {
-			gs.votes[voter] = voteB
-		} else {
-			gs.votes[voter] = voteC
+}
+
+func TestGetPossiblePreVotedBlocks_MoreThanOneThirdEquivocating(t *testing.T) {
+	st := newTestState(t)
+	voters := newTestVoters(t)
+	kr, err := keystore.NewEd25519Keyring()
+	require.NoError(t, err)
+
+	gs, err := NewService(st.Block, voters)
+	require.NoError(t, err)
+
+	var leaves []common.Hash
+	for {
+		state.AddBlocksToState(t, st.Block, 8)
+		leaves = gs.blockState.Leaves()
+		if len(leaves) > 2 {
+			break
+		}
+	}
+
+	// this tests a byzantine case where >1/3 of voters equivocate; ie. vote for multiple blocks
+	voteA, err := NewVoteFromHash(leaves[0], st.Block)
+	require.NoError(t, err)
+	voteB, err := NewVoteFromHash(leaves[1], st.Block)
+	require.NoError(t, err)
+	voteC, err := NewVoteFromHash(leaves[2], st.Block)
+	require.NoError(t, err)
+
+	for i, k := range kr.Keys {
+		voter := k.Public().(*ed25519.PublicKey).AsBytes()
+
+		if i < 2 {
+			// 2 votes for A
+			gs.votes[voter] = voteA
+		} else if i < 4 {
+			// 2 votes for B
+			gs.votes[voter] = voteB
+		} else if i < 5 {
+			// 1 vote for C
+			gs.votes[voter] = voteC
+		} else {
+			// 4 equivocators
+			gs.equivocations[voter] = []*Vote{voteA, voteB}
 		}
 	}
 
 	blocks, err := gs.getPossiblePreVotedBlocks()
 	require.NoError(t, err)
-
-	expected, err := common.HexToHash("0x32ed981734053dc565a1e224137d751f24917a1cb2aeea56fd44a06629550a23")
-	require.NoError(t, err)
-
-	// this should return the highest common predecessor of (a, b, c)
-	require.Equal(t, 1, len(blocks))
-	require.Equal(t, uint64(6), blocks[expected])
-}
-
-func TestGetPossiblePreVotedBlocks_EqualVotes_VaryingPredecessor(t *testing.T) {
->>>>>>> 95affb3d
-	st := newTestState(t)
-	voters := newTestVoters(t)
-	kr, err := keystore.NewEd25519Keyring()
-	require.NoError(t, err)
-
-	gs, err := NewService(st.Block, voters)
-	require.NoError(t, err)
-
-<<<<<<< HEAD
+	require.Equal(t, 2, len(blocks))
+}
+
+func TestGetPreVotedBlock_OneBlock(t *testing.T) {
+	st := newTestState(t)
+	voters := newTestVoters(t)
+	kr, err := keystore.NewEd25519Keyring()
+	require.NoError(t, err)
+
+	gs, err := NewService(st.Block, voters)
+	require.NoError(t, err)
+
 	var leaves []common.Hash
 	for {
 		state.AddBlocksToState(t, st.Block, 8)
@@ -704,31 +647,35 @@
 		}
 	}
 
-	// 1/3 of voters equivocate; ie. vote for both blocks
-	voteA, err := NewVoteFromHash(leaves[0], st.Block)
-	require.NoError(t, err)
-	voteB, err := NewVoteFromHash(leaves[1], st.Block)
-	require.NoError(t, err)
-
-	for i, k := range kr.Keys {
-		voter := k.Public().(*ed25519.PublicKey).AsBytes()
-
-		if i < 3 {
-			gs.votes[voter] = voteA
-		} else if i < 6 {
-			gs.votes[voter] = voteB
-		} else {
-			gs.equivocations[voter] = []*Vote{voteA, voteB}
-		}
-	}
-
-	blocks, err := gs.getPossiblePreVotedBlocks()
-	require.NoError(t, err)
-	require.Equal(t, 2, len(blocks))
-}
-
-func TestGetPossiblePreVotedBlocks_MoreThanOneThirdEquivocating(t *testing.T) {
-=======
+	voteA, err := NewVoteFromHash(leaves[0], st.Block)
+	require.NoError(t, err)
+	voteB, err := NewVoteFromHash(leaves[1], st.Block)
+	require.NoError(t, err)
+
+	for i, k := range kr.Keys {
+		voter := k.Public().(*ed25519.PublicKey).AsBytes()
+
+		if i < 6 {
+			gs.votes[voter] = voteA
+		} else {
+			gs.votes[voter] = voteB
+		}
+	}
+
+	block, err := gs.getPreVotedBlock()
+	require.NoError(t, err)
+	require.Equal(t, *voteA, block)
+}
+
+func TestGetPreVotedBlock_MultipleCandidates(t *testing.T) {
+	st := newTestState(t)
+	voters := newTestVoters(t)
+	kr, err := keystore.NewEd25519Keyring()
+	require.NoError(t, err)
+
+	gs, err := NewService(st.Block, voters)
+	require.NoError(t, err)
+
 	// this creates a tree with branches starting at depth 6 and another branch starting at depth 7
 	branches := make(map[int]int)
 	branches[6] = 1
@@ -758,223 +705,6 @@
 		}
 	}
 
-	blocks, err := gs.getPossiblePreVotedBlocks()
-	require.NoError(t, err)
-
-	expectedAt6, err := common.HexToHash("0x32ed981734053dc565a1e224137d751f24917a1cb2aeea56fd44a06629550a23")
-	require.NoError(t, err)
-
-	expectedAt7, err := common.HexToHash("0x57508d4d2c5b01e6bd50dacee5d14979a6f23e41d4b4eb6464a8a29015549847")
-	require.NoError(t, err)
-
-	// this should return the highest common predecessor of (a, b) and (b, c) with >=2/3 votes,
-	// which are the nodes at depth 6 and 7.
-	require.Equal(t, 2, len(blocks))
-	require.Equal(t, uint64(6), blocks[expectedAt6])
-	require.Equal(t, uint64(7), blocks[expectedAt7])
-}
-
-func TestGetPossiblePreVotedBlocks_OneThirdEquivocating(t *testing.T) {
->>>>>>> 95affb3d
-	st := newTestState(t)
-	voters := newTestVoters(t)
-	kr, err := keystore.NewEd25519Keyring()
-	require.NoError(t, err)
-
-	gs, err := NewService(st.Block, voters)
-<<<<<<< HEAD
-	require.NoError(t, err)
-
-	var leaves []common.Hash
-	for {
-		state.AddBlocksToState(t, st.Block, 8)
-		leaves = gs.blockState.Leaves()
-		if len(leaves) > 2 {
-			break
-		}
-	}
-
-	// this tests a byzantine case where >1/3 of voters equivocate; ie. vote for multiple blocks
-	voteA, err := NewVoteFromHash(leaves[0], st.Block)
-=======
->>>>>>> 95affb3d
-	require.NoError(t, err)
-	voteB, err := NewVoteFromHash(leaves[1], st.Block)
-	require.NoError(t, err)
-	voteC, err := NewVoteFromHash(leaves[2], st.Block)
-	require.NoError(t, err)
-
-	for i, k := range kr.Keys {
-		voter := k.Public().(*ed25519.PublicKey).AsBytes()
-
-		if i < 2 {
-			// 2 votes for A
-			gs.votes[voter] = voteA
-		} else if i < 4 {
-			// 2 votes for B
-			gs.votes[voter] = voteB
-		} else if i < 5 {
-			// 1 vote for C
-			gs.votes[voter] = voteC
-		} else {
-			// 4 equivocators
-			gs.equivocations[voter] = []*Vote{voteA, voteB}
-		}
-	}
-
-<<<<<<< HEAD
-=======
-	var leaves []common.Hash
-	for {
-		state.AddBlocksToState(t, st.Block, 8)
-		leaves = gs.blockState.Leaves()
-		if len(leaves) > 1 {
-			break
-		}
-	}
-
-	// 1/3 of voters equivocate; ie. vote for both blocks
-	voteA, err := NewVoteFromHash(leaves[0], st.Block)
-	require.NoError(t, err)
-	voteB, err := NewVoteFromHash(leaves[1], st.Block)
-	require.NoError(t, err)
-
-	for i, k := range kr.Keys {
-		voter := k.Public().(*ed25519.PublicKey).AsBytes()
-
-		if i < 3 {
-			gs.votes[voter] = voteA
-		} else if i < 6 {
-			gs.votes[voter] = voteB
-		} else {
-			gs.equivocations[voter] = []*Vote{voteA, voteB}
-		}
-	}
-
->>>>>>> 95affb3d
-	blocks, err := gs.getPossiblePreVotedBlocks()
-	require.NoError(t, err)
-	require.Equal(t, 2, len(blocks))
-}
-
-<<<<<<< HEAD
-func TestGetPreVotedBlock_OneBlock(t *testing.T) {
-=======
-func TestGetPossiblePreVotedBlocks_MoreThanOneThirdEquivocating(t *testing.T) {
->>>>>>> 95affb3d
-	st := newTestState(t)
-	voters := newTestVoters(t)
-	kr, err := keystore.NewEd25519Keyring()
-	require.NoError(t, err)
-
-	gs, err := NewService(st.Block, voters)
-	require.NoError(t, err)
-
-	var leaves []common.Hash
-	for {
-		state.AddBlocksToState(t, st.Block, 8)
-		leaves = gs.blockState.Leaves()
-<<<<<<< HEAD
-		if len(leaves) > 1 {
-=======
-		if len(leaves) > 2 {
->>>>>>> 95affb3d
-			break
-		}
-	}
-
-<<<<<<< HEAD
-	voteA, err := NewVoteFromHash(leaves[0], st.Block)
-	require.NoError(t, err)
-	voteB, err := NewVoteFromHash(leaves[1], st.Block)
-=======
-	// this tests a byzantine case where >1/3 of voters equivocate; ie. vote for multiple blocks
-	voteA, err := NewVoteFromHash(leaves[0], st.Block)
-	require.NoError(t, err)
-	voteB, err := NewVoteFromHash(leaves[1], st.Block)
-	require.NoError(t, err)
-	voteC, err := NewVoteFromHash(leaves[2], st.Block)
->>>>>>> 95affb3d
-	require.NoError(t, err)
-
-	for i, k := range kr.Keys {
-		voter := k.Public().(*ed25519.PublicKey).AsBytes()
-
-<<<<<<< HEAD
-		if i < 6 {
-			gs.votes[voter] = voteA
-		} else {
-			gs.votes[voter] = voteB
-		}
-	}
-
-	block, err := gs.getPreVotedBlock()
-	require.NoError(t, err)
-	require.Equal(t, *voteA, block)
-}
-
-func TestGetPreVotedBlock_MultipleCandidates(t *testing.T) {
-=======
-		if i < 2 {
-			// 2 votes for A
-			gs.votes[voter] = voteA
-		} else if i < 4 {
-			// 2 votes for B
-			gs.votes[voter] = voteB
-		} else if i < 5 {
-			// 1 vote for C
-			gs.votes[voter] = voteC
-		} else {
-			// 4 equivocators
-			gs.equivocations[voter] = []*Vote{voteA, voteB}
-		}
-	}
-
-	blocks, err := gs.getPossiblePreVotedBlocks()
-	require.NoError(t, err)
-	require.Equal(t, 2, len(blocks))
-}
-
-func TestGetPreVotedBlock_OneBlock(t *testing.T) {
->>>>>>> 95affb3d
-	st := newTestState(t)
-	voters := newTestVoters(t)
-	kr, err := keystore.NewEd25519Keyring()
-	require.NoError(t, err)
-
-	gs, err := NewService(st.Block, voters)
-	require.NoError(t, err)
-
-<<<<<<< HEAD
-	// this creates a tree with branches starting at depth 6 and another branch starting at depth 7
-	branches := make(map[int]int)
-	branches[6] = 1
-	branches[7] = 1
-	state.AddBlocksToStateWithFixedBranches(t, st.Block, 8, branches)
-
-	leaves := gs.blockState.Leaves()
-	require.Equal(t, 3, len(leaves))
-
-	// 1/3 voters each vote for a block on a different chain
-	voteA, err := NewVoteFromHash(leaves[0], st.Block)
-	require.NoError(t, err)
-	voteB, err := NewVoteFromHash(leaves[1], st.Block)
-	require.NoError(t, err)
-	voteC, err := NewVoteFromHash(leaves[2], st.Block)
-	require.NoError(t, err)
-
-	for i, k := range kr.Keys {
-		voter := k.Public().(*ed25519.PublicKey).AsBytes()
-
-		if i < 3 {
-			gs.votes[voter] = voteA
-		} else if i < 6 {
-			gs.votes[voter] = voteB
-		} else {
-			gs.votes[voter] = voteC
-		}
-	}
-
 	// expected block is that with the highest number ie. at depth 7
 	expected, err := common.HexToHash("0x57508d4d2c5b01e6bd50dacee5d14979a6f23e41d4b4eb6464a8a29015549847")
 	require.NoError(t, err)
@@ -986,45 +716,12 @@
 }
 
 func TestGetPreVotedBlock_EvenMoreCandidates(t *testing.T) {
-=======
-	var leaves []common.Hash
-	for {
-		state.AddBlocksToState(t, st.Block, 8)
-		leaves = gs.blockState.Leaves()
-		if len(leaves) > 1 {
-			break
-		}
-	}
-
-	voteA, err := NewVoteFromHash(leaves[0], st.Block)
-	require.NoError(t, err)
-	voteB, err := NewVoteFromHash(leaves[1], st.Block)
-	require.NoError(t, err)
-
-	for i, k := range kr.Keys {
-		voter := k.Public().(*ed25519.PublicKey).AsBytes()
-
-		if i < 6 {
-			gs.votes[voter] = voteA
-		} else {
-			gs.votes[voter] = voteB
-		}
-	}
-
-	block, err := gs.getPreVotedBlock()
-	require.NoError(t, err)
-	require.Equal(t, *voteA, block)
-}
-
-func TestGetPreVotedBlock_MultipleCandidates(t *testing.T) {
->>>>>>> 95affb3d
-	st := newTestState(t)
-	voters := newTestVoters(t)
-	kr, err := keystore.NewEd25519Keyring()
-	require.NoError(t, err)
-
-	gs, err := NewService(st.Block, voters)
-<<<<<<< HEAD
+	st := newTestState(t)
+	voters := newTestVoters(t)
+	kr, err := keystore.NewEd25519Keyring()
+	require.NoError(t, err)
+
+	gs, err := NewService(st.Block, voters)
 	require.NoError(t, err)
 
 	// this creates a tree with 6 total branches, one each from depth 3 to 7
@@ -1081,141 +778,4 @@
 	require.NoError(t, err)
 	require.Equal(t, expected, block.hash)
 	require.Equal(t, uint64(5), block.number)
-}
-
-func TestIsCompletable(t *testing.T) {
-=======
-	require.NoError(t, err)
-
-	// this creates a tree with branches starting at depth 6 and another branch starting at depth 7
-	branches := make(map[int]int)
-	branches[6] = 1
-	branches[7] = 1
-	state.AddBlocksToStateWithFixedBranches(t, st.Block, 8, branches)
-
-	leaves := gs.blockState.Leaves()
-	require.Equal(t, 3, len(leaves))
-
-	// 1/3 voters each vote for a block on a different chain
-	voteA, err := NewVoteFromHash(leaves[0], st.Block)
-	require.NoError(t, err)
-	voteB, err := NewVoteFromHash(leaves[1], st.Block)
-	require.NoError(t, err)
-	voteC, err := NewVoteFromHash(leaves[2], st.Block)
-	require.NoError(t, err)
-
-	for i, k := range kr.Keys {
-		voter := k.Public().(*ed25519.PublicKey).AsBytes()
-
-		if i < 3 {
-			gs.votes[voter] = voteA
-		} else if i < 6 {
-			gs.votes[voter] = voteB
-		} else {
-			gs.votes[voter] = voteC
-		}
-	}
-
-	// expected block is that with the highest number ie. at depth 7
-	expected, err := common.HexToHash("0x57508d4d2c5b01e6bd50dacee5d14979a6f23e41d4b4eb6464a8a29015549847")
-	require.NoError(t, err)
-
-	block, err := gs.getPreVotedBlock()
-	require.NoError(t, err)
-	require.Equal(t, expected, block.hash)
-	require.Equal(t, uint64(7), block.number)
-}
-
-func TestGetPreVotedBlock_EvenMoreCandidates(t *testing.T) {
->>>>>>> 95affb3d
-	st := newTestState(t)
-	voters := newTestVoters(t)
-	kr, err := keystore.NewEd25519Keyring()
-	require.NoError(t, err)
-
-	gs, err := NewService(st.Block, voters)
-	require.NoError(t, err)
-
-<<<<<<< HEAD
-	var leaves []common.Hash
-	for {
-		state.AddBlocksToState(t, st.Block, 8)
-		leaves = gs.blockState.Leaves()
-		if len(leaves) > 1 {
-			break
-		}
-	}
-
-=======
-	// this creates a tree with 6 total branches, one each from depth 3 to 7
-	branches := make(map[int]int)
-	branches[3] = 1
-	branches[4] = 1
-	branches[5] = 1
-	branches[6] = 1
-	branches[7] = 1
-	state.AddBlocksToStateWithFixedBranches(t, st.Block, 8, branches)
-
-	leaves := gs.blockState.Leaves()
-	require.Equal(t, 6, len(leaves))
-
-	// voters vote for a blocks on a different chains
->>>>>>> 95affb3d
-	voteA, err := NewVoteFromHash(leaves[0], st.Block)
-	require.NoError(t, err)
-	voteB, err := NewVoteFromHash(leaves[1], st.Block)
-	require.NoError(t, err)
-<<<<<<< HEAD
-=======
-	voteC, err := NewVoteFromHash(leaves[2], st.Block)
-	require.NoError(t, err)
-	voteD, err := NewVoteFromHash(leaves[3], st.Block)
-	require.NoError(t, err)
-	voteE, err := NewVoteFromHash(leaves[4], st.Block)
-	require.NoError(t, err)
-	voteF, err := NewVoteFromHash(leaves[5], st.Block)
-	require.NoError(t, err)
->>>>>>> 95affb3d
-
-	for i, k := range kr.Keys {
-		voter := k.Public().(*ed25519.PublicKey).AsBytes()
-
-<<<<<<< HEAD
-		if i < 6 {
-			gs.votes[voter] = voteA
-		} else {
-			gs.votes[voter] = voteB
-		}
-	}
-
-	completable, err := gs.isCompletable()
-	require.NoError(t, err)
-	require.True(t, completable)
-=======
-		if i < 2 {
-			gs.votes[voter] = voteA
-		} else if i < 4 {
-			gs.votes[voter] = voteB
-		} else if i < 6 {
-			gs.votes[voter] = voteC
-		} else if i < 7 {
-			gs.votes[voter] = voteD
-		} else if i < 8 {
-			gs.votes[voter] = voteE
-		} else {
-			gs.votes[voter] = voteF
-		}
-	}
-
-	t.Log(st.Block.BlocktreeAsString())
-
-	// expected block is at depth 5
-	expected, err := common.HexToHash("0xd01a209a130af98b3375cf9a571e92b7c0fc8b61dee7917f852a673fcb57ac19")
-	require.NoError(t, err)
-
-	block, err := gs.getPreVotedBlock()
-	require.NoError(t, err)
-	require.Equal(t, expected, block.hash)
-	require.Equal(t, uint64(5), block.number)
->>>>>>> 95affb3d
 }