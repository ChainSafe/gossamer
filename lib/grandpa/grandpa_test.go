// Copyright 2020 ChainSafe Systems (ON) Corp.
// This file is part of gossamer.
//
// The gossamer library is free software: you can redistribute it and/or modify
// it under the terms of the GNU Lesser General Public License as published by
// the Free Software Foundation, either version 3 of the License, or
// (at your option) any later version.
//
// The gossamer library is distributed in the hope that it will be useful,
// but WITHOUT ANY WARRANTY; without even the implied warranty of
// MERCHANTABILITY or FITNESS FOR A PARTICULAR PURPOSE. See the
// GNU Lesser General Public License for more details.
//
// You should have received a copy of the GNU Lesser General Public License
// along with the gossamer library. If not, see <http://www.gnu.org/licenses/>.

package grandpa

import (
	"context"
	"io/ioutil"
	"math/big"
	"math/rand"
	"sort"
	"testing"
	"time"

	"github.com/ChainSafe/gossamer/dot/metrics"
	"github.com/ChainSafe/gossamer/dot/state"
	"github.com/ChainSafe/gossamer/dot/types"
	"github.com/ChainSafe/gossamer/lib/common"
	"github.com/ChainSafe/gossamer/lib/crypto/ed25519"
	"github.com/ChainSafe/gossamer/lib/genesis"
	"github.com/ChainSafe/gossamer/lib/keystore"
	rtstorage "github.com/ChainSafe/gossamer/lib/runtime/storage"
	"github.com/ChainSafe/gossamer/lib/runtime/wasmer"
	"github.com/ChainSafe/gossamer/lib/trie"
	"github.com/ChainSafe/gossamer/lib/utils"

	"github.com/stretchr/testify/require"

	. "github.com/ChainSafe/gossamer/lib/grandpa/mocks"

	ethmetrics "github.com/ethereum/go-ethereum/metrics"
)

// testGenesisHeader is a test block header
var testGenesisHeader = &types.Header{
	Number:    big.NewInt(0),
	StateRoot: trie.EmptyHash,
	Digest:    types.NewDigest(),
}

var (
	kr, _  = keystore.NewEd25519Keyring()
	voters = newTestVoters()
)

func NewMockDigestHandler() *MockDigestHandler {
	m := new(MockDigestHandler)
	m.On("NextGrandpaAuthorityChange").Return(uint64(2 ^ 64 - 1))
	return m
}

func newTestState(t *testing.T) *state.Service {
	testDatadirPath, err := ioutil.TempDir("/tmp", "test-datadir-*")
	require.NoError(t, err)

	db, err := utils.SetupDatabase(testDatadirPath, true)
	require.NoError(t, err)

	t.Cleanup(func() { db.Close() })

	_, genTrie, _ := genesis.NewTestGenesisWithTrieAndHeader(t)
	block, err := state.NewBlockStateFromGenesis(db, testGenesisHeader)
	require.NoError(t, err)

	rtCfg := &wasmer.Config{}

	rtCfg.Storage, err = rtstorage.NewTrieState(genTrie)
	require.NoError(t, err)

	rt, err := wasmer.NewRuntimeFromGenesis(rtCfg)
	require.NoError(t, err)
	block.StoreRuntime(block.BestBlockHash(), rt)

	grandpa, err := state.NewGrandpaStateFromGenesis(db, voters)
	require.NoError(t, err)

	return &state.Service{
		Block:   block,
		Grandpa: grandpa,
	}
}

func newTestVoters() []Voter {
	vs := []Voter{}
	for i, k := range kr.Keys {
		vs = append(vs, Voter{
			Key: *k.Public().(*ed25519.PublicKey),
			ID:  uint64(i),
		})
	}

	return vs
}

func newTestService(t *testing.T) (*Service, *state.Service) {
	st := newTestState(t)
	net := newTestNetwork(t)

	cfg := &Config{
		BlockState:    st.Block,
		GrandpaState:  st.Grandpa,
		DigestHandler: NewMockDigestHandler(),
		Voters:        voters,
		Keypair:       kr.Alice().(*ed25519.Keypair),
		Authority:     true,
		Network:       net,
	}

	gs, err := NewService(cfg)
	require.NoError(t, err)
	return gs, st
}

func TestUpdateAuthorities(t *testing.T) {
	gs, _ := newTestService(t)
	err := gs.updateAuthorities()
	require.NoError(t, err)
	require.Equal(t, uint64(0), gs.state.setID)

	next := []Voter{
		{Key: *kr.Alice().Public().(*ed25519.PublicKey), ID: 0},
	}

	err = gs.grandpaState.(*state.GrandpaState).SetNextChange(next, big.NewInt(1))
	require.NoError(t, err)

	err = gs.grandpaState.(*state.GrandpaState).IncrementSetID()
	require.NoError(t, err)

	err = gs.updateAuthorities()
	require.NoError(t, err)

	require.Equal(t, uint64(1), gs.state.setID)
	require.Equal(t, next, gs.state.voters)
}

func TestGetDirectVotes(t *testing.T) {
	gs, _ := newTestService(t)

	voteA := Vote{
		Hash:   common.Hash{0xa},
		Number: 1,
	}

	voteB := Vote{
		Hash:   common.Hash{0xb},
		Number: 1,
	}

	for i, k := range kr.Keys {
		voter := k.Public().(*ed25519.PublicKey).AsBytes()

		if i < 5 {
			gs.prevotes.Store(voter, &SignedVote{
				Vote: voteA,
			})
		} else {
			gs.prevotes.Store(voter, &SignedVote{
				Vote: voteB,
			})
		}
	}

	directVotes := gs.getDirectVotes(prevote)
	require.Equal(t, 2, len(directVotes))
	require.Equal(t, uint64(5), directVotes[voteA])
	require.Equal(t, uint64(4), directVotes[voteB])
}

func TestGetVotesForBlock_NoDescendantVotes(t *testing.T) {
	gs, st := newTestService(t)

	branches := make(map[int]int)
	branches[6] = 1
	state.AddBlocksToStateWithFixedBranches(t, st.Block, 8, branches, byte(rand.Intn(256)))
	leaves := gs.blockState.Leaves()

	// 1/3 of voters equivocate; ie. vote for both blocks
	voteA, err := NewVoteFromHash(leaves[0], st.Block)
	require.NoError(t, err)
	voteB, err := NewVoteFromHash(leaves[1], st.Block)
	require.NoError(t, err)

	for i, k := range kr.Keys {
		voter := k.Public().(*ed25519.PublicKey).AsBytes()

		if i < 5 {
			gs.prevotes.Store(voter, &SignedVote{
				Vote: *voteA,
			})
		} else {
			gs.prevotes.Store(voter, &SignedVote{
				Vote: *voteB,
			})
		}
	}

	votesForA, err := gs.getVotesForBlock(voteA.Hash, prevote)
	require.NoError(t, err)
	require.Equal(t, uint64(5), votesForA)

	votesForB, err := gs.getVotesForBlock(voteB.Hash, prevote)
	require.NoError(t, err)
	require.Equal(t, uint64(4), votesForB)
}

func TestGetVotesForBlock_DescendantVotes(t *testing.T) {
	gs, st := newTestService(t)

	branches := make(map[int]int)
	branches[6] = 1
	state.AddBlocksToStateWithFixedBranches(t, st.Block, 8, branches, byte(rand.Intn(256)))
	leaves := gs.blockState.Leaves()

	a, err := st.Block.GetHeader(leaves[0])
	require.NoError(t, err)

	// A is a descendant of B
	voteA, err := NewVoteFromHash(leaves[0], st.Block)
	require.NoError(t, err)
	voteB, err := NewVoteFromHash(a.ParentHash, st.Block)
	require.NoError(t, err)
	voteC, err := NewVoteFromHash(leaves[1], st.Block)
	require.NoError(t, err)

	for i, k := range kr.Keys {
		voter := k.Public().(*ed25519.PublicKey).AsBytes()

		if i < 3 {
			gs.prevotes.Store(voter, &SignedVote{
				Vote: *voteA,
			})
		} else if i < 5 {
			gs.prevotes.Store(voter, &SignedVote{
				Vote: *voteB,
			})
		} else {
			gs.prevotes.Store(voter, &SignedVote{
				Vote: *voteC,
			})
		}
	}

	votesForA, err := gs.getVotesForBlock(voteA.Hash, prevote)
	require.NoError(t, err)
	require.Equal(t, uint64(3), votesForA)

	// votesForB should be # of votes for A + # of votes for B
	votesForB, err := gs.getVotesForBlock(voteB.Hash, prevote)
	require.NoError(t, err)
	require.Equal(t, uint64(5), votesForB)

	votesForC, err := gs.getVotesForBlock(voteC.Hash, prevote)
	require.NoError(t, err)
	require.Equal(t, uint64(4), votesForC)
}

func TestGetPossibleSelectedAncestors_SameAncestor(t *testing.T) {
	gs, st := newTestService(t)

	// this creates a tree with 3 branches all starting at depth 6
	branches := make(map[int]int)
	branches[6] = 2
	state.AddBlocksToStateWithFixedBranches(t, st.Block, 8, branches, 0)

	leaves := gs.blockState.Leaves()
	require.Equal(t, 3, len(leaves))

	// 1/3 voters each vote for a block on a different chain
	voteA, err := NewVoteFromHash(leaves[0], st.Block)
	require.NoError(t, err)
	voteB, err := NewVoteFromHash(leaves[1], st.Block)
	require.NoError(t, err)
	voteC, err := NewVoteFromHash(leaves[2], st.Block)
	require.NoError(t, err)

	for i, k := range kr.Keys {
		voter := k.Public().(*ed25519.PublicKey).AsBytes()

		if i < 3 {
			gs.prevotes.Store(voter, &SignedVote{
				Vote: *voteA,
			})
		} else if i < 6 {
			gs.prevotes.Store(voter, &SignedVote{
				Vote: *voteB,
			})
		} else {
			gs.prevotes.Store(voter, &SignedVote{
				Vote: *voteC,
			})
		}
	}

	votes := gs.getVotes(prevote)
	prevoted := make(map[common.Hash]uint32)
	var blocks map[common.Hash]uint32

	for _, curr := range leaves {
		blocks, err = gs.getPossibleSelectedAncestors(votes, curr, prevoted, prevote, gs.state.threshold())
		require.NoError(t, err)
	}

	expected, err := st.Block.GetBlockHash(big.NewInt(6))
	require.NoError(t, err)

	// this should return the highest common ancestor of (a, b, c) with >=2/3 votes,
	// which is the node at depth 6.
	require.Equal(t, 1, len(blocks))
	require.Equal(t, uint32(6), blocks[expected])
}

func TestGetPossibleSelectedAncestors_VaryingAncestor(t *testing.T) {
	gs, st := newTestService(t)

	// this creates a tree with branches starting at depth 6 and another branch starting at depth 7
	branches := make(map[int]int)
	branches[6] = 1
	branches[7] = 1
	state.AddBlocksToStateWithFixedBranches(t, st.Block, 8, branches, byte(rand.Intn(256)))

	leaves := gs.blockState.Leaves()
	require.Equal(t, 3, len(leaves))

	// 1/3 voters each vote for a block on a different chain
	voteA, err := NewVoteFromHash(leaves[0], st.Block)
	require.NoError(t, err)
	voteB, err := NewVoteFromHash(leaves[1], st.Block)
	require.NoError(t, err)
	voteC, err := NewVoteFromHash(leaves[2], st.Block)
	require.NoError(t, err)

	for i, k := range kr.Keys {
		voter := k.Public().(*ed25519.PublicKey).AsBytes()

		if i < 3 {
			gs.prevotes.Store(voter, &SignedVote{
				Vote: *voteA,
			})
		} else if i < 6 {
			gs.prevotes.Store(voter, &SignedVote{
				Vote: *voteB,
			})
		} else {
			gs.prevotes.Store(voter, &SignedVote{
				Vote: *voteC,
			})
		}
	}

	votes := gs.getVotes(prevote)
	prevoted := make(map[common.Hash]uint32)
	var blocks map[common.Hash]uint32

	for _, curr := range leaves {
		blocks, err = gs.getPossibleSelectedAncestors(votes, curr, prevoted, prevote, gs.state.threshold())
		require.NoError(t, err)
	}

	expectedAt6, err := st.Block.GetBlockHash(big.NewInt(6))
	require.NoError(t, err)

	// this should return the highest common ancestor of (a, b) and (b, c) with >2/3 votes,
	// which is the nodes at depth 6.
	require.Equal(t, 1, len(blocks))
	require.Equal(t, uint32(6), blocks[expectedAt6])
}

func TestGetPossibleSelectedAncestors_VaryingAncestor_MoreBranches(t *testing.T) {
	gs, st := newTestService(t)

	// this creates a tree with 2 branches starting at depth 6 and 1 branch starting at depth 7,
	branches := make(map[int]int)
	branches[6] = 2
	branches[7] = 1
	state.AddBlocksToStateWithFixedBranches(t, st.Block, 8, branches, byte(rand.Intn(256)))

	leaves := gs.blockState.Leaves()
	require.Equal(t, 4, len(leaves))

	// 1/3 voters each vote for a block on a different chain
	voteA, err := NewVoteFromHash(leaves[0], st.Block)
	require.NoError(t, err)
	voteB, err := NewVoteFromHash(leaves[1], st.Block)
	require.NoError(t, err)
	voteC, err := NewVoteFromHash(leaves[2], st.Block)
	require.NoError(t, err)
	voteD, err := NewVoteFromHash(leaves[3], st.Block)
	require.NoError(t, err)

	for i, k := range kr.Keys {
		voter := k.Public().(*ed25519.PublicKey).AsBytes()

		if i < 3 {
			gs.prevotes.Store(voter, &SignedVote{
				Vote: *voteA,
			})
		} else if i < 6 {
			gs.prevotes.Store(voter, &SignedVote{
				Vote: *voteB,
			})
		} else if i < 8 {
			gs.prevotes.Store(voter, &SignedVote{
				Vote: *voteC,
			})
		} else {
			gs.prevotes.Store(voter, &SignedVote{
				Vote: *voteD,
			})
		}
	}

	votes := gs.getVotes(prevote)
	prevoted := make(map[common.Hash]uint32)
	var blocks map[common.Hash]uint32

	for _, curr := range leaves {
		blocks, err = gs.getPossibleSelectedAncestors(votes, curr, prevoted, prevote, gs.state.threshold())
		require.NoError(t, err)
	}

	expectedAt6, err := st.Block.GetBlockHash(big.NewInt(6))
	require.NoError(t, err)

	// this should return the highest common ancestor of (a, b) and (b, c) with >2/3 votes,
	// which is the node at depth 6.
	require.Equal(t, 1, len(blocks))
	require.Equal(t, uint32(6), blocks[expectedAt6])
}

func TestGetPossibleSelectedBlocks_OneBlock(t *testing.T) {
	gs, st := newTestService(t)

	branches := make(map[int]int)
	branches[6] = 1
	state.AddBlocksToStateWithFixedBranches(t, st.Block, 8, branches, byte(rand.Intn(256)))
	leaves := gs.blockState.Leaves()

	voteA, err := NewVoteFromHash(leaves[0], st.Block)
	require.NoError(t, err)
	voteB, err := NewVoteFromHash(leaves[1], st.Block)
	require.NoError(t, err)

	for i, k := range kr.Keys {
		voter := k.Public().(*ed25519.PublicKey).AsBytes()

		if i < 7 {
			gs.prevotes.Store(voter, &SignedVote{
				Vote: *voteA,
			})
		} else {
			gs.prevotes.Store(voter, &SignedVote{
				Vote: *voteB,
			})
		}
	}

	blocks, err := gs.getPossibleSelectedBlocks(prevote, gs.state.threshold())
	require.NoError(t, err)
	require.Equal(t, 1, len(blocks))
	require.Equal(t, voteA.Number, blocks[voteA.Hash])
}

func TestGetPossibleSelectedBlocks_EqualVotes_SameAncestor(t *testing.T) {
	gs, st := newTestService(t)

	// this creates a tree with 3 branches all starting at depth 6
	branches := make(map[int]int)
	branches[6] = 2

	state.AddBlocksToStateWithFixedBranches(t, st.Block, 8, branches, byte(rand.Intn(256)))
	leaves := gs.blockState.Leaves()
	require.Equal(t, 3, len(leaves))

	// 1/3 voters each vote for a block on a different chain
	voteA, err := NewVoteFromHash(leaves[0], st.Block)
	require.NoError(t, err)
	voteB, err := NewVoteFromHash(leaves[1], st.Block)
	require.NoError(t, err)
	voteC, err := NewVoteFromHash(leaves[2], st.Block)
	require.NoError(t, err)

	for i, k := range kr.Keys {
		voter := k.Public().(*ed25519.PublicKey).AsBytes()

		if i < 3 {
			gs.prevotes.Store(voter, &SignedVote{
				Vote: *voteA,
			})
		} else if i < 6 {
			gs.prevotes.Store(voter, &SignedVote{
				Vote: *voteB,
			})
		} else {
			gs.prevotes.Store(voter, &SignedVote{
				Vote: *voteC,
			})
		}
	}

	blocks, err := gs.getPossibleSelectedBlocks(prevote, gs.state.threshold())
	require.NoError(t, err)

	expected, err := st.Block.GetBlockHash(big.NewInt(6))
	require.NoError(t, err)

	// this should return the highest common ancestor of (a, b, c)
	require.Equal(t, 1, len(blocks))
	require.Equal(t, uint32(6), blocks[expected])
}

func TestGetPossibleSelectedBlocks_EqualVotes_VaryingAncestor(t *testing.T) {
	gs, st := newTestService(t)

	// this creates a tree with branches starting at depth 6 and another branch starting at depth 7
	branches := make(map[int]int)
	branches[6] = 1
	branches[7] = 1
	state.AddBlocksToStateWithFixedBranches(t, st.Block, 8, branches, byte(rand.Intn(256)))

	leaves := gs.blockState.Leaves()
	require.Equal(t, 3, len(leaves))

	// 1/3 voters each vote for a block on a different chain
	voteA, err := NewVoteFromHash(leaves[0], st.Block)
	require.NoError(t, err)
	voteB, err := NewVoteFromHash(leaves[1], st.Block)
	require.NoError(t, err)
	voteC, err := NewVoteFromHash(leaves[2], st.Block)
	require.NoError(t, err)

	for i, k := range kr.Keys {
		voter := k.Public().(*ed25519.PublicKey).AsBytes()

		if i < 3 {
			gs.prevotes.Store(voter, &SignedVote{
				Vote: *voteA,
			})
		} else if i < 6 {
			gs.prevotes.Store(voter, &SignedVote{
				Vote: *voteB,
			})
		} else {
			gs.prevotes.Store(voter, &SignedVote{
				Vote: *voteC,
			})
		}
	}

	blocks, err := gs.getPossibleSelectedBlocks(prevote, gs.state.threshold())
	require.NoError(t, err)

	expectedAt6, err := st.Block.GetBlockHash(big.NewInt(6))
	require.NoError(t, err)

	// this should return the highest common ancestor of (a, b) and (b, c) with >2/3 votes,
	// which is the node at depth 6.
	require.Equal(t, 1, len(blocks))
	require.Equal(t, uint32(6), blocks[expectedAt6])
}

func TestGetPossibleSelectedBlocks_OneThirdEquivocating(t *testing.T) {
	gs, st := newTestService(t)

	branches := make(map[int]int)
	branches[6] = 1
	state.AddBlocksToStateWithFixedBranches(t, st.Block, 8, branches, byte(rand.Intn(256)))
	leaves := gs.blockState.Leaves()

	// 1/3 of voters equivocate; ie. vote for both blocks
	voteA, err := NewVoteFromHash(leaves[0], st.Block)
	require.NoError(t, err)
	voteB, err := NewVoteFromHash(leaves[1], st.Block)
	require.NoError(t, err)

	svA := &SignedVote{
		Vote: *voteA,
	}
	svB := &SignedVote{
		Vote: *voteB,
	}

	for i, k := range kr.Keys {
		voter := k.Public().(*ed25519.PublicKey).AsBytes()

		if i < 3 {
			gs.prevotes.Store(voter, svA)
		} else if i < 6 {
			gs.prevotes.Store(voter, svB)
		} else {
			gs.pvEquivocations[voter] = []*SignedVote{svA, svB}
		}
	}

	expectedAt6, err := st.Block.GetBlockHash(big.NewInt(6))
	require.NoError(t, err)

	blocks, err := gs.getPossibleSelectedBlocks(prevote, gs.state.threshold())
	require.NoError(t, err)
	require.Equal(t, 1, len(blocks))
	require.Equal(t, uint32(6), blocks[expectedAt6])
}

func TestGetPossibleSelectedBlocks_MoreThanOneThirdEquivocating(t *testing.T) {
	gs, st := newTestService(t)

	branches := make(map[int]int)
	branches[6] = 1
	branches[7] = 1
	state.AddBlocksToStateWithFixedBranches(t, st.Block, 8, branches, byte(rand.Intn(256)))
	leaves := gs.blockState.Leaves()

	// this tests a byzantine case where >1/3 of voters equivocate; ie. vote for multiple blocks
	voteA, err := NewVoteFromHash(leaves[0], st.Block)
	require.NoError(t, err)
	voteB, err := NewVoteFromHash(leaves[1], st.Block)
	require.NoError(t, err)
	voteC, err := NewVoteFromHash(leaves[2], st.Block)
	require.NoError(t, err)

	svA := &SignedVote{
		Vote: *voteA,
	}
	svB := &SignedVote{
		Vote: *voteB,
	}

	for i, k := range kr.Keys {
		voter := k.Public().(*ed25519.PublicKey).AsBytes()

		if i < 2 {
			// 2 votes for A
			gs.prevotes.Store(voter, svA)
		} else if i < 4 {
			// 2 votes for B
			gs.prevotes.Store(voter, svB)
		} else if i < 5 {
			// 1 vote for C
			gs.prevotes.Store(voter, &SignedVote{
				Vote: *voteC,
			})
		} else {
			// 4 equivocators
			gs.pvEquivocations[voter] = []*SignedVote{svA, svB}
		}
	}

	blocks, err := gs.getPossibleSelectedBlocks(prevote, gs.state.threshold())
	require.NoError(t, err)
	require.Equal(t, 2, len(blocks))
}

func TestGetPreVotedBlock_OneBlock(t *testing.T) {
	gs, st := newTestService(t)

	branches := make(map[int]int)
	branches[6] = 1
	state.AddBlocksToStateWithFixedBranches(t, st.Block, 8, branches, byte(rand.Intn(256)))
	leaves := gs.blockState.Leaves()

	voteA, err := NewVoteFromHash(leaves[0], st.Block)
	require.NoError(t, err)
	voteB, err := NewVoteFromHash(leaves[1], st.Block)
	require.NoError(t, err)

	for i, k := range kr.Keys {
		voter := k.Public().(*ed25519.PublicKey).AsBytes()

		if i < 7 {
			gs.prevotes.Store(voter, &SignedVote{
				Vote: *voteA,
			})
		} else {
			gs.prevotes.Store(voter, &SignedVote{
				Vote: *voteB,
			})
		}
	}

	block, err := gs.getPreVotedBlock()
	require.NoError(t, err)
	require.Equal(t, *voteA, block)
}

func TestGetPreVotedBlock_MultipleCandidates(t *testing.T) {
	gs, st := newTestService(t)

	// this creates a tree with branches starting at depth 6 and another branch starting at depth 7
	branches := make(map[int]int)
	branches[6] = 1
	branches[7] = 1
	state.AddBlocksToStateWithFixedBranches(t, st.Block, 8, branches, byte(rand.Intn(256)))

	leaves := gs.blockState.Leaves()
	require.Equal(t, 3, len(leaves))

	// 1/3 voters each vote for a block on a different chain
	voteA, err := NewVoteFromHash(leaves[0], st.Block)
	require.NoError(t, err)
	voteB, err := NewVoteFromHash(leaves[1], st.Block)
	require.NoError(t, err)
	voteC, err := NewVoteFromHash(leaves[2], st.Block)
	require.NoError(t, err)

	for i, k := range kr.Keys {
		voter := k.Public().(*ed25519.PublicKey).AsBytes()

		if i < 3 {
			gs.prevotes.Store(voter, &SignedVote{
				Vote: *voteA,
			})
		} else if i < 6 {
			gs.prevotes.Store(voter, &SignedVote{
				Vote: *voteB,
			})
		} else {
			gs.prevotes.Store(voter, &SignedVote{
				Vote: *voteC,
			})
		}
	}

	// expected block is that with the highest number ie. at depth 7
	expected, err := st.Block.GetBlockHash(big.NewInt(6))
	require.NoError(t, err)

	block, err := gs.getPreVotedBlock()
	require.NoError(t, err)
	require.Equal(t, expected, block.Hash)
	require.Equal(t, uint32(6), block.Number)
}

func TestGetPreVotedBlock_EvenMoreCandidates(t *testing.T) {
	gs, st := newTestService(t)

	// this creates a tree with 6 total branches, one each from depth 3 to 7
	branches := make(map[int]int)
	branches[3] = 1
	branches[4] = 1
	branches[5] = 1
	branches[6] = 1
	branches[7] = 1
	state.AddBlocksToStateWithFixedBranches(t, st.Block, 8, branches, byte(0))

	leaves := gs.blockState.Leaves()
	require.Equal(t, 6, len(leaves))

	sort.Slice(leaves, func(i, j int) bool {
		return leaves[i][0] < leaves[j][0]
	})

	// voters vote for a blocks on a different chains
	voteA, err := NewVoteFromHash(leaves[0], st.Block)
	require.NoError(t, err)
	voteB, err := NewVoteFromHash(leaves[1], st.Block)
	require.NoError(t, err)
	voteC, err := NewVoteFromHash(leaves[2], st.Block)
	require.NoError(t, err)
	voteD, err := NewVoteFromHash(leaves[3], st.Block)
	require.NoError(t, err)
	voteE, err := NewVoteFromHash(leaves[4], st.Block)
	require.NoError(t, err)
	voteF, err := NewVoteFromHash(leaves[5], st.Block)
	require.NoError(t, err)

	for i, k := range kr.Keys {
		voter := k.Public().(*ed25519.PublicKey).AsBytes()

		if i < 2 {
			gs.prevotes.Store(voter, &SignedVote{
				Vote: *voteA,
			})
		} else if i < 4 {
			gs.prevotes.Store(voter, &SignedVote{
				Vote: *voteB,
			})
		} else if i < 6 {
			gs.prevotes.Store(voter, &SignedVote{
				Vote: *voteC,
			})
		} else if i < 7 {
			gs.prevotes.Store(voter, &SignedVote{
				Vote: *voteD,
			})
		} else if i < 8 {
			gs.prevotes.Store(voter, &SignedVote{
				Vote: *voteE,
			})
		} else {
			gs.prevotes.Store(voter, &SignedVote{
				Vote: *voteF,
			})
		}
	}

	// expected block is at depth 4
	expected, err := st.Block.GetBlockHash(big.NewInt(4))
	require.NoError(t, err)

	block, err := gs.getPreVotedBlock()
	require.NoError(t, err)
	require.Equal(t, expected, block.Hash)
	require.Equal(t, uint32(4), block.Number)
}

func TestIsCompletable(t *testing.T) {
	gs, st := newTestService(t)

	branches := make(map[int]int)
	branches[6] = 1
	state.AddBlocksToStateWithFixedBranches(t, st.Block, 8, branches, byte(rand.Intn(256)))
	leaves := gs.blockState.Leaves()

	voteA, err := NewVoteFromHash(leaves[0], st.Block)
	require.NoError(t, err)
	voteB, err := NewVoteFromHash(leaves[1], st.Block)
	require.NoError(t, err)

	for i, k := range kr.Keys {
		voter := k.Public().(*ed25519.PublicKey).AsBytes()

		if i < 6 {
			gs.prevotes.Store(voter, &SignedVote{
				Vote: *voteA,
			})
			gs.precommits.Store(voter, &SignedVote{
				Vote: *voteA,
			})
		} else {
			gs.prevotes.Store(voter, &SignedVote{
				Vote: *voteB,
			})
			gs.precommits.Store(voter, &SignedVote{
				Vote: *voteB,
			})
		}
	}

	completable, err := gs.isCompletable()
	require.NoError(t, err)
	require.True(t, completable)
}

func TestFindParentWithNumber(t *testing.T) {
	gs, st := newTestService(t)

	// no branches needed
	branches := make(map[int]int)
	state.AddBlocksToStateWithFixedBranches(t, st.Block, 8, branches, byte(rand.Intn(256)))
	leaves := gs.blockState.Leaves()

	v, err := NewVoteFromHash(leaves[0], st.Block)
	require.NoError(t, err)

	p, err := gs.findParentWithNumber(v, 1)
	require.NoError(t, err)
	t.Log(st.Block.BlocktreeAsString())

	expected, err := st.Block.GetBlockByNumber(big.NewInt(1))
	require.NoError(t, err)

	require.Equal(t, expected.Header.Hash(), p.Hash)
}

func TestGetBestFinalCandidate_OneBlock(t *testing.T) {
	// this tests the case when the prevoted block and the precommited block are the same
	gs, st := newTestService(t)

	branches := make(map[int]int)
	branches[6] = 1
	state.AddBlocksToStateWithFixedBranches(t, st.Block, 8, branches, byte(rand.Intn(256)))
	leaves := gs.blockState.Leaves()

	voteA, err := NewVoteFromHash(leaves[0], st.Block)
	require.NoError(t, err)
	voteB, err := NewVoteFromHash(leaves[1], st.Block)
	require.NoError(t, err)

	for i, k := range kr.Keys {
		voter := k.Public().(*ed25519.PublicKey).AsBytes()

		if i < 7 {
			gs.prevotes.Store(voter, &SignedVote{
				Vote: *voteA,
			})
			gs.precommits.Store(voter, &SignedVote{
				Vote: *voteA,
			})
		} else {
			gs.prevotes.Store(voter, &SignedVote{
				Vote: *voteB,
			})
			gs.precommits.Store(voter, &SignedVote{
				Vote: *voteB,
			})
		}
	}

	bfc, err := gs.getBestFinalCandidate()
	require.NoError(t, err)
	require.Equal(t, voteA, bfc)
}

func TestGetBestFinalCandidate_PrecommitAncestor(t *testing.T) {
	// this tests the case when the highest precommited block is an ancestor of the prevoted block
	gs, st := newTestService(t)

	branches := make(map[int]int)
	branches[6] = 1
	state.AddBlocksToStateWithFixedBranches(t, st.Block, 8, branches, byte(rand.Intn(256)))
	leaves := gs.blockState.Leaves()

	voteA, err := NewVoteFromHash(leaves[0], st.Block)
	require.NoError(t, err)
	voteB, err := NewVoteFromHash(leaves[1], st.Block)
	require.NoError(t, err)

	// in precommit round, 2/3 voters will vote for ancestor of A
	voteC, err := gs.findParentWithNumber(voteA, 6)
	require.NoError(t, err)

	for i, k := range kr.Keys {
		voter := k.Public().(*ed25519.PublicKey).AsBytes()

		if i < 7 {
			gs.prevotes.Store(voter, &SignedVote{
				Vote: *voteA,
			})
			gs.precommits.Store(voter, &SignedVote{
				Vote: *voteC,
			})
		} else {
			gs.prevotes.Store(voter, &SignedVote{
				Vote: *voteB,
			})
			gs.precommits.Store(voter, &SignedVote{
				Vote: *voteB,
			})
		}
	}

	bfc, err := gs.getBestFinalCandidate()
	require.NoError(t, err)
	require.Equal(t, voteC, bfc)
}

func TestGetBestFinalCandidate_NoPrecommit(t *testing.T) {
	// this tests the case when no blocks have >=2/3 precommit votes
	// it should return the prevoted block
	gs, st := newTestService(t)

	branches := make(map[int]int)
	branches[6] = 1
	state.AddBlocksToStateWithFixedBranches(t, st.Block, 8, branches, byte(rand.Intn(256)))
	leaves := gs.blockState.Leaves()

	voteA, err := NewVoteFromHash(leaves[0], st.Block)
	require.NoError(t, err)
	voteB, err := NewVoteFromHash(leaves[1], st.Block)
	require.NoError(t, err)

	for i, k := range kr.Keys {
		voter := k.Public().(*ed25519.PublicKey).AsBytes()

		if i < 7 {
			gs.prevotes.Store(voter, &SignedVote{
				Vote: *voteA,
			})
		} else {
			gs.prevotes.Store(voter, &SignedVote{
				Vote: *voteB,
			})
			gs.precommits.Store(voter, &SignedVote{
				Vote: *voteB,
			})
		}
	}

	bfc, err := gs.getBestFinalCandidate()
	require.NoError(t, err)
	require.Equal(t, voteA, bfc)
}

func TestGetBestFinalCandidate_PrecommitOnAnotherChain(t *testing.T) {
	// this tests the case when the precommited block is on another chain than the prevoted block
	// this should return their highest common ancestor
	gs, st := newTestService(t)

	branches := make(map[int]int)
	branches[6] = 1
	state.AddBlocksToStateWithFixedBranches(t, st.Block, 8, branches, byte(rand.Intn(256)))
	leaves := gs.blockState.Leaves()

	voteA, err := NewVoteFromHash(leaves[0], st.Block)
	require.NoError(t, err)
	voteB, err := NewVoteFromHash(leaves[1], st.Block)
	require.NoError(t, err)

	for i, k := range kr.Keys {
		voter := k.Public().(*ed25519.PublicKey).AsBytes()

		if i < 6 {
			gs.prevotes.Store(voter, &SignedVote{
				Vote: *voteA,
			})
			gs.precommits.Store(voter, &SignedVote{
				Vote: *voteB,
			})
		} else {
			gs.prevotes.Store(voter, &SignedVote{
				Vote: *voteB,
			})
			gs.precommits.Store(voter, &SignedVote{
				Vote: *voteA,
			})
		}
	}

	pred, err := st.Block.HighestCommonAncestor(voteA.Hash, voteB.Hash)
	require.NoError(t, err)

	bfc, err := gs.getBestFinalCandidate()
	require.NoError(t, err)
	require.Equal(t, pred, bfc.Hash)
}

func TestDeterminePreVote_NoPrimaryPreVote(t *testing.T) {
	gs, st := newTestService(t)

	state.AddBlocksToState(t, st.Block, 3, false)
	pv, err := gs.determinePreVote()
	require.NoError(t, err)

	header, err := st.Block.BestBlockHeader()
	require.NoError(t, err)
	require.Equal(t, header.Hash(), pv.Hash)
}

func TestDeterminePreVote_WithPrimaryPreVote(t *testing.T) {
	gs, st := newTestService(t)

	state.AddBlocksToState(t, st.Block, 3, false)
	header, err := st.Block.BestBlockHeader()
	require.NoError(t, err)
	state.AddBlocksToState(t, st.Block, 1, false)

	derivePrimary := gs.derivePrimary()
	primary := derivePrimary.PublicKeyBytes()
	gs.prevotes.Store(primary, &SignedVote{
		Vote: *NewVoteFromHeader(header),
	})

	pv, err := gs.determinePreVote()
	require.NoError(t, err)
	p, has := gs.prevotes.Load(primary)
	require.True(t, has)
	require.Equal(t, pv, &p.(*SignedVote).Vote)
}

func TestDeterminePreVote_WithInvalidPrimaryPreVote(t *testing.T) {
	gs, st := newTestService(t)

	state.AddBlocksToState(t, st.Block, 3, false)
	header, err := st.Block.BestBlockHeader()
	require.NoError(t, err)

	derivePrimary := gs.derivePrimary()
	primary := derivePrimary.PublicKeyBytes()
	gs.prevotes.Store(primary, &SignedVote{
		Vote: *NewVoteFromHeader(header),
	})

	state.AddBlocksToState(t, st.Block, 5, false)
	gs.head, err = st.Block.BestBlockHeader()
	require.NoError(t, err)

	pv, err := gs.determinePreVote()
	require.NoError(t, err)
	require.Equal(t, gs.head.Hash(), pv.Hash)
}

func TestIsFinalisable_True(t *testing.T) {
	gs, st := newTestService(t)

	branches := make(map[int]int)
	branches[6] = 1
	state.AddBlocksToStateWithFixedBranches(t, st.Block, 8, branches, byte(rand.Intn(256)))
	leaves := gs.blockState.Leaves()

	voteA, err := NewVoteFromHash(leaves[0], st.Block)
	require.NoError(t, err)
	voteB, err := NewVoteFromHash(leaves[1], st.Block)
	require.NoError(t, err)

	for i, k := range kr.Keys {
		voter := k.Public().(*ed25519.PublicKey).AsBytes()

		if i < 6 {
			gs.prevotes.Store(voter, &SignedVote{
				Vote: *voteA,
			})
			gs.precommits.Store(voter, &SignedVote{
				Vote: *voteA,
			})
		} else {
			gs.prevotes.Store(voter, &SignedVote{
				Vote: *voteB,
			})
			gs.precommits.Store(voter, &SignedVote{
				Vote: *voteB,
			})
		}
	}

	finalisable, err := gs.isFinalisable(gs.state.round)
	require.NoError(t, err)
	require.True(t, finalisable)
}

func TestIsFinalisable_False(t *testing.T) {
	gs, st := newTestService(t)

	branches := make(map[int]int)
	branches[2] = 1
	state.AddBlocksToStateWithFixedBranches(t, st.Block, 3, branches, byte(rand.Intn(256)))
	leaves := gs.blockState.Leaves()

	voteA, err := NewVoteFromHash(leaves[0], st.Block)
	require.NoError(t, err)
	voteB, err := NewVoteFromHash(leaves[1], st.Block)
	require.NoError(t, err)

	for i, k := range kr.Keys {
		voter := k.Public().(*ed25519.PublicKey).AsBytes()

		if i < 6 {
			gs.prevotes.Store(voter, &SignedVote{
				Vote: *voteA,
			})
			gs.precommits.Store(voter, &SignedVote{
				Vote: *voteA,
			})
		} else {
			gs.prevotes.Store(voter, &SignedVote{
				Vote: *voteB,
			})
			gs.precommits.Store(voter, &SignedVote{
				Vote: *voteB,
			})
		}
	}

	// previous round has finalised block # higher than current, so round is not finalisable
	gs.state.round = 1
	gs.bestFinalCandidate[0] = &Vote{
		Number: 4,
	}
	gs.preVotedBlock[gs.state.round] = voteA

	finalisable, err := gs.isFinalisable(gs.state.round)
	require.NoError(t, err)
	require.False(t, finalisable)
}

func TestGetGrandpaGHOST_CommonAncestor(t *testing.T) {
	gs, st := newTestService(t)

	branches := make(map[int]int)
	branches[6] = 1
	state.AddBlocksToStateWithFixedBranches(t, st.Block, 8, branches, byte(rand.Intn(256)))
	leaves := gs.blockState.Leaves()

	voteA, err := NewVoteFromHash(leaves[0], st.Block)
	require.NoError(t, err)
	voteB, err := NewVoteFromHash(leaves[1], st.Block)
	require.NoError(t, err)

	for i, k := range kr.Keys {
		voter := k.Public().(*ed25519.PublicKey).AsBytes()

		if i < 4 {
			gs.prevotes.Store(voter, &SignedVote{
				Vote: *voteA,
			})
		} else if i < 5 {
			gs.prevotes.Store(voter, &SignedVote{
				Vote: *voteB,
			})
		}
	}

	pred, err := gs.blockState.HighestCommonAncestor(voteA.Hash, voteB.Hash)
	require.NoError(t, err)

	block, err := gs.getGrandpaGHOST()
	require.NoError(t, err)
	require.Equal(t, pred, block.Hash)
}

func TestGetGrandpaGHOST_MultipleCandidates(t *testing.T) {
	gs, st := newTestService(t)

	// this creates a tree with branches starting at depth 3 and another branch starting at depth 7
	branches := make(map[int]int)
	branches[3] = 1
	branches[7] = 1
	state.AddBlocksToStateWithFixedBranches(t, st.Block, 8, branches, byte(rand.Intn(256)))
	leaves := gs.blockState.Leaves()
	require.Equal(t, 3, len(leaves))

	// 1/3 voters each vote for a block on a different chain
	voteA, err := NewVoteFromHash(leaves[0], st.Block)
	require.NoError(t, err)
	voteB, err := NewVoteFromHash(leaves[1], st.Block)
	require.NoError(t, err)
	voteC, err := NewVoteFromHash(leaves[2], st.Block)
	require.NoError(t, err)

	for i, k := range kr.Keys {
		voter := k.Public().(*ed25519.PublicKey).AsBytes()

		if i < 1 {
			gs.prevotes.Store(voter, &SignedVote{
				Vote: *voteA,
			})
		} else if i < 2 {
			gs.prevotes.Store(voter, &SignedVote{
				Vote: *voteB,
			})
		} else if i < 3 {
			gs.prevotes.Store(voter, &SignedVote{
				Vote: *voteC,
			})
		}
	}

	// expected block is that with the most votes ie. block 3
	expected, err := st.Block.GetBlockHash(big.NewInt(3))
	require.NoError(t, err)

	block, err := gs.getGrandpaGHOST()
	require.NoError(t, err)
	require.Equal(t, expected, block.Hash)
	require.Equal(t, uint32(3), block.Number)

	pv, err := gs.getPreVotedBlock()
	require.NoError(t, err)
	require.Equal(t, block, pv)
}

<<<<<<< HEAD
=======
func TestGrandpa_NonAuthority(t *testing.T) {
	if testing.Short() {
		t.Skip()
	}

	gs, st := newTestService(t)
	gs.authority = false
	err := gs.Start()
	require.NoError(t, err)

	time.Sleep(time.Millisecond * 100)

	state.AddBlocksToState(t, st.Block, 8, false)
	head := st.Block.BestBlockHash()
	err = st.Block.SetFinalisedHash(head, gs.state.round, gs.state.setID)
	require.NoError(t, err)

	time.Sleep(time.Millisecond * 100)

	require.Equal(t, uint64(2), gs.state.round)
	require.Equal(t, uint64(0), gs.state.setID)
}
>>>>>>> fab5a6eb
func TestFinalRoundGaugeMetric(t *testing.T) {
	gs, _ := newTestService(t)
	ethmetrics.Enabled = true

	gs.state.round = uint64(180)
	ctx, cancel := context.WithCancel(context.Background())
	defer cancel()

	coll := metrics.NewCollector(ctx)
	coll.AddGauge(gs)

	go coll.Start()

	time.Sleep(metrics.Refresh + time.Second)
	gauge := ethmetrics.GetOrRegisterGauge(finalityGrandpaRoundMetrics, nil)
	require.Equal(t, gauge.Value(), int64(180))
}<|MERGE_RESOLUTION|>--- conflicted
+++ resolved
@@ -1261,31 +1261,6 @@
 	require.Equal(t, block, pv)
 }
 
-<<<<<<< HEAD
-=======
-func TestGrandpa_NonAuthority(t *testing.T) {
-	if testing.Short() {
-		t.Skip()
-	}
-
-	gs, st := newTestService(t)
-	gs.authority = false
-	err := gs.Start()
-	require.NoError(t, err)
-
-	time.Sleep(time.Millisecond * 100)
-
-	state.AddBlocksToState(t, st.Block, 8, false)
-	head := st.Block.BestBlockHash()
-	err = st.Block.SetFinalisedHash(head, gs.state.round, gs.state.setID)
-	require.NoError(t, err)
-
-	time.Sleep(time.Millisecond * 100)
-
-	require.Equal(t, uint64(2), gs.state.round)
-	require.Equal(t, uint64(0), gs.state.setID)
-}
->>>>>>> fab5a6eb
 func TestFinalRoundGaugeMetric(t *testing.T) {
 	gs, _ := newTestService(t)
 	ethmetrics.Enabled = true
