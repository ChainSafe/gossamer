--- conflicted
+++ resolved
@@ -54,11 +54,6 @@
 	kr, _  = keystore.NewEd25519Keyring()
 	voters = newTestVoters()
 )
-<<<<<<< HEAD
-
-type mockDigestHandler struct{}
-=======
->>>>>>> 0932ee84
 
 func NewMockDigestHandler() *MockDigestHandler {
 	m := new(MockDigestHandler)
@@ -79,8 +74,6 @@
 	block, err := state.NewBlockStateFromGenesis(db, testGenesisHeader)
 	require.NoError(t, err)
 
-<<<<<<< HEAD
-=======
 	rtCfg := &wasmer.Config{}
 
 	rtCfg.Storage, err = rtstorage.NewTrieState(genTrie)
@@ -90,7 +83,6 @@
 	require.NoError(t, err)
 	block.StoreRuntime(block.BestBlockHash(), rt)
 
->>>>>>> 0932ee84
 	grandpa, err := state.NewGrandpaStateFromGenesis(db, voters)
 	require.NoError(t, err)
 
@@ -119,11 +111,7 @@
 	cfg := &Config{
 		BlockState:    st.Block,
 		GrandpaState:  st.Grandpa,
-<<<<<<< HEAD
-		DigestHandler: &mockDigestHandler{},
-=======
 		DigestHandler: NewMockDigestHandler(),
->>>>>>> 0932ee84
 		Voters:        voters,
 		Keypair:       kr.Alice().(*ed25519.Keypair),
 		Authority:     true,
@@ -760,13 +748,8 @@
 
 	block, err := gs.getPreVotedBlock()
 	require.NoError(t, err)
-<<<<<<< HEAD
-	require.Equal(t, expected, block.hash)
-	require.Equal(t, uint32(7), block.number)
-=======
 	require.Equal(t, expected, block.Hash)
 	require.Equal(t, uint32(7), block.Number)
->>>>>>> 0932ee84
 }
 
 func TestGetPreVotedBlock_EvenMoreCandidates(t *testing.T) {
@@ -840,13 +823,8 @@
 
 	block, err := gs.getPreVotedBlock()
 	require.NoError(t, err)
-<<<<<<< HEAD
-	require.Equal(t, expected, block.hash)
-	require.Equal(t, uint32(5), block.number)
-=======
 	require.Equal(t, expected, block.Hash)
 	require.Equal(t, uint32(5), block.Number)
->>>>>>> 0932ee84
 }
 
 func TestIsCompletable(t *testing.T) {
@@ -1286,13 +1264,8 @@
 
 	block, err := gs.getGrandpaGHOST()
 	require.NoError(t, err)
-<<<<<<< HEAD
-	require.Equal(t, expected, block.hash)
-	require.Equal(t, uint32(3), block.number)
-=======
 	require.Equal(t, expected, block.Hash)
 	require.Equal(t, uint32(3), block.Number)
->>>>>>> 0932ee84
 
 	pv, err := gs.getPreVotedBlock()
 	require.NoError(t, err)
