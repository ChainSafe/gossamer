--- conflicted
+++ resolved
@@ -60,11 +60,7 @@
 	return fmt.Sprintf("round=%d, setID=%d, message={%s}", v.Round, v.SetID, v.Message)
 }
 
-<<<<<<< HEAD
-// Index Returns VDT index
-=======
-// Index returns VDT index
->>>>>>> bbd4796f
+// Index returns VDT index
 func (VoteMessage) Index() uint { return 0 }
 
 // ToConsensusMessage converts the VoteMessage into a network-level consensus message
