// Copyright 2021 ChainSafe Systems (ON)
// SPDX-License-Identifier: LGPL-3.0-only

package grandpa

import (
	"sync"
	"time"

	"github.com/ChainSafe/gossamer/dot/types"
	"github.com/ChainSafe/gossamer/lib/common"
	"github.com/libp2p/go-libp2p-core/peer"
)

// tracker keeps track of messages that have been received, but have failed to
// validate with ErrBlockDoesNotExist. These messages may be needed again in the
// case that we are slightly out of sync with the rest of the network.
type tracker struct {
	blockState BlockState
	handler    *MessageHandler
	votes      votesTracker
	commits    commitsTracker
<<<<<<< HEAD
	mapLock    sync.RWMutex
=======
>>>>>>> bbd4796f
	in         chan *types.Block // receive imported block from BlockState
	stopped    chan struct{}

	catchUpResponseMessageMutex sync.Mutex
	// round(uint64) is used as key and *CatchUpResponse as value
	catchUpResponseMessages map[uint64]*CatchUpResponse
}

func newTracker(bs BlockState, handler *MessageHandler) *tracker {
	const (
		votesCapacity   = 1000
		commitsCapacity = 1000
	)
	return &tracker{
		blockState:              bs,
		handler:                 handler,
		votes:                   newVotesTracker(votesCapacity),
		commits:                 newCommitsTracker(commitsCapacity),
<<<<<<< HEAD
		mapLock:                 sync.RWMutex{},
=======
>>>>>>> bbd4796f
		in:                      bs.GetImportedBlockNotifierChannel(),
		stopped:                 make(chan struct{}),
		catchUpResponseMessages: make(map[uint64]*CatchUpResponse),
	}
}

func (t *tracker) start() {
	go t.handleBlocks()
}

func (t *tracker) stop() {
	close(t.stopped)
	t.blockState.FreeImportedBlockNotifierChannel(t.in)
}

func (t *tracker) addVote(peerID peer.ID, message *VoteMessage) {
	if message == nil {
		return
	}

	t.votes.add(peerID, message)
}

func (t *tracker) addCommit(cm *CommitMessage) {
	t.commits.add(cm)
}

func (t *tracker) addCatchUpResponse(_ *CatchUpResponse) {
	t.catchUpResponseMessageMutex.Lock()
	defer t.catchUpResponseMessageMutex.Unlock()
	// uncomment when usage is setup properly, see #1531
	// t.catchUpResponseMessages[cr.Round] = cr
}

func (t *tracker) handleBlocks() {
	const timeout = time.Second
	ticker := time.NewTicker(timeout)
	defer ticker.Stop()

	for {
		select {
		case b := <-t.in:
			if b == nil {
				continue
			}

			t.handleBlock(b)
		case <-ticker.C:
			t.handleTick()
		case <-t.stopped:
			return
		}
	}
}

func (t *tracker) handleBlock(b *types.Block) {
	h := b.Header.Hash()
	vms := t.votes.messages(h)
	for _, v := range vms {
		// handleMessage would never error for vote message
		_, err := t.handler.handleMessage(v.from, v.msg)
		if err != nil {
			logger.Warnf("failed to handle vote message %v: %s", v, err)
		}
	}

	// delete block hash that may or may not be in the tracker.
	t.votes.delete(h)

	cm := t.commits.message(h)
	if cm != nil {
		_, err := t.handler.handleMessage("", cm)
		if err != nil {
			logger.Warnf("failed to handle commit message %v: %s", cm, err)
		}

		t.commits.delete(h)
	}
}

func (t *tracker) handleTick() {
<<<<<<< HEAD
	t.mapLock.RLock()
	networkVoteMessages := t.votes.networkVoteMessages()
	t.mapLock.RUnlock()

	blocksToRemoveFromTracker := make([]common.Hash, 0, len(networkVoteMessages))

	for _, networkVoteMessage := range networkVoteMessages {
=======
	for _, networkVoteMessage := range t.votes.networkVoteMessages() {
>>>>>>> bbd4796f
		peerID := networkVoteMessage.from
		message := networkVoteMessage.msg
		_, err := t.handler.handleMessage(peerID, message)
		if err != nil {
			// handleMessage would never error for vote message
			logger.Debugf("failed to handle vote message %v from peer id %s: %s", message, peerID, err)
		}

		if message.Round < t.handler.grandpa.state.round && message.SetID == t.handler.grandpa.state.setID {
			blocksToRemoveFromTracker = append(blocksToRemoveFromTracker, message.Message.BlockHash)
		}
	}

	t.mapLock.Lock()
	defer t.mapLock.Unlock()

	for _, blockHash := range blocksToRemoveFromTracker {
		t.votes.delete(blockHash)
	}

	t.commits.forEach(func(cm *CommitMessage) {
		_, err := t.handler.handleMessage("", cm)
		if err != nil {
			logger.Debugf("failed to handle commit message %v: %s", cm, err)
			return
		}

		// deleting while iterating is safe to do since
		// each block hash has at most 1 commit message we
		// just handled above.
		t.commits.delete(cm.Vote.Hash)
	})
}<|MERGE_RESOLUTION|>--- conflicted
+++ resolved
@@ -8,7 +8,6 @@
 	"time"
 
 	"github.com/ChainSafe/gossamer/dot/types"
-	"github.com/ChainSafe/gossamer/lib/common"
 	"github.com/libp2p/go-libp2p-core/peer"
 )
 
@@ -20,10 +19,6 @@
 	handler    *MessageHandler
 	votes      votesTracker
 	commits    commitsTracker
-<<<<<<< HEAD
-	mapLock    sync.RWMutex
-=======
->>>>>>> bbd4796f
 	in         chan *types.Block // receive imported block from BlockState
 	stopped    chan struct{}
 
@@ -42,10 +37,6 @@
 		handler:                 handler,
 		votes:                   newVotesTracker(votesCapacity),
 		commits:                 newCommitsTracker(commitsCapacity),
-<<<<<<< HEAD
-		mapLock:                 sync.RWMutex{},
-=======
->>>>>>> bbd4796f
 		in:                      bs.GetImportedBlockNotifierChannel(),
 		stopped:                 make(chan struct{}),
 		catchUpResponseMessages: make(map[uint64]*CatchUpResponse),
@@ -127,17 +118,7 @@
 }
 
 func (t *tracker) handleTick() {
-<<<<<<< HEAD
-	t.mapLock.RLock()
-	networkVoteMessages := t.votes.networkVoteMessages()
-	t.mapLock.RUnlock()
-
-	blocksToRemoveFromTracker := make([]common.Hash, 0, len(networkVoteMessages))
-
-	for _, networkVoteMessage := range networkVoteMessages {
-=======
 	for _, networkVoteMessage := range t.votes.networkVoteMessages() {
->>>>>>> bbd4796f
 		peerID := networkVoteMessage.from
 		message := networkVoteMessage.msg
 		_, err := t.handler.handleMessage(peerID, message)
@@ -147,15 +128,8 @@
 		}
 
 		if message.Round < t.handler.grandpa.state.round && message.SetID == t.handler.grandpa.state.setID {
-			blocksToRemoveFromTracker = append(blocksToRemoveFromTracker, message.Message.BlockHash)
+			t.votes.delete(message.Message.BlockHash)
 		}
-	}
-
-	t.mapLock.Lock()
-	defer t.mapLock.Unlock()
-
-	for _, blockHash := range blocksToRemoveFromTracker {
-		t.votes.delete(blockHash)
 	}
 
 	t.commits.forEach(func(cm *CommitMessage) {
