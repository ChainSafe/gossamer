--- conflicted
+++ resolved
@@ -27,22 +27,13 @@
 // tracker keeps track of messages that have been received that have failed to validate with ErrBlockDoesNotExist
 // these messages may be needed again in the case that we are slightly out of sync with the rest of the network
 type tracker struct {
-<<<<<<< HEAD
-	blockState BlockState
-	messages   map[common.Hash][]*networkVoteMessage // map of vote block hash -> array of VoteMessages for that hash
-	mapLock    sync.Mutex
-	in         chan *types.Block          // receive imported block from BlockState
-	out        chan<- *networkVoteMessage // send a VoteMessage back to grandpa. corresponds to grandpa's in channel
-	stopped    chan struct{}
-}
 
-func newTracker(bs BlockState, out chan<- *networkVoteMessage) (*tracker, error) {
-	//in := make(chan *types.Block, 16)
-	in, err := bs.GetNotifierChannel()
+//func newTracker(bs BlockState, out chan<- *networkVoteMessage) (*tracker, error) {
+//	//in := make(chan *types.Block, 16)
+//	in, err := bs.GetNotifierChannel()
 	// TODO (ed) import channel is unregistered and closed in tracker.stop()
 	// todo ed, remove, and get channel makes channel 100, not 16
 	//id, err := bs.RegisterImportedChannel(in)
-=======
 	blockState     BlockState
 	handler        *MessageHandler
 	voteMessages   map[common.Hash]map[ed25519.PublicKeyBytes]*networkVoteMessage // map of vote block hash -> array of VoteMessages for that hash
@@ -56,20 +47,11 @@
 func newTracker(bs BlockState, handler *MessageHandler) (*tracker, error) {
 	in := make(chan *types.Block, 16)
 	id, err := bs.RegisterImportedChannel(in)
->>>>>>> 071fe442
 	if err != nil {
 		return nil, err
 	}
 
 	return &tracker{
-<<<<<<< HEAD
-		blockState: bs,
-		messages:   make(map[common.Hash][]*networkVoteMessage),
-		mapLock:    sync.Mutex{},
-		in:         in,
-		out:        out,
-		stopped:    make(chan struct{}),
-=======
 		blockState:     bs,
 		handler:        handler,
 		voteMessages:   make(map[common.Hash]map[ed25519.PublicKeyBytes]*networkVoteMessage),
@@ -78,7 +60,6 @@
 		in:             in,
 		chanID:         id,
 		stopped:        make(chan struct{}),
->>>>>>> 071fe442
 	}, nil
 }
 
