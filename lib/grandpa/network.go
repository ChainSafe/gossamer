--- conflicted
+++ resolved
@@ -102,11 +102,7 @@
 		s.validateHandshake,
 		s.decodeMessage,
 		s.handleNetworkMessage,
-<<<<<<< HEAD
 		nil,
-		true,
-=======
->>>>>>> 4687cf52
 	)
 }
 
