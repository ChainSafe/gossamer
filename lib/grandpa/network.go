// Copyright 2020 ChainSafe Systems (ON) Corp.
// This file is part of gossamer.
//
// The gossamer library is free software: you can redistribute it and/or modify
// it under the terms of the GNU Lesser General Public License as published by
// the Free Software Foundation, either version 3 of the License, or
// (at your option) any later version.
//
// The gossamer library is distributed in the hope that it will be useful,
// but WITHOUT ANY WARRANTY; without even the implied warranty of
// MERCHANTABILITY or FITNESS FOR A PARTICULAR PURPOSE. See the
// GNU Lesser General Public License for more details.
//
// You should have received a copy of the GNU Lesser General Public License
// along with the gossamer library. If not, see <http://www.gnu.org/licenses/>.

package grandpa

import (
	"bytes"
	"fmt"
	"time"

	"github.com/ChainSafe/gossamer/dot/network"
	"github.com/ChainSafe/gossamer/lib/common"
	"github.com/ChainSafe/gossamer/lib/scale"

	"github.com/libp2p/go-libp2p-core/peer"
	"github.com/libp2p/go-libp2p-core/protocol"
)

var (
	grandpaID                protocol.ID = "/paritytech/grandpa/1"
	messageID                            = network.ConsensusMsgType
	neighbourMessageInterval             = time.Minute * 5
)

// Handshake is an alias for network.Handshake
type Handshake = network.Handshake

// Message is an alias for network.Message
type Message = network.Message

// NotificationsMessage is an alias for network.NotificationsMessage
type NotificationsMessage = network.NotificationsMessage

// ConsensusMessage is an alias for network.ConsensusMessage
type ConsensusMessage = network.ConsensusMessage

// GrandpaHandshake is exchanged by nodes that are beginning the grandpa protocol
type GrandpaHandshake struct { //nolint
	Roles byte
}

// SubProtocol returns the grandpa sub-protocol
func (hs *GrandpaHandshake) SubProtocol() string {
	return string(grandpaID)
}

// String formats a BlockAnnounceHandshake as a string
func (hs *GrandpaHandshake) String() string {
	return fmt.Sprintf("GrandpaHandshake Roles=%d", hs.Roles)
}

// Encode encodes a GrandpaHandshake message using SCALE
func (hs *GrandpaHandshake) Encode() ([]byte, error) {
	return scale.Encode(hs)
}

// Decode the message into a GrandpaHandshake
func (hs *GrandpaHandshake) Decode(in []byte) error {
	msg, err := scale.Decode(in, hs)
	if err != nil {
		return err
	}

	hs.Roles = msg.(*GrandpaHandshake).Roles
	return nil
}

// Type ...
func (hs *GrandpaHandshake) Type() byte {
	return 0
}

// Hash ...
func (hs *GrandpaHandshake) Hash() common.Hash {
	return common.Hash{}
}

// IsHandshake returns true
func (hs *GrandpaHandshake) IsHandshake() bool {
	return true
}

func (s *Service) registerProtocol() error {
	return s.network.RegisterNotificationsProtocol(grandpaID,
		messageID,
		s.getHandshake,
		s.decodeHandshake,
		s.validateHandshake,
		s.decodeMessage,
		s.handleNetworkMessage,
		true,
	)
}

func (s *Service) getHandshake() (Handshake, error) {
	var roles byte

	if s.authority {
		roles = 4
	} else {
		roles = 1
	}

	return &GrandpaHandshake{
		Roles: roles,
	}, nil
}

func (s *Service) decodeHandshake(in []byte) (Handshake, error) {
	hs := new(GrandpaHandshake)
	err := hs.Decode(in)
	return hs, err
}

func (s *Service) validateHandshake(_ peer.ID, _ Handshake) error {
	return nil
}

func (s *Service) decodeMessage(in []byte) (NotificationsMessage, error) {
	msg := new(network.ConsensusMessage)
	err := msg.Decode(in)
	return msg, err
}

func (s *Service) handleNetworkMessage(from peer.ID, msg NotificationsMessage) (bool, error) {
	if msg == nil {
<<<<<<< HEAD
		logger.Trace("received nil message, ignoring")
=======
>>>>>>> 0932ee84
		return false, nil
	}

	cm, ok := msg.(*network.ConsensusMessage)
	if !ok {
		return false, ErrInvalidMessageType
<<<<<<< HEAD
	}

	if len(cm.Data) == 0 {
		logger.Trace("received message with nil data, ignoring")
		return false, nil
	}

	m, err := decodeMessage(cm)
	if err != nil {
		return false, err
	}

	resp, err := s.messageHandler.handleMessage(from, m)
	if err != nil {
		return false, err
=======
	}

	if len(cm.Data) < 2 {
		return false, nil
	}

	m, err := decodeMessage(cm)
	if err != nil {
		return false, err
>>>>>>> 0932ee84
	}

	resp, err := s.messageHandler.handleMessage(from, m)
	if err != nil {
		return false, err
	}

	switch r := resp.(type) {
	case *ConsensusMessage:
		if r != nil {
			s.network.GossipMessage(resp)
		}
	case nil:
	default:
		logger.Warn("unexpected type returned from message handler", "response", resp)
	}

	if m.Type() == neighbourType || m.Type() == catchUpResponseType {
		return false, nil
	}

	return true, nil
}

// sendMessage sends a vote message to be gossiped to the network
func (s *Service) sendMessage(msg GrandpaMessage) error {
	cm, err := msg.ToConsensusMessage()
	if err != nil {
		return err
	}

<<<<<<< HEAD
	if m.Type() == neighbourType || m.Type() == catchUpResponseType {
		return false, nil
	}

	return true, nil
}

func (s *Service) sendNeighbourMessage() {
	for {
		select {
		case <-time.After(neighbourMessageInterval):
			if s.neighbourMessage == nil {
				continue
			}
		case info := <-s.finalisedCh:
=======
	s.network.GossipMessage(cm)
	logger.Trace("sent message", "msg", msg)
	return nil
}

func (s *Service) sendNeighbourMessage() {
	t := time.NewTicker(neighbourMessageInterval)
	defer t.Stop()
	for {
		select {
		case <-s.ctx.Done():
			return
		case <-t.C:
			if s.neighbourMessage == nil {
				continue
			}
		case info, ok := <-s.finalisedCh:
			if !ok {
				// channel was closed
				return
			}

>>>>>>> 0932ee84
			s.neighbourMessage = &NeighbourMessage{
				Version: 1,
				Round:   info.Round,
				SetID:   info.SetID,
				Number:  uint32(info.Header.Number.Int64()),
			}
		}

		cm, err := s.neighbourMessage.ToConsensusMessage()
		if err != nil {
			logger.Warn("failed to convert NeighbourMessage to network message", "error", err)
			continue
		}

<<<<<<< HEAD
		s.network.SendMessage(cm)
	}
=======
		s.network.GossipMessage(cm)
	}
}

// decodeMessage decodes a network-level consensus message into a GRANDPA VoteMessage or CommitMessage
func decodeMessage(msg *ConsensusMessage) (m GrandpaMessage, err error) {
	var (
		mi interface{}
		ok bool
	)

	switch msg.Data[0] {
	case voteType:
		r := &bytes.Buffer{}
		_, _ = r.Write(msg.Data[1:])
		vm := &VoteMessage{}
		err = vm.Decode(r)
		m = vm
		logger.Trace("got VoteMessage!!!", "msg", m)
	case commitType:
		r := &bytes.Buffer{}
		_, _ = r.Write(msg.Data[1:])
		cm := &CommitMessage{}
		err = cm.Decode(r)
		m = cm
		logger.Trace("got CommitMessage!!!", "msg", m)
	case neighbourType:
		mi, err = scale.Decode(msg.Data[1:], &NeighbourMessage{})
		if m, ok = mi.(*NeighbourMessage); !ok {
			return nil, ErrInvalidMessageType
		}
	case catchUpRequestType:
		mi, err = scale.Decode(msg.Data[1:], &catchUpRequest{})
		if m, ok = mi.(*catchUpRequest); !ok {
			return nil, ErrInvalidMessageType
		}
	case catchUpResponseType:
		mi, err = scale.Decode(msg.Data[1:], &catchUpResponse{})
		if m, ok = mi.(*catchUpResponse); !ok {
			return nil, ErrInvalidMessageType
		}
	default:
		return nil, ErrInvalidMessageType
	}

	if err != nil {
		return nil, err
	}

	return m, nil
>>>>>>> 0932ee84
}<|MERGE_RESOLUTION|>--- conflicted
+++ resolved
@@ -137,33 +137,12 @@
 
 func (s *Service) handleNetworkMessage(from peer.ID, msg NotificationsMessage) (bool, error) {
 	if msg == nil {
-<<<<<<< HEAD
-		logger.Trace("received nil message, ignoring")
-=======
->>>>>>> 0932ee84
 		return false, nil
 	}
 
 	cm, ok := msg.(*network.ConsensusMessage)
 	if !ok {
 		return false, ErrInvalidMessageType
-<<<<<<< HEAD
-	}
-
-	if len(cm.Data) == 0 {
-		logger.Trace("received message with nil data, ignoring")
-		return false, nil
-	}
-
-	m, err := decodeMessage(cm)
-	if err != nil {
-		return false, err
-	}
-
-	resp, err := s.messageHandler.handleMessage(from, m)
-	if err != nil {
-		return false, err
-=======
 	}
 
 	if len(cm.Data) < 2 {
@@ -173,7 +152,6 @@
 	m, err := decodeMessage(cm)
 	if err != nil {
 		return false, err
->>>>>>> 0932ee84
 	}
 
 	resp, err := s.messageHandler.handleMessage(from, m)
@@ -205,23 +183,6 @@
 		return err
 	}
 
-<<<<<<< HEAD
-	if m.Type() == neighbourType || m.Type() == catchUpResponseType {
-		return false, nil
-	}
-
-	return true, nil
-}
-
-func (s *Service) sendNeighbourMessage() {
-	for {
-		select {
-		case <-time.After(neighbourMessageInterval):
-			if s.neighbourMessage == nil {
-				continue
-			}
-		case info := <-s.finalisedCh:
-=======
 	s.network.GossipMessage(cm)
 	logger.Trace("sent message", "msg", msg)
 	return nil
@@ -244,7 +205,6 @@
 				return
 			}
 
->>>>>>> 0932ee84
 			s.neighbourMessage = &NeighbourMessage{
 				Version: 1,
 				Round:   info.Round,
@@ -259,10 +219,6 @@
 			continue
 		}
 
-<<<<<<< HEAD
-		s.network.SendMessage(cm)
-	}
-=======
 		s.network.GossipMessage(cm)
 	}
 }
@@ -313,5 +269,4 @@
 	}
 
 	return m, nil
->>>>>>> 0932ee84
 }