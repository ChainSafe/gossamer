--- conflicted
+++ resolved
@@ -111,14 +111,10 @@
 	return hs, err
 }
 
-<<<<<<< HEAD
 func (s *Service) validateHandshake(from peer.ID, hs Handshake) error {
 	if ghs, ok := hs.(*GrandpaHandshake); ok && ghs.Roles == 4 {
 		s.messageHandler.catchUp.addPeer(from)
 	}
-=======
-func (*Service) validateHandshake(_ peer.ID, _ Handshake) error {
->>>>>>> 2f9f80c5
 	return nil
 }
 
