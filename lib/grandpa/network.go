--- conflicted
+++ resolved
@@ -151,50 +151,6 @@
 	return true, nil
 }
 
-<<<<<<< HEAD
-func (s *Service) sendNeighbourMessage(interval time.Duration) {
-	t := time.NewTicker(interval)
-	defer t.Stop()
-
-	var neighbourMessage *NeighbourPacketV1
-	for {
-		select {
-		case <-s.ctx.Done():
-			return
-
-		case <-t.C:
-			s.roundLock.Lock()
-			neighbourMessage = &NeighbourPacketV1{
-				Round:  s.state.round,
-				SetID:  s.state.setID,
-				Number: uint32(s.head.Number),
-			}
-			s.roundLock.Unlock()
-
-		case info, ok := <-s.finalisedCh:
-			if !ok {
-				return
-			}
-
-			neighbourMessage = &NeighbourPacketV1{
-				Round:  info.Round,
-				SetID:  info.SetID,
-				Number: uint32(info.Header.Number),
-			}
-		}
-
-		cm, err := neighbourMessage.ToConsensusMessage()
-		if err != nil {
-			logger.Warnf("failed to convert NeighbourMessage to network message: %s", err)
-			continue
-		}
-
-		s.network.GossipMessage(cm)
-	}
-}
-
-=======
->>>>>>> bbd4796f
 // decodeMessage decodes a network-level consensus message into a GRANDPA VoteMessage or CommitMessage
 func decodeMessage(cm *network.ConsensusMessage) (m GrandpaMessage, err error) {
 	msg := newGrandpaMessage()
