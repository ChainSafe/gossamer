// Copyright 2020 ChainSafe Systems (ON) Corp.
// This file is part of gossamer.
//
// The gossamer library is free software: you can redistribute it and/or modify
// it under the terms of the GNU Lesser General Public License as published by
// the Free Software Foundation, either version 3 of the License, or
// (at your option) any later version.
//
// The gossamer library is distributed in the hope that it will be useful,
// but WITHOUT ANY WARRANTY; without even the implied warranty of
// MERCHANTABILITY or FITNESS FOR A PARTICULAR PURPOSE. See the
// GNU Lesser General Public License for more details.
//
// You should have received a copy of the GNU Lesser General Public License
// along with the gossamer library. If not, see <http://www.gnu.org/licenses/>.

package grandpa

import (
	"bytes"
	"context"
	"errors"

	"github.com/ChainSafe/gossamer/lib/blocktree"
	"github.com/ChainSafe/gossamer/lib/crypto/ed25519"
	"github.com/ChainSafe/gossamer/lib/scale"

	"github.com/libp2p/go-libp2p-core/peer"
)

type networkVoteMessage struct {
	from peer.ID
	msg  *VoteMessage
}

// receiveMessages receives messages from the in channel until the specified condition is met
func (s *Service) receiveMessages(ctx context.Context /*cond func() bool*/) {
	for {
		select {
		case msg := <-s.in:
			if msg == nil || msg.msg == nil {
				continue
			}

			logger.Trace("received vote message", "msg", msg)
			vm := msg.msg

			v, err := s.validateMessage(msg.from, vm)
			if err != nil {
				logger.Debug("failed to validate vote message", "message", vm, "error", err)
				continue
			}

			logger.Debug("validated vote message",
				"vote", v,
				"round", vm.Round,
				"subround", vm.Message.Stage,
				"prevote count", s.lenVotes(prevote),
				"precommit count", s.lenVotes(precommit),
				"votes needed", s.state.threshold(),
			)
		case <-ctx.Done():
			logger.Trace("returning from receiveMessages")
			return
		}
	}
}

func (s *Service) createSignedVoteAndVoteMessage(vote *Vote, stage subround) (*SignedVote, *VoteMessage, error) {
	msg, err := scale.Encode(&FullVote{
		Stage: stage,
		Vote:  vote,
		Round: s.state.round,
		SetID: s.state.setID,
	})
	if err != nil {
		return nil, nil, err
	}

	sig, err := s.keypair.Sign(msg)
	if err != nil {
		return nil, nil, err
	}

	pc := &SignedVote{
		Vote:        vote,
		Signature:   ed25519.NewSignatureBytes(sig),
		AuthorityID: s.keypair.Public().(*ed25519.PublicKey).AsBytes(),
	}

	sm := &SignedMessage{
		Stage:       stage,
		Hash:        pc.Vote.Hash,
		Number:      pc.Vote.Number,
		Signature:   ed25519.NewSignatureBytes(sig),
		AuthorityID: s.keypair.Public().(*ed25519.PublicKey).AsBytes(),
	}

	vm := &VoteMessage{
		Round:   s.state.round,
		SetID:   s.state.setID,
		Message: sm,
	}

	return pc, vm, nil
}

// validateMessage validates a VoteMessage and adds it to the current votes
// it returns the resulting vote if validated, error otherwise
func (s *Service) validateMessage(from peer.ID, m *VoteMessage) (*Vote, error) {
	// make sure round does not increment while VoteMessage is being validated
	s.roundLock.Lock()
	defer s.roundLock.Unlock()

	if m.Message == nil {
		return nil, errors.New("invalid VoteMessage; missing Message field")
	}

	// check for message signature
	pk, err := ed25519.NewPublicKey(m.Message.AuthorityID[:])
	if err != nil {
		return nil, err
	}

	switch m.Message.Stage {
	case prevote, primaryProposal:
		pv, has := s.loadVote(pk.AsBytes(), prevote)
		if has && pv.Vote.Hash.Equal(m.Message.Hash) {
			return nil, errVoteExists
		}
	case precommit:
		pc, has := s.loadVote(pk.AsBytes(), precommit)
		if has && pc.Vote.Hash.Equal(m.Message.Hash) {
			return nil, errVoteExists
		}
	}

	err = validateMessageSignature(pk, m)
	if err != nil {
		return nil, err
	}

	// check that setIDs match
	if m.SetID != s.state.setID {
		return nil, ErrSetIDMismatch
	}

	// check that vote is for current round
	if m.Round != s.state.round {
		if m.Round < s.state.round {
			// peer doesn't know round was finalised, send out another commit message
			header, err := s.blockState.GetFinalisedHeader(m.Round, m.SetID) //nolint
			if err != nil {
				return nil, err
			}

			cm, err := s.newCommitMessage(header, m.Round)
			if err != nil {
				return nil, err
			}

			cm, err := s.newCommitMessage(header, m.Round)
			if err != nil {
				return nil, err
			}

			// send finalised block from previous round to network
			msg, err := cm.ToConsensusMessage()
			if err != nil {
				return nil, err
			}

			if err = s.network.SendMessage(from, msg); err != nil {
				return nil, err
			}
		}

		// TODO: get justification if your round is lower, or just do catch-up?
		return nil, ErrRoundMismatch
	}

	// check for equivocation ie. multiple votes within one subround
	voter, err := s.state.pubkeyToVoter(pk)
	if err != nil {
		return nil, err
	}

	vote := NewVote(m.Message.Hash, m.Message.Number)

	// if the vote is from ourselves, ignore
	kb := [32]byte(s.publicKeyBytes())
	if bytes.Equal(m.Message.AuthorityID[:], kb[:]) {
		return vote, nil
	}

	err = s.validateVote(vote)
	if errors.Is(err, ErrBlockDoesNotExist) || errors.Is(err, blocktree.ErrEndNodeNotFound) {
		// TODO: cancel if block is imported; if we refactor the syncing this will likely become cleaner
		// as we can have an API to synchronously sync and import a block
		go s.network.SendBlockReqestByHash(vote.Hash)
<<<<<<< HEAD
		s.tracker.add(&networkVoteMessage{
			from: from,
			msg:  m,
		})
=======
		s.tracker.add(m)
>>>>>>> bbdcd6f1
	}
	if err != nil {
		return nil, err
	}

	just := &SignedVote{
		Vote:        vote,
		Signature:   m.Message.Signature,
		AuthorityID: pk.AsBytes(),
	}

	equivocated := s.checkForEquivocation(voter, just, m.Message.Stage)
	if equivocated {
		return nil, ErrEquivocation
	}

	switch m.Message.Stage {
	case prevote, primaryProposal:
		s.prevotes.Store(pk.AsBytes(), just)
	case precommit:
		s.precommits.Store(pk.AsBytes(), just)
	}

	return vote, nil
}

// checkForEquivocation checks if the vote is an equivocatory vote.
// it returns true if so, false otherwise.
// additionally, if the vote is equivocatory, it updates the service's votes and equivocations.
func (s *Service) checkForEquivocation(voter *Voter, vote *SignedVote, stage subround) bool {
	v := voter.Key.AsBytes()

	// save justification, since equivocatory vote may still be used in justification
	var eq map[ed25519.PublicKeyBytes][]*SignedVote

	switch stage {
	case prevote, primaryProposal:
		eq = s.pvEquivocations
	case precommit:
		eq = s.pcEquivocations
	}

	s.mapLock.Lock()
	defer s.mapLock.Unlock()

	_, has := eq[v]
	if has {
		// if the voter has already equivocated, every vote in that round is an equivocatory vote
		eq[v] = append(eq[v], vote)
		return true
	}

	existingVote, has := s.loadVote(v, stage)
	if !has {
		return false
	}

	if has && existingVote.Vote.Hash != vote.Vote.Hash {
		// the voter has already voted, all their votes are now equivocatory
		eq[v] = []*SignedVote{existingVote, vote}
		s.deleteVote(v, stage)
		return true
	}

	return false
}

// validateVote checks if the block that is being voted for exists, and that it is a descendant of a
// previously finalised block.
func (s *Service) validateVote(v *Vote) error {
	// check if v.hash corresponds to a valid block
	has, err := s.blockState.HasHeader(v.Hash)
	if err != nil {
		return err
	}

	if !has {
		return ErrBlockDoesNotExist
	}

	// check if the block is an eventual descendant of a previously finalised block
	isDescendant, err := s.blockState.IsDescendantOf(s.head.Hash(), v.Hash)
	if err != nil {
		return err
	}

	if !isDescendant {
		return ErrDescendantNotFound
	}

	return nil
}

func validateMessageSignature(pk *ed25519.PublicKey, m *VoteMessage) error {
	msg, err := scale.Encode(&FullVote{
		Stage: m.Message.Stage,
		Vote:  NewVote(m.Message.Hash, m.Message.Number),
		Round: m.Round,
		SetID: m.SetID,
	})
	if err != nil {
		return err
	}

	ok, err := pk.Verify(msg, m.Message.Signature[:])
	if err != nil {
		return err
	}

	if !ok {
		return ErrInvalidSignature
	}

	return nil
}<|MERGE_RESOLUTION|>--- conflicted
+++ resolved
@@ -159,11 +159,6 @@
 				return nil, err
 			}
 
-			cm, err := s.newCommitMessage(header, m.Round)
-			if err != nil {
-				return nil, err
-			}
-
 			// send finalised block from previous round to network
 			msg, err := cm.ToConsensusMessage()
 			if err != nil {
@@ -198,14 +193,10 @@
 		// TODO: cancel if block is imported; if we refactor the syncing this will likely become cleaner
 		// as we can have an API to synchronously sync and import a block
 		go s.network.SendBlockReqestByHash(vote.Hash)
-<<<<<<< HEAD
 		s.tracker.add(&networkVoteMessage{
 			from: from,
 			msg:  m,
 		})
-=======
-		s.tracker.add(m)
->>>>>>> bbdcd6f1
 	}
 	if err != nil {
 		return nil, err
