// Copyright 2020 ChainSafe Systems (ON) Corp.
// This file is part of gossamer.
//
// The gossamer library is free software: you can redistribute it and/or modify
// it under the terms of the GNU Lesser General Public License as published by
// the Free Software Foundation, either version 3 of the License, or
// (at your option) any later version.
//
// The gossamer library is distributed in the hope that it will be useful,
// but WITHOUT ANY WARRANTY; without even the implied warranty of
// MERCHANTABILITY or FITNESS FOR A PARTICULAR PURPOSE. See the
// GNU Lesser General Public License for more details.
//
// You should have received a copy of the GNU Lesser General Public License
// along with the gossamer library. If not, see <http://www.gnu.org/licenses/>.

package grandpa

import (
	"bytes"

	"github.com/ChainSafe/gossamer/lib/crypto"
	"github.com/ChainSafe/gossamer/lib/crypto/ed25519"
	"github.com/ChainSafe/gossamer/lib/scale"
)

// receiveMessages receives messages from the in channel until the specified condition is met
func (s *Service) receiveMessages(cond func() bool) {
	done := false

	go func(done *bool) {
		for msg := range s.in {
			if *done {
				s.logger.Debug("returning from receiveMessages")
				return
			}

			s.logger.Debug("received vote message", "msg", msg)

			vm, ok := msg.(*VoteMessage)
			if !ok {
				s.logger.Warn("failed to cast message to VoteMessage")
				continue
			}

			v, err := s.validateMessage(vm)
			if err != nil {
				s.logger.Debug("failed to validate vote message", "message", vm, "error", err)
				continue
			}

			s.logger.Debug("validated vote message", "vote", v, "subround", vm.Stage)
		}
	}(&done)

	for {
		if cond() {
			done = true
			return
		}
	}
}

// sendMessage sends a message through the out channel
func (s *Service) sendMessage(vote *Vote, stage subround) error {
	msg, err := s.createVoteMessage(vote, stage, s.keypair)
	if err != nil {
		return err
	}

	s.chanLock.Lock()
	defer s.chanLock.Unlock()

	if s.stopped {
		return nil
	}

	s.out <- msg
<<<<<<< HEAD
	s.logger.Debug("sent VoteMessage", "msg", msg)
=======
	log.Debug("[grandpa] sent VoteMessage", "msg", msg)

>>>>>>> 8068c623
	return nil
}

// createVoteMessage returns a signed VoteMessage given a header
func (s *Service) createVoteMessage(vote *Vote, stage subround, kp crypto.Keypair) (*VoteMessage, error) {
	msg, err := scale.Encode(&FullVote{
		Stage: stage,
		Vote:  vote,
		Round: s.state.round,
		SetID: s.state.setID,
	})
	if err != nil {
		return nil, err
	}

	sig, err := kp.Sign(msg)
	if err != nil {
		return nil, err
	}

	sm := &SignedMessage{
		Hash:        vote.hash,
		Number:      vote.number,
		Signature:   ed25519.NewSignatureBytes(sig),
		AuthorityID: kp.Public().(*ed25519.PublicKey).AsBytes(),
	}

	return &VoteMessage{
		SetID:   s.state.setID,
		Round:   s.state.round,
		Stage:   stage,
		Message: sm,
	}, nil
}

// validateMessage validates a VoteMessage and adds it to the current votes
// it returns the resulting vote if validated, error otherwise
func (s *Service) validateMessage(m *VoteMessage) (*Vote, error) {
	// check for message signature
	pk, err := ed25519.NewPublicKey(m.Message.AuthorityID[:])
	if err != nil {
		return nil, err
	}

	err = validateMessageSignature(pk, m)
	if err != nil {
		return nil, err
	}

	// check that setIDs match
	if m.SetID != s.state.setID {
		return nil, ErrSetIDMismatch
	}

	// check that vote is for current round
	if m.Round != s.state.round {
		return nil, ErrRoundMismatch
	}

	// check for equivocation ie. multiple votes within one subround
	voter, err := s.state.pubkeyToVoter(pk)
	if err != nil {
		return nil, err
	}

	vote := NewVote(m.Message.Hash, m.Message.Number)

	// if the vote is from ourselves, ignore
	kb := [32]byte(s.publicKeyBytes())
	if bytes.Equal(m.Message.AuthorityID[:], kb[:]) {
		return vote, nil
	}

	equivocated := s.checkForEquivocation(voter, vote, m.Stage)
	if equivocated {
		return nil, ErrEquivocation
	}

	err = s.validateVote(vote)
	if err == ErrBlockDoesNotExist {
		s.tracker.add(m)
	}
	if err != nil {
		return nil, err
	}

	s.mapLock.Lock()
	defer s.mapLock.Unlock()

	just := &Justification{
		Vote:        vote,
		Signature:   m.Message.Signature,
		AuthorityID: pk.AsBytes(),
	}

	if m.Stage == prevote {
		s.prevotes[pk.AsBytes()] = vote
		s.pvJustifications = append(s.pvJustifications, just)
	} else if m.Stage == precommit {
		s.precommits[pk.AsBytes()] = vote
		s.pcJustifications = append(s.pcJustifications, just)
	}

	return vote, nil
}

// checkForEquivocation checks if the vote is an equivocatory vote.
// it returns true if so, false otherwise.
// additionally, if the vote is equivocatory, it updates the service's votes and equivocations.
func (s *Service) checkForEquivocation(voter *Voter, vote *Vote, stage subround) bool {
	v := voter.key.AsBytes()

	var eq map[ed25519.PublicKeyBytes][]*Vote
	var votes map[ed25519.PublicKeyBytes]*Vote

	s.mapLock.Lock()
	defer s.mapLock.Unlock()

	if stage == prevote {
		eq = s.pvEquivocations
		votes = s.prevotes
	} else {
		eq = s.pcEquivocations
		votes = s.precommits
	}

	// TODO: check for votes we've already seen #923
	if eq[v] != nil {
		// if the voter has already equivocated, every vote in that round is an equivocatory vote
		eq[v] = append(eq[v], vote)
		return true
	}

	if votes[v] != nil && votes[v].hash != vote.hash {
		// the voter has already voted, all their votes are now equivocatory
		prev := votes[v]
		eq[v] = []*Vote{prev, vote}
		delete(votes, v)
		return true
	}

	return false
}

// validateVote checks if the block that is being voted for exists, and that it is a descendant of a
// previously finalized block.
func (s *Service) validateVote(v *Vote) error {
	// check if v.hash corresponds to a valid block
	has, err := s.blockState.HasHeader(v.hash)
	if err != nil {
		return err
	}

	if !has {
		return ErrBlockDoesNotExist
	}

	// check if the block is an eventual descendant of a previously finalized block
	isDescendant, err := s.blockState.IsDescendantOf(s.head.Hash(), v.hash)
	if err != nil {
		return err
	}

	if !isDescendant {
		return ErrDescendantNotFound
	}

	return nil
}

func validateMessageSignature(pk *ed25519.PublicKey, m *VoteMessage) error {
	msg, err := scale.Encode(&FullVote{
		Stage: m.Stage,
		Vote:  NewVote(m.Message.Hash, m.Message.Number),
		Round: m.Round,
		SetID: m.SetID,
	})
	if err != nil {
		return err
	}

	ok, err := pk.Verify(msg, m.Message.Signature[:])
	if err != nil {
		return err
	}

	if !ok {
		return ErrInvalidSignature
	}

	return nil
}<|MERGE_RESOLUTION|>--- conflicted
+++ resolved
@@ -76,12 +76,8 @@
 	}
 
 	s.out <- msg
-<<<<<<< HEAD
 	s.logger.Debug("sent VoteMessage", "msg", msg)
-=======
-	log.Debug("[grandpa] sent VoteMessage", "msg", msg)
-
->>>>>>> 8068c623
+
 	return nil
 }
 
