--- conflicted
+++ resolved
@@ -117,23 +117,14 @@
 
 	hash := block.Header.Hash()
 	v := &Vote{
-<<<<<<< HEAD
-		hash:   hash,
-		number: 1,
-=======
-		Hash:   testHeader.Hash(),
+		Hash:   hash,
 		Number: 1,
->>>>>>> fb0a751a
 	}
 
 	err := st.Block.AddBlock(block)
 	require.NoError(t, err)
 
-<<<<<<< HEAD
-	err = gs.blockState.SetFinalizedHash(hash, round, setID)
-=======
-	err = gs.blockState.SetFinalisedHash(testHeader.Hash(), round, setID)
->>>>>>> fb0a751a
+	err = gs.blockState.SetFinalisedHash(hash, round, setID)
 	require.NoError(t, err)
 	err = gs.blockState.(*state.BlockState).SetHeader(testHeader)
 	require.NoError(t, err)
