--- conflicted
+++ resolved
@@ -47,27 +47,7 @@
 
 	fm, ok := m.(*FinalizationMessage)
 	if ok {
-<<<<<<< HEAD
-		// verify justification
-		err = h.verifyJustification(fm)
-		if err != nil {
-			return err
-		}
-
-		// set finalized head for round in db
-		err = h.blockState.SetFinalizedHash(fm.Vote.hash, fm.Round, h.grandpa.state.setID)
-		if err != nil {
-			return err
-		}
-
-		// set latest finalized head in db
-		err = h.blockState.SetFinalizedHash(fm.Vote.hash, 0, 0)
-		if err != nil {
-			return err
-		}
-=======
 		return h.handleFinalizationMessage(fm)
->>>>>>> 96396845
 	}
 
 	vm, ok := m.(*VoteMessage)
@@ -87,6 +67,7 @@
 	}
 
 	// TODO: check justification here
+	h.verifyJustification(msg)
 
 	// set finalized head for round in db
 	err := h.blockState.SetFinalizedHash(msg.Vote.hash, msg.Round, h.grandpa.state.setID)
