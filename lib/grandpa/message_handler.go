--- conflicted
+++ resolved
@@ -65,13 +65,8 @@
 	case *CommitMessage:
 		return nil, h.handleCommitMessage(msg)
 	case *NeighbourMessage:
-<<<<<<< HEAD
 		return nil, h.handleNeighbourMessage(msg)
-	case *catchUpRequest:
-=======
-		return nil, h.handleNeighbourMessage(from, msg)
 	case *CatchUpRequest:
->>>>>>> 33059ad4
 		return h.handleCatchUpRequest(msg)
 	case *CatchUpResponse:
 		return nil, h.handleCatchUpResponse(msg)
