--- conflicted
+++ resolved
@@ -42,14 +42,11 @@
 // if it is a FinalizationMessage, it updates the BlockState
 // if it is a VoteMessage, it sends it to the GRANDPA service
 func (h *MessageHandler) handleMessage(msg *ConsensusMessage) (*ConsensusMessage, error) {
-<<<<<<< HEAD
-=======
 	if msg == nil || len(msg.Data) == 0 {
 		h.grandpa.logger.Trace("received nil message or message with nil data")
 		return nil, nil
 	}
 
->>>>>>> 67b49ecb
 	m, err := decodeMessage(msg)
 	if err != nil {
 		return nil, err
