// Copyright 2021 ChainSafe Systems (ON)
// SPDX-License-Identifier: LGPL-3.0-only

package grandpa

import (
	"bytes"
	"errors"
	"fmt"
	"math/big"
	"reflect"

	"github.com/ChainSafe/gossamer/dot/network"
	"github.com/ChainSafe/gossamer/dot/telemetry"
	"github.com/ChainSafe/gossamer/dot/types"
	"github.com/ChainSafe/gossamer/lib/blocktree"
	"github.com/ChainSafe/gossamer/lib/common"
	"github.com/ChainSafe/gossamer/lib/crypto/ed25519"
	"github.com/ChainSafe/gossamer/pkg/scale"

	"github.com/libp2p/go-libp2p-core/peer"
)

// MessageHandler handles GRANDPA consensus messages
type MessageHandler struct {
	grandpa    *Service
	blockState BlockState
}

// NewMessageHandler returns a new MessageHandler
func NewMessageHandler(grandpa *Service, blockState BlockState) *MessageHandler {
	return &MessageHandler{
		grandpa:    grandpa,
		blockState: blockState,
	}
}

// HandleMessage handles a GRANDPA consensus message
// if it is a CommitMessage, it updates the BlockState
// if it is a VoteMessage, it sends it to the GRANDPA service
func (h *MessageHandler) handleMessage(from peer.ID, m GrandpaMessage) (network.NotificationsMessage, error) {
	logger.Tracef("handling grandpa message: %v", m)

	switch msg := m.(type) {
	case *VoteMessage:
		// send vote message to grandpa service
		h.grandpa.in <- &networkVoteMessage{
			from: from,
			msg:  msg,
		}

		return nil, nil
	case *CommitMessage:
		return nil, h.handleCommitMessage(msg)
	case *NeighbourMessage:
		return nil, h.handleNeighbourMessage(msg)
	case *CatchUpRequest:
		return h.handleCatchUpRequest(msg)
	case *CatchUpResponse:
		return nil, h.handleCatchUpResponse(msg)
	default:
		return nil, ErrInvalidMessageType
	}
}

func (h *MessageHandler) handleNeighbourMessage(msg *NeighbourMessage) error {
	currFinalized, err := h.blockState.GetFinalisedHeader(0, 0)
	if err != nil {
		return err
	}

	// ignore neighbour messages where our best finalised number is greater than theirs
	if uint32(currFinalized.Number.Int64()) >= msg.Number {
		return nil
	}

	// TODO; determine if there is some reason we don't receive justifications in responses near the head (usually),
	// and remove the following code if it's fixed. (#1815)
	head, err := h.blockState.BestBlockNumber()
	if err != nil {
		return err
	}

	// ignore neighbour messages that are above our head
	if int64(msg.Number) > head.Int64() {
		return nil
	}

	logger.Debugf("got neighbour message with number %d, set id %d and round %d", msg.Number, msg.SetID, msg.Round)
	// TODO: should we send a justification request here? potentially re-connect this to sync package? (#1815)
	return nil
}

func (h *MessageHandler) handleCommitMessage(msg *CommitMessage) error {
<<<<<<< HEAD
	logger.Debug("received commit message", "msg", msg)

	contains_precommits_signed_by := make([]string, len(msg.AuthData))
	for i, authData := range msg.AuthData {
		contains_precommits_signed_by[i] = authData.AuthorityID.String()
	}

	err := telemetry.GetInstance().SendMessage(
		telemetry.NewAfgReceivedCommitTM(
			msg.Vote.Hash,
			fmt.Sprintf("%d", msg.Vote.Number),
			contains_precommits_signed_by,
		),
	)
	if err != nil {
		logger.Debug("problem sending afg.received_commit telemetry message", "err", err)
	}

=======
	logger.Debugf("received commit message %v", msg)
>>>>>>> 84883c69
	if has, _ := h.blockState.HasFinalisedBlock(msg.Round, h.grandpa.state.setID); has {
		return nil
	}

	// check justification here
	if err := h.verifyCommitMessageJustification(msg); err != nil {
		if errors.Is(err, blocktree.ErrStartNodeNotFound) {
			// we haven't synced the committed block yet, add this to the tracker for later processing
			h.grandpa.tracker.addCommit(msg)
		}
		return err
	}

	// set finalised head for round in db
	if err := h.blockState.SetFinalisedHash(msg.Vote.Hash, msg.Round, h.grandpa.state.setID); err != nil {
		return err
	}

	pcs, err := compactToJustification(msg.Precommits, msg.AuthData)
	if err != nil {
		return err
	}

	if err = h.grandpa.grandpaState.SetPrecommits(msg.Round, msg.SetID, pcs); err != nil {
		return err
	}

	// TODO: re-add catch-up logic (#1531)
	return nil
}

func (h *MessageHandler) handleCatchUpRequest(msg *CatchUpRequest) (*ConsensusMessage, error) {
	if !h.grandpa.authority {
		return nil, nil
	}

	logger.Debugf("received catch up request for round %d and set id %d",
		msg.Round, msg.SetID)

	if msg.SetID != h.grandpa.state.setID {
		return nil, ErrSetIDMismatch
	}

	if msg.Round >= h.grandpa.state.round {
		return nil, ErrInvalidCatchUpRound
	}

	resp, err := h.grandpa.newCatchUpResponse(msg.Round, msg.SetID)
	if err != nil {
		return nil, err
	}

	logger.Debugf(
		"sending catch up response with hash %s for round %d and set id %d",
		resp.Hash, msg.Round, msg.SetID)
	return resp.ToConsensusMessage()
}

func (h *MessageHandler) handleCatchUpResponse(msg *CatchUpResponse) error {
	if !h.grandpa.authority {
		return nil
	}

	logger.Debugf(
		"received catch up response with hash %s for round %d and set id %d",
		msg.Hash, msg.Round, msg.SetID)

	// TODO: re-add catch-up logic (#1531)
	if true {
		return nil
	}

	// if we aren't currently expecting a catch up response, return
	if !h.grandpa.paused.Load().(bool) { //nolint
		logger.Debug("not currently paused, ignoring catch up response")
		return nil
	}

	if msg.SetID != h.grandpa.state.setID {
		return ErrSetIDMismatch
	}

	if msg.Round != h.grandpa.state.round-1 {
		return ErrInvalidCatchUpResponseRound
	}

	prevote, err := h.verifyPreVoteJustification(msg)
	if err != nil {
		return err
	}

	if err = h.verifyPreCommitJustification(msg); err != nil {
		return err
	}

	if msg.Hash.IsEmpty() || msg.Number == 0 {
		return ErrGHOSTlessCatchUp
	}

	if err = h.verifyCatchUpResponseCompletability(prevote, msg.Hash); err != nil {
		return err
	}

	// set prevotes and precommits in db
	if err = h.grandpa.grandpaState.SetPrevotes(msg.Round, msg.SetID, msg.PreVoteJustification); err != nil {
		return err
	}

	if err = h.grandpa.grandpaState.SetPrecommits(msg.Round, msg.SetID, msg.PreCommitJustification); err != nil {
		return err
	}

	// update state and signal to grandpa we are ready to initiate
	head, err := h.grandpa.blockState.GetHeader(msg.Hash)
	if err != nil {
		return err
	}

	h.grandpa.head = head
	h.grandpa.state.round = msg.Round
	close(h.grandpa.resumed)
	h.grandpa.resumed = make(chan struct{})
	h.grandpa.paused.Store(false)
	logger.Debugf("caught up to round; unpaused service and grandpa state round is %d", h.grandpa.state.round)
	return nil
}

// verifyCatchUpResponseCompletability verifies that the pre-commit block is a descendant of, or is, the pre-voted block
func (h *MessageHandler) verifyCatchUpResponseCompletability(prevote, precommit common.Hash) error { //nolint
	if prevote == precommit {
		return nil
	}

	// check if the current block is a descendant of prevoted block
	isDescendant, err := h.grandpa.blockState.IsDescendantOf(prevote, precommit)
	if err != nil {
		return err
	}

	if !isDescendant {
		return ErrCatchUpResponseNotCompletable
	}

	return nil
}

func (h *MessageHandler) verifyCommitMessageJustification(fm *CommitMessage) error {
	if len(fm.Precommits) != len(fm.AuthData) {
		return ErrPrecommitSignatureMismatch
	}

	count := 0
	for i, pc := range fm.Precommits {
		just := &SignedVote{
			Vote:        pc,
			Signature:   fm.AuthData[i].Signature,
			AuthorityID: fm.AuthData[i].AuthorityID,
		}

		err := h.verifyJustification(just, fm.Round, h.grandpa.state.setID, precommit)
		if err != nil {
			continue
		}

		isDescendant, err := h.blockState.IsDescendantOf(fm.Vote.Hash, just.Vote.Hash)
		if err != nil {
			logger.Warnf("verifyCommitMessageJustification: %s", err)
			continue
		}

		if isDescendant {
			count++
		}
	}

	// confirm total # signatures >= grandpa threshold
	if uint64(count) < h.grandpa.state.threshold() {
		logger.Debugf(
			"minimum votes not met for finalisation message. Need %d votes and received %d votes.",
			h.grandpa.state.threshold(), count)
		return ErrMinVotesNotMet
	}

	logger.Debugf("validated commit message: %v", fm)
	return nil
}

func (h *MessageHandler) verifyPreVoteJustification(msg *CatchUpResponse) (common.Hash, error) {
	// verify pre-vote justification, returning the pre-voted block if there is one
	votes := make(map[common.Hash]uint64)

	for _, just := range msg.PreVoteJustification {
		err := h.verifyJustification(&just, msg.Round, msg.SetID, prevote) //nolint
		if err != nil {
			continue
		}

		votes[just.Vote.Hash]++
	}

	var prevote common.Hash
	for hash, count := range votes {
		if count >= h.grandpa.state.threshold() {
			prevote = hash
			break
		}
	}

	if prevote.IsEmpty() {
		return prevote, ErrMinVotesNotMet
	}

	return prevote, nil
}

func (h *MessageHandler) verifyPreCommitJustification(msg *CatchUpResponse) error {
	// verify pre-commit justification
	count := 0
	for _, just := range msg.PreCommitJustification {
		err := h.verifyJustification(&just, msg.Round, msg.SetID, precommit) //nolint
		if err != nil {
			continue
		}

		if just.Vote.Hash == msg.Hash && just.Vote.Number == msg.Number {
			count++
		}
	}

	if uint64(count) < h.grandpa.state.threshold() {
		return ErrMinVotesNotMet
	}

	return nil
}

func (h *MessageHandler) verifyJustification(just *SignedVote, round, setID uint64, stage Subround) error {
	// verify signature
	msg, err := scale.Marshal(FullVote{
		Stage: stage,
		Vote:  just.Vote,
		Round: round,
		SetID: setID,
	})
	if err != nil {
		return err
	}

	pk, err := ed25519.NewPublicKey(just.AuthorityID[:])
	if err != nil {
		return err
	}

	ok, err := pk.Verify(msg, just.Signature[:])
	if err != nil {
		return err
	}

	if !ok {
		return ErrInvalidSignature
	}

	// verify authority in justification set
	authFound := false
	for _, auth := range h.grandpa.authorities() {
		justKey, err := just.AuthorityID.Encode()
		if err != nil {
			return err
		}
		if reflect.DeepEqual(auth.Key.Encode(), justKey) {
			authFound = true
			break
		}
	}
	if !authFound {
		return ErrVoterNotFound
	}
	return nil
}

// VerifyBlockJustification verifies the finality justification for a block
func (s *Service) VerifyBlockJustification(hash common.Hash, justification []byte) error {
	fj := Justification{}
	err := scale.Unmarshal(justification, &fj)
	if err != nil {
		return err
	}

	setID, err := s.grandpaState.GetSetIDByBlockNumber(big.NewInt(int64(fj.Commit.Number)))
	if err != nil {
		return fmt.Errorf("cannot get set ID from block number: %w", err)
	}

	has, err := s.blockState.HasFinalisedBlock(fj.Round, setID)
	if err != nil {
		return err
	}

	if has {
		return fmt.Errorf("already have finalised block with setID=%d and round=%d", setID, fj.Round)
	}

	auths, err := s.grandpaState.GetAuthorities(setID)
	if err != nil {
		return fmt.Errorf("cannot get authorities for set ID: %w", err)
	}

	logger.Debugf(
		"verifying justification: set id %d, round %d, hash %s, number %d, sig count %d",
		setID, fj.Round, fj.Commit.Hash, fj.Commit.Number, len(fj.Commit.Precommits))

	if len(fj.Commit.Precommits) < (2 * len(auths) / 3) {
		return ErrMinVotesNotMet
	}

	for _, just := range fj.Commit.Precommits {
		// check if vote was for descendant of committed block
		isDescendant, err := s.blockState.IsDescendantOf(hash, just.Vote.Hash) //nolint
		if err != nil {
			return err
		}

		if !isDescendant {
			return ErrPrecommitBlockMismatch
		}

		pk, err := ed25519.NewPublicKey(just.AuthorityID[:])
		if err != nil {
			return err
		}

		ok := isInAuthSet(pk, auths)
		if !ok {
			return ErrAuthorityNotInSet
		}

		// verify signature for each precommit
		msg, err := scale.Marshal(FullVote{
			Stage: precommit,
			Vote:  just.Vote,
			Round: fj.Round,
			SetID: setID,
		})
		if err != nil {
			return err
		}

		ok, err = pk.Verify(msg, just.Signature[:])
		if err != nil {
			return err
		}

		if !ok {
			return ErrInvalidSignature
		}
	}

	err = s.blockState.SetFinalisedHash(hash, fj.Round, setID)
	if err != nil {
		return err
	}

	logger.Debugf(
		"set finalised block with hash %s, round %d and set id %d",
		hash, fj.Round, setID)
	return nil
}

func isInAuthSet(auth *ed25519.PublicKey, set []types.GrandpaVoter) bool {
	for _, a := range set {
		if bytes.Equal(a.Key.Encode(), auth.Encode()) {
			return true
		}
	}

	return false
}<|MERGE_RESOLUTION|>--- conflicted
+++ resolved
@@ -92,8 +92,7 @@
 }
 
 func (h *MessageHandler) handleCommitMessage(msg *CommitMessage) error {
-<<<<<<< HEAD
-	logger.Debug("received commit message", "msg", msg)
+	logger.Debugf("received commit message, msg: %+v", msg)
 
 	contains_precommits_signed_by := make([]string, len(msg.AuthData))
 	for i, authData := range msg.AuthData {
@@ -108,12 +107,9 @@
 		),
 	)
 	if err != nil {
-		logger.Debug("problem sending afg.received_commit telemetry message", "err", err)
-	}
-
-=======
-	logger.Debugf("received commit message %v", msg)
->>>>>>> 84883c69
+		logger.Debugf("problem sending afg.received_commit telemetry message, err: %s", err)
+	}
+
 	if has, _ := h.blockState.HasFinalisedBlock(msg.Round, h.grandpa.state.setID); has {
 		return nil
 	}
