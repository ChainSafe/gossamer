--- conflicted
+++ resolved
@@ -60,11 +60,7 @@
 	return b[:], nil
 }
 
-<<<<<<< HEAD
-// Encode returns the SCALE encoding of PublicKeyBytes
-=======
 // Decode returns the SCALE decoded PublicKeyBytes
->>>>>>> 2c207ad7
 func (b PublicKeyBytes) Decode(r io.Reader) ([PublicKeyLength]byte, error) {
 	_, err := r.Read(b[:])
 	return b, err
