// Copyright 2019 ChainSafe Systems (ON) Corp.
// This file is part of gossamer.
//
// The gossamer library is free software: you can redistribute it and/or modify
// it under the terms of the GNU Lesser General Public License as published by
// the Free Software Foundation, either version 3 of the License, or
// (at your option) any later version.
//
// The gossamer library is distributed in the hope that it will be useful,
// but WITHOUT ANY WARRANTY; without even the implied warranty of
// MERCHANTABILITY or FITNESS FOR A PARTICULAR PURPOSE. See the
// GNU Lesser General Public License for more details.
//
// You should have received a copy of the GNU Lesser General Public License
// along with the gossamer library. If not, see <http://www.gnu.org/licenses/>.

package crypto

import (
	"github.com/ChainSafe/gossamer/lib/common"

	"github.com/btcsuite/btcutil/base58"
	"golang.org/x/crypto/blake2b"
)

// KeyType str
type KeyType = string

// Ed25519Type ed25519
const Ed25519Type KeyType = "ed25519"

//Sr25519Type sr25519
const Sr25519Type KeyType = "sr25519"

//Secp256k1Type secp256k1
const Secp256k1Type KeyType = "secp256k1"

<<<<<<< HEAD
// todo ed authorities
//const PublicKeyLength int = 32
//
//type PublicKeyBytes [PublicKeyLength]byte
=======
// UnknownType is used by the GenericKeystore
const UnknownType KeyType = "unknown"
>>>>>>> 15e2674b

// Keypair interface
type Keypair interface {
	Type() KeyType
	Sign(msg []byte) ([]byte, error)
	Public() PublicKey
	Private() PrivateKey
}

// PublicKey interface
type PublicKey interface {
	Verify(msg, sig []byte) (bool, error)
	Encode() []byte
	Decode([]byte) error
	Address() common.Address
	Hex() string
}

// PrivateKey interface
type PrivateKey interface {
	Sign(msg []byte) ([]byte, error)
	Public() (PublicKey, error)
	Encode() []byte
	Decode([]byte) error
	Hex() string
}

var ss58Prefix = []byte("SS58PRE")

// PublicKeyToAddress returns an ss58 address given a PublicKey
// see: https://github.com/paritytech/substrate/wiki/External-Address-Format-(SS58)
// also see: https://github.com/paritytech/substrate/blob/master/primitives/core/src/crypto.rs#L275
func PublicKeyToAddress(pub PublicKey) common.Address {
	enc := append([]byte{42}, pub.Encode()...)
	hasher, err := blake2b.New(64, nil)
	if err != nil {
		return ""
	}
	_, err = hasher.Write(append(ss58Prefix, enc...))
	if err != nil {
		return ""
	}
	checksum := hasher.Sum(nil)
	return common.Address(base58.Encode(append(enc, checksum[:2]...)))
}

// PublicAddressToByteArray returns []byte address for given PublicKey Address
func PublicAddressToByteArray(add common.Address) []byte {
	k := base58.Decode(string(add))
	return k[1:33]
}<|MERGE_RESOLUTION|>--- conflicted
+++ resolved
@@ -35,15 +35,8 @@
 //Secp256k1Type secp256k1
 const Secp256k1Type KeyType = "secp256k1"
 
-<<<<<<< HEAD
-// todo ed authorities
-//const PublicKeyLength int = 32
-//
-//type PublicKeyBytes [PublicKeyLength]byte
-=======
 // UnknownType is used by the GenericKeystore
 const UnknownType KeyType = "unknown"
->>>>>>> 15e2674b
 
 // Keypair interface
 type Keypair interface {
