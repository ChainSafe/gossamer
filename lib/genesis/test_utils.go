// Copyright 2021 ChainSafe Systems (ON)
// SPDX-License-Identifier: LGPL-3.0-only

package genesis

import (
	"encoding/json"
	"math/big"
	"os"
<<<<<<< HEAD
	"path"
	"runtime"
=======
	"path/filepath"
>>>>>>> 7d946fd8
	"testing"

	"github.com/ChainSafe/gossamer/dot/types"
	"github.com/ChainSafe/gossamer/lib/common"
	"github.com/ChainSafe/gossamer/lib/trie"
	"github.com/stretchr/testify/require"
)

const testProtocolID = "/gossamer/test/0"

var testBootnodes = []string{
	"/dns4/p2p.cc3-0.kusama.network/tcp/30100/p2p/QmeCit3Nif4VfNqrEJsdYHZGcKzRCnZvGxg6hha1iNj4mk",
	"/dns4/p2p.cc3-1.kusama.network/tcp/30100/p2p/QmchDJtEGiEWf7Ag58HNoTg9jSGzxkSZ23VgmF6xiLKKsZ",
}

var testEndpoints = []interface{}{}
var testEndpoint1 = []interface{}{"wss://telemetry.polkadot.io/submit/", float64(1)}
var testProperties = map[string]interface{}{
	"ss58Format":    float64(0),
	"tokenDecimals": float64(10),
	"tokenSymbol":   "DOT",
}

var testForkBlocks = []string{"fork1", "forkBlock2"}

var testBadBlocks = []string{"badBlock1", "badBlock2"}

// TestGenesis instance of Genesis struct for testing
var TestGenesis = &Genesis{
	Name:               "gossamer",
	ID:                 "gossamer",
	Bootnodes:          testBootnodes,
	TelemetryEndpoints: append(testEndpoints, testEndpoint1),
	ProtocolID:         testProtocolID,
	Properties:         testProperties,
	ForkBlocks:         testForkBlocks,
	BadBlocks:          testBadBlocks,
}

// TestFieldsHR instance of human-readable Fields struct for testing, use with TestGenesis
var TestFieldsHR = Fields{
	Raw: map[string]map[string]string{},
	Runtime: map[string]map[string]interface{}{
		"System": {
			"code": "mocktestcode",
		},
	},
}

// TestFieldsRaw instance of raw Fields struct for testing use with TestGenesis
var TestFieldsRaw = Fields{
	Raw: map[string]map[string]string{
		"top": {
			"0x3a636f6465": "mocktestcode",
			common.BytesToHex(common.UpgradedToDualRefKey): "0x01",
		},
	},
}

// CreateTestGenesisJSONFile utility to create mock test genesis JSON file
func CreateTestGenesisJSONFile(t *testing.T, asRaw bool) (filename string) {
	tGen := &Genesis{
		Name:       "test",
		ID:         "",
		Bootnodes:  nil,
		ProtocolID: "",
		Genesis:    Fields{},
	}

	if asRaw {
		tGen.Genesis = Fields{
			Raw: map[string]map[string]string{},
			Runtime: map[string]map[string]interface{}{
				"System": {
					"code": "mocktestcode",
				},
			},
		}
	} else {
		tGen.Genesis = TestFieldsHR
	}

	bz, err := json.Marshal(tGen)
	require.NoError(t, err)
	filename = filepath.Join(t.TempDir(), "genesis-test")
	err = os.WriteFile(filename, bz, os.ModePerm)
	require.NoError(t, err)
	return filename
}

// NewTestGenesisWithTrieAndHeader generates genesis, genesis trie and genesis header
func NewTestGenesisWithTrieAndHeader(t *testing.T) (*Genesis, *trie.Trie, *types.Header) {
	_, fullpath, _, _ := runtime.Caller(0)
	rootDir := path.Dir(path.Dir(path.Dir(fullpath))) // same as ../../..
	genesisPath := path.Join(rootDir, "chain/gssmr/genesis.json")

	gen, err := NewGenesisFromJSONRaw(genesisPath)
	require.NoError(t, err)

	tr, h := newGenesisTrieAndHeader(t, gen)
	return gen, tr, h
}

// NewDevGenesisWithTrieAndHeader generates test dev genesis, genesis trie and genesis header
func NewDevGenesisWithTrieAndHeader(t *testing.T) (*Genesis, *trie.Trie, *types.Header) {
	_, fullpath, _, _ := runtime.Caller(0)
	rootDir := path.Dir(path.Dir(path.Dir(fullpath))) // same as ../../..
	genesisPath := path.Join(rootDir, "chain/dev/genesis.json")

	gen, err := NewGenesisFromJSONRaw(genesisPath)
	require.NoError(t, err)

	tr, h := newGenesisTrieAndHeader(t, gen)
	return gen, tr, h
}

func newGenesisTrieAndHeader(t *testing.T, gen *Genesis) (*trie.Trie, *types.Header) {
	genTrie, err := NewTrieFromGenesis(gen)
	require.NoError(t, err)

	genesisHeader, err := types.NewHeader(common.NewHash([]byte{0}),
		genTrie.MustHash(), trie.EmptyHash, big.NewInt(0), types.NewDigest())
	require.NoError(t, err)

	return genTrie, genesisHeader
}<|MERGE_RESOLUTION|>--- conflicted
+++ resolved
@@ -7,12 +7,9 @@
 	"encoding/json"
 	"math/big"
 	"os"
-<<<<<<< HEAD
 	"path"
+	"path/filepath"
 	"runtime"
-=======
-	"path/filepath"
->>>>>>> 7d946fd8
 	"testing"
 
 	"github.com/ChainSafe/gossamer/dot/types"
