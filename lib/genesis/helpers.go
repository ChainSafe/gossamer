// Copyright 2019 ChainSafe Systems (ON) Corp.
// This file is part of gossamer.
//
// The gossamer library is free software: you can redistribute it and/or modify
// it under the terms of the GNU Lesser General Public License as published by
// the Free Software Foundation, either version 3 of the License, or
// (at your option) any later version.
//
// The gossamer library is distributed in the hope that it will be useful,
// but WITHOUT ANY WARRANTY; without even the implied warranty of
// MERCHANTABILITY or FITNESS FOR A PARTICULAR PURPOSE. See the
// GNU Lesser General Public License for more details.
//
// You should have received a copy of the GNU Lesser General Public License
// along with the gossamer library. If not, see <http://www.gnu.org/licenses/>.

package genesis

import (
	"bytes"
	"encoding/json"
	"errors"
	"fmt"
	"io/ioutil"
	"math/big"
	"path/filepath"
	"reflect"

	"github.com/ChainSafe/gossamer/dot/types"
	"github.com/ChainSafe/gossamer/lib/common"
	"github.com/ChainSafe/gossamer/lib/crypto"
	"github.com/ChainSafe/gossamer/lib/crypto/ed25519"
	"github.com/ChainSafe/gossamer/lib/crypto/sr25519"
	"github.com/ChainSafe/gossamer/lib/runtime"
	"github.com/ChainSafe/gossamer/lib/scale"
	"github.com/ChainSafe/gossamer/lib/trie"
)

// NewGenesisFromJSONRaw parses a JSON formatted genesis-raw file
func NewGenesisFromJSONRaw(file string) (*Genesis, error) {
	fp, err := filepath.Abs(file)
	if err != nil {
		return nil, err
	}
	data, err := ioutil.ReadFile(filepath.Clean(fp))
	if err != nil {
		return nil, err
	}

	g := new(Genesis)
	err = json.Unmarshal(data, g)
	return g, err
}

// NewTrieFromGenesis creates a new trie from the raw genesis data
func NewTrieFromGenesis(g *Genesis) (*trie.Trie, error) {
	t := trie.NewEmptyTrie()

	r := g.GenesisFields().Raw["top"]

	err := t.Load(r)
	if err != nil {
		return nil, fmt.Errorf("failed to create trie from genesis: %s", err)
	}

	return t, nil
}

// NewGenesisBlockFromTrie creates a genesis block from the provided trie
func NewGenesisBlockFromTrie(t *trie.Trie) (*types.Header, error) {

	// create state root from trie hash
	stateRoot, err := t.Hash()
	if err != nil {
		return nil, fmt.Errorf("failed to create state root from trie hash: %s", err)
	}

	// create genesis block header
	header, err := types.NewHeader(
		common.NewHash([]byte{0}), // parentHash
		big.NewInt(0),             // number
		stateRoot,                 // stateRoot
		trie.EmptyHash,            // extrinsicsRoot
		[][]byte{},                // digest
	)
	if err != nil {
		return nil, fmt.Errorf("failed to create genesis block header: %s", err)
	}

	return header, nil
}

// trimGenesisAuthority iterates over authorities in genesis and keeps only `authCount` number of authorities.
func trimGenesisAuthority(g *Genesis, authCount int) {
	for k, authMap := range g.Genesis.Runtime {
		if k != "babe" && k != "grandpa" {
			continue
		}
		authorities, _ := authMap["authorities"].([]interface{})
		var newAuthorities []interface{}
		for _, authority := range authorities {
			if len(newAuthorities) >= authCount {
				break
			}
			newAuthorities = append(newAuthorities, authority)
		}
		authMap["authorities"] = newAuthorities
	}
}

// NewGenesisFromJSON parses Human Readable JSON formatted genesis file.Name. If authCount > 0,
// then it keeps only `authCount` number of authorities for babe and grandpa.
func NewGenesisFromJSON(file string, authCount int) (*Genesis, error) {
	fp, err := filepath.Abs(file)
	if err != nil {
		return nil, err
	}

	data, err := ioutil.ReadFile(filepath.Clean(fp))
	if err != nil {
		return nil, err
	}

	g := new(Genesis)

	err = json.Unmarshal(data, g)
	if err != nil {
		return nil, err
	}

	if authCount > 0 {
		trimGenesisAuthority(g, authCount)
	}

	grt := g.Genesis.Runtime
	res, err := buildRawMap(grt)
	if err != nil {
		return nil, err
	}

	g.Genesis.Raw = make(map[string]map[string]string)
	g.Genesis.Raw["top"] = res

	return g, err
}

// keyValue struct to hold data regarding entry
type keyValue struct {
	key      []string
	value    string
	valueLen *big.Int
	iVal     []interface{}
}

func buildRawMap(m map[string]map[string]interface{}) (map[string]string, error) {
	res := make(map[string]string)
	for k, v := range m {
		kv := new(keyValue)
		kv.key = append(kv.key, k)
		buildRawMapInterface(v, kv)

		if reflect.DeepEqual([]string{"palletBalances", "balances"}, kv.key) {
			err := buildBalances(kv, res)
			if err != nil {
				return nil, err
			}
			continue
		}
		key, err := formatKey(kv)
		if err != nil {
			return nil, err
		}

		value, err := formatValue(kv)
		if err != nil {
			return nil, err
		}
		res[key] = value
	}
	return res, nil
}

func buildRawMapInterface(m map[string]interface{}, kv *keyValue) {
	for k, v := range m {
		kv.key = append(kv.key, k)
		switch v2 := v.(type) {
		case []interface{}:
			kv.valueLen = big.NewInt(int64(len(v2)))
			buildRawArrayInterface(v2, kv)
		case string:
			kv.value = v2
		}
	}
}

func buildRawArrayInterface(a []interface{}, kv *keyValue) {
	for _, v := range a {
		switch v2 := v.(type) {
		case []interface{}:
			buildRawArrayInterface(v2, kv)
		case string:
			// todo check to confirm it's an address
			tba := crypto.PublicAddressToByteArray(common.Address(v2))
			kv.value = kv.value + fmt.Sprintf("%x", tba)
			kv.iVal = append(kv.iVal, tba)
		case float64:
			encVal, err := scale.Encode(uint64(v2))
			if err != nil {
				//todo determine how to handle this error
			}
			kv.value = kv.value + fmt.Sprintf("%x", encVal)
			kv.iVal = append(kv.iVal, encVal)
		}
	}
}

func formatKey(kv *keyValue) (string, error) {
	switch true {
	case reflect.DeepEqual([]string{"grandpa", "authorities"}, kv.key):
		kb := []byte(`:grandpa_authorities`)
		return common.BytesToHex(kb), nil
	case reflect.DeepEqual([]string{"system", "code"}, kv.key):
		kb := []byte(`:code`)
		return common.BytesToHex(kb), nil
	default:
<<<<<<< HEAD
=======
		if len(kv.key) < 2 {
			return "", errors.New("key array less than 2")
		}
>>>>>>> 3cfd1631
		prefix, err := common.Twox128Hash([]byte(kv.key[0]))
		if err != nil {
			return "", err
		}
		keydata, err := common.Twox128Hash([]byte(kv.key[1]))
		if err != nil {
			return "", err
		}
		return common.BytesToHex(append(prefix, keydata...)), nil
	}
}

func formatValue(kv *keyValue) (string, error) {
	switch true {
	case reflect.DeepEqual([]string{"grandpa", "authorities"}, kv.key):
		if kv.valueLen != nil {
			lenEnc, err := scale.Encode(kv.valueLen)
			if err != nil {
				return "", err
			}
			// prepend 01 to grandpa_authorities values
			return fmt.Sprintf("0x01%x%v", lenEnc, kv.value), nil
		}
		return "", fmt.Errorf("error formatting value for grandpa authorities")
	case reflect.DeepEqual([]string{"system", "code"}, kv.key):
		return kv.value, nil
	default:
		if kv.valueLen != nil {
			lenEnc, err := scale.Encode(kv.valueLen)
			if err != nil {
				return "", err
			}
			return fmt.Sprintf("0x%x%v", lenEnc, kv.value), nil
		}
		return fmt.Sprintf("0x%x", kv.value), nil
	}
}

func buildBalances(kv *keyValue, res map[string]string) error {
	for i := range kv.iVal {
		if i%2 == 0 {
			// build key
			bKey := runtime.SystemAccountPrefix()

			addHash, err := common.Blake2b128(kv.iVal[i].([]byte))
			if err != nil {
				return err
			}
			bKey = append(bKey, addHash...)

			bKey = append(bKey, kv.iVal[i].([]byte)...)

			// build value
			bVal := []byte{}
			zero, err := scale.Encode(uint32(0))
			if err != nil {
				return err
			}
			bVal = append(bVal, zero...) // u32 for nonce
			bVal = append(bVal, zero...) // u32 for ref count
			bVal = append(bVal, kv.iVal[i+1].([]byte)...)
			res[common.BytesToHex(bKey)] = common.BytesToHex(bVal)
		}

	}
	return nil
}

// BuildFromMap builds genesis fields data from map
func BuildFromMap(m map[string][]byte, gen *Genesis) error {
	for k, v := range m {
		key := fmt.Sprintf("0x%x", k)
		switch key {

		case "0x3a636f6465":
			// handle :code
			addCodeValue(v, gen)
			addRawValue(key, v, gen)
		case "0x3a6772616e6470615f617574686f726974696573":
			// handle :grandpa_authorities
			//  slice value since it was encoded starting with 0x01
			err := addAuthoritiesValues("grandpa", "authorities", crypto.Ed25519Type, v[1:], gen)
			if err != nil {
				return err
			}
			addRawValue(key, v, gen)
		case fmt.Sprintf("0x%x", runtime.BABEAuthoritiesKey()):
			// handle Babe Authorities
			err := addAuthoritiesValues("babe", "authorities", crypto.Sr25519Type, v, gen)
			if err != nil {
				return err
			}
			addRawValue(key, v, gen)
		}
	}
	return nil
}

func addRawValue(key string, value []byte, gen *Genesis) {
	if gen.Genesis.Raw["top"] == nil {
		gen.Genesis.Raw["top"] = make(map[string]string)
	}
	gen.Genesis.Raw["top"][key] = common.BytesToHex(value)
}

func addCodeValue(value []byte, gen *Genesis) {
	if gen.Genesis.Runtime["system"] == nil {
		gen.Genesis.Runtime["system"] = make(map[string]interface{})
	}
	gen.Genesis.Runtime["system"]["code"] = common.BytesToHex(value)
}

func addAuthoritiesValues(k1, k2 string, kt crypto.KeyType, value []byte, gen *Genesis) error {
	if gen.Genesis.Runtime[k1] == nil {
		gen.Genesis.Runtime[k1] = make(map[string]interface{})
	}

	// decode authorities values into []interface that will be decoded into json array
	ava := [][]interface{}{}
	buf := &bytes.Buffer{}
	sd := scale.Decoder{Reader: buf}
	_, err := buf.Write(value)
	if err != nil {
		return err
	}

	alen, err := sd.DecodeInteger()
	if err != nil {
		return err
	}
	for i := 0; i < int(alen); i++ {
		auth := []interface{}{}
		buf := make([]byte, 32)
		if _, err = sd.Reader.Read(buf); err == nil {
			var arr = [32]byte{}
			copy(arr[:], buf)
			pa, err := bytesToAddress(kt, arr[:])
			if err != nil {
				return err
			}
			auth = append(auth, pa)
		}
		iv, err := sd.DecodeFixedWidthInt(uint64(0))
		if err != nil {
			return err
		}
		auth = append(auth, iv.(uint64))
		ava = append(ava, auth)
	}

	gen.Genesis.Runtime[k1][k2] = ava
	return nil
}

func bytesToAddress(kt crypto.KeyType, v []byte) (common.Address, error) {
	var pk crypto.PublicKey
	var err error
	switch kt {
	case crypto.Ed25519Type:
		pk, err = ed25519.NewPublicKey(v)
	case crypto.Sr25519Type:
		pk, err = sr25519.NewPublicKey(v)
	}
	if err != nil {
		return "", err
	}
	return crypto.PublicKeyToAddress(pk), nil
}<|MERGE_RESOLUTION|>--- conflicted
+++ resolved
@@ -223,12 +223,9 @@
 		kb := []byte(`:code`)
 		return common.BytesToHex(kb), nil
 	default:
-<<<<<<< HEAD
-=======
 		if len(kv.key) < 2 {
 			return "", errors.New("key array less than 2")
 		}
->>>>>>> 3cfd1631
 		prefix, err := common.Twox128Hash([]byte(kv.key[0]))
 		if err != nil {
 			return "", err
