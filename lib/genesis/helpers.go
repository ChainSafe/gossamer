// Copyright 2019 ChainSafe Systems (ON) Corp.
// This file is part of gossamer.
//
// The gossamer library is free software: you can redistribute it and/or modify
// it under the terms of the GNU Lesser General Public License as published by
// the Free Software Foundation, either version 3 of the License, or
// (at your option) any later version.
//
// The gossamer library is distributed in the hope that it will be useful,
// but WITHOUT ANY WARRANTY; without even the implied warranty of
// MERCHANTABILITY or FITNESS FOR A PARTICULAR PURPOSE. See the
// GNU Lesser General Public License for more details.
//
// You should have received a copy of the GNU Lesser General Public License
// along with the gossamer library. If not, see <http://www.gnu.org/licenses/>.

package genesis

import (
	"bytes"
	"encoding/json"
	"errors"
	"fmt"
	"io/ioutil"
	"math/big"
	"path/filepath"
	"reflect"

	"github.com/ChainSafe/gossamer/dot/types"
	"github.com/ChainSafe/gossamer/lib/common"
	"github.com/ChainSafe/gossamer/lib/crypto"
	"github.com/ChainSafe/gossamer/lib/crypto/ed25519"
	"github.com/ChainSafe/gossamer/lib/crypto/sr25519"
	"github.com/ChainSafe/gossamer/lib/runtime"
	"github.com/ChainSafe/gossamer/lib/scale"
	"github.com/ChainSafe/gossamer/lib/trie"
)

// NewGenesisFromJSONRaw parses a JSON formatted genesis-raw file
func NewGenesisFromJSONRaw(file string) (*Genesis, error) {
	fp, err := filepath.Abs(file)
	if err != nil {
		return nil, err
	}
	data, err := ioutil.ReadFile(filepath.Clean(fp))
	if err != nil {
		return nil, err
	}

	g := new(Genesis)
	err = json.Unmarshal(data, g)
	return g, err
}

// NewTrieFromGenesis creates a new trie from the raw genesis data
func NewTrieFromGenesis(g *Genesis) (*trie.Trie, error) {
	t := trie.NewEmptyTrie()

	r := g.GenesisFields().Raw["top"]

	err := t.Load(r)
	if err != nil {
		return nil, fmt.Errorf("failed to create trie from genesis: %s", err)
	}

	return t, nil
}

// NewGenesisBlockFromTrie creates a genesis block from the provided trie
func NewGenesisBlockFromTrie(t *trie.Trie) (*types.Header, error) {

	// create state root from trie hash
	stateRoot, err := t.Hash()
	if err != nil {
		return nil, fmt.Errorf("failed to create state root from trie hash: %s", err)
	}

	// create genesis block header
	header, err := types.NewHeader(
		common.NewHash([]byte{0}), // parentHash
		big.NewInt(0),             // number
		stateRoot,                 // stateRoot
		trie.EmptyHash,            // extrinsicsRoot
		[][]byte{},                // digest
	)
	if err != nil {
		return nil, fmt.Errorf("failed to create genesis block header: %s", err)
	}

	return header, nil
}

<<<<<<< HEAD
// NewLegacyRuntimeFromGenesis creates a runtime instance from the genesis data
func NewLegacyRuntimeFromGenesis(g *Genesis, storage runtime.Storage) (runtime.LegacyInstance, error) {
	codeStr := g.GenesisFields().Raw["top"][common.BytesToHex(common.CodeKey)]
	if codeStr == "" {
		return nil, fmt.Errorf("cannot find :code in genesis")
	}

	code := common.MustHexToBytes(codeStr)
	cfg := &wasmer.Config{
		Imports: wasmer.ImportsLegacyNodeRuntime,
	}
	cfg.Storage = storage

	return wasmer.NewLegacyInstance(code, cfg)
}

// NewRuntimeFromGenesis creates a runtime instance from the genesis data
func NewRuntimeFromGenesis(g *Genesis, storage runtime.Storage) (runtime.Instance, error) {
	codeStr := g.GenesisFields().Raw["top"][common.BytesToHex(common.CodeKey)]
	if codeStr == "" {
		return nil, fmt.Errorf("cannot find :code in genesis")
	}

	code := common.MustHexToBytes(codeStr)
	cfg := &wasmer.Config{
		Imports: wasmer.ImportsNodeRuntime,
	}
	cfg.Storage = storage

	return wasmer.NewInstance(code, cfg)
}

=======
>>>>>>> bcbb8561
// trimGenesisAuthority iterates over authorities in genesis and keeps only `authCount` number of authorities.
func trimGenesisAuthority(g *Genesis, authCount int) {
	for k, authMap := range g.Genesis.Runtime {
		if k != "babe" && k != "grandpa" {
			continue
		}
		authorities, _ := authMap["authorities"].([]interface{})
		var newAuthorities []interface{}
		for _, authority := range authorities {
			if len(newAuthorities) >= authCount {
				break
			}
			newAuthorities = append(newAuthorities, authority)
		}
		authMap["authorities"] = newAuthorities
	}
}

// NewGenesisFromJSON parses Human Readable JSON formatted genesis file.Name. If authCount > 0,
// then it keeps only `authCount` number of authorities for babe and grandpa.
func NewGenesisFromJSON(file string, authCount int) (*Genesis, error) {
	fp, err := filepath.Abs(file)
	if err != nil {
		return nil, err
	}

	data, err := ioutil.ReadFile(filepath.Clean(fp))
	if err != nil {
		return nil, err
	}

	g := new(Genesis)

	err = json.Unmarshal(data, g)
	if err != nil {
		return nil, err
	}

	if authCount > 0 {
		trimGenesisAuthority(g, authCount)
	}

	grt := g.Genesis.Runtime
	res, err := buildRawMap(grt)
	if err != nil {
		return nil, err
	}

	g.Genesis.Raw = make(map[string]map[string]string)
	g.Genesis.Raw["top"] = res

	return g, err
}

// keyValue struct to hold data regarding entry
type keyValue struct {
	key      []string
	value    string
	valueLen *big.Int
	iVal     []interface{}
}

func buildRawMap(m map[string]map[string]interface{}) (map[string]string, error) {
	res := make(map[string]string)
	for k, v := range m {
		kv := new(keyValue)
		kv.key = append(kv.key, k)
		buildRawMapInterface(v, kv)

		if reflect.DeepEqual([]string{"palletBalances", "balances"}, kv.key) {
			err := buildBalances(kv, res)
			if err != nil {
				return nil, err
			}
			continue
		}
		key, err := formatKey(kv)
		if err != nil {
			return nil, err
		}

		value, err := formatValue(kv)
		if err != nil {
			return nil, err
		}
		res[key] = value
	}
	return res, nil
}

func buildRawMapInterface(m map[string]interface{}, kv *keyValue) {
	for k, v := range m {
		kv.key = append(kv.key, k)
		switch v2 := v.(type) {
		case []interface{}:
			kv.valueLen = big.NewInt(int64(len(v2)))
			buildRawArrayInterface(v2, kv)
		case string:
			kv.value = v2
		}
	}
}

func buildRawArrayInterface(a []interface{}, kv *keyValue) {
	for _, v := range a {
		switch v2 := v.(type) {
		case []interface{}:
			buildRawArrayInterface(v2, kv)
		case string:
			// todo check to confirm it's an address
			tba := crypto.PublicAddressToByteArray(common.Address(v2))
			kv.value = kv.value + fmt.Sprintf("%x", tba)
			kv.iVal = append(kv.iVal, tba)
		case float64:
			encVal, err := scale.Encode(uint64(v2))
			if err != nil {
				//todo determine how to handle this error
			}
			kv.value = kv.value + fmt.Sprintf("%x", encVal)
			kv.iVal = append(kv.iVal, encVal)
		}
	}
}

func formatKey(kv *keyValue) (string, error) {
	switch true {
	case reflect.DeepEqual([]string{"grandpa", "authorities"}, kv.key):
		kb := []byte(`:grandpa_authorities`)
		return common.BytesToHex(kb), nil
	case reflect.DeepEqual([]string{"system", "code"}, kv.key):
		kb := []byte(`:code`)
		return common.BytesToHex(kb), nil
	default:
		if len(kv.key) < 2 {
			return "", errors.New("key array less than 2")
		}
		prefix, err := common.Twox128Hash([]byte(kv.key[0]))
		if err != nil {
			return "", err
		}
		keydata, err := common.Twox128Hash([]byte(kv.key[1]))
		if err != nil {
			return "", err
		}
		return common.BytesToHex(append(prefix, keydata...)), nil
	}
}

func formatValue(kv *keyValue) (string, error) {
	switch true {
	case reflect.DeepEqual([]string{"grandpa", "authorities"}, kv.key):
		if kv.valueLen != nil {
			lenEnc, err := scale.Encode(kv.valueLen)
			if err != nil {
				return "", err
			}
			// prepend 01 to grandpa_authorities values
			return fmt.Sprintf("0x01%x%v", lenEnc, kv.value), nil
		}
		return "", fmt.Errorf("error formatting value for grandpa authorities")
	case reflect.DeepEqual([]string{"system", "code"}, kv.key):
		return kv.value, nil
	default:
		if kv.valueLen != nil {
			lenEnc, err := scale.Encode(kv.valueLen)
			if err != nil {
				return "", err
			}
			return fmt.Sprintf("0x%x%v", lenEnc, kv.value), nil
		}
		return fmt.Sprintf("0x%x", kv.value), nil
	}
}

func buildBalances(kv *keyValue, res map[string]string) error {
	for i := range kv.iVal {
		if i%2 == 0 {
			// build key
			bKey := runtime.SystemAccountPrefix()

			addHash, err := common.Blake2b128(kv.iVal[i].([]byte))
			if err != nil {
				return err
			}
			bKey = append(bKey, addHash...)

			bKey = append(bKey, kv.iVal[i].([]byte)...)

			// build value
			bVal := []byte{}
			zero, err := scale.Encode(uint32(0))
			if err != nil {
				return err
			}
			bVal = append(bVal, zero...) // u32 for nonce
			bVal = append(bVal, zero...) // u32 for ref count
			bVal = append(bVal, kv.iVal[i+1].([]byte)...)
			res[common.BytesToHex(bKey)] = common.BytesToHex(bVal)
		}

	}
	return nil
}

// BuildFromMap builds genesis fields data from map
func BuildFromMap(m map[string][]byte, gen *Genesis) error {
	for k, v := range m {
		key := fmt.Sprintf("0x%x", k)
		switch key {

		case "0x3a636f6465":
			// handle :code
			addCodeValue(v, gen)
			addRawValue(key, v, gen)
		case "0x3a6772616e6470615f617574686f726974696573":
			// handle :grandpa_authorities
			//  slice value since it was encoded starting with 0x01
			err := addAuthoritiesValues("grandpa", "authorities", crypto.Ed25519Type, v[1:], gen)
			if err != nil {
				return err
			}
			addRawValue(key, v, gen)
		case fmt.Sprintf("0x%x", runtime.BABEAuthoritiesKey()):
			// handle Babe Authorities
			err := addAuthoritiesValues("babe", "authorities", crypto.Sr25519Type, v, gen)
			if err != nil {
				return err
			}
			addRawValue(key, v, gen)
		}
	}
	return nil
}

func addRawValue(key string, value []byte, gen *Genesis) {
	if gen.Genesis.Raw["top"] == nil {
		gen.Genesis.Raw["top"] = make(map[string]string)
	}
	gen.Genesis.Raw["top"][key] = common.BytesToHex(value)
}

func addCodeValue(value []byte, gen *Genesis) {
	if gen.Genesis.Runtime["system"] == nil {
		gen.Genesis.Runtime["system"] = make(map[string]interface{})
	}
	gen.Genesis.Runtime["system"]["code"] = common.BytesToHex(value)
}

func addAuthoritiesValues(k1, k2 string, kt crypto.KeyType, value []byte, gen *Genesis) error {
	if gen.Genesis.Runtime[k1] == nil {
		gen.Genesis.Runtime[k1] = make(map[string]interface{})
	}

	// decode authorities values into []interface that will be decoded into json array
	ava := [][]interface{}{}
	buf := &bytes.Buffer{}
	sd := scale.Decoder{Reader: buf}
	_, err := buf.Write(value)
	if err != nil {
		return err
	}

	alen, err := sd.DecodeInteger()
	if err != nil {
		return err
	}
	for i := 0; i < int(alen); i++ {
		auth := []interface{}{}
		buf := make([]byte, 32)
		if _, err = sd.Reader.Read(buf); err == nil {
			var arr = [32]byte{}
			copy(arr[:], buf)
			pa, err := bytesToAddress(kt, arr[:])
			if err != nil {
				return err
			}
			auth = append(auth, pa)
		}
		iv, err := sd.DecodeFixedWidthInt(uint64(0))
		if err != nil {
			return err
		}
		auth = append(auth, iv.(uint64))
		ava = append(ava, auth)
	}

	gen.Genesis.Runtime[k1][k2] = ava
	return nil
}

func bytesToAddress(kt crypto.KeyType, v []byte) (common.Address, error) {
	var pk crypto.PublicKey
	var err error
	switch kt {
	case crypto.Ed25519Type:
		pk, err = ed25519.NewPublicKey(v)
	case crypto.Sr25519Type:
		pk, err = sr25519.NewPublicKey(v)
	}
	if err != nil {
		return "", err
	}
	return crypto.PublicKeyToAddress(pk), nil
}<|MERGE_RESOLUTION|>--- conflicted
+++ resolved
@@ -90,41 +90,6 @@
 	return header, nil
 }
 
-<<<<<<< HEAD
-// NewLegacyRuntimeFromGenesis creates a runtime instance from the genesis data
-func NewLegacyRuntimeFromGenesis(g *Genesis, storage runtime.Storage) (runtime.LegacyInstance, error) {
-	codeStr := g.GenesisFields().Raw["top"][common.BytesToHex(common.CodeKey)]
-	if codeStr == "" {
-		return nil, fmt.Errorf("cannot find :code in genesis")
-	}
-
-	code := common.MustHexToBytes(codeStr)
-	cfg := &wasmer.Config{
-		Imports: wasmer.ImportsLegacyNodeRuntime,
-	}
-	cfg.Storage = storage
-
-	return wasmer.NewLegacyInstance(code, cfg)
-}
-
-// NewRuntimeFromGenesis creates a runtime instance from the genesis data
-func NewRuntimeFromGenesis(g *Genesis, storage runtime.Storage) (runtime.Instance, error) {
-	codeStr := g.GenesisFields().Raw["top"][common.BytesToHex(common.CodeKey)]
-	if codeStr == "" {
-		return nil, fmt.Errorf("cannot find :code in genesis")
-	}
-
-	code := common.MustHexToBytes(codeStr)
-	cfg := &wasmer.Config{
-		Imports: wasmer.ImportsNodeRuntime,
-	}
-	cfg.Storage = storage
-
-	return wasmer.NewInstance(code, cfg)
-}
-
-=======
->>>>>>> bcbb8561
 // trimGenesisAuthority iterates over authorities in genesis and keeps only `authCount` number of authorities.
 func trimGenesisAuthority(g *Genesis, authCount int) {
 	for k, authMap := range g.Genesis.Runtime {
