--- conflicted
+++ resolved
@@ -42,18 +42,11 @@
 			ParaHead:                    hash5,
 			ValidationCodeHash:          parachaintypes.ValidationCodeHash(hash5),
 		},
-<<<<<<< HEAD
 		Commitments: parachaintypes.CandidateCommitments{
 			UpwardMessages:            []parachaintypes.UpwardMessage{{1, 2, 3}},
 			HorizontalMessages:        []parachaintypes.OutboundHrmpMessage{},
 			NewValidationCode:         &parachaintypes.ValidationCode{1, 2, 3},
 			HeadData:                  []byte{1, 2, 3},
-=======
-		Commitments: CandidateCommitments{
-			UpwardMessages:            []UpwardMessage{{1, 2, 3}},
-			NewValidationCode:         &ValidationCode{1, 2, 3},
-			HeadData:                  headData{1, 2, 3},
->>>>>>> a65d635e
 			ProcessedDownwardMessages: uint32(5),
 			HrmpWatermark:             uint32(0),
 		},
