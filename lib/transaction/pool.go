// Copyright 2019 ChainSafe Systems (ON) Corp.
// This file is part of gossamer.
//
// The gossamer library is free software: you can redistribute it and/or modify
// it under the terms of the GNU Lesser General Public License as published by
// the Free Software Foundation, either version 3 of the License, or
// (at your option) any later version.
//
// The gossamer library is distributed in the hope that it will be useful,
// but WITHOUT ANY WARRANTY; without even the implied warranty of
// MERCHANTABILITY or FITNESS FOR A PARTICULAR PURPOSE. See the
// GNU Lesser General Public License for more details.
//
// You should have received a copy of the GNU Lesser General Public License
// along with the gossamer library. If not, see <http://www.gnu.org/licenses/>.

package transaction

import (
	"sync"
	"time"

	"github.com/ChainSafe/gossamer/dot/metrics"
	"github.com/ChainSafe/gossamer/lib/common"
)

const collectTxMetricsTimeout = time.Second * 5
const readyTransactionsMetrics = "gossamer/ready/transaction/metrics"

// Pool represents the transaction pool
type Pool struct {
	transactions map[common.Hash]*ValidTransaction
	mu           sync.RWMutex
}

// NewPool returns a new empty Pool
func NewPool() *Pool {
	p := &Pool{
		transactions: make(map[common.Hash]*ValidTransaction),
	}

	go metrics.CollectGaugeMetrics(
		collectTxMetricsTimeout,
		readyTransactionsMetrics,
		p,
	)

	return p
}

// Transactions returns all the transactions in the pool
func (p *Pool) Transactions() []*ValidTransaction {
	txs := make([]*ValidTransaction, len(p.transactions))
	i := 0

	p.mu.RLock()
	defer p.mu.RUnlock()

	for _, tx := range p.transactions {
		txs[i] = tx
		i++
	}
	return txs
}

// Insert inserts a transaction into the pool
func (p *Pool) Insert(tx *ValidTransaction) common.Hash {
	hash := tx.Extrinsic.Hash()
	p.mu.Lock()
	defer p.mu.Unlock()
	p.transactions[hash] = tx
	return hash
}

// Remove removes a transaction from the pool
func (p *Pool) Remove(hash common.Hash) {
	p.mu.Lock()
	defer p.mu.Unlock()
	delete(p.transactions, hash)
}

<<<<<<< HEAD
// Update returns the total of valid transactions in the pool
func (p *Pool) Update() int64 { return int64(len(p.transactions)) }
=======
// Len return the current length of the pool
func (p *Pool) Len() int {
	p.mu.Lock()
	defer p.mu.Unlock()

	return len(p.transactions)
}
>>>>>>> f5a4d3b9
<|MERGE_RESOLUTION|>--- conflicted
+++ resolved
@@ -20,7 +20,6 @@
 	"sync"
 	"time"
 
-	"github.com/ChainSafe/gossamer/dot/metrics"
 	"github.com/ChainSafe/gossamer/lib/common"
 )
 
@@ -38,12 +37,6 @@
 	p := &Pool{
 		transactions: make(map[common.Hash]*ValidTransaction),
 	}
-
-	go metrics.CollectGaugeMetrics(
-		collectTxMetricsTimeout,
-		readyTransactionsMetrics,
-		p,
-	)
 
 	return p
 }
@@ -79,15 +72,10 @@
 	delete(p.transactions, hash)
 }
 
-<<<<<<< HEAD
-// Update returns the total of valid transactions in the pool
-func (p *Pool) Update() int64 { return int64(len(p.transactions)) }
-=======
 // Len return the current length of the pool
 func (p *Pool) Len() int {
 	p.mu.Lock()
 	defer p.mu.Unlock()
 
 	return len(p.transactions)
-}
->>>>>>> f5a4d3b9
+}