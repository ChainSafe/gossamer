// Copyright 2019 ChainSafe Systems (ON) Corp.
// This file is part of gossamer.
//
// The gossamer library is free software: you can redistribute it and/or modify
// it under the terms of the GNU Lesser General Public License as published by
// the Free Software Foundation, either version 3 of the License, or
// (at your option) any later version.
//
// The gossamer library is distributed in the hope that it will be useful,
// but WITHOUT ANY WARRANTY; without even the implied warranty of
// MERCHANTABILITY or FITNESS FOR A PARTICULAR PURPOSE. See the
// GNU Lesser General Public License for more details.
//
// You should have received a copy of the GNU Lesser General Public License
// along with the gossamer library. If not, see <http://www.gnu.org/licenses/>.

package transaction

import (
	"container/heap"
	"errors"
	"sync"

	"github.com/ChainSafe/gossamer/dot/metrics"
	"github.com/ChainSafe/gossamer/dot/types"
	"github.com/ChainSafe/gossamer/lib/common"
)

const readyPriorityQueueTransactions = "gossamer/ready/transaction/metrics"

// ErrTransactionExists is returned when trying to add a transaction to the queue that already exists
var ErrTransactionExists = errors.New("transaction is already in queue")

// An Item is something we manage in a priority queue.
type Item struct {
	data *ValidTransaction
	hash common.Hash

	priority uint64 // The priority of the item in the queue.

	// The order is an monotonically increasing sequence and is used to differentiate between `Item`
	// having the same priority value.
	order uint64

	// The index is needed by update and is maintained by the heap.Interface methods.
	index int // The index of the item in the heap.
}

// A PriorityQueue implements heap.Interface and holds Items.
type priorityQueue []*Item

func (pq priorityQueue) Len() int { return len(pq) }

func (pq priorityQueue) Less(i, j int) bool {
	// For Item having same priority value we compare them based on their insertion order(FIFO).
	if pq[i].priority == pq[j].priority {
		return pq[i].order < pq[j].order
	}
	// We want Pop to give us the highest, not lowest, priority so we use greater than here.
	return pq[i].priority > pq[j].priority
}

func (pq priorityQueue) Swap(i, j int) {
	pq[i], pq[j] = pq[j], pq[i]
	pq[i].index = i
	pq[j].index = j
}

func (pq *priorityQueue) Push(x interface{}) {
	n := len(*pq)
	item := x.(*Item)
	item.index = n
	*pq = append(*pq, item)
}

func (pq *priorityQueue) Pop() interface{} {
	old := *pq
	n := len(old)
	item := old[n-1]
	old[n-1] = nil  // avoid memory leak
	item.index = -1 // for safety
	*pq = old[0 : n-1]
	return item
}

// PriorityQueue is a thread safe wrapper over `priorityQueue`
type PriorityQueue struct {
	pq        priorityQueue
	currOrder uint64
	txs       map[common.Hash]*Item
	sync.Mutex
}

// NewPriorityQueue creates new instance of PriorityQueue
func NewPriorityQueue() *PriorityQueue {
	spq := &PriorityQueue{
		pq:  make(priorityQueue, 0),
		txs: make(map[common.Hash]*Item),
	}

<<<<<<< HEAD
	go metrics.CollectGaugeMetrics(
		collectTxMetricsTimeout,
		readyPriorityQueueTransactions,
		spq,
	)

=======
>>>>>>> f5a4d3b9
	heap.Init(&spq.pq)
	return spq
}

// RemoveExtrinsic removes an extrinsic from the queue
func (spq *PriorityQueue) RemoveExtrinsic(ext types.Extrinsic) {
	spq.Lock()
	defer spq.Unlock()

	hash := ext.Hash()
	item, ok := spq.txs[hash]
	if !ok {
		return
	}

	heap.Remove(&spq.pq, item.index)
	delete(spq.txs, hash)
}

// Push inserts a valid transaction with priority p into the queue
func (spq *PriorityQueue) Push(txn *ValidTransaction) (common.Hash, error) {
	spq.Lock()
	defer spq.Unlock()

	hash := txn.Extrinsic.Hash()
	if spq.txs[hash] != nil {
		return hash, ErrTransactionExists
	}

	item := &Item{
		data:     txn,
		hash:     hash,
		order:    spq.currOrder,
		priority: txn.Validity.Priority,
	}
	spq.currOrder++
	heap.Push(&spq.pq, item)
	spq.txs[hash] = item

	return hash, nil
}

// Pop removes the transaction with has the highest priority value from the queue and returns it.
// If there are multiple transaction with same priority value then it return them in FIFO order.
func (spq *PriorityQueue) Pop() *ValidTransaction {
	spq.Lock()
	defer spq.Unlock()
	if spq.pq.Len() == 0 {
		return nil
	}

	item := heap.Pop(&spq.pq).(*Item)
	delete(spq.txs, item.hash)
	return item.data
}

// Peek returns the next item without removing it from the queue
func (spq *PriorityQueue) Peek() *ValidTransaction {
	spq.Lock()
	defer spq.Unlock()
	if spq.pq.Len() == 0 {
		return nil
	}
	return spq.pq[0].data
}

// Pending returns all the transactions currently in the queue
func (spq *PriorityQueue) Pending() []*ValidTransaction {
	spq.Lock()
	defer spq.Unlock()

	var txns []*ValidTransaction
	for idx := 0; idx < spq.pq.Len(); idx++ {
		txns = append(txns, spq.pq[idx].data)
	}
	return txns
}

<<<<<<< HEAD
// Update returns the total of valid transactions in the priority queue
func (spq *PriorityQueue) Update() int64 { return int64(spq.pq.Len()) }
=======
// Len return the current length of the queue
func (spq *PriorityQueue) Len() int {
	spq.Lock()
	defer spq.Unlock()

	return spq.pq.Len()
}
>>>>>>> f5a4d3b9
<|MERGE_RESOLUTION|>--- conflicted
+++ resolved
@@ -21,7 +21,6 @@
 	"errors"
 	"sync"
 
-	"github.com/ChainSafe/gossamer/dot/metrics"
 	"github.com/ChainSafe/gossamer/dot/types"
 	"github.com/ChainSafe/gossamer/lib/common"
 )
@@ -98,15 +97,6 @@
 		txs: make(map[common.Hash]*Item),
 	}
 
-<<<<<<< HEAD
-	go metrics.CollectGaugeMetrics(
-		collectTxMetricsTimeout,
-		readyPriorityQueueTransactions,
-		spq,
-	)
-
-=======
->>>>>>> f5a4d3b9
 	heap.Init(&spq.pq)
 	return spq
 }
@@ -185,15 +175,10 @@
 	return txns
 }
 
-<<<<<<< HEAD
-// Update returns the total of valid transactions in the priority queue
-func (spq *PriorityQueue) Update() int64 { return int64(spq.pq.Len()) }
-=======
 // Len return the current length of the queue
 func (spq *PriorityQueue) Len() int {
 	spq.Lock()
 	defer spq.Unlock()
 
 	return spq.pq.Len()
-}
->>>>>>> f5a4d3b9
+}