--- conflicted
+++ resolved
@@ -96,13 +96,8 @@
 			ts.Put([]byte(tc), []byte(tc))
 		}
 
-<<<<<<< HEAD
-		expected := ts.MustRoot(trie.V0)
-		require.Equal(t, expected, ts.MustRoot(trie.V0))
-=======
 		expected := ts.MustRoot()
 		require.Equal(t, expected, ts.MustRoot())
->>>>>>> f5e48a97
 	}
 
 	ts := NewTrieState(trie.NewEmptyTrie())
