// Copyright 2019 ChainSafe Systems (ON) Corp.
// This file is part of gossamer.
//
// The gossamer library is free software: you can redistribute it and/or modify
// it under the terms of the GNU Lesser General Public License as published by
// the Free Software Foundation, either version 3 of the License, or
// (at your option) any later version.
//
// The gossamer library is distributed in the hope that it will be useful,
// but WITHOUT ANY WARRANTY; without even the implied warranty of
// MERCHANTABILITY or FITNESS FOR A PARTICULAR PURPOSE. See the
// GNU Lesser General Public License for more details.
//
// You should have received a copy of the GNU Lesser General Public License
// along with the gossamer library. If not, see <http://www.gnu.org/licenses/>.

package storage

import (
	"testing"

	"github.com/ChainSafe/gossamer/lib/trie"
	"github.com/stretchr/testify/require"
)

<<<<<<< HEAD
=======
func TestNewTestTrieState(t *testing.T) {
	NewTestTrieState(t, nil)
}

func newTestTrieStateWithMemDB(t *testing.T) *TrieState {
	db := chaindb.NewMemDatabase()

	// make sure non-trie-prefixed keys are ignored by the TrieState
	err := db.Put([]byte("noot"), []byte("washere"))
	require.NoError(t, err)

	ts, err := NewTrieState(db, trie.NewEmptyTrie())
	require.NoError(t, err)
	return ts
}

func newTestTrieStateWithBadgerDB(t *testing.T) *TrieState {
	fp, _ := ioutil.TempDir("/tmp", "test-datadir-*")
	t.Cleanup(func() {
		os.RemoveAll(fp)
	})
	db, err := chaindb.NewBadgerDB(fp)
	require.NoError(t, err)

	// make sure non-trie-prefixed keys are ignored by the TrieState
	err = db.Put([]byte("noot"), []byte("washere"))
	require.NoError(t, err)

	ts, err := NewTrieState(db, trie.NewEmptyTrie())
	require.NoError(t, err)
	return ts
}

>>>>>>> 1fa19ebf
func TestNewTrieState(t *testing.T) {
	testFunc := func(ts *TrieState) {
		entries := ts.t.Entries()
		iter := ts.db.NewIterator()
		dbEntries := make(map[string][]byte)

		for iter.Next() {
			key := iter.Key()
			dbEntries[string(key)] = iter.Value()
		}

		require.Equal(t, entries, dbEntries)
	}

	ts := NewTestTrieState(t, nil)
	testFunc(ts)
}

var testCases = []string{
	"asdf",
	"ghjk",
	"qwerty",
	"uiopl",
	"zxcv",
	"bnm",
}

func TestTrieState_Commit(t *testing.T) {
	testFunc := func(ts *TrieState) {
		expected := make(map[string][]byte)

		for _, tc := range testCases {
			err := ts.db.Put([]byte(tc), []byte(tc))
			require.NoError(t, err)
			expected[tc] = []byte(tc)
		}

		err := ts.Commit()
		require.NoError(t, err)
		require.Equal(t, expected, ts.t.Entries())
	}

	ts := NewTestTrieState(t, nil)
	testFunc(ts)
}

func TestTrieState_SetGet(t *testing.T) {
	testFunc := func(ts *TrieState) {
		for _, tc := range testCases {
			err := ts.Set([]byte(tc), []byte(tc))
			require.NoError(t, err)
		}

		// change a trie value to simulate runtime corruption
		err := ts.t.Put([]byte(testCases[0]), []byte("noot"))
		require.NoError(t, err)

		for _, tc := range testCases {
			res, err := ts.Get([]byte(tc))
			require.NoError(t, err)
			require.Equal(t, []byte(tc), res)
		}
	}

	ts := NewTestTrieState(t, nil)
	testFunc(ts)
}

func TestTrieState_Delete(t *testing.T) {
	testFunc := func(ts *TrieState) {
		for _, tc := range testCases {
			err := ts.Set([]byte(tc), []byte(tc))
			require.NoError(t, err)
		}

		err := ts.Delete([]byte(testCases[0]))
		require.NoError(t, err)
		has, err := ts.Has([]byte(testCases[0]))
		require.NoError(t, err)
		require.False(t, has)
	}

	ts := NewTestTrieState(t, nil)
	testFunc(ts)
}

func TestTrieState_Root(t *testing.T) {
	testFunc := func(ts *TrieState) {
		for _, tc := range testCases {
			err := ts.Set([]byte(tc), []byte(tc))
			require.NoError(t, err)
		}

		expected := ts.MustRoot()

		// change a trie value to simulate runtime corruption
		err := ts.t.Put([]byte(testCases[0]), []byte("noot"))
		require.NoError(t, err)
		require.Equal(t, expected, ts.MustRoot())
	}

	ts := NewTestTrieState(t, nil)
	testFunc(ts)
}

func TestTrieState_ClearPrefix(t *testing.T) {
	ts := NewTestTrieState(t, nil)

	keys := []string{
		"noot",
		"noodle",
		"other",
	}

	for i, key := range keys {
		err := ts.Set([]byte(key), []byte{byte(i)})
		require.NoError(t, err)
	}

	ts.ClearPrefix([]byte("noo"))

	for i, key := range keys {
		val, err := ts.Get([]byte(key))
		require.NoError(t, err)
		if i < 2 {
			require.Nil(t, val)
		} else {
			require.NotNil(t, val)
		}
	}
}

func TestTrieState_ClearPrefixInChild(t *testing.T) {
	ts := NewTestTrieState(t, nil)
	child := trie.NewEmptyTrie()

	keys := []string{
		"noot",
		"noodle",
		"other",
	}

	for i, key := range keys {
		err := child.Put([]byte(key), []byte{byte(i)})
		require.NoError(t, err)
	}

	keyToChild := []byte("keytochild")

	err := ts.SetChild(keyToChild, child)
	require.NoError(t, err)

	err = ts.ClearPrefixInChild(keyToChild, []byte("noo"))
	require.NoError(t, err)

	for i, key := range keys {
		val, err := ts.GetChildStorage(keyToChild, []byte(key))
		require.NoError(t, err)
		if i < 2 {
			require.Nil(t, val)
		} else {
			require.NotNil(t, val)
		}
	}
}<|MERGE_RESOLUTION|>--- conflicted
+++ resolved
@@ -23,42 +23,6 @@
 	"github.com/stretchr/testify/require"
 )
 
-<<<<<<< HEAD
-=======
-func TestNewTestTrieState(t *testing.T) {
-	NewTestTrieState(t, nil)
-}
-
-func newTestTrieStateWithMemDB(t *testing.T) *TrieState {
-	db := chaindb.NewMemDatabase()
-
-	// make sure non-trie-prefixed keys are ignored by the TrieState
-	err := db.Put([]byte("noot"), []byte("washere"))
-	require.NoError(t, err)
-
-	ts, err := NewTrieState(db, trie.NewEmptyTrie())
-	require.NoError(t, err)
-	return ts
-}
-
-func newTestTrieStateWithBadgerDB(t *testing.T) *TrieState {
-	fp, _ := ioutil.TempDir("/tmp", "test-datadir-*")
-	t.Cleanup(func() {
-		os.RemoveAll(fp)
-	})
-	db, err := chaindb.NewBadgerDB(fp)
-	require.NoError(t, err)
-
-	// make sure non-trie-prefixed keys are ignored by the TrieState
-	err = db.Put([]byte("noot"), []byte("washere"))
-	require.NoError(t, err)
-
-	ts, err := NewTrieState(db, trie.NewEmptyTrie())
-	require.NoError(t, err)
-	return ts
-}
-
->>>>>>> 1fa19ebf
 func TestNewTrieState(t *testing.T) {
 	testFunc := func(ts *TrieState) {
 		entries := ts.t.Entries()
