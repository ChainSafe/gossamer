// Copyright 2019 ChainSafe Systems (ON) Corp.
// This file is part of gossamer.
//
// The gossamer library is free software: you can redistribute it and/or modify
// it under the terms of the GNU Lesser General Public License as published by
// the Free Software Foundation, either version 3 of the License, or
// (at your option) any later version.
//
// The gossamer library is distributed in the hope that it will be useful,
// but WITHOUT ANY WARRANTY; without even the implied warranty of
// MERCHANTABILITY or FITNESS FOR A PARTICULAR PURPOSE. See the
// GNU Lesser General Public License for more details.
//
// You should have received a copy of the GNU Lesser General Public License
// along with the gossamer library. If not, see <http://www.gnu.org/licenses/>.

package storage

import (
<<<<<<< HEAD
=======
	"encoding/binary"
	"sort"
>>>>>>> 3d949f2e
	"sync"

	"github.com/ChainSafe/gossamer/lib/common"
	"github.com/ChainSafe/gossamer/lib/common/optional"
	"github.com/ChainSafe/gossamer/lib/trie"
)

// TrieState is a wrapper around a transient trie that is used during the course of executing some runtime call.
// If the execution of the call is successful, the trie will be saved in the StorageState.
type TrieState struct {
	t       *trie.Trie
	oldTrie *trie.Trie // this is the trie before BeginStorageTransaction is called. set to nil if it isn't called
	lock    sync.RWMutex
}

// NewTrieState returns a new TrieState with the given trie
func NewTrieState(t *trie.Trie) (*TrieState, error) {
	if t == nil {
		t = trie.NewEmptyTrie()
	}

	ts := &TrieState{
		t: t,
	}

	return ts, nil
}

// Trie returns the TrieState's underlying trie
func (s *TrieState) Trie() *trie.Trie {
	return s.t
}

// Snapshot creates a new "version" of the trie. The trie before Snapshot is called
// can no longer be modified, all further changes are on a new "version" of the trie.
// It returns the new version of the trie.
func (s *TrieState) Snapshot() *trie.Trie {
	return s.t.Snapshot()
}

// BeginStorageTransaction begins a new nested storage transaction which will either be committed or rolled back at a later time.
func (s *TrieState) BeginStorageTransaction() {
	s.lock.Lock()
	defer s.lock.Unlock()
	s.oldTrie = s.t
	s.t = s.t.Snapshot()
}

// CommitStorageTransaction commits all storage changes made since BeginStorageTransaction was called.
func (s *TrieState) CommitStorageTransaction() {
	s.lock.Lock()
	defer s.lock.Unlock()
	s.oldTrie = nil
}

// RollbackStorageTransaction rolls back all storage changes made since BeginStorageTransaction was called.
func (s *TrieState) RollbackStorageTransaction() {
	s.lock.Lock()
	defer s.lock.Unlock()
	s.t = s.oldTrie
	s.oldTrie = nil
}

// Set sets a key-value pair in the trie
func (s *TrieState) Set(key, value []byte) {
	s.lock.Lock()
	defer s.lock.Unlock()
	s.t.Put(key, value)
}

// Get gets a value from the trie
func (s *TrieState) Get(key []byte) []byte {
	s.lock.RLock()
	defer s.lock.RUnlock()
	return s.t.Get(key)
}

// MustRoot returns the trie's root hash. It panics if it fails to compute the root.
func (s *TrieState) MustRoot() common.Hash {
	return s.t.MustHash()
}

// Root returns the trie's root hash
func (s *TrieState) Root() (common.Hash, error) {
	return s.t.Hash()
}

// Has returns whether or not a key exists
func (s *TrieState) Has(key []byte) bool {
	return s.Get(key) != nil
}

// Delete deletes a key from the trie
func (s *TrieState) Delete(key []byte) {
	val := s.t.Get(key)
	if val == nil {
		return
	}

	s.lock.Lock()
	defer s.lock.Unlock()
	s.t.Delete(key)
}

// NextKey returns the next key in the trie in lexicographical order. If it does not exist, it returns nil.
func (s *TrieState) NextKey(key []byte) []byte {
	s.lock.RLock()
	defer s.lock.RUnlock()
	return s.t.NextKey(key)
}

// ClearPrefix deletes all key-value pairs from the trie where the key starts with the given prefix
func (s *TrieState) ClearPrefix(prefix []byte) error {
	s.lock.Lock()
	defer s.lock.Unlock()
	s.t.ClearPrefix(prefix)
	return nil
}

// TrieEntries returns every key-value pair in the trie
func (s *TrieState) TrieEntries() map[string][]byte {
	s.lock.RLock()
	defer s.lock.RUnlock()
	return s.t.Entries()
}

// SetChild sets the child trie at the given key
func (s *TrieState) SetChild(keyToChild []byte, child *trie.Trie) error {
	s.lock.Lock()
	defer s.lock.Unlock()
	return s.t.PutChild(keyToChild, child)
}

// SetChildStorage sets a key-value pair in a child trie
func (s *TrieState) SetChildStorage(keyToChild, key, value []byte) error {
	s.lock.Lock()
	defer s.lock.Unlock()
	return s.t.PutIntoChild(keyToChild, key, value)
}

// GetChild returns the child trie at the given key
func (s *TrieState) GetChild(keyToChild []byte) (*trie.Trie, error) {
	s.lock.RLock()
	defer s.lock.RUnlock()
	return s.t.GetChild(keyToChild)
}

// GetChildStorage returns a value from a child trie
func (s *TrieState) GetChildStorage(keyToChild, key []byte) ([]byte, error) {
	s.lock.RLock()
	defer s.lock.RUnlock()
	return s.t.GetFromChild(keyToChild, key)
}

// DeleteChild deletes a child trie from the main trie
func (s *TrieState) DeleteChild(key []byte) {
	s.lock.Lock()
	defer s.lock.Unlock()
	s.t.DeleteChild(key)
}

// DeleteChildLimit deletes up to limit of database entries by lexicographic order, return number
//  deleted, true if all delete otherwise false
func (s *TrieState) DeleteChildLimit(key []byte, limit *optional.Bytes) (uint32, bool, error) {
	s.lock.Lock()
	defer s.lock.Unlock()
	tr, err := s.t.GetChild(key)
	if err != nil {
		return 0, false, err
	}
	qtyEntries := uint32(len(tr.Entries()))
	if limit == nil || !limit.Exists() {
		s.t.DeleteChild(key)
		return qtyEntries, true, nil
	}
	limitUint := binary.LittleEndian.Uint32(limit.Value())

	keys := make([]string, 0, len(tr.Entries()))
	for k := range tr.Entries() {
		keys = append(keys, k)
	}
	sort.Strings(keys)
	deleted := uint32(0)
	for _, k := range keys {
		tr.Delete([]byte(k))
		deleted++
		if deleted == limitUint {
			break
		}
	}

	if deleted == qtyEntries {
		return deleted, true, nil
	}

	return deleted, false, nil
}

// ClearChildStorage removes the child storage entry from the trie
func (s *TrieState) ClearChildStorage(keyToChild, key []byte) error {
	s.lock.Lock()
	defer s.lock.Unlock()
	return s.t.ClearFromChild(keyToChild, key)
}

// ClearPrefixInChild clears all the keys from the child trie that have the given prefix
func (s *TrieState) ClearPrefixInChild(keyToChild, prefix []byte) error {
	s.lock.Lock()
	defer s.lock.Unlock()

	child, err := s.t.GetChild(keyToChild)
	if err != nil {
		return err
	}
	if child == nil {
		return nil
	}

	child.ClearPrefix(prefix)
	return nil
}

// GetChildNextKey returns the next lexicographical larger key from child storage. If it does not exist, it returns nil.
func (s *TrieState) GetChildNextKey(keyToChild, key []byte) ([]byte, error) {
	s.lock.RLock()
	defer s.lock.RUnlock()
	child, err := s.t.GetChild(keyToChild)
	if err != nil {
		return nil, err
	}
	if child == nil {
		return nil, nil
	}
	return child.NextKey(key), nil
}

// GetKeysWithPrefixFromChild ...
func (s *TrieState) GetKeysWithPrefixFromChild(keyToChild, prefix []byte) ([][]byte, error) {
	child, err := s.GetChild(keyToChild)
	if err != nil {
		return nil, err
	}
	if child == nil {
		return nil, nil
	}
	return child.GetKeysWithPrefix(prefix), nil
}

// LoadCode returns the runtime code (located at :code)
func (s *TrieState) LoadCode() []byte {
	return s.Get(common.CodeKey)
}

// LoadCodeHash returns the hash of the runtime code (located at :code)
func (s *TrieState) LoadCodeHash() (common.Hash, error) {
	code := s.LoadCode()
	return common.Blake2bHash(code)
}

// GetInsertedNodeHashes returns the hash of nodes inserted into state trie since last block produced
func (s *TrieState) GetInsertedNodeHashes() ([]common.Hash, error) {
	s.lock.RLock()
	defer s.lock.RUnlock()
	return s.t.GetInsertedNodeHashes()
}

// GetDeletedNodeHashes returns the hash of nodes that are deleted from state trie since last block produced
func (s *TrieState) GetDeletedNodeHashes() []common.Hash {
	s.lock.RLock()
	defer s.lock.RUnlock()
	return s.t.GetDeletedNodeHash()
}<|MERGE_RESOLUTION|>--- conflicted
+++ resolved
@@ -17,11 +17,8 @@
 package storage
 
 import (
-<<<<<<< HEAD
-=======
 	"encoding/binary"
 	"sort"
->>>>>>> 3d949f2e
 	"sync"
 
 	"github.com/ChainSafe/gossamer/lib/common"
