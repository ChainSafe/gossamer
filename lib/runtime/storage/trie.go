--- conflicted
+++ resolved
@@ -120,17 +120,6 @@
 
 // ClearPrefix deletes all key-value pairs from the trie where the key starts with the given prefix
 func (s *TrieState) ClearPrefix(prefix []byte) error {
-<<<<<<< HEAD
-	keys := s.t.GetKeysWithPrefix(prefix)
-	for _, key := range keys {
-		err := s.t.Delete(key)
-		if err != nil {
-			return err
-		}
-	}
-
-	return nil
-=======
 	s.t.ClearPrefix(prefix)
 	err := s.t.WriteDirty(s.db)
 	if err != nil {
@@ -138,7 +127,6 @@
 	}
 
 	return s.storeWorkingRoot()
->>>>>>> 3fa83efc
 }
 
 // TrieEntries returns every key-value pair in the trie
