// Copyright 2019 ChainSafe Systems (ON) Corp.
// This file is part of gossamer.
//
// The gossamer library is free software: you can redistribute it and/or modify
// it under the terms of the GNU Lesser General Public License as published by
// the Free Software Foundation, either version 3 of the License, or
// (at your option) any later version.
//
// The gossamer library is distributed in the hope that it will be useful,
// but WITHOUT ANY WARRANTY; without even the implied warranty of
// MERCHANTABILITY or FITNESS FOR A PARTICULAR PURPOSE. See the
// GNU Lesser General Public License for more details.
//
// You should have received a copy of the GNU Lesser General Public License
// along with the gossamer library. If not, see <http://www.gnu.org/licenses/>.

package runtime

import (
	"github.com/ChainSafe/gossamer/dot/types"
	"github.com/ChainSafe/gossamer/lib/common"
	"github.com/ChainSafe/gossamer/lib/transaction"
	"github.com/ChainSafe/gossamer/lib/trie"
)

// LegacyInstance is the interface a legacy (v0.6) runtime instance must implement
type LegacyInstance interface {
	InstanceAPI
	LegacyRuntimeAPI
}

// Instance is the interface a v0.8 runtime instance must implement
type Instance interface {
	InstanceAPI
	LegacyRuntimeAPI

	// TODO: parameters and return values for these are undefined in the spec
	CheckInherents()
	RandomSeed()
	OffchainWorker()
	GenerateSessionKeys()
}

// InstanceAPI is the interface that any runtime instance must implement
type InstanceAPI interface {
	Stop()
	NodeStorage() NodeStorage
	NetworkService() BasicNetwork

	Exec(function string, data []byte) ([]byte, error)
	SetContext(s Storage) // used to set the TrieState before a runtime call
}

// LegacyRuntimeAPI is the interface that a legacy runtime instance must implement
type LegacyRuntimeAPI interface {
	Version() (*VersionAPI, error)
	Metadata() ([]byte, error)
	BabeConfiguration() (*types.BabeConfiguration, error)
	GrandpaAuthorities() ([]*types.Authority, error)
	ValidateTransaction(e types.Extrinsic) (*transaction.Validity, error)
	InitializeBlock(header *types.Header) error
	InherentExtrinsics(data []byte) ([]byte, error)
	ApplyExtrinsic(data types.Extrinsic) ([]byte, error)
	FinalizeBlock() (*types.Header, error)
	ExecuteBlock(block *types.Block) ([]byte, error)
}

// Storage interface
type Storage interface {
	Set(key []byte, value []byte) error
	Get(key []byte) ([]byte, error)
	Root() (common.Hash, error)
	SetChild(keyToChild []byte, child *trie.Trie) error
	SetChildStorage(keyToChild, key, value []byte) error
	GetChildStorage(keyToChild, key []byte) ([]byte, error)
	Delete(key []byte) error
	Entries() map[string][]byte
	SetBalance(key [32]byte, balance uint64) error
	GetBalance(key [32]byte) (uint64, error)
	DeleteChildStorage(key []byte) error
	ClearChildStorage(keyToChild, key []byte) error
<<<<<<< HEAD
	NextKey([]byte) ([]byte)
=======
	NextKey([]byte) []byte
>>>>>>> c3bb893a
}

// BasicNetwork interface for functions used by runtime network state function
type BasicNetwork interface {
	NetworkState() common.NetworkState
}

// BasicStorage interface for functions used by runtime offchain workers
type BasicStorage interface {
	Put(key []byte, value []byte) error
	Get(key []byte) ([]byte, error)
}

// TransactionState interface for adding transactions to pool
type TransactionState interface {
	AddToPool(vt *transaction.ValidTransaction) common.Hash
}<|MERGE_RESOLUTION|>--- conflicted
+++ resolved
@@ -79,11 +79,7 @@
 	GetBalance(key [32]byte) (uint64, error)
 	DeleteChildStorage(key []byte) error
 	ClearChildStorage(keyToChild, key []byte) error
-<<<<<<< HEAD
-	NextKey([]byte) ([]byte)
-=======
 	NextKey([]byte) []byte
->>>>>>> c3bb893a
 }
 
 // BasicNetwork interface for functions used by runtime network state function
