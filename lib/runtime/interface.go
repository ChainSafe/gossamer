--- conflicted
+++ resolved
@@ -80,13 +80,10 @@
 	DeleteChildStorage(key []byte) error
 	ClearChildStorage(keyToChild, key []byte) error
 	NextKey([]byte) []byte
-<<<<<<< HEAD
 	GetChildByPrefix(keyToChild, prefix []byte) ([][]byte, error)
 	GetChildNextKey(keyToChild, key []byte) ([]byte, error)
 	GetChild(keyToChild []byte) (*trie.Trie, error)
-=======
 	ClearPrefix(prefix []byte)
->>>>>>> 16a89f5b
 }
 
 // BasicNetwork interface for functions used by runtime network state function
