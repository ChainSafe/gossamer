--- conflicted
+++ resolved
@@ -35,13 +35,12 @@
 	GetBalance(key [32]byte) (uint64, error)
 }
 
-<<<<<<< HEAD
 type BasicNetwork interface {
 	NetworkState() []byte
-=======
+}
+
 // BasicStorage interface for functions used by runtime offchain workers
 type BasicStorage interface {
 	Put(key []byte, value []byte) error
 	Get(key []byte) ([]byte, error)
->>>>>>> 6d70dbe3
 }