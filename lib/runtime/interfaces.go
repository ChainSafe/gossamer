--- conflicted
+++ resolved
@@ -12,10 +12,9 @@
 // Storage runtime interface.
 type Storage interface {
 	// Main trie
-	Root(trie.TrieLayout) (common.Hash, error)
+	Root() (common.Hash, error)
 	Put(key []byte, value []byte) (err error)
 	Get(key []byte) []byte
-<<<<<<< HEAD
 	Delete(key []byte) (err error)
 	NextKey([]byte) []byte
 	ClearPrefix(prefix []byte) (err error)
@@ -23,11 +22,7 @@
 		deleted uint32, allDeleted bool, err error)
 
 	// Child tries
-	GetChildRoot(keyToChild []byte, version trie.TrieLayout) (common.Hash, error)
-=======
-	Root() (common.Hash, error)
-	SetChild(keyToChild []byte, child *trie.Trie) error
->>>>>>> f5e48a97
+	GetChildRoot(keyToChild []byte) (common.Hash, error)
 	SetChildStorage(keyToChild, key, value []byte) error
 	GetChildStorage(keyToChild, key []byte) ([]byte, error)
 	DeleteChild(keyToChild []byte) (err error)
