--- conflicted
+++ resolved
@@ -14,10 +14,6 @@
 	Root() (common.Hash, error)
 	Put(key []byte, value []byte) (err error)
 	Get(key []byte) []byte
-<<<<<<< HEAD
-	Root() (common.Hash, error)
-	SetChild(keyToChild []byte, child trie.Trie) error
-=======
 	Delete(key []byte) (err error)
 	NextKey([]byte) []byte
 	ClearPrefix(prefix []byte) (err error)
@@ -28,7 +24,6 @@
 // ChildTrie storage interface.S
 type ChildTrie interface {
 	GetChildRoot(keyToChild []byte) (common.Hash, error)
->>>>>>> ca611978
 	SetChildStorage(keyToChild, key, value []byte) error
 	GetChildStorage(keyToChild, key []byte) ([]byte, error)
 	DeleteChild(keyToChild []byte) (err error)
@@ -38,17 +33,10 @@
 	ClearPrefixInChild(keyToChild, prefix []byte) error
 	ClearPrefixInChildWithLimit(keyToChild, prefix []byte, limit uint32) (uint32, bool, error)
 	GetChildNextKey(keyToChild, key []byte) ([]byte, error)
-<<<<<<< HEAD
-	GetChild(keyToChild []byte) (trie.Trie, error)
-	ClearPrefix(prefix []byte) (err error)
-	ClearPrefixLimit(prefix []byte, limit uint32) (
-		deleted uint32, allDeleted bool, err error)
-=======
 }
 
 // Transactional storage interface.
 type Transactional interface {
->>>>>>> ca611978
 	StartTransaction()
 	CommitTransaction()
 	RollbackTransaction()
