--- conflicted
+++ resolved
@@ -1132,7 +1132,6 @@
 	}
 }
 
-<<<<<<< HEAD
 func TestExt_local_storage_set_local(t *testing.T) {
 	runtime := NewTestRuntime(t, TEST_RUNTIME)
 
@@ -1243,7 +1242,8 @@
 	require.Nil(t, err)
 
 	require.Equal(t, value, mem[res.ToI32():res.ToI32()+int32(valueLen)])
-=======
+}
+
 func TestExt_is_validator(t *testing.T) {
 	// test with validator
 	runtime := NewTestRuntimeWithRole(t, TEST_RUNTIME, byte(4))
@@ -1266,6 +1266,4 @@
 	res, err = testFunc()
 	require.NoError(t, err)
 	require.Equal(t, int32(0), res.ToI32())
-
->>>>>>> e04eb77c
 }