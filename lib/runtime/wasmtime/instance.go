--- conflicted
+++ resolved
@@ -17,7 +17,6 @@
 package wasmtime
 
 import (
-	"fmt"
 	"os"
 	"runtime"
 	"sync"
@@ -28,20 +27,16 @@
 	"github.com/bytecodealliance/wasmtime-go"
 )
 
-<<<<<<< HEAD
-var ctx gssmrruntime.Context
-
-var _ gssmrruntime.LegacyInstance = (*LegacyInstance)(nil)
-var _ gssmrruntime.Instance = (*Instance)(nil)
-=======
 // Name represents the name of the interpreter
 const Name = "wasmtime"
->>>>>>> cf68fa6a
-
-var _ gssmrruntime.LegacyInstance = (*LegacyInstance)(nil)
-
-var ctx gssmrruntime.Context
-var logger = log.New("pkg", "runtime", "module", "go-wasmtime")
+
+var (
+	_ gssmrruntime.LegacyInstance = (*LegacyInstance)(nil)
+	_ gssmrruntime.Instance       = (*Instance)(nil)
+
+	ctx    gssmrruntime.Context
+	logger = log.New("pkg", "runtime", "module", "go-wasmtime")
+)
 
 // Config represents a wasmer configuration
 type Config struct {
@@ -116,12 +111,7 @@
 		mem = instance.GetExport("memory").Memory()
 	}
 
-<<<<<<< HEAD
-	data := mem.UnsafeData()
-	allocator := gssmrruntime.NewAllocator(data, 0)
-=======
 	allocator := gssmrruntime.NewAllocator(Memory{mem}, 0)
->>>>>>> cf68fa6a
 
 	ctx = gssmrruntime.Context{
 		Storage:     cfg.Storage,
@@ -206,10 +196,6 @@
 	}
 	defer ctx.Allocator.Clear()
 
-<<<<<<< HEAD
-	//mem := in.vm.GetExport("memory").Memory()
-=======
->>>>>>> cf68fa6a
 	memdata := in.mem.UnsafeData()
 	copy(memdata[ptr:ptr+uint32(len(data))], data)
 
@@ -228,9 +214,5 @@
 	offset := int32(ret)
 
 	runtime.KeepAlive(in.mem)
-<<<<<<< HEAD
-	fmt.Println(memdata[:2048])
-=======
->>>>>>> cf68fa6a
 	return memdata[offset : offset+length], nil
 }