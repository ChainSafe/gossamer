// Copyright 2019 ChainSafe Systems (ON) Corp.
// This file is part of gossamer.
//
// The gossamer library is free software: you can redistribute it and/or modify
// it under the terms of the GNU Lesser General Public License as published by
// the Free Software Foundation, either version 3 of the License, or
// (at your option) any later version.
//
// The gossamer library is distributed in the hope that it will be useful,
// but WITHOUT ANY WARRANTY; without even the implied warranty of
// MERCHANTABILITY or FITNESS FOR A PARTICULAR PURPOSE. See the
// GNU Lesser General Public License for more details.
//
// You should have received a copy of the GNU Lesser General Public License
// along with the gossamer library. If not, see <http://www.gnu.org/licenses/>.

package wasmtime

import (
	"errors"
	"os"
	"runtime"
	"sync"

	gssmrruntime "github.com/ChainSafe/gossamer/lib/runtime"

	log "github.com/ChainSafe/log15"
	"github.com/bytecodealliance/wasmtime-go"
)

// Name represents the name of the interpreter
const Name = "wasmtime"

var (
	_ gssmrruntime.Instance = (*Instance)(nil)

	ctx    gssmrruntime.Context
	logger = log.New("pkg", "runtime", "module", "go-wasmtime")
)

// ImportsFunc returns a linker with the module imports
type ImportsFunc func(*wasmtime.Store, *wasmtime.Memory) (*wasmtime.Linker, error)

// Config represents a wasmer configuration
type Config struct {
	gssmrruntime.InstanceConfig
	Imports ImportsFunc
}

// Instance represents a v0.8 runtime go-wasmtime instance
type Instance struct {
	vm  *wasmtime.Instance
	mu  sync.Mutex
	mem *wasmtime.Memory
}

// NewInstanceFromFile instantiates a runtime from a .wasm file
func NewInstanceFromFile(fp string, cfg *Config) (*Instance, error) {
	engine := wasmtime.NewEngine()
	module, err := wasmtime.NewModuleFromFile(engine, fp)
	if err != nil {
		return nil, err
	}

	return newInstanceFromModule(module, engine, cfg)
}

// NewInstance instantiates a runtime from the given wasm bytecode
func NewInstance(code []byte, cfg *Config) (*Instance, error) {
	engine := wasmtime.NewEngine()
	module, err := wasmtime.NewModule(engine, code)
	if err != nil {
		return nil, err
	}

	return newInstanceFromModule(module, engine, cfg)
}

func newInstanceFromModule(module *wasmtime.Module, engine *wasmtime.Engine, cfg *Config) (*Instance, error) {
	// if cfg.LogLvl set to < 0, then don't change package log level
	if cfg.LogLvl >= 0 {
		h := log.StreamHandler(os.Stdout, log.TerminalFormat())
		h = log.CallerFileHandler(h)
		logger.SetHandler(log.LvlFilterHandler(cfg.LogLvl, h))
	}
	store := wasmtime.NewStore(engine)

	lim := wasmtime.Limits{
		Min: 20,
		Max: wasmtime.LimitsMaxNone,
	}
	mem := wasmtime.NewMemory(store, wasmtime.NewMemoryType(lim))

	linker, err := cfg.Imports(store, mem)
	if err != nil {
		return nil, err
	}

	instance, err := linker.Instantiate(module)
	if err != nil {
		return nil, err
	}

<<<<<<< HEAD
	//mem := instance.GetExport("memory").Memory()

=======
>>>>>>> aecd73ae
	// TODO: use __heap_base
	allocator := gssmrruntime.NewAllocator(Memory{mem}, 0)

	ctx = gssmrruntime.Context{
		Storage:     cfg.Storage,
		Allocator:   allocator,
		Keystore:    cfg.Keystore,
		Validator:   cfg.Role == byte(4),
		NodeStorage: cfg.NodeStorage,
		Network:     cfg.Network,
	}

	return &Instance{
		vm:  instance,
		mem: mem,
	}, nil
}

// UpdateRuntimeCode ...
func (in *Instance) UpdateRuntimeCode(_ []byte) error {
	return errors.New("unimplemented")
}

// SetContextStorage sets the runtime context's Storage
func (in *Instance) SetContextStorage(s gssmrruntime.Storage) {
	ctx.Storage = s
}

// Stop ...
func (in *Instance) Stop() {}

// NodeStorage returns the context's NodeStorage
func (in *Instance) NodeStorage() gssmrruntime.NodeStorage {
	return ctx.NodeStorage
}

// NetworkService returns the context's NetworkService
func (in *Instance) NetworkService() gssmrruntime.BasicNetwork {
	return ctx.Network
}

// Exec calls the given function with the given data
func (in *Instance) Exec(function string, data []byte) ([]byte, error) {
	return in.exec(function, data)
}

func (in *Instance) exec(function string, data []byte) ([]byte, error) {
	in.mu.Lock()
	defer in.mu.Unlock()

	ptr, err := ctx.Allocator.Allocate(uint32(len(data)))
	if err != nil {
		return nil, err
	}
	defer ctx.Allocator.Clear()

	memdata := in.mem.UnsafeData()
	copy(memdata[ptr:ptr+uint32(len(data))], data)

	run := in.vm.GetExport(function).Func()
	resi, err := run.Call(int32(ptr), int32(len(data)))
	if err != nil {
		return nil, err
	}

	if resi == nil {
		return []byte{}, err
	}

	ret := resi.(int64)
	length := int32(ret >> 32)
	offset := int32(ret)

	runtime.KeepAlive(in.mem)
	return memdata[offset : offset+length], nil
}<|MERGE_RESOLUTION|>--- conflicted
+++ resolved
@@ -101,11 +101,6 @@
 		return nil, err
 	}
 
-<<<<<<< HEAD
-	//mem := instance.GetExport("memory").Memory()
-
-=======
->>>>>>> aecd73ae
 	// TODO: use __heap_base
 	allocator := gssmrruntime.NewAllocator(Memory{mem}, 0)
 
