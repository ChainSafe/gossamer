--- conflicted
+++ resolved
@@ -36,23 +36,14 @@
 
 	version := &runtime.VersionData{}
 	err = version.Decode(res)
-<<<<<<< HEAD
-	if err == io.EOF {
-		// kusama seems to use the legacy version format
-		lversion := &runtime.LegacyVersionData{}
-		err = lversion.Decode(res)
-		return lversion, err
-	} else if err != nil {
-=======
 	// error comes from scale now, so do a string check
 	if err != nil {
 		if strings.Contains(err.Error(), "EOF") {
-			// TODO: kusama seems to use the legacy version format
+			// kusama seems to use the legacy version format
 			lversion := &runtime.LegacyVersionData{}
 			err = lversion.Decode(res)
 			return lversion, err
 		}
->>>>>>> 45772bff
 		return nil, err
 	}
 
