package life

import "C"
import (
	"bytes"
	"encoding/binary"
	"errors"
	"fmt"
	"math/big"

	"github.com/ChainSafe/gossamer/lib/common"
	"github.com/ChainSafe/gossamer/lib/common/optional"
	rtype "github.com/ChainSafe/gossamer/lib/common/types"
	"github.com/ChainSafe/gossamer/lib/crypto"
	"github.com/ChainSafe/gossamer/lib/crypto/ed25519"
	"github.com/ChainSafe/gossamer/lib/crypto/secp256k1"
	"github.com/ChainSafe/gossamer/lib/crypto/sr25519"
	"github.com/ChainSafe/gossamer/lib/runtime"
	"github.com/ChainSafe/gossamer/lib/trie"
	"github.com/ChainSafe/gossamer/pkg/scale"
	"github.com/perlin-network/life/exec"
)

// Resolver resolves the imports for life
type Resolver struct{} // TODO: move context inside resolver (#1875)

// ResolveFunc ...
func (*Resolver) ResolveFunc(module, field string) exec.FunctionImport { // nolint
	switch module {
	case "env":
		switch field {
		case "ext_logging_log_version_1":
			return ext_logging_log_version_1
		case "ext_misc_print_utf8_version_1":
			return ext_misc_print_utf8_version_1
		case "ext_misc_print_hex_version_1":
			return ext_misc_print_hex_version_1
		case "ext_allocator_malloc_version_1":
			return ext_allocator_malloc_version_1
		case "ext_allocator_free_version_1":
			return ext_allocator_free_version_1
		case "ext_hashing_blake2_256_version_1":
			return ext_hashing_blake2_256_version_1
		case "ext_hashing_twox_128_version_1":
			return ext_hashing_twox_128_version_1
		case "ext_storage_get_version_1":
			return ext_storage_get_version_1
		case "ext_storage_set_version_1":
			return ext_storage_set_version_1
		case "ext_storage_next_key_version_1":
			return ext_storage_next_key_version_1
		case "ext_hashing_twox_64_version_1":
			return ext_hashing_twox_64_version_1
		case "ext_storage_clear_version_1":
			return ext_storage_clear_version_1
		case "ext_storage_clear_prefix_version_1":
			return ext_storage_clear_prefix_version_1
		case "ext_storage_read_version_1":
			return ext_storage_read_version_1
		case "ext_storage_append_version_1":
			return ext_storage_append_version_1
		case "ext_trie_blake2_256_ordered_root_version_1":
			return ext_trie_blake2_256_ordered_root_version_1
		case "ext_storage_root_version_1":
			return ext_storage_root_version_1
		case "ext_storage_changes_root_version_1":
			return ext_storage_changes_root_version_1
		case "ext_crypto_start_batch_verify_version_1":
			return ext_crypto_start_batch_verify_version_1
		case "ext_crypto_finish_batch_verify_version_1":
			return ext_crypto_finish_batch_verify_version_1
		case "ext_offchain_index_set_version_1":
			return ext_offchain_index_set_version_1
		case "ext_storage_exists_version_1":
			return ext_storage_exists_version_1
		case "ext_default_child_storage_set_version_1":
			return ext_default_child_storage_set_version_1
		case "ext_default_child_storage_get_version_1":
			return ext_default_child_storage_get_version_1
		case "ext_default_child_storage_read_version_1":
			return ext_default_child_storage_read_version_1
		case "ext_default_child_storage_clear_version_1":
			return ext_default_child_storage_clear_version_1
		case "ext_default_child_storage_storage_kill_version_1":
			return ext_default_child_storage_storage_kill_version_1
		case "ext_default_child_storage_exists_version_1":
			return ext_default_child_storage_exists_version_1
		case "ext_default_child_storage_clear_prefix_version_1":
			return ext_default_child_storage_clear_prefix_version_1
		case "ext_default_child_storage_root_version_1":
			return ext_default_child_storage_root_version_1
		case "ext_default_child_storage_next_key_version_1":
			return ext_default_child_storage_next_key_version_1
		case "ext_crypto_ed25519_public_keys_version_1":
			return ext_crypto_ed25519_public_keys_version_1
		case "ext_crypto_ed25519_generate_version_1":
			return ext_crypto_ed25519_generate_version_1
		case "ext_crypto_ed25519_sign_version_1":
			return ext_crypto_ed25519_sign_version_1
		case "ext_crypto_ed25519_verify_version_1":
			return ext_crypto_ed25519_verify_version_1
		case "ext_crypto_sr25519_public_keys_version_1":
			return ext_crypto_sr25519_public_keys_version_1
		case "ext_crypto_sr25519_generate_version_1":
			return ext_crypto_sr25519_generate_version_1
		case "ext_crypto_sr25519_sign_version_1":
			return ext_crypto_sr25519_sign_version_1
		case "ext_crypto_sr25519_verify_version_1":
			return ext_crypto_sr25519_verify_version_1
		case "ext_crypto_secp256k1_ecdsa_recover_version_1":
			return ext_crypto_secp256k1_ecdsa_recover_version_1
		case "ext_hashing_keccak_256_version_1":
			return ext_hashing_keccak_256_version_1
		case "ext_hashing_sha2_256_version_1":
			return ext_hashing_sha2_256_version_1
		case "ext_hashing_blake2_128_version_1":
			return ext_hashing_blake2_128_version_1
		case "ext_hashing_twox_256_version_1":
			return ext_hashing_twox_256_version_1
		case "ext_trie_blake2_256_root_version_1":
			return ext_trie_blake2_256_root_version_1
		default:
			panic(fmt.Errorf("unknown import resolved: %s", field))
		}
	default:
		panic(fmt.Errorf("unknown module: %s", module))
	}
}

// ResolveGlobal ...
func (*Resolver) ResolveGlobal(_, _ string) int64 {
	panic("we're not resolving global variables for now")
}

func ext_logging_log_version_1(vm *exec.VirtualMachine) int64 {
	logger.Trace("[ext_logging_log_version_1] executing...")
	level := int32(vm.GetCurrentFrame().Locals[0])
	targetData := vm.GetCurrentFrame().Locals[1]
	msgData := vm.GetCurrentFrame().Locals[2]

	target := asMemorySlice(vm.Memory, targetData)
	msg := asMemorySlice(vm.Memory, msgData)

	switch int(level) {
	case 0:
		logger.Crit("[ext_logging_log_version_1]", "target", string(target), "message", string(msg))
	case 1:
		logger.Warn("[ext_logging_log_version_1]", "target", string(target), "message", string(msg))
	case 2:
		logger.Info("[ext_logging_log_version_1]", "target", string(target), "message", string(msg))
	case 3:
		logger.Debug("[ext_logging_log_version_1]", "target", string(target), "message", string(msg))
	case 4:
		logger.Trace("[ext_logging_log_version_1]", "target", string(target), "message", string(msg))
	default:
		logger.Error("[ext_logging_log_version_1]", "level", int(level), "target", string(target), "message", string(msg))
	}

	return 0
}

func ext_misc_print_utf8_version_1(vm *exec.VirtualMachine) int64 {
	logger.Trace("[ext_misc_print_utf8_version_1] executing...")
	dataSpan := vm.GetCurrentFrame().Locals[0]
	data := asMemorySlice(vm.Memory, dataSpan)
	logger.Debug("[ext_misc_print_utf8_version_1]", "utf8", data)
	return 0
}

func ext_misc_print_hex_version_1(vm *exec.VirtualMachine) int64 {
	logger.Trace("[ext_misc_print_hex_version_1] executing...")
	dataSpan := vm.GetCurrentFrame().Locals[0]
	data := asMemorySlice(vm.Memory, dataSpan)
	logger.Debug("[ext_misc_print_hex_version_1]", "hex", fmt.Sprintf("0x%x", data))
	return 0
}

func ext_allocator_malloc_version_1(vm *exec.VirtualMachine) int64 {
	size := uint32(vm.GetCurrentFrame().Locals[0])
	logger.Trace("[ext_allocator_malloc_version_1] executing...", "size", size)

	// Allocate memory
	res, err := ctx.Allocator.Allocate(size)
	if err != nil {
		logger.Error("[ext_allocator_malloc_version_1]", "error", err)
		panic(err)
	}

	return int64(res)
}

func ext_allocator_free_version_1(vm *exec.VirtualMachine) int64 {
	addr := uint32(vm.GetCurrentFrame().Locals[0])
	logger.Trace("[ext_allocator_free_version_1] executing...", "addr", addr)

	// Deallocate memory
	err := ctx.Allocator.Deallocate(addr)
	if err != nil {
		logger.Error("[ext_allocator_free_version_1]", "error", err)
		panic(err)
	}

	return 0
}

func ext_hashing_blake2_256_version_1(vm *exec.VirtualMachine) int64 {
	logger.Trace("[ext_hashing_blake2_256_version_1] executing...")
	dataSpan := vm.GetCurrentFrame().Locals[0]

	data := asMemorySlice(vm.Memory, dataSpan)

	hash, err := common.Blake2bHash(data)
	if err != nil {
		logger.Error("[ext_hashing_blake2_256_version_1]", "error", err)
		return 0
	}

	logger.Debug("[ext_hashing_blake2_256_version_1]", "data", data, "hash", hash)

	out, err := toWasmMemorySized(vm.Memory, hash[:], 32)
	if err != nil {
		logger.Error("[ext_hashing_blake2_256_version_1] failed to allocate", "error", err)
		return 0
	}

	return int64(out)
}

func ext_hashing_twox_128_version_1(vm *exec.VirtualMachine) int64 {
	logger.Trace("[ext_hashing_twox_128_version_1] executing...")
	dataSpan := vm.GetCurrentFrame().Locals[0]
	data := asMemorySlice(vm.Memory, dataSpan)

	hash, err := common.Twox128Hash(data)
	if err != nil {
		logger.Error("[ext_hashing_twox_128_version_1]", "error", err)
		return 0
	}

	logger.Debug("[ext_hashing_twox_128_version_1]", "data", data, "hash", fmt.Sprintf("0x%x", hash))

	out, err := toWasmMemorySized(vm.Memory, hash, 16)
	if err != nil {
		logger.Error("[ext_hashing_twox_128_version_1] failed to allocate", "error", err)
		return 0
	}

	return int64(out)
}

func ext_hashing_twox_64_version_1(vm *exec.VirtualMachine) int64 {
	logger.Trace("[ext_hashing_twox_64_version_1] executing...")
	dataSpan := vm.GetCurrentFrame().Locals[0]
	data := asMemorySlice(vm.Memory, dataSpan)

	hash, err := common.Twox64(data)
	if err != nil {
		logger.Error("[ext_hashing_twox_64_version_1]", "error", err)
		return 0
	}

	logger.Debug("[ext_hashing_twox_64_version_1]", "data", fmt.Sprintf("0x%x", data), "hash", fmt.Sprintf("0x%x", hash))

	out, err := toWasmMemorySized(vm.Memory, hash, 8)
	if err != nil {
		logger.Error("[ext_hashing_twox_64_version_1] failed to allocate", "error", err)
		return 0
	}

	return int64(out)
}

func ext_storage_get_version_1(vm *exec.VirtualMachine) int64 {
	logger.Trace("[ext_storage_get_version_1] executing...")
	keySpan := vm.GetCurrentFrame().Locals[0]
	storage := ctx.Storage

	key := asMemorySlice(vm.Memory, keySpan)
	logger.Debug("[ext_storage_get_version_1]", "key", fmt.Sprintf("0x%x", key))

	value := storage.Get(key)
	logger.Debug("[ext_storage_get_version_1]", "value", fmt.Sprintf("0x%x", value))

	valueSpan, err := toWasmMemoryOptional(vm.Memory, value)
	if err != nil {
		logger.Error("[ext_storage_get_version_1] failed to allocate", "error", err)
		ptr, _ := toWasmMemoryOptional(vm.Memory, nil)
		return ptr
	}

	return valueSpan
}

func ext_storage_set_version_1(vm *exec.VirtualMachine) int64 {
	logger.Trace("[ext_storage_set_version_1] executing...")
	keySpan := vm.GetCurrentFrame().Locals[0]
	valueSpan := vm.GetCurrentFrame().Locals[1]
	storage := ctx.Storage

	key := asMemorySlice(vm.Memory, keySpan)
	value := asMemorySlice(vm.Memory, valueSpan)

	logger.Info("[ext_storage_set_version_1]", "key", fmt.Sprintf("0x%x", key), "val", fmt.Sprintf("0x%x", value))

	cp := make([]byte, len(value))
	copy(cp, value)
	storage.Set(key, cp)
	return 0
}

func ext_storage_next_key_version_1(vm *exec.VirtualMachine) int64 {
	logger.Trace("[ext_storage_next_key_version_1] executing...")
	keySpan := vm.GetCurrentFrame().Locals[0]
	storage := ctx.Storage

	key := asMemorySlice(vm.Memory, keySpan)

	next := storage.NextKey(key)
	logger.Debug("[ext_storage_next_key_version_1]", "key", fmt.Sprintf("0x%x", key), "next", fmt.Sprintf("0x%x", next))

	nextSpan, err := toWasmMemoryOptional(vm.Memory, next)
	if err != nil {
		logger.Error("[ext_storage_next_key_version_1] failed to allocate", "error", err)
		return 0
	}

	return nextSpan
}

func ext_storage_clear_version_1(vm *exec.VirtualMachine) int64 {
	logger.Trace("[ext_storage_clear_version_1] executing...")
	keySpan := vm.GetCurrentFrame().Locals[0]
	storage := ctx.Storage

	key := asMemorySlice(vm.Memory, keySpan)

	logger.Debug("[ext_storage_clear_version_1]", "key", fmt.Sprintf("0x%x", key))
	storage.Delete(key)
	return 0
}

func ext_storage_clear_prefix_version_1(vm *exec.VirtualMachine) int64 {
	logger.Trace("[ext_storage_clear_prefix_version_1] executing...")
	storage := ctx.Storage
	prefixSpan := vm.GetCurrentFrame().Locals[0]

	prefix := asMemorySlice(vm.Memory, prefixSpan)
	logger.Debug("[ext_storage_clear_prefix_version_1]", "prefix", fmt.Sprintf("0x%x", prefix))

	err := storage.ClearPrefix(prefix)
	if err != nil {
		logger.Error("[ext_storage_clear_prefix_version_1]", "error", err)
	}

	// sanity check
	next := storage.NextKey(prefix)
	if len(next) >= len(prefix) && bytes.Equal(prefix, next[:len(prefix)]) {
		panic("did not clear prefix")
	}

	return 0
}

func ext_storage_exists_version_1(vm *exec.VirtualMachine) int64 {
	logger.Trace("[ext_storage_exists_version_1] executing...")
	keySpan := vm.GetCurrentFrame().Locals[0]
	storage := ctx.Storage

	key := asMemorySlice(vm.Memory, keySpan)

	val := storage.Get(key)
	if len(val) == 0 {
		return 0
	}

	return 1
}

func ext_storage_read_version_1(vm *exec.VirtualMachine) int64 {
	logger.Trace("[ext_storage_read_version_1] executing...")
	keySpan := vm.GetCurrentFrame().Locals[0]
	valueOut := vm.GetCurrentFrame().Locals[1]
	offset := int32(vm.GetCurrentFrame().Locals[2])
	storage := ctx.Storage
	memory := vm.Memory

	key := asMemorySlice(memory, keySpan)
	value := storage.Get(key)
	logger.Debug("[ext_storage_read_version_1]", "key", fmt.Sprintf("0x%x", key), "value", fmt.Sprintf("0x%x", value))

	if value == nil {
		ret, _ := toWasmMemoryOptional(memory, nil)
		return ret
	}

	var size uint32

	if int(offset) > len(value) {
		size = uint32(0)
	} else {
		size = uint32(len(value[offset:]))
		valueBuf, valueLen := runtime.Int64ToPointerAndSize(valueOut)
		copy(memory[valueBuf:valueBuf+valueLen], value[offset:])
	}

	sizeSpan, err := toWasmMemoryOptionalUint32(memory, &size)
	if err != nil {
		logger.Error("[ext_storage_read_version_1] failed to allocate", "error", err)
		return 0
	}

	return sizeSpan
}

func storageAppend(storage runtime.Storage, key, valueToAppend []byte) error {
	nextLength := big.NewInt(1)
	var valueRes []byte

	// this function assumes the item in storage is a SCALE encoded array of items
	// the valueToAppend is a new item, so it appends the item and increases the length prefix by 1
	valueCurr := storage.Get(key)

	if len(valueCurr) == 0 {
		valueRes = valueToAppend
	} else {
		var currLength *big.Int
		err := scale.Unmarshal(valueCurr, &currLength)
		if err != nil {
			logger.Trace("[ext_storage_append_version_1] item in storage is not SCALE encoded, overwriting", "key", key)
			storage.Set(key, append([]byte{4}, valueToAppend...))
			return nil
		}

		lengthBytes, err := scale.Marshal(currLength)
		if err != nil {
			return err
		}
		// append new item, pop off number of bytes required for length encoding,
		// since we're not using old scale.Decoder
		valueRes = append(valueCurr[len(lengthBytes):], valueToAppend...)

		// increase length by 1
		nextLength = big.NewInt(0).Add(currLength, big.NewInt(1))
	}

	lengthEnc, err := scale.Marshal(nextLength)
	if err != nil {
		logger.Trace("[ext_storage_append_version_1] failed to encode new length", "error", err)
		return err
	}

	// append new length prefix to start of items array
	lengthEnc = append(lengthEnc, valueRes...)
	logger.Debug("[ext_storage_append_version_1]", "resulting value", fmt.Sprintf("0x%x", lengthEnc))
	storage.Set(key, lengthEnc)
	return nil
}

func ext_storage_append_version_1(vm *exec.VirtualMachine) int64 {
	logger.Trace("[ext_storage_append_version_1] executing...")
	storage := ctx.Storage
	keySpan := vm.GetCurrentFrame().Locals[0]
	valueSpan := vm.GetCurrentFrame().Locals[1]

	key := asMemorySlice(vm.Memory, keySpan)
	logger.Debug("[ext_storage_append_version_1]", "key", fmt.Sprintf("0x%x", key))
	valueAppend := asMemorySlice(vm.Memory, valueSpan)

	err := storageAppend(storage, key, valueAppend)
	if err != nil {
		logger.Error("[ext_storage_append_version_1]", "error", err)
	}

	return 0
}

func ext_trie_blake2_256_ordered_root_version_1(vm *exec.VirtualMachine) int64 {
	logger.Trace("[ext_trie_blake2_256_ordered_root_version_1] executing...")
	dataSpan := vm.GetCurrentFrame().Locals[0]
	memory := vm.Memory
	data := asMemorySlice(memory, dataSpan)

	t := trie.NewEmptyTrie()
	var v [][]byte
	err := scale.Unmarshal(data, &v)
	if err != nil {
		logger.Error("[ext_trie_blake2_256_ordered_root_version_1]", "error", err)
		return 0
	}

	for i, val := range v {
		key, err := scale.Marshal(big.NewInt(int64(i))) //nolint
		if err != nil {
			logger.Error("[ext_blake2_256_enumerated_trie_root]", "error", err)
			return 0
		}
		logger.Trace("[ext_trie_blake2_256_ordered_root_version_1]", "key", key, "value", val)

		t.Put(key, val)
	}

	// allocate memory for value and copy value to memory
	ptr, err := ctx.Allocator.Allocate(32)
	if err != nil {
		logger.Error("[ext_trie_blake2_256_ordered_root_version_1]", "error", err)
		return 0
	}

	hash, err := t.Hash()
	if err != nil {
		logger.Error("[ext_trie_blake2_256_ordered_root_version_1]", "error", err)
		return 0
	}

	logger.Debug("[ext_trie_blake2_256_ordered_root_version_1]", "root", hash)
	copy(memory[ptr:ptr+32], hash[:])
	return int64(ptr)
}

func ext_storage_root_version_1(vm *exec.VirtualMachine) int64 {
	logger.Trace("[ext_storage_root_version_1] executing...")
	storage := ctx.Storage

	root, err := storage.Root()
	if err != nil {
		logger.Error("[ext_storage_root_version_1] failed to get storage root", "error", err)
		return 0
	}

	logger.Debug("[ext_storage_root_version_1]", "root", root)

	rootSpan, err := toWasmMemory(vm.Memory, root[:])
	if err != nil {
		logger.Error("[ext_storage_root_version_1] failed to allocate", "error", err)
		return 0
	}

	return rootSpan
}

func ext_storage_changes_root_version_1(vm *exec.VirtualMachine) int64 {
	logger.Trace("[ext_storage_changes_root_version_1] executing...")
	logger.Debug("[ext_storage_changes_root_version_1] returning None")

	rootSpan, err := toWasmMemoryOptional(vm.Memory, nil)
	if err != nil {
		logger.Error("[ext_storage_changes_root_version_1] failed to allocate", "error", err)
		return 0
	}

	return rootSpan
}

func ext_crypto_start_batch_verify_version_1(_ *exec.VirtualMachine) int64 {
	logger.Trace("[ext_crypto_start_batch_verify_version_1] executing...")
	return 0
}

func ext_crypto_finish_batch_verify_version_1(_ *exec.VirtualMachine) int64 {
	logger.Trace("[ext_crypto_finish_batch_verify_version_1] executing...")
	return 1
}

func ext_offchain_index_set_version_1(_ *exec.VirtualMachine) int64 {
	logger.Trace("[ext_offchain_index_set_version_1] executing...")
	return 0
}

func ext_default_child_storage_set_version_1(vm *exec.VirtualMachine) int64 {
	logger.Trace("[ext_default_child_storage_set_version_1] executing...")
	storage := ctx.Storage
	memory := vm.Memory

	childStorageKeySpan := vm.GetCurrentFrame().Locals[0]
	childStorageKey := asMemorySlice(memory, childStorageKeySpan)
	keySpan := vm.GetCurrentFrame().Locals[1]
	key := asMemorySlice(memory, keySpan)
	valueSpan := vm.GetCurrentFrame().Locals[2]
	value := asMemorySlice(memory, valueSpan)

	cp := make([]byte, len(value))
	copy(cp, value)

	err := storage.SetChildStorage(childStorageKey, key, cp)
	if err != nil {
		logger.Error("[ext_default_child_storage_set_version_1] failed to set value in child storage", "error", err)
		return 0
	}

	return 0
}

func ext_default_child_storage_get_version_1(vm *exec.VirtualMachine) int64 {
	logger.Trace("[ext_default_child_storage_get_version_1] executing...")

	childStorageKey := vm.GetCurrentFrame().Locals[0]
	key := vm.GetCurrentFrame().Locals[1]
	storage := ctx.Storage
	memory := vm.Memory

	child, err := storage.GetChildStorage(asMemorySlice(memory, childStorageKey), asMemorySlice(memory, key))
	if err != nil {
		logger.Error("[ext_default_child_storage_get_version_1] failed to get child from child storage", "error", err)
		return 0
	}

	value, err := toWasmMemoryOptional(memory, child)
	if err != nil {
		logger.Error("[ext_default_child_storage_get_version_1] failed to allocate", "error", err)
		return 0
	}

	return value
}

func ext_default_child_storage_read_version_1(vm *exec.VirtualMachine) int64 {
	logger.Trace("[ext_default_child_storage_read_version_1] executing...")

	childStorageKey := vm.GetCurrentFrame().Locals[0]
	key := vm.GetCurrentFrame().Locals[1]
	valueOut := vm.GetCurrentFrame().Locals[2]
	offset := vm.GetCurrentFrame().Locals[3]
	storage := ctx.Storage
	memory := vm.Memory

	value, err := storage.GetChildStorage(asMemorySlice(memory, childStorageKey), asMemorySlice(memory, key))
	if err != nil {
		logger.Error("[ext_default_child_storage_read_version_1] failed to get child storage", "error", err)
		return 0
	}

	valueBuf, valueLen := runtime.Int64ToPointerAndSize(valueOut)
	copy(memory[valueBuf:valueBuf+valueLen], value[offset:])

	size := uint32(len(value[offset:]))
	sizeBuf := make([]byte, 4)
	binary.LittleEndian.PutUint32(sizeBuf, size)

	sizeSpan, err := toWasmMemoryOptional(memory, sizeBuf)
	if err != nil {
		logger.Error("[ext_default_child_storage_read_version_1] failed to allocate", "error", err)
		return 0
	}

	return sizeSpan
}

func ext_default_child_storage_clear_version_1(vm *exec.VirtualMachine) int64 {
	logger.Debug("[ext_default_child_storage_clear_version_1] executing...")

	childStorageKey := vm.GetCurrentFrame().Locals[0]
	keySpan := vm.GetCurrentFrame().Locals[1]
	memory := vm.Memory
	storage := ctx.Storage

	keyToChild := asMemorySlice(memory, childStorageKey)
	key := asMemorySlice(memory, keySpan)

	err := storage.ClearChildStorage(keyToChild, key)
	if err != nil {
		logger.Error("[ext_default_child_storage_clear_version_1] failed to clear child storage", "error", err)
	}
	return 0
}

func ext_default_child_storage_storage_kill_version_1(vm *exec.VirtualMachine) int64 {
	logger.Trace("[ext_default_child_storage_storage_kill_version_1] executing...")

	childStorageKeySpan := vm.GetCurrentFrame().Locals[0]
	memory := vm.Memory
	storage := ctx.Storage

	childStorageKey := asMemorySlice(memory, childStorageKeySpan)
	storage.DeleteChild(childStorageKey)
	return 0
}

func ext_default_child_storage_exists_version_1(vm *exec.VirtualMachine) int64 {
	logger.Trace("[ext_default_child_storage_exists_version_1] executing...")

	childStorageKey := vm.GetCurrentFrame().Locals[0]
	key := vm.GetCurrentFrame().Locals[1]
	storage := ctx.Storage
	memory := vm.Memory

	child, err := storage.GetChildStorage(asMemorySlice(memory, childStorageKey), asMemorySlice(memory, key))
	if err != nil {
		logger.Error("[ext_default_child_storage_exists_version_1] failed to get child from child storage", "error", err)
		return 0
	}
	if child != nil {
		return 1
	}
	return 0
}

func ext_default_child_storage_clear_prefix_version_1(vm *exec.VirtualMachine) int64 {
	logger.Trace("[ext_default_child_storage_clear_prefix_version_1] executing...")

	childStorageKey := vm.GetCurrentFrame().Locals[0]
	prefixSpan := vm.GetCurrentFrame().Locals[1]
	storage := ctx.Storage
	memory := vm.Memory

	keyToChild := asMemorySlice(memory, childStorageKey)
	prefix := asMemorySlice(memory, prefixSpan)

	err := storage.ClearPrefixInChild(keyToChild, prefix)
	if err != nil {
		logger.Error("[ext_default_child_storage_clear_prefix_version_1] failed to clear prefix in child", "error", err)
	}
	return 0
}

func ext_default_child_storage_root_version_1(vm *exec.VirtualMachine) int64 {
	logger.Trace("[ext_default_child_storage_root_version_1] executing...")

	childStorageKey := vm.GetCurrentFrame().Locals[0]
	memory := vm.Memory
	storage := ctx.Storage

	child, err := storage.GetChild(asMemorySlice(memory, childStorageKey))
	if err != nil {
		logger.Error("[ext_default_child_storage_root_version_1] failed to retrieve child", "error", err)
		return 0
	}

	childRoot, err := child.Hash()
	if err != nil {
		logger.Error("[ext_default_child_storage_root_version_1] failed to encode child root", "error", err)
		return 0
	}

	root, err := toWasmMemoryOptional(memory, childRoot[:])
	if err != nil {
		logger.Error("[ext_default_child_storage_root_version_1] failed to allocate", "error", err)
		return 0
	}

	return root
}

func ext_default_child_storage_next_key_version_1(vm *exec.VirtualMachine) int64 {
	logger.Trace("[ext_default_child_storage_next_key_version_1] executing...")

	childStorageKey := vm.GetCurrentFrame().Locals[0]
	key := vm.GetCurrentFrame().Locals[1]
	memory := vm.Memory
	storage := ctx.Storage

	child, err := storage.GetChildNextKey(asMemorySlice(memory, childStorageKey), asMemorySlice(memory, key))
	if err != nil {
		logger.Error("[ext_default_child_storage_next_key_version_1] failed to get child's next key", "error", err)
		return 0
	}

	value, err := toWasmMemoryOptional(memory, child)
	if err != nil {
		logger.Error("[ext_default_child_storage_next_key_version_1] failed to allocate", "error", err)
		return 0
	}

	return value
}

func ext_crypto_ed25519_public_keys_version_1(vm *exec.VirtualMachine) int64 {
	logger.Trace("[ext_crypto_ed25519_public_keys_version_1] executing...")

	keyTypeID := vm.GetCurrentFrame().Locals[0]
	memory := vm.Memory

	id := memory[keyTypeID : keyTypeID+4]

	ks, err := ctx.Keystore.GetKeystore(id)
	if err != nil {
		logger.Warn("[ext_crypto_ed25519_public_keys_version_1]", "name", id, "error", err)
		ret, _ := toWasmMemory(memory, []byte{0})
		return ret
	}

	if ks.Type() != crypto.Ed25519Type && ks.Type() != crypto.UnknownType {
		logger.Warn("[ext_crypto_ed25519_public_keys_version_1]", "name", id, "error", "keystore type is not ed25519", "type", ks.Type())
		ret, _ := toWasmMemory(memory, []byte{0})
		return ret
	}

	keys := ks.PublicKeys()

	var encodedKeys []byte
	for _, key := range keys {
		encodedKeys = append(encodedKeys, key.Encode()...)
	}

	prefix, err := scale.Marshal(big.NewInt(int64(len(keys))))
	if err != nil {
		logger.Error("[ext_crypto_ed25519_public_keys_version_1] failed to allocate memory", err)
		ret, _ := toWasmMemory(memory, []byte{0})
		return ret
	}

	ret, err := toWasmMemory(memory, append(prefix, encodedKeys...))
	if err != nil {
		logger.Error("[ext_crypto_ed25519_public_keys_version_1] failed to allocate memory", err)
		ret, _ = toWasmMemory(memory, []byte{0})
		return ret
	}

	return ret
}

func ext_crypto_ed25519_generate_version_1(vm *exec.VirtualMachine) int64 {
	logger.Trace("[ext_crypto_ed25519_generate_version_1] executing...")

	keyTypeID := vm.GetCurrentFrame().Locals[0]
	seedSpan := vm.GetCurrentFrame().Locals[1]
	memory := vm.Memory

	id := memory[keyTypeID : keyTypeID+4]
	seedBytes := asMemorySlice(memory, seedSpan)
	buf := &bytes.Buffer{}
	buf.Write(seedBytes)

	seed, err := optional.NewBytes(false, nil).Decode(buf)
	if err != nil {
		logger.Warn("[ext_crypto_ed25519_generate_version_1] cannot generate key", "error", err)
		return 0
	}

	var kp crypto.Keypair

	if seed.Exists() {
		kp, err = ed25519.NewKeypairFromMnenomic(string(seed.Value()), "")
	} else {
		kp, err = ed25519.GenerateKeypair()
	}

	if err != nil {
		logger.Warn("[ext_crypto_ed25519_generate_version_1] cannot generate key", "error", err)
		return 0
	}

	ks, err := ctx.Keystore.GetKeystore(id)
	if err != nil {
		logger.Warn("[ext_crypto_ed25519_generate_version_1]", "name", id, "error", err)
		return 0
	}

	ks.Insert(kp)

	ret, err := toWasmMemorySized(memory, kp.Public().Encode(), 32)
	if err != nil {
		logger.Warn("[ext_crypto_ed25519_generate_version_1] failed to allocate memory", "error", err)
		return 0
	}

	logger.Debug("[ext_crypto_ed25519_generate_version_1] generated ed25519 keypair", "public", kp.Public().Hex())
	return int64(ret)
}

func ext_crypto_ed25519_sign_version_1(vm *exec.VirtualMachine) int64 {
	logger.Trace("[ext_crypto_ed25519_sign_version_1] executing...")

	keyTypeID := vm.GetCurrentFrame().Locals[0]
	key := vm.GetCurrentFrame().Locals[1]
	msg := vm.GetCurrentFrame().Locals[2]
	memory := vm.Memory

	id := memory[keyTypeID : keyTypeID+4]

	pubKeyData := memory[key : key+32]
	pubKey, err := ed25519.NewPublicKey(pubKeyData)
	if err != nil {
		logger.Error("[ext_crypto_ed25519_sign_version_1] failed to get public keys", "error", err)
		return 0
	}

	ks, err := ctx.Keystore.GetKeystore(id)
	if err != nil {
		logger.Warn("[ext_crypto_ed25519_sign_version_1]", "name", id, "error", err)
		ret, _ := toWasmMemoryOptional(memory, nil)
		return ret
	}

	var ret int64
	signingKey := ks.GetKeypair(pubKey)
	if signingKey == nil {
		logger.Error("[ext_crypto_ed25519_sign_version_1] could not find public key in keystore", "error", pubKey)
		ret, err = toWasmMemoryOptional(memory, nil)
		if err != nil {
			logger.Error("[ext_crypto_ed25519_sign_version_1] failed to allocate memory", err)
			return 0
		}
		return ret
	}

	sig, err := signingKey.Sign(asMemorySlice(memory, msg))
	if err != nil {
		logger.Error("[ext_crypto_ed25519_sign_version_1] could not sign message")
	}

	ret, err = toWasmMemoryFixedSizeOptional(memory, sig)
	if err != nil {
		logger.Error("[ext_crypto_ed25519_sign_version_1] failed to allocate memory", err)
		return 0
	}

	return ret
}

func ext_crypto_ed25519_verify_version_1(vm *exec.VirtualMachine) int64 {
	logger.Trace("[ext_crypto_ed25519_verify_version_1] executing...")

	sig := vm.GetCurrentFrame().Locals[0]
	msg := vm.GetCurrentFrame().Locals[1]
	key := vm.GetCurrentFrame().Locals[2]
	memory := vm.Memory
	sigVerifier := ctx.SigVerifier

	signature := memory[sig : sig+64]
	message := asMemorySlice(memory, msg)
	pubKeyData := memory[key : key+32]

	pubKey, err := ed25519.NewPublicKey(pubKeyData)
	if err != nil {
		logger.Error("[ext_crypto_ed25519_verify_version_1] failed to create public key")
		return 0
	}

	if sigVerifier.IsStarted() {
		signature := runtime.Signature{
			PubKey:    pubKey.Encode(),
			Sign:      signature,
			Msg:       message,
			KeyTypeID: crypto.Ed25519Type,
		}
		sigVerifier.Add(&signature)
		return 1
	}

	if ok, err := pubKey.Verify(message, signature); err != nil || !ok {
		logger.Error("[ext_crypto_ed25519_verify_version_1] failed to verify")
		return 0
	}

	logger.Debug("[ext_crypto_ed25519_verify_version_1] verified ed25519 signature")
	return 1
}

func ext_crypto_sr25519_public_keys_version_1(vm *exec.VirtualMachine) int64 {
	logger.Trace("[ext_crypto_sr25519_public_keys_version_1] executing...")

	keyTypeID := vm.GetCurrentFrame().Locals[0]
	memory := vm.Memory

	id := memory[keyTypeID : keyTypeID+4]

	ks, err := ctx.Keystore.GetKeystore(id)
	if err != nil {
		logger.Warn("[ext_crypto_sr25519_public_keys_version_1]", "name", id, "error", err)
		ret, _ := toWasmMemory(memory, []byte{0})
		return ret
	}

	if ks.Type() != crypto.Sr25519Type && ks.Type() != crypto.UnknownType {
		logger.Warn("[ext_crypto_sr25519_public_keys_version_1]", "name", id, "error", "keystore type is not sr25519")
		ret, _ := toWasmMemory(memory, []byte{0})
		return ret
	}

	keys := ks.PublicKeys()

	var encodedKeys []byte
	for _, key := range keys {
		encodedKeys = append(encodedKeys, key.Encode()...)
	}

	prefix, err := scale.Marshal(big.NewInt(int64(len(keys))))
	if err != nil {
		logger.Error("[ext_crypto_sr25519_public_keys_version_1] failed to allocate memory", err)
		ret, _ := toWasmMemory(memory, []byte{0})
		return ret
	}

	ret, err := toWasmMemory(memory, append(prefix, encodedKeys...))
	if err != nil {
		logger.Error("[ext_crypto_sr25519_public_keys_version_1] failed to allocate memory", err)
		ret, _ = toWasmMemory(memory, []byte{0})
		return ret
	}

	return ret
}

func ext_crypto_sr25519_generate_version_1(vm *exec.VirtualMachine) int64 {
	logger.Trace("[ext_crypto_sr25519_generate_version_1] executing...")

	keyTypeID := vm.GetCurrentFrame().Locals[0]
	seedSpan := vm.GetCurrentFrame().Locals[1]
	memory := vm.Memory

	id := memory[keyTypeID : keyTypeID+4]

	seedBytes := asMemorySlice(memory, seedSpan)
	buf := &bytes.Buffer{}
	buf.Write(seedBytes)

	seed, err := optional.NewBytes(false, nil).Decode(buf)
	if err != nil {
		logger.Warn("[ext_crypto_sr25519_generate_version_1] cannot generate key", "error", err)
		return 0
	}

	var kp crypto.Keypair
	if seed.Exists() {
		kp, err = sr25519.NewKeypairFromMnenomic(string(seed.Value()), "")
	} else {
		kp, err = sr25519.GenerateKeypair()
	}

	if err != nil {
		logger.Trace("[ext_crypto_sr25519_generate_version_1] cannot generate key", "error", err)
		panic(err)
	}

	ks, err := ctx.Keystore.GetKeystore(id)
	if err != nil {
		logger.Warn("[ext_crypto_sr25519_generate_version_1]", "name", id, "error", err)
		return 0
	}

	ks.Insert(kp)
	ret, err := toWasmMemorySized(memory, kp.Public().Encode(), 32)
	if err != nil {
		logger.Error("[ext_crypto_sr25519_generate_version_1] failed to allocate memory", "error", err)
		return 0
	}

	logger.Debug("[ext_crypto_sr25519_generate_version_1] generated sr25519 keypair", "public", kp.Public().Hex())
	return int64(ret)
}

func ext_crypto_sr25519_sign_version_1(vm *exec.VirtualMachine) int64 {
	logger.Trace("[ext_crypto_sr25519_sign_version_1] executing...")

	keyTypeID := vm.GetCurrentFrame().Locals[0]
	key := vm.GetCurrentFrame().Locals[1]
	msg := vm.GetCurrentFrame().Locals[2]
	memory := vm.Memory

	emptyRet, _ := toWasmMemoryOptional(memory, nil)

	id := memory[keyTypeID : keyTypeID+4]

	ks, err := ctx.Keystore.GetKeystore(id)
	if err != nil {
		logger.Warn("[ext_crypto_sr25519_sign_version_1]", "name", id, "error", err)
		return emptyRet
	}

	var ret int64
	pubKey, err := sr25519.NewPublicKey(memory[key : key+32])
	if err != nil {
		logger.Error("[ext_crypto_sr25519_sign_version_1] failed to get public key", "error", err)
		return emptyRet
	}

	signingKey := ks.GetKeypair(pubKey)
	if signingKey == nil {
		logger.Error("[ext_crypto_sr25519_sign_version_1] could not find public key in keystore", "error", pubKey)
		return emptyRet
	}

	msgData := asMemorySlice(memory, msg)
	sig, err := signingKey.Sign(msgData)
	if err != nil {
		logger.Error("[ext_crypto_sr25519_sign_version_1] could not sign message", "error", err)
		return emptyRet
	}

	ret, err = toWasmMemoryFixedSizeOptional(memory, sig)
	if err != nil {
		logger.Error("[ext_crypto_sr25519_sign_version_1] failed to allocate memory", "error", err)
		return emptyRet
	}

	return ret
}

func ext_crypto_sr25519_verify_version_1(vm *exec.VirtualMachine) int64 {
	logger.Trace("[ext_crypto_sr25519_verify_version_1] executing...")

	sig := vm.GetCurrentFrame().Locals[0]
	msg := vm.GetCurrentFrame().Locals[1]
	key := vm.GetCurrentFrame().Locals[2]
	memory := vm.Memory
	sigVerifier := ctx.SigVerifier

	message := asMemorySlice(memory, msg)
	signature := memory[sig : sig+64]

	pub, err := sr25519.NewPublicKey(memory[key : key+32])
	if err != nil {
		logger.Error("[ext_crypto_sr25519_verify_version_1] invalid sr25519 public key")
		return 0
	}

	logger.Debug("[ext_crypto_sr25519_verify_version_1]", "pub", pub.Hex(),
		"message", fmt.Sprintf("0x%x", message),
		"signature", fmt.Sprintf("0x%x", signature),
	)

	if sigVerifier.IsStarted() {
		signature := runtime.Signature{
			PubKey:    pub.Encode(),
			Sign:      signature,
			Msg:       message,
			KeyTypeID: crypto.Sr25519Type,
		}
		sigVerifier.Add(&signature)
		return 1
	}

	if ok, err := pub.VerifyDeprecated(message, signature); err != nil || !ok {
		logger.Debug("[ext_crypto_sr25519_verify_version_1] failed to validate signature", "error", err)
		// this fails at block 3876, however based on discussions this seems to be expected
		return 1
	}

	logger.Debug("[ext_crypto_sr25519_verify_version_1] verified sr25519 signature")
	return 1
}

func ext_crypto_secp256k1_ecdsa_recover_version_1(vm *exec.VirtualMachine) int64 {
	logger.Trace("[ext_crypto_secp256k1_ecdsa_recover_version_1] executing...")

	sig := vm.GetCurrentFrame().Locals[0]
	msg := vm.GetCurrentFrame().Locals[1]
	memory := vm.Memory

	// msg must be the 32-byte hash of the message to be signed.
	// sig must be a 65-byte compact ECDSA signature containing the
	// recovery id as the last element
	message := memory[msg : msg+32]
	signature := memory[sig : sig+65]

	if signature[64] == 27 {
		signature[64] = 0
	}

	if signature[64] == 28 {
		signature[64] = 1
	}

	pub, err := secp256k1.RecoverPublicKey(message, signature)
	if err != nil {
		logger.Error("[ext_crypto_secp256k1_ecdsa_recover_version_1] failed to recover public key", "error", err)
		var ret int64
		ret, err = toWasmMemoryResult(memory, nil)
		if err != nil {
			logger.Error("[ext_crypto_secp256k1_ecdsa_recover_version_1] failed to allocate memory", "error", err)
			return 0
		}
		return ret
	}

	logger.Debug("[ext_crypto_secp256k1_ecdsa_recover_version_1]", "len", len(pub), "recovered public key", fmt.Sprintf("0x%x", pub))

	ret, err := toWasmMemoryResult(memory, pub[1:])
	if err != nil {
		logger.Error("[ext_crypto_secp256k1_ecdsa_recover_version_1] failed to allocate memory", "error", err)
		return 0
	}

	return ret
}

func ext_hashing_keccak_256_version_1(vm *exec.VirtualMachine) int64 {
	logger.Trace("[ext_hashing_keccak_256_version_1] executing...")

	dataSpan := vm.GetCurrentFrame().Locals[0]
	memory := vm.Memory

	data := asMemorySlice(memory, dataSpan)

	hash, err := common.Keccak256(data)
	if err != nil {
		logger.Error("[ext_hashing_keccak_256_version_1]", "error", err)
		return 0
	}

	logger.Debug("[ext_hashing_keccak_256_version_1]", "data", fmt.Sprintf("0x%x", data), "hash", hash)

	out, err := toWasmMemorySized(memory, hash[:], 32)
	if err != nil {
		logger.Error("[ext_hashing_keccak_256_version_1] failed to allocate", "error", err)
		return 0
	}

	return int64(out)
}

func ext_hashing_sha2_256_version_1(vm *exec.VirtualMachine) int64 {
	logger.Trace("[ext_hashing_sha2_256_version_1] executing...")

	dataSpan := vm.GetCurrentFrame().Locals[0]
	memory := vm.Memory

	data := asMemorySlice(memory, dataSpan)
	hash := common.Sha256(data)

	logger.Debug("[ext_hashing_sha2_256_version_1]", "data", data, "hash", hash)

	out, err := toWasmMemorySized(memory, hash[:], 32)
	if err != nil {
		logger.Error("[ext_hashing_sha2_256_version_1] failed to allocate", "error", err)
		return 0
	}

	return int64(out)
}

func ext_hashing_blake2_128_version_1(vm *exec.VirtualMachine) int64 {
	logger.Trace("[ext_hashing_blake2_128_version_1] executing...")

	dataSpan := vm.GetCurrentFrame().Locals[0]
	memory := vm.Memory

	data := asMemorySlice(memory, dataSpan)

	hash, err := common.Blake2b128(data)
	if err != nil {
		logger.Error("[ext_hashing_blake2_128_version_1]", "error", err)
		return 0
	}

	logger.Debug("[ext_hashing_blake2_128_version_1]", "data", fmt.Sprintf("0x%x", data), "hash", fmt.Sprintf("0x%x", hash))

	out, err := toWasmMemorySized(memory, hash, 16)
	if err != nil {
		logger.Error("[ext_hashing_blake2_128_version_1] failed to allocate", "error", err)
		return 0
	}

	return int64(out)
}

func ext_hashing_twox_256_version_1(vm *exec.VirtualMachine) int64 {
	logger.Trace("[ext_hashing_twox_256_version_1] executing...")

	dataSpan := vm.GetCurrentFrame().Locals[0]
	memory := vm.Memory

	data := asMemorySlice(memory, dataSpan)

	hash, err := common.Twox256(data)
	if err != nil {
		logger.Error("[ext_hashing_twox_256_version_1]", "error", err)
		return 0
	}

	logger.Debug("[ext_hashing_twox_256_version_1]", "data", data, "hash", hash)

	out, err := toWasmMemorySized(memory, hash[:], 32)
	if err != nil {
		logger.Error("[ext_hashing_twox_256_version_1] failed to allocate", "error", err)
		return 0
	}

	return int64(out)
}

func ext_trie_blake2_256_root_version_1(vm *exec.VirtualMachine) int64 {
	logger.Debug("[ext_trie_blake2_256_root_version_1] executing...")

	dataSpan := vm.GetCurrentFrame().Locals[0]
	memory := vm.Memory

	data := asMemorySlice(memory, dataSpan)

	t := trie.NewEmptyTrie()

	// this function is expecting an array of (key, value) tuples
<<<<<<< HEAD
	type kv struct {
		Key, Value []byte
=======
	var kvs [][]byte
	err := scale.Unmarshal(data, &kvs)
	if err != nil {
		logger.Error("[ext_trie_blake2_256_root_version_1]", "error", err)
		return 0
>>>>>>> 45772bff
	}

	var kvs []kv
	if err := pscale.Unmarshal(data, &kvs); err != nil {
		logger.Error("[ext_trie_blake2_256_root_version_1]", "error", err)
		return 0
	}

	for _, kv := range kvs {
		t.Put(kv.Key, kv.Value)
	}

	// allocate memory for value and copy value to memory
	ptr, err := ctx.Allocator.Allocate(32)
	if err != nil {
		logger.Error("[ext_trie_blake2_256_root_version_1]", "error", err)
		return 0
	}

	hash, err := t.Hash()
	if err != nil {
		logger.Error("[ext_trie_blake2_256_root_version_1]", "error", err)
		return 0
	}

	logger.Debug("[ext_trie_blake2_256_root_version_1]", "root", hash)
	copy(memory[ptr:ptr+32], hash[:])
	return int64(ptr)
}

// Convert 64bit wasm span descriptor to Go memory slice
func asMemorySlice(memory []byte, span int64) []byte {
	ptr, size := runtime.Int64ToPointerAndSize(span)
	return memory[ptr : ptr+size]
}

// Copy a byte slice of a fixed size to wasm memory and return resulting pointer
func toWasmMemorySized(memory, data []byte, size uint32) (uint32, error) {
	if int(size) != len(data) {
		return 0, errors.New("internal byte array size missmatch")
	}

	allocator := ctx.Allocator
	out, err := allocator.Allocate(size)
	if err != nil {
		return 0, err
	}

	copy(memory[out:out+size], data)
	return out, nil
}

// Wraps slice in optional.Bytes and copies result to wasm memory. Returns resulting 64bit span descriptor
func toWasmMemoryOptional(memory, data []byte) (int64, error) {
	var opt *optional.Bytes
	if data == nil {
		opt = optional.NewBytes(false, nil)
	} else {
		opt = optional.NewBytes(true, data)
	}

	enc, err := opt.Encode()
	if err != nil {
		return 0, err
	}

	return toWasmMemory(memory, enc)
}

// Copy a byte slice to wasm memory and return the resulting 64bit span descriptor
func toWasmMemory(memory, data []byte) (int64, error) {
	allocator := ctx.Allocator
	size := uint32(len(data))

	out, err := allocator.Allocate(size)
	if err != nil {
		return 0, err
	}

	copy(memory[out:out+size], data)
	return runtime.PointerAndSizeToInt64(int32(out), int32(size)), nil
}

// Wraps slice in optional and copies result to wasm memory. Returns resulting 64bit span descriptor
func toWasmMemoryOptionalUint32(memory []byte, data *uint32) (int64, error) {
	var opt *optional.Uint32
	if data == nil {
		opt = optional.NewUint32(false, 0)
	} else {
		opt = optional.NewUint32(true, *data)
	}

	enc := opt.Encode()
	return toWasmMemory(memory, enc)
}

// Wraps slice in optional.FixedSizeBytes and copies result to wasm memory. Returns resulting 64bit span descriptor
func toWasmMemoryFixedSizeOptional(memory, data []byte) (int64, error) {
	var opt *optional.FixedSizeBytes
	if data == nil {
		opt = optional.NewFixedSizeBytes(false, nil)
	} else {
		opt = optional.NewFixedSizeBytes(true, data)
	}

	enc, err := opt.Encode()
	if err != nil {
		return 0, err
	}

	return toWasmMemory(memory, enc)
}

// Wraps slice in Result type and copies result to wasm memory. Returns resulting 64bit span descriptor
func toWasmMemoryResult(memory, data []byte) (int64, error) {
	var res *rtype.Result
	if len(data) == 0 {
		res = rtype.NewResult(byte(1), nil)
	} else {
		res = rtype.NewResult(byte(0), data)
	}

	enc, err := res.Encode()
	if err != nil {
		return 0, err
	}

	return toWasmMemory(memory, enc)
}<|MERGE_RESOLUTION|>--- conflicted
+++ resolved
@@ -1280,20 +1280,12 @@
 	t := trie.NewEmptyTrie()
 
 	// this function is expecting an array of (key, value) tuples
-<<<<<<< HEAD
 	type kv struct {
 		Key, Value []byte
-=======
-	var kvs [][]byte
-	err := scale.Unmarshal(data, &kvs)
-	if err != nil {
-		logger.Error("[ext_trie_blake2_256_root_version_1]", "error", err)
-		return 0
->>>>>>> 45772bff
 	}
 
 	var kvs []kv
-	if err := pscale.Unmarshal(data, &kvs); err != nil {
+	if err := scale.Unmarshal(data, &kvs); err != nil {
 		logger.Error("[ext_trie_blake2_256_root_version_1]", "error", err)
 		return 0
 	}
