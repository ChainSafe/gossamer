// Copyright 2019 ChainSafe Systems (ON) Corp.
// This file is part of gossamer.
//
// The gossamer library is free software: you can redistribute it and/or modify
// it under the terms of the GNU Lesser General Public License as published by
// the Free Software Foundation, either version 3 of the License, or
// (at your option) any later version.
//
// The gossamer library is distributed in the hope that it will be useful,
// but WITHOUT ANY WARRANTY; without even the implied warranty of
// MERCHANTABILITY or FITNESS FOR A PARTICULAR PURPOSE. See the
// GNU Lesser General Public License for more details.
//
// You should have received a copy of the GNU Lesser General Public License
// along with the gossamer library. If not, see <http://www.gnu.org/licenses/>.

package life

import (
	"bytes"
	"encoding/binary"
	"sort"
	"testing"

	"github.com/ChainSafe/gossamer/lib/common"
	"github.com/ChainSafe/gossamer/lib/common/optional"
	"github.com/ChainSafe/gossamer/lib/common/types"
	"github.com/ChainSafe/gossamer/lib/crypto"
	"github.com/ChainSafe/gossamer/lib/crypto/ed25519"
	"github.com/ChainSafe/gossamer/lib/crypto/secp256k1"
	"github.com/ChainSafe/gossamer/lib/crypto/sr25519"
	"github.com/ChainSafe/gossamer/lib/keystore"
	"github.com/ChainSafe/gossamer/lib/runtime"
	"github.com/ChainSafe/gossamer/lib/runtime/storage"
	"github.com/ChainSafe/gossamer/lib/trie"
	"github.com/ChainSafe/gossamer/pkg/scale"
	"github.com/stretchr/testify/require"
)

var testChildKey = []byte("childKey")
var testKey = []byte("key")
var testValue = []byte("value")

func Test_ext_allocator_malloc_version_1(t *testing.T) {
	inst := NewTestInstance(t, runtime.HOST_API_TEST_RUNTIME)

	size := make([]byte, 4)
	binary.LittleEndian.PutUint32(size, 1)
	enc, err := scale.Marshal(size)
	require.NoError(t, err)

	ret, err := inst.Exec("rtm_ext_allocator_malloc_version_1", enc)
	require.NoError(t, err)

	var res []byte
	err = scale.Unmarshal(ret, &res)
	require.NoError(t, err)
	require.Equal(t, size, res)
}

func Test_ext_hashing_blake2_256_version_1(t *testing.T) {
	inst := NewTestInstance(t, runtime.HOST_API_TEST_RUNTIME)

	data := []byte("helloworld")
	enc, err := scale.Marshal(data)
	require.NoError(t, err)

	ret, err := inst.Exec("rtm_ext_hashing_blake2_256_version_1", enc)
	require.NoError(t, err)

	var hash []byte
	err = scale.Unmarshal(ret, &hash)
	require.NoError(t, err)

	expected, err := common.Blake2bHash(data)
	require.NoError(t, err)
	require.Equal(t, expected[:], hash)
}

func Test_ext_hashing_twox_128_version_1(t *testing.T) {
	inst := NewTestInstance(t, runtime.HOST_API_TEST_RUNTIME)

	data := []byte("helloworld")
	enc, err := scale.Marshal(data)
	require.NoError(t, err)

	ret, err := inst.Exec("rtm_ext_hashing_twox_128_version_1", enc)
	require.NoError(t, err)

	var hash []byte
	err = scale.Unmarshal(ret, &hash)
	require.NoError(t, err)

	expected, err := common.Twox128Hash(data)
	require.NoError(t, err)
	require.Equal(t, expected[:], hash)
}

func Test_ext_storage_get_version_1(t *testing.T) {
	inst := NewTestInstance(t, runtime.HOST_API_TEST_RUNTIME)

	testkey := []byte("noot")
	testvalue := []byte{1, 2}
	ctx.Storage.Set(testkey, testvalue)

	enc, err := scale.Marshal(testkey)
	require.NoError(t, err)

	ret, err := inst.Exec("rtm_ext_storage_get_version_1", enc)
	require.NoError(t, err)

	buf := &bytes.Buffer{}
	buf.Write(ret)

	value, err := new(optional.Bytes).Decode(buf)
	require.NoError(t, err)
	require.Equal(t, testvalue, value.Value())
}

func Test_ext_storage_set_version_1(t *testing.T) {
	inst := NewTestInstance(t, runtime.HOST_API_TEST_RUNTIME)

	testkey := []byte("noot")
	testvalue := []byte("washere")

	encKey, err := scale.Marshal(testkey)
	require.NoError(t, err)
	encValue, err := scale.Marshal(testvalue)
	require.NoError(t, err)

	_, err = inst.Exec("rtm_ext_storage_set_version_1", append(encKey, encValue...))
	require.NoError(t, err)

	val := ctx.Storage.Get(testkey)
	require.Equal(t, testvalue, val)
}

func Test_ext_storage_next_key_version_1(t *testing.T) {
	inst := NewTestInstance(t, runtime.HOST_API_TEST_RUNTIME)

	testkey := []byte("noot")
	ctx.Storage.Set(testkey, []byte{1})

	nextkey := []byte("oot")
	ctx.Storage.Set(nextkey, []byte{1})

	enc, err := scale.Marshal(testkey)
	require.NoError(t, err)

	ret, err := inst.Exec("rtm_ext_storage_next_key_version_1", enc)
	require.NoError(t, err)

	buf := &bytes.Buffer{}
	buf.Write(ret)

	next, err := new(optional.Bytes).Decode(buf)
	require.NoError(t, err)
	require.Equal(t, nextkey, next.Value())
}

func Test_ext_hashing_twox_64_version_1(t *testing.T) {
	inst := NewTestInstance(t, runtime.HOST_API_TEST_RUNTIME)

	data := []byte("helloworld")
	enc, err := scale.Marshal(data)
	require.NoError(t, err)

	ret, err := inst.Exec("rtm_ext_hashing_twox_64_version_1", enc)
	require.NoError(t, err)

	var hash []byte
	err = scale.Unmarshal(ret, &hash)
	require.NoError(t, err)

	expected, err := common.Twox64(data)
	require.NoError(t, err)
	require.Equal(t, expected[:], hash)
}

func Test_ext_storage_clear_version_1(t *testing.T) {
	inst := NewTestInstance(t, runtime.HOST_API_TEST_RUNTIME)

	testkey := []byte("noot")
	ctx.Storage.Set(testkey, []byte{1})

	enc, err := scale.Marshal(testkey)
	require.NoError(t, err)

	_, err = inst.Exec("rtm_ext_storage_clear_version_1", enc)
	require.NoError(t, err)

	val := ctx.Storage.Get(testkey)
	require.Nil(t, val)
}

func Test_ext_storage_clear_prefix_version_1(t *testing.T) {
	inst := NewTestInstance(t, runtime.HOST_API_TEST_RUNTIME)

	testkey := []byte("noot")
	ctx.Storage.Set(testkey, []byte{1})

	testkey2 := []byte("spaghet")
	ctx.Storage.Set(testkey2, []byte{2})

	enc, err := scale.Marshal(testkey[:3])
	require.NoError(t, err)

	_, err = inst.Exec("rtm_ext_storage_clear_prefix_version_1", enc)
	require.NoError(t, err)

	val := ctx.Storage.Get(testkey)
	require.Nil(t, val)

	val = ctx.Storage.Get(testkey2)
	require.NotNil(t, val)
}

func Test_ext_storage_append_version_1(t *testing.T) {
	inst := NewTestInstance(t, runtime.HOST_API_TEST_RUNTIME)

	testkey := []byte("noot")
	testvalue := []byte("was")
	testvalueAppend := []byte("here")

	encKey1, err := scale.Marshal(testkey)
	require.NoError(t, err)

	encVal1, err := scale.Marshal(testvalue)
	require.NoError(t, err)

	doubleEncVal1, err := scale.Marshal(encVal1)
	require.NoError(t, err)

	encArr1, err := scale.Marshal([][]byte{testvalue})
	require.NoError(t, err)

	// place SCALE encoded value in storage
	_, err = inst.Exec("rtm_ext_storage_append_version_1", append(encKey1, doubleEncVal1...))
	require.NoError(t, err)

	val := ctx.Storage.Get(testkey)
	require.Equal(t, encArr1, val)

	encValueAppend1, err := scale.Marshal(testvalueAppend)
	require.NoError(t, err)

	doubleEncValueAppend1, err := scale.Marshal(encValueAppend1)
	require.NoError(t, err)

	_, err = inst.Exec("rtm_ext_storage_append_version_1", append(encKey1, doubleEncValueAppend1...))
	require.NoError(t, err)

	ret := ctx.Storage.Get(testkey)
	require.NotNil(t, ret)

	var dec1 [][]byte
	err = scale.Unmarshal(ret, &dec1)
	require.NoError(t, err)

	require.Equal(t, 2, len(dec1))
	require.Equal(t, testvalue, dec1[0])
	require.Equal(t, testvalueAppend, dec1[1])

	expected1, err := scale.Marshal([][]byte{testvalue, testvalueAppend})
	require.NoError(t, err)
	require.Equal(t, expected1, ret)
}

func Test_ext_trie_blake2_256_ordered_root_version_1(t *testing.T) {
	inst := NewTestInstance(t, runtime.HOST_API_TEST_RUNTIME)

	testvalues := []string{"static", "even-keeled", "Future-proofed"}
	encValues, err := scale.Marshal(testvalues)
	require.NoError(t, err)

	res, err := inst.Exec("rtm_ext_trie_blake2_256_ordered_root_version_1", encValues)
	require.NoError(t, err)

	var hash []byte
	err = scale.Unmarshal(res, &hash)
	require.NoError(t, err)

	expected := common.MustHexToHash("0xd847b86d0219a384d11458e829e9f4f4cce7e3cc2e6dcd0e8a6ad6f12c64a737")
	require.Equal(t, expected[:], hash)
}

func Test_ext_storage_root_version_1(t *testing.T) {
	inst := NewTestInstance(t, runtime.HOST_API_TEST_RUNTIME)

<<<<<<< HEAD
	testkey := []byte("noot")
	testvalue := []byte("washere")

	encKey, err := scale.Encode(testkey)
	require.NoError(t, err)
	encValue, err := scale.Encode(testvalue)
	require.NoError(t, err)

	_, err = inst.Exec("rtm_ext_storage_set_version_1", append(encKey, encValue...))
	require.NoError(t, err)
=======
	// TODO determine why this fails when commented below is un-commented
	//testkey := []byte("noot")
	//testvalue := []byte("washere")
	//
	//encKey, err := scale.Marshal(testkey)
	//require.NoError(t, err)
	//encValue, err := scale.Marshal(testvalue)
	//require.NoError(t, err)
	//
	//_, err = inst.Exec("rtm_ext_storage_set_version_1", append(encKey, encValue...))
	//require.NoError(t, err)
>>>>>>> 45772bff

	ret, err := inst.Exec("rtm_ext_storage_root_version_1", []byte{})
	require.NoError(t, err)

	var hash []byte
	err = scale.Unmarshal(ret, &hash)
	require.NoError(t, err)

	tt := trie.NewEmptyTrie()
	tt.Put([]byte("noot"), []byte("washere"))

	expected := tt.MustHash()
	require.Equal(t, expected[:], hash)
}

func Test_ext_storage_exists_version_1(t *testing.T) {
	inst := NewTestInstance(t, runtime.HOST_API_TEST_RUNTIME)

	testkey := []byte("noot")
	testvalue := []byte{1, 2}
	ctx.Storage.Set(testkey, testvalue)

	enc, err := scale.Marshal(testkey)
	require.NoError(t, err)

	ret, err := inst.Exec("rtm_ext_storage_exists_version_1", enc)
	require.NoError(t, err)
	require.Equal(t, byte(1), ret[0])

	nonexistent := []byte("none")
	enc, err = scale.Marshal(nonexistent)
	require.NoError(t, err)

	ret, err = inst.Exec("rtm_ext_storage_exists_version_1", enc)
	require.NoError(t, err)
	require.Equal(t, byte(0), ret[0])
}

func Test_ext_default_child_storage_set_version_1(t *testing.T) {
	inst := NewTestInstance(t, runtime.HOST_API_TEST_RUNTIME)

	err := ctx.Storage.SetChild(testChildKey, trie.NewEmptyTrie())
	require.NoError(t, err)

	// Check if value is not set
	val, err := ctx.Storage.GetChildStorage(testChildKey, testKey)
	require.NoError(t, err)
	require.Nil(t, val)

	encChildKey, err := scale.Marshal(testChildKey)
	require.NoError(t, err)

	encKey, err := scale.Marshal(testKey)
	require.NoError(t, err)

	encVal, err := scale.Marshal(testValue)
	require.NoError(t, err)

	_, err = inst.Exec("rtm_ext_default_child_storage_set_version_1", append(append(encChildKey, encKey...), encVal...))
	require.NoError(t, err)

	val, err = ctx.Storage.GetChildStorage(testChildKey, testKey)
	require.NoError(t, err)
	require.Equal(t, testValue, val)
}

func Test_ext_default_child_storage_get_version_1(t *testing.T) {
	inst := NewTestInstance(t, runtime.HOST_API_TEST_RUNTIME)

	err := ctx.Storage.SetChild(testChildKey, trie.NewEmptyTrie())
	require.NoError(t, err)

	err = ctx.Storage.SetChildStorage(testChildKey, testKey, testValue)
	require.NoError(t, err)

	encChildKey, err := scale.Marshal(testChildKey)
	require.NoError(t, err)

	encKey, err := scale.Marshal(testKey)
	require.NoError(t, err)

	ret, err := inst.Exec("rtm_ext_default_child_storage_get_version_1", append(encChildKey, encKey...))
	require.NoError(t, err)

	buf := &bytes.Buffer{}
	buf.Write(ret)

	read, err := new(optional.Bytes).Decode(buf)
	require.NoError(t, err)
	require.Equal(t, testValue, read.Value())
}

func Test_ext_default_child_storage_read_version_1(t *testing.T) {
	inst := NewTestInstance(t, runtime.HOST_API_TEST_RUNTIME)

	err := ctx.Storage.SetChild(testChildKey, trie.NewEmptyTrie())
	require.NoError(t, err)

	err = ctx.Storage.SetChildStorage(testChildKey, testKey, testValue)
	require.NoError(t, err)

	testOffset := uint32(2)
	testBufferSize := uint32(100)

	encChildKey, err := scale.Marshal(testChildKey)
	require.NoError(t, err)

	encKey, err := scale.Marshal(testKey)
	require.NoError(t, err)

	encBufferSize, err := scale.Marshal(testBufferSize)
	require.NoError(t, err)

	encOffset, err := scale.Marshal(testOffset)
	require.NoError(t, err)

	ret, err := inst.Exec("rtm_ext_default_child_storage_read_version_1", append(append(encChildKey, encKey...), append(encOffset, encBufferSize...)...))
	require.NoError(t, err)

	buf := &bytes.Buffer{}
	buf.Write(ret)

	read, err := new(optional.Bytes).Decode(buf)
	require.NoError(t, err)

	val := read.Value()
	require.Equal(t, testValue[testOffset:], val[:len(testValue)-int(testOffset)])
}

func Test_ext_default_child_storage_clear_version_1(t *testing.T) {
	inst := NewTestInstance(t, runtime.HOST_API_TEST_RUNTIME)

	err := ctx.Storage.SetChild(testChildKey, trie.NewEmptyTrie())
	require.NoError(t, err)

	err = ctx.Storage.SetChildStorage(testChildKey, testKey, testValue)
	require.NoError(t, err)

	// Confirm if value is set
	val, err := ctx.Storage.GetChildStorage(testChildKey, testKey)
	require.NoError(t, err)
	require.Equal(t, testValue, val)

	encChildKey, err := scale.Marshal(testChildKey)
	require.NoError(t, err)

	encKey, err := scale.Marshal(testKey)
	require.NoError(t, err)

	_, err = inst.Exec("rtm_ext_default_child_storage_clear_version_1", append(encChildKey, encKey...))
	require.NoError(t, err)

	val, err = ctx.Storage.GetChildStorage(testChildKey, testKey)
	require.NoError(t, err)
	require.Nil(t, val)
}

func Test_ext_default_child_storage_storage_kill_version_1(t *testing.T) {
	inst := NewTestInstance(t, runtime.HOST_API_TEST_RUNTIME)

	err := ctx.Storage.SetChild(testChildKey, trie.NewEmptyTrie())
	require.NoError(t, err)

	// Confirm if value is set
	child, err := ctx.Storage.GetChild(testChildKey)
	require.NoError(t, err)
	require.NotNil(t, child)

	encChildKey, err := scale.Marshal(testChildKey)
	require.NoError(t, err)

	_, err = inst.Exec("rtm_ext_default_child_storage_storage_kill_version_1", encChildKey)
	require.NoError(t, err)

	child, _ = ctx.Storage.GetChild(testChildKey)
	require.Nil(t, child)
}

func Test_ext_default_child_storage_exists_version_1(t *testing.T) {
	inst := NewTestInstance(t, runtime.HOST_API_TEST_RUNTIME)

	err := ctx.Storage.SetChild(testChildKey, trie.NewEmptyTrie())
	require.NoError(t, err)

	err = ctx.Storage.SetChildStorage(testChildKey, testKey, testValue)
	require.NoError(t, err)

	encChildKey, err := scale.Marshal(testChildKey)
	require.NoError(t, err)

	encKey, err := scale.Marshal(testKey)
	require.NoError(t, err)

	ret, err := inst.Exec("rtm_ext_default_child_storage_exists_version_1", append(encChildKey, encKey...))
	require.NoError(t, err)

	buf := &bytes.Buffer{}
	buf.Write(ret)

	read, err := new(optional.Bytes).Decode(buf)
	require.NoError(t, err)
	require.True(t, read.Exists())
}

func Test_ext_default_child_storage_clear_prefix_version_1(t *testing.T) {
	inst := NewTestInstance(t, runtime.HOST_API_TEST_RUNTIME)

	prefix := []byte("key")

	testKeyValuePair := []struct {
		key   []byte
		value []byte
	}{
		{[]byte("keyOne"), []byte("value1")},
		{[]byte("keyTwo"), []byte("value2")},
		{[]byte("keyThree"), []byte("value3")},
	}

	err := ctx.Storage.SetChild(testChildKey, trie.NewEmptyTrie())
	require.NoError(t, err)

	for _, kv := range testKeyValuePair {
		err = ctx.Storage.SetChildStorage(testChildKey, kv.key, kv.value)
		require.NoError(t, err)
	}

	// Confirm if value is set
	keys, err := ctx.Storage.(*storage.TrieState).GetKeysWithPrefixFromChild(testChildKey, prefix)
	require.NoError(t, err)
	require.Equal(t, 3, len(keys))

	encChildKey, err := scale.Marshal(testChildKey)
	require.NoError(t, err)

	encPrefix, err := scale.Marshal(prefix)
	require.NoError(t, err)

	_, err = inst.Exec("rtm_ext_default_child_storage_clear_prefix_version_1", append(encChildKey, encPrefix...))
	require.NoError(t, err)

	keys, err = ctx.Storage.(*storage.TrieState).GetKeysWithPrefixFromChild(testChildKey, prefix)
	require.NoError(t, err)
	require.Equal(t, 0, len(keys))
}

func Test_ext_default_child_storage_root_version_1(t *testing.T) {
	inst := NewTestInstance(t, runtime.HOST_API_TEST_RUNTIME)

	err := ctx.Storage.SetChild(testChildKey, trie.NewEmptyTrie())
	require.NoError(t, err)

	err = ctx.Storage.SetChildStorage(testChildKey, testKey, testValue)
	require.NoError(t, err)

	child, err := ctx.Storage.GetChild(testChildKey)
	require.NoError(t, err)

	rootHash, err := child.Hash()
	require.NoError(t, err)

	encChildKey, err := scale.Marshal(testChildKey)
	require.NoError(t, err)
	encKey, err := scale.Marshal(testKey)
	require.NoError(t, err)

	ret, err := inst.Exec("rtm_ext_default_child_storage_root_version_1", append(encChildKey, encKey...))
	require.NoError(t, err)

	var hash []byte
	err = scale.Unmarshal(ret, &hash)
	require.NoError(t, err)

	// Convert decoded interface to common Hash
	actualValue := common.BytesToHash(hash)
	require.Equal(t, rootHash, actualValue)
}

func Test_ext_default_child_storage_next_key_version_1(t *testing.T) {
	inst := NewTestInstance(t, runtime.HOST_API_TEST_RUNTIME)

	testKeyValuePair := []struct {
		key   []byte
		value []byte
	}{
		{[]byte("apple"), []byte("value1")},
		{[]byte("key"), []byte("value2")},
	}

	key := testKeyValuePair[0].key

	err := ctx.Storage.SetChild(testChildKey, trie.NewEmptyTrie())
	require.NoError(t, err)

	for _, kv := range testKeyValuePair {
		err = ctx.Storage.SetChildStorage(testChildKey, kv.key, kv.value)
		require.NoError(t, err)
	}

	encChildKey, err := scale.Marshal(testChildKey)
	require.NoError(t, err)

	encKey, err := scale.Marshal(key)
	require.NoError(t, err)

	ret, err := inst.Exec("rtm_ext_default_child_storage_next_key_version_1", append(encChildKey, encKey...))
	require.NoError(t, err)

	buf := &bytes.Buffer{}
	buf.Write(ret)

	read, err := new(optional.Bytes).Decode(buf)
	require.NoError(t, err)
	require.Equal(t, testKeyValuePair[1].key, read.Value())
}

func Test_ext_crypto_ed25519_public_keys_version_1(t *testing.T) {
	inst := NewTestInstance(t, runtime.HOST_API_TEST_RUNTIME)

	idData := []byte(keystore.DumyName)
	ks, _ := ctx.Keystore.GetKeystore(idData)
	require.Equal(t, 0, ks.Size())

	size := 5
	pubKeys := make([][32]byte, size)
	for i := range pubKeys {
		kp, err := ed25519.GenerateKeypair()
		require.NoError(t, err)

		ks.Insert(kp)
		copy(pubKeys[i][:], kp.Public().Encode())
	}

	sort.Slice(pubKeys, func(i int, j int) bool { return pubKeys[i][0] < pubKeys[j][0] })

	res, err := inst.Exec("rtm_ext_crypto_ed25519_public_keys_version_1", idData)
	require.NoError(t, err)

	var out []byte
	err = scale.Unmarshal(res, &out)
	require.NoError(t, err)

	var ret [][32]byte
	err = scale.Unmarshal(out, &ret)
	require.NoError(t, err)

	sort.Slice(ret, func(i int, j int) bool { return ret[i][0] < ret[j][0] })
	require.Equal(t, pubKeys, ret)
}

func Test_ext_crypto_ed25519_generate_version_1(t *testing.T) {
	inst := NewTestInstance(t, runtime.HOST_API_TEST_RUNTIME)

	idData := []byte(keystore.AccoName)
	ks, _ := ctx.Keystore.GetKeystore(idData)
	require.Equal(t, 0, ks.Size())

	mnemonic, err := crypto.NewBIP39Mnemonic()
	require.NoError(t, err)

	data := optional.NewBytes(true, []byte(mnemonic))
	seedData, err := data.Encode()
	require.NoError(t, err)

	params := append(idData, seedData...)

	ret, err := inst.Exec("rtm_ext_crypto_ed25519_generate_version_1", params)
	require.NoError(t, err)

	var out []byte
	err = scale.Unmarshal(ret, &out)
	require.NoError(t, err)

	pubKey, err := ed25519.NewPublicKey(out)
	require.NoError(t, err)
	require.Equal(t, 1, ks.Size())
	kp := ks.GetKeypair(pubKey)
	require.NotNil(t, kp)
}

func Test_ext_crypto_ed25519_sign_version_1(t *testing.T) {
	inst := NewTestInstance(t, runtime.HOST_API_TEST_RUNTIME)

	kp, err := ed25519.GenerateKeypair()
	require.NoError(t, err)

	idData := []byte(keystore.AccoName)
	ks, _ := ctx.Keystore.GetKeystore(idData)
	ks.Insert(kp)

	pubKeyData := kp.Public().Encode()
	encPubKey, err := scale.Marshal(pubKeyData)
	require.NoError(t, err)

	msgData := []byte("Hello world!")
	encMsg, err := scale.Marshal(msgData)
	require.NoError(t, err)

	res, err := inst.Exec("rtm_ext_crypto_ed25519_sign_version_1", append(append(idData, encPubKey...), encMsg...))
	require.NoError(t, err)

	var out []byte
	err = scale.Unmarshal(res, &out)
	require.NoError(t, err)

	buf := &bytes.Buffer{}
	buf.Write(out)

	value, err := new(optional.FixedSizeBytes).Decode(buf)
	require.NoError(t, err)

	ok, err := kp.Public().Verify(msgData, value.Value())
	require.NoError(t, err)
	require.True(t, ok)
}

func Test_ext_crypto_ed25519_verify_version_1(t *testing.T) {
	inst := NewTestInstance(t, runtime.HOST_API_TEST_RUNTIME)

	kp, err := ed25519.GenerateKeypair()
	require.NoError(t, err)

	idData := []byte(keystore.AccoName)
	ks, _ := ctx.Keystore.GetKeystore(idData)
	ks.Insert(kp)

	pubKeyData := kp.Public().Encode()
	encPubKey, err := scale.Marshal(pubKeyData)
	require.NoError(t, err)

	msgData := []byte("Hello world!")
	encMsg, err := scale.Marshal(msgData)
	require.NoError(t, err)

	sign, err := kp.Private().Sign(msgData)
	require.NoError(t, err)
	encSign, err := scale.Marshal(sign)
	require.NoError(t, err)

	ret, err := inst.Exec("rtm_ext_crypto_ed25519_verify_version_1", append(append(encSign, encMsg...), encPubKey...))
	require.NoError(t, err)

	buf := &bytes.Buffer{}
	buf.Write(ret)

	read, err := new(optional.Bytes).Decode(buf)
	require.NoError(t, err)

	require.True(t, read.Exists())
}

func Test_ext_crypto_sr25519_public_keys_version_1(t *testing.T) {
	inst := NewTestInstance(t, runtime.HOST_API_TEST_RUNTIME)

	idData := []byte(keystore.DumyName)
	ks, _ := ctx.Keystore.GetKeystore(idData)
	require.Equal(t, 0, ks.Size())

	size := 5
	pubKeys := make([][32]byte, size)
	for i := range pubKeys {
		kp, err := sr25519.GenerateKeypair()
		require.NoError(t, err)

		ks.Insert(kp)
		copy(pubKeys[i][:], kp.Public().Encode())
	}

	sort.Slice(pubKeys, func(i int, j int) bool { return pubKeys[i][0] < pubKeys[j][0] })

	res, err := inst.Exec("rtm_ext_crypto_sr25519_public_keys_version_1", idData)
	require.NoError(t, err)

	var out []byte
	err = scale.Unmarshal(res, &out)
	require.NoError(t, err)

	var ret [][32]byte
	err = scale.Unmarshal(out, &ret)
	require.NoError(t, err)

	sort.Slice(ret, func(i int, j int) bool { return ret[i][0] < ret[j][0] })
	require.Equal(t, pubKeys, ret)
}

func Test_ext_crypto_sr25519_generate_version_1(t *testing.T) {
	inst := NewTestInstance(t, runtime.HOST_API_TEST_RUNTIME)

	idData := []byte(keystore.AccoName)
	ks, _ := ctx.Keystore.GetKeystore(idData)
	require.Equal(t, 0, ks.Size())

	mnemonic, err := crypto.NewBIP39Mnemonic()
	require.NoError(t, err)

	data := optional.NewBytes(true, []byte(mnemonic))
	seedData, err := data.Encode()
	require.NoError(t, err)

	params := append(idData, seedData...)

	ret, err := inst.Exec("rtm_ext_crypto_sr25519_generate_version_1", params)
	require.NoError(t, err)

	var out []byte
	err = scale.Unmarshal(ret, &out)
	require.NoError(t, err)

	pubKey, err := ed25519.NewPublicKey(out)
	require.NoError(t, err)
	require.Equal(t, 1, ks.Size())

	kp := ks.GetKeypair(pubKey)
	require.NotNil(t, kp)
}

func Test_ext_crypto_sr25519_sign_version_1(t *testing.T) {
	inst := NewTestInstance(t, runtime.HOST_API_TEST_RUNTIME)

	kp, err := sr25519.GenerateKeypair()
	require.NoError(t, err)

	idData := []byte(keystore.AccoName)
	ks, _ := ctx.Keystore.GetKeystore(idData)
	require.Equal(t, 0, ks.Size())

	ks.Insert(kp)

	pubKeyData := kp.Public().Encode()
	encPubKey, err := scale.Marshal(pubKeyData)
	require.NoError(t, err)

	msgData := []byte("Hello world!")
	encMsg, err := scale.Marshal(msgData)
	require.NoError(t, err)

	res, err := inst.Exec("rtm_ext_crypto_sr25519_sign_version_1", append(append(idData, encPubKey...), encMsg...))
	require.NoError(t, err)

	var out []byte
	err = scale.Unmarshal(res, &out)
	require.NoError(t, err)

	buf := &bytes.Buffer{}
	buf.Write(out)

	value, err := new(optional.FixedSizeBytes).Decode(buf)
	require.NoError(t, err)
	require.True(t, value.Exists())

	ok, err := kp.Public().Verify(msgData, value.Value())
	require.NoError(t, err)
	require.True(t, ok)
}

func Test_ext_crypto_sr25519_verify_version_1(t *testing.T) {
	inst := NewTestInstance(t, runtime.HOST_API_TEST_RUNTIME)

	kp, err := sr25519.GenerateKeypair()
	require.NoError(t, err)

	idData := []byte(keystore.AccoName)
	ks, _ := ctx.Keystore.GetKeystore(idData)
	require.Equal(t, 0, ks.Size())

	pubKeyData := kp.Public().Encode()
	encPubKey, err := scale.Marshal(pubKeyData)
	require.NoError(t, err)

	msgData := []byte("Hello world!")
	encMsg, err := scale.Marshal(msgData)
	require.NoError(t, err)

	sign, err := kp.Private().Sign(msgData)
	require.NoError(t, err)
	encSign, err := scale.Marshal(sign)
	require.NoError(t, err)

	ret, err := inst.Exec("rtm_ext_crypto_sr25519_verify_version_1", append(append(encSign, encMsg...), encPubKey...))
	require.NoError(t, err)

	buf := &bytes.Buffer{}
	buf.Write(ret)

	read, err := new(optional.Bytes).Decode(buf)
	require.NoError(t, err)

	require.True(t, read.Exists())
}

func Test_ext_crypto_secp256k1_ecdsa_recover_version_1(t *testing.T) {
	inst := NewTestInstance(t, runtime.HOST_API_TEST_RUNTIME)

	msgData := []byte("Hello world!")
	blakeHash, err := common.Blake2bHash(msgData)
	require.NoError(t, err)

	kp, err := secp256k1.GenerateKeypair()
	require.NoError(t, err)

	sigData, err := kp.Private().Sign(blakeHash.ToBytes())
	require.NoError(t, err)

	expectedPubKey := kp.Public().Encode()

	encSign, err := scale.Marshal(sigData)
	require.NoError(t, err)
	encMsg, err := scale.Marshal(blakeHash.ToBytes())
	require.NoError(t, err)

	ret, err := inst.Exec("rtm_ext_crypto_secp256k1_ecdsa_recover_version_1", append(encSign, encMsg...))
	require.NoError(t, err)

	var out []byte
	err = scale.Unmarshal(ret, &out)
	require.NoError(t, err)

	buf := &bytes.Buffer{}
	buf.Write(out)

	uncomPubKey, err := new(types.Result).Decode(buf)
	require.NoError(t, err)
	rawPub := uncomPubKey.Value()
	require.Equal(t, 64, len(rawPub))

	publicKey := new(secp256k1.PublicKey)

	// Generates [33]byte compressed key from uncompressed [65]byte public key.
	err = publicKey.UnmarshalPubkey(append([]byte{4}, rawPub...))
	require.NoError(t, err)
	require.Equal(t, expectedPubKey, publicKey.Encode())
}

func Test_ext_hashing_keccak_256_version_1(t *testing.T) {
	inst := NewTestInstance(t, runtime.HOST_API_TEST_RUNTIME)

	data := []byte("helloworld")
	enc, err := scale.Marshal(data)
	require.NoError(t, err)

	ret, err := inst.Exec("rtm_ext_hashing_keccak_256_version_1", enc)
	require.NoError(t, err)

	var hash []byte
	err = scale.Unmarshal(ret, &hash)
	require.NoError(t, err)

	expected, err := common.Keccak256(data)
	require.NoError(t, err)
	require.Equal(t, expected[:], hash)
}

func Test_ext_hashing_sha2_256_version_1(t *testing.T) {
	inst := NewTestInstance(t, runtime.HOST_API_TEST_RUNTIME)

	data := []byte("helloworld")
	enc, err := scale.Marshal(data)
	require.NoError(t, err)

	ret, err := inst.Exec("rtm_ext_hashing_sha2_256_version_1", enc)
	require.NoError(t, err)

	var hash []byte
	err = scale.Unmarshal(ret, &hash)
	require.NoError(t, err)

	expected := common.Sha256(data)
	require.Equal(t, expected[:], hash)
}

func Test_ext_hashing_blake2_128_version_1(t *testing.T) {
	inst := NewTestInstance(t, runtime.HOST_API_TEST_RUNTIME)

	data := []byte("helloworld")
	enc, err := scale.Marshal(data)
	require.NoError(t, err)

	ret, err := inst.Exec("rtm_ext_hashing_blake2_128_version_1", enc)
	require.NoError(t, err)

	var hash []byte
	err = scale.Unmarshal(ret, &hash)
	require.NoError(t, err)

	expected, err := common.Blake2b128(data)
	require.NoError(t, err)
	require.Equal(t, expected[:], hash)
}

func Test_ext_hashing_twox_256_version_1(t *testing.T) {
	inst := NewTestInstance(t, runtime.HOST_API_TEST_RUNTIME)

	data := []byte("helloworld")
	enc, err := scale.Marshal(data)
	require.NoError(t, err)

	ret, err := inst.Exec("rtm_ext_hashing_twox_256_version_1", enc)
	require.NoError(t, err)

	var hash []byte
	err = scale.Unmarshal(ret, &hash)
	require.NoError(t, err)

	expected, err := common.Twox256(data)
	require.NoError(t, err)
	require.Equal(t, expected[:], hash)
}

func Test_ext_trie_blake2_256_root_version_1(t *testing.T) {
	inst := NewTestInstance(t, runtime.HOST_API_TEST_RUNTIME)

	testinput := []string{"noot", "was", "here", "??"}
	encInput, err := scale.Marshal(testinput)
	require.NoError(t, err)
	encInput[0] = encInput[0] >> 1

	res, err := inst.Exec("rtm_ext_trie_blake2_256_root_version_1", encInput)
	require.NoError(t, err)

	var hash []byte
	err = scale.Unmarshal(res, &hash)
	require.NoError(t, err)

	tt := trie.NewEmptyTrie()
	tt.Put([]byte("noot"), []byte("was"))
	tt.Put([]byte("here"), []byte("??"))

	expected := tt.MustHash()
	require.Equal(t, expected[:], hash)
}<|MERGE_RESOLUTION|>--- conflicted
+++ resolved
@@ -287,30 +287,16 @@
 func Test_ext_storage_root_version_1(t *testing.T) {
 	inst := NewTestInstance(t, runtime.HOST_API_TEST_RUNTIME)
 
-<<<<<<< HEAD
 	testkey := []byte("noot")
 	testvalue := []byte("washere")
 
-	encKey, err := scale.Encode(testkey)
-	require.NoError(t, err)
-	encValue, err := scale.Encode(testvalue)
+	encKey, err := scale.Marshal(testkey)
+	require.NoError(t, err)
+	encValue, err := scale.Marshal(testvalue)
 	require.NoError(t, err)
 
 	_, err = inst.Exec("rtm_ext_storage_set_version_1", append(encKey, encValue...))
 	require.NoError(t, err)
-=======
-	// TODO determine why this fails when commented below is un-commented
-	//testkey := []byte("noot")
-	//testvalue := []byte("washere")
-	//
-	//encKey, err := scale.Marshal(testkey)
-	//require.NoError(t, err)
-	//encValue, err := scale.Marshal(testvalue)
-	//require.NoError(t, err)
-	//
-	//_, err = inst.Exec("rtm_ext_storage_set_version_1", append(encKey, encValue...))
-	//require.NoError(t, err)
->>>>>>> 45772bff
 
 	ret, err := inst.Exec("rtm_ext_storage_root_version_1", []byte{})
 	require.NoError(t, err)
