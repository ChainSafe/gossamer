// Copyright 2019 ChainSafe Systems (ON) Corp.
// This file is part of gossamer.
//
// The gossamer library is free software: you can redistribute it and/or modify
// it under the terms of the GNU Lesser General Public License as published by
// the Free Software Foundation, either version 3 of the License, or
// (at your option) any later version.
//
// The gossamer library is distributed in the hope that it will be useful,
// but WITHOUT ANY WARRANTY; without even the implied warranty of
// MERCHANTABILITY or FITNESS FOR A PARTICULAR PURPOSE. See the
// GNU Lesser General Public License for more details.
//
// You should have received a copy of the GNU Lesser General Public License
// along with the gossamer library. If not, see <http://www.gnu.org/licenses/>.

package runtime

import (
	"encoding/binary"
	"fmt"
	"io"
	"net/http"
	"os"
	"path"
	"path/filepath"
	"testing"

	"github.com/ChainSafe/gossamer/lib/common"
	"github.com/ChainSafe/gossamer/lib/keystore"
	"github.com/ChainSafe/gossamer/lib/trie"
	"github.com/ChainSafe/gossamer/lib/utils"
	log "github.com/ChainSafe/log15"
	"github.com/stretchr/testify/require"
	wasm "github.com/wasmerio/go-ext-wasm/wasmer"
)

// TestAuthorityDataKey is the location of authority data in the storage trie
var TestAuthorityDataKey, _ = common.HexToBytes("0x3a6772616e6470615f617574686f726974696573")

// NewTestRuntime will create a new runtime (polkadot/test)
func NewTestRuntime(t *testing.T, targetRuntime string) *Runtime {
	return NewTestRuntimeWithTrie(t, targetRuntime, nil, log.LvlInfo)
}

// NewTestRuntimeWithTrie will create a new runtime (polkadot/test) with the supplied trie as the storage
func NewTestRuntimeWithTrie(t *testing.T, targetRuntime string, tt *trie.Trie, lvl log.Lvl) *Runtime {
	testRuntimeFilePath, testRuntimeURL, importsFunc := GetRuntimeVars(targetRuntime)

	_, err := GetRuntimeBlob(testRuntimeFilePath, testRuntimeURL)
	require.Nil(t, err, "Fail: could not get runtime", "targetRuntime", targetRuntime)

	s := newTestRuntimeStorage(tt)

	fp, err := filepath.Abs(testRuntimeFilePath)
	require.Nil(t, err, "could not create testRuntimeFilePath", "targetRuntime", targetRuntime)

	cfg := &Config{
<<<<<<< HEAD
		Storage:  s,
		Keystore: keystore.NewKeystore(),
=======
		Storage:  rs,
		Keystore: keystore.NewGenericKeystore("test"),
>>>>>>> ab5856ef
		Imports:  importsFunc,
		LogLvl:   lvl,
	}

	r, err := NewRuntimeFromFile(fp, cfg)
	require.Nil(t, err, "Got error when trying to create new VM", "targetRuntime", targetRuntime)
	require.NotNil(t, r, "Could not create new VM instance", "targetRuntime", targetRuntime)
	return r
}

// exportRuntime writes the runtime to a file as a hex string.
func exportRuntime(t *testing.T, targetRuntime string, outFp string) {
	testRuntimeFilePath, testRuntimeURL, _ := GetRuntimeVars(targetRuntime)

	_, err := GetRuntimeBlob(testRuntimeFilePath, testRuntimeURL)
	require.Nil(t, err, "Fail: could not get runtime", "targetRuntime", targetRuntime)

	fp, err := filepath.Abs(testRuntimeFilePath)
	require.NoError(t, err, "could not create testRuntimeFilePath", "targetRuntime", targetRuntime)

	bytes, err := wasm.ReadBytes(fp)
	require.NoError(t, err)

	str := fmt.Sprintf("0x%x", bytes)

	out, err := filepath.Abs(outFp)
	require.NoError(t, err)

	file, err := os.OpenFile(out, os.O_CREATE|os.O_WRONLY, 0600)
	require.NoError(t, err)

	_, err = file.WriteString(str)
	require.NoError(t, err)

	err = file.Close()
	require.NoError(t, err)
}

//nolint
const (
	SUBSTRATE_TEST_RUNTIME     = "substrate_test_runtime"
	SUBSTRATE_TEST_RUNTIME_FP  = "substrate_test_runtime.compact.wasm"
	SUBSTRATE_TEST_RUNTIME_URL = "https://github.com/noot/substrate/blob/add-blob-042920/target/wasm32-unknown-unknown/release/wbuild/substrate-test-runtime/substrate_test_runtime.compact.wasm?raw=true"

	NODE_RUNTIME     = "node_runtime"
	NODE_RUNTIME_FP  = "node_runtime.compact.wasm"
	NODE_RUNTIME_URL = "https://github.com/noot/substrate/blob/noot/legacy/target/wasm32-unknown-unknown/release/wbuild/node-runtime/node_runtime.compact.wasm?raw=true"

	TEST_RUNTIME  = "test_runtime"
	TESTS_FP      = "test_wasm.wasm"
	TEST_WASM_URL = "https://github.com/ChainSafe/gossamer-test-wasm/blob/noot/target/wasm32-unknown-unknown/release/test_wasm.wasm?raw=true"

	SIMPLE_WASM_FP     = "simple.wasm"
	SIMPLE_RUNTIME_URL = "https://github.com//wasmerio/go-ext-wasm/blob/master/wasmer/test/testdata/examples/simple.wasm?raw=true"
)

// GetAbsolutePath returns the completePath for a given targetDir
func GetAbsolutePath(targetDir string) string {
	dir, err := os.Getwd()
	if err != nil {
		panic("failed to get current working directory")
	}
	return path.Join(dir, targetDir)
}

// GetRuntimeVars returns the testRuntimeFilePath and testRuntimeURL
func GetRuntimeVars(targetRuntime string) (string, string, func() (*wasm.Imports, error)) {
	var testRuntimeFilePath string
	var testRuntimeURL string
	var registerImports func() (*wasm.Imports, error)

	switch targetRuntime {
	case SUBSTRATE_TEST_RUNTIME:
		registerImports = RegisterImports_TestRuntime
		testRuntimeFilePath, testRuntimeURL = GetAbsolutePath(SUBSTRATE_TEST_RUNTIME_FP), SUBSTRATE_TEST_RUNTIME_URL
	case NODE_RUNTIME:
		registerImports = RegisterImports_NodeRuntime
		testRuntimeFilePath, testRuntimeURL = GetAbsolutePath(NODE_RUNTIME_FP), NODE_RUNTIME_URL
	case TEST_RUNTIME:
		registerImports = RegisterImports_NodeRuntime
		testRuntimeFilePath, testRuntimeURL = GetAbsolutePath(TESTS_FP), TEST_WASM_URL
	default:
		registerImports = RegisterImports_NodeRuntime
	}

	return testRuntimeFilePath, testRuntimeURL, registerImports
}

// GetRuntimeBlob checks if the test wasm @testRuntimeFilePath exists and if not, it fetches it from @testRuntimeURL
func GetRuntimeBlob(testRuntimeFilePath, testRuntimeURL string) (n int64, err error) {
	if utils.PathExists(testRuntimeFilePath) {
		return 0, nil
	}

	out, err := os.Create(testRuntimeFilePath)
	if err != nil {
		return 0, err
	}
	defer func() {
		_ = out.Close()
	}()

	/* #nosec */
	resp, err := http.Get(testRuntimeURL)
	if err != nil {
		return 0, err
	}
	defer func() {
		_ = resp.Body.Close()
	}()

	n, err = io.Copy(out, resp.Body)
	return n, err
}

type testRuntimeStorage struct {
	trie *trie.Trie
}

func newTestRuntimeStorage(tr *trie.Trie) *testRuntimeStorage {
	if tr == nil {
		tr = trie.NewEmptyTrie()
	}
	return &testRuntimeStorage{
		trie: tr,
	}
}

func (trs testRuntimeStorage) TrieAsString() string {
	return trs.trie.String()
}

func (trs testRuntimeStorage) Set(key []byte, value []byte) error {
	return trs.trie.Put(key, value)
}

func (trs testRuntimeStorage) Get(key []byte) ([]byte, error) {
	return trs.trie.Get(key)
}

func (trs testRuntimeStorage) Root() (common.Hash, error) {
	return trs.trie.Hash()
}

func (trs testRuntimeStorage) SetChild(keyToChild []byte, child *trie.Trie) error {
	return trs.trie.PutChild(keyToChild, child)
}

func (trs testRuntimeStorage) SetChildStorage(keyToChild, key, value []byte) error {
	return trs.trie.PutIntoChild(keyToChild, key, value)
}

func (trs testRuntimeStorage) GetChildStorage(keyToChild, key []byte) ([]byte, error) {
	return trs.trie.GetFromChild(keyToChild, key)
}

func (trs testRuntimeStorage) Delete(key []byte) error {
	return trs.trie.Delete(key)
}

func (trs testRuntimeStorage) Entries() map[string][]byte {
	return trs.trie.Entries()
}

func (trs testRuntimeStorage) SetBalance(key [32]byte, balance uint64) error {
	skey, err := common.BalanceKey(key)
	if err != nil {
		return err
	}

	bb := make([]byte, 8)
	binary.LittleEndian.PutUint64(bb, balance)

	return trs.Set(skey, bb)
}

func (trs testRuntimeStorage) GetBalance(key [32]byte) (uint64, error) {
	skey, err := common.BalanceKey(key)
	if err != nil {
		return 0, err
	}

	bal, err := trs.Get(skey)
	if err != nil {
		return 0, err
	}

	return binary.LittleEndian.Uint64(bal), nil
}<|MERGE_RESOLUTION|>--- conflicted
+++ resolved
@@ -56,13 +56,8 @@
 	require.Nil(t, err, "could not create testRuntimeFilePath", "targetRuntime", targetRuntime)
 
 	cfg := &Config{
-<<<<<<< HEAD
 		Storage:  s,
-		Keystore: keystore.NewKeystore(),
-=======
-		Storage:  rs,
 		Keystore: keystore.NewGenericKeystore("test"),
->>>>>>> ab5856ef
 		Imports:  importsFunc,
 		LogLvl:   lvl,
 	}
