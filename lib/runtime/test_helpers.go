--- conflicted
+++ resolved
@@ -306,7 +306,6 @@
 	}
 }
 
-<<<<<<< HEAD
 func generateEd25519Signatures(t *testing.T, n int) []*Signature {
 	t.Helper()
 	signs := make([]*Signature, n)
@@ -326,7 +325,8 @@
 		}
 	}
 	return signs
-=======
+}
+
 // GenerateRuntimeWasmFile generates all runtime wasm files.
 func GenerateRuntimeWasmFile() ([]string, error) {
 	var wasmFilePaths []string
@@ -351,5 +351,4 @@
 		}
 	}
 	return nil
->>>>>>> 549aa248
 }