--- conflicted
+++ resolved
@@ -237,7 +237,6 @@
 	return trs.trie.NextKey(in)
 }
 
-<<<<<<< HEAD
 // GetChildByPrefix ...
 func (trs *TestRuntimeStorage) GetChildByPrefix(keyToChild, prefix []byte) ([][]byte, error) {
 	child, err := trs.GetChild(keyToChild)
@@ -265,11 +264,11 @@
 // GetChild ...
 func (trs *TestRuntimeStorage) GetChild(keyToChild []byte) (*trie.Trie, error) {
 	return trs.trie.GetChild(keyToChild)
-=======
+}
+
 // ClearPrefix ...
 func (trs *TestRuntimeStorage) ClearPrefix(prefix []byte) {
 	trs.trie.ClearPrefix(prefix)
->>>>>>> 16a89f5b
 }
 
 // TestRuntimeNetwork ...
