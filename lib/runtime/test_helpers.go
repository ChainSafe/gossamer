// Copyright 2019 ChainSafe Systems (ON) Corp.
// This file is part of gossamer.
//
// The gossamer library is free software: you can redistribute it and/or modify
// it under the terms of the GNU Lesser General Public License as published by
// the Free Software Foundation, either version 3 of the License, or
// (at your option) any later version.
//
// The gossamer library is distributed in the hope that it will be useful,
// but WITHOUT ANY WARRANTY; without even the implied warranty of
// MERCHANTABILITY or FITNESS FOR A PARTICULAR PURPOSE. See the
// GNU Lesser General Public License for more details.
//
// You should have received a copy of the GNU Lesser General Public License
// along with the gossamer library. If not, see <http://www.gnu.org/licenses/>.

package runtime

import (
	"encoding/binary"
	"io"
	"io/ioutil"
	"net/http"
	"os"
	"path"
	"testing"

	"github.com/ChainSafe/chaindb"
	"github.com/ChainSafe/gossamer/lib/common"
	"github.com/ChainSafe/gossamer/lib/trie"
	"github.com/ChainSafe/gossamer/lib/utils"

	ma "github.com/multiformats/go-multiaddr"
)

// GetRuntimeVars returns the testRuntimeFilePath and testRuntimeURL
func GetRuntimeVars(targetRuntime string) (string, string) {
	var testRuntimeFilePath string
	var testRuntimeURL string

	switch targetRuntime {
	case SUBSTRATE_TEST_RUNTIME:
		testRuntimeFilePath, testRuntimeURL = GetAbsolutePath(SUBSTRATE_TEST_RUNTIME_FP), SUBSTRATE_TEST_RUNTIME_URL
	case LEGACY_NODE_RUNTIME:
		testRuntimeFilePath, testRuntimeURL = GetAbsolutePath(LEGACY_NODE_RUNTIME_FP), LEGACY_NODE_RUNTIME_URL
	case NODE_RUNTIME:
		testRuntimeFilePath, testRuntimeURL = GetAbsolutePath(NODE_RUNTIME_FP), NODE_RUNTIME_URL
	case TEST_RUNTIME:
		testRuntimeFilePath, testRuntimeURL = GetAbsolutePath(TESTS_FP), TEST_WASM_URL
	}

	return testRuntimeFilePath, testRuntimeURL
}

// GetAbsolutePath returns the completePath for a given targetDir
func GetAbsolutePath(targetDir string) string {
	dir, err := os.Getwd()
	if err != nil {
		panic("failed to get current working directory")
	}
	return path.Join(dir, targetDir)
}

// GetRuntimeBlob checks if the test wasm @testRuntimeFilePath exists and if not, it fetches it from @testRuntimeURL
func GetRuntimeBlob(testRuntimeFilePath, testRuntimeURL string) (n int64, err error) {
	if utils.PathExists(testRuntimeFilePath) {
		return 0, nil
	}

	out, err := os.Create(testRuntimeFilePath)
	if err != nil {
		return 0, err
	}
	defer func() {
		_ = out.Close()
	}()

	/* #nosec */
	resp, err := http.Get(testRuntimeURL)
	if err != nil {
		return 0, err
	}
	defer func() {
		_ = resp.Body.Close()
	}()

	n, err = io.Copy(out, resp.Body)
	return n, err
}

// TestRuntimeStorage implements the Storage interface
type TestRuntimeStorage struct {
	db   chaindb.Database
	trie *trie.Trie
}

// NewTestRuntimeStorage returns an empty, initialized TestRuntimeStorage
func NewTestRuntimeStorage(t *testing.T, tr *trie.Trie) *TestRuntimeStorage {
	if tr == nil {
		tr = trie.NewEmptyTrie()
	}

	testDatadirPath, _ := ioutil.TempDir("/tmp", "test-datadir-*")
	db, err := chaindb.NewBadgerDB(testDatadirPath)
	if err != nil {
		t.Fatal("failed to create TestRuntimeStorage database")
	}

	t.Cleanup(func() {
		_ = db.Close()
		_ = os.RemoveAll(testDatadirPath)
	})

	return &TestRuntimeStorage{
		db:   db,
		trie: tr,
	}
}

// Set ...
func (trs *TestRuntimeStorage) Set(key []byte, value []byte) error {
	err := trs.db.Put(key, value)
	if err != nil {
		return err
	}

	return trs.trie.Put(key, value)
}

// Get ...
func (trs *TestRuntimeStorage) Get(key []byte) ([]byte, error) {
	if has, _ := trs.db.Has(key); has {
		return trs.db.Get(key)
	}

	return trs.trie.Get(key)
}

// Root ...
func (trs *TestRuntimeStorage) Root() (common.Hash, error) {
	tt := trie.NewEmptyTrie()
	iter := trs.db.NewIterator()

	for iter.Next() {
		err := tt.Put(iter.Key(), iter.Value())
		if err != nil {
			return common.Hash{}, err
		}
	}

	iter.Release()
	return tt.Hash()
}

// SetChild ...
func (trs *TestRuntimeStorage) SetChild(keyToChild []byte, child *trie.Trie) error {
	return trs.trie.PutChild(keyToChild, child)
}

// SetChildStorage ...
func (trs *TestRuntimeStorage) SetChildStorage(keyToChild, key, value []byte) error {
	return trs.trie.PutIntoChild(keyToChild, key, value)
}

// GetChildStorage ...
func (trs *TestRuntimeStorage) GetChildStorage(keyToChild, key []byte) ([]byte, error) {
	return trs.trie.GetFromChild(keyToChild, key)
}

// Delete ...
func (trs *TestRuntimeStorage) Delete(key []byte) error {
	err := trs.db.Del(key)
	if err != nil {
		return err
	}

	return trs.trie.Delete(key)
}

// Entries ...
func (trs *TestRuntimeStorage) Entries() map[string][]byte {
	iter := trs.db.NewIterator()

	entries := make(map[string][]byte)
	for iter.Next() {
		entries[string(iter.Key())] = iter.Value()
	}

	iter.Release()
	return entries
}

// SetBalance ...
func (trs *TestRuntimeStorage) SetBalance(key [32]byte, balance uint64) error {
	skey, err := common.BalanceKey(key)
	if err != nil {
		return err
	}

	bb := make([]byte, 8)
	binary.LittleEndian.PutUint64(bb, balance)

	return trs.Set(skey, bb)
}

// GetBalance ...
func (trs *TestRuntimeStorage) GetBalance(key [32]byte) (uint64, error) {
	skey, err := common.BalanceKey(key)
	if err != nil {
		return 0, err
	}

	bal, err := trs.Get(skey)
	if err != nil {
		return 0, err
	}

	return binary.LittleEndian.Uint64(bal), nil
}

// DeleteChildStorage ...
func (trs *TestRuntimeStorage) DeleteChildStorage(key []byte) error {
	return trs.trie.DeleteFromChild(key)
}

// ClearChildStorage ...
func (trs *TestRuntimeStorage) ClearChildStorage(keyToChild, key []byte) error {
	return trs.trie.ClearFromChild(keyToChild, key)
}

<<<<<<< HEAD
func (trs *TestRuntimeStorage) NextKey([]byte) ([]byte) {
=======
// NextKey ...
func (trs *TestRuntimeStorage) NextKey([]byte) []byte {
>>>>>>> c3bb893a
	return nil
}

// TestRuntimeNetwork ...
type TestRuntimeNetwork struct {
}

// NetworkState ...
func (trn *TestRuntimeNetwork) NetworkState() common.NetworkState {
	testAddrs := []ma.Multiaddr(nil)

	// create mock multiaddress
	addr, _ := ma.NewMultiaddr("/ip4/127.0.0.1/tcp/7001/p2p/12D3KooWDcCNBqAemRvguPa7rtmsbn2hpgLqAz8KsMMFsF2rdCUP")

	testAddrs = append(testAddrs, addr)

	return common.NetworkState{
		PeerID:     "12D3KooWDcCNBqAemRvguPa7rtmsbn2hpgLqAz8KsMMFsF2rdCUP",
		Multiaddrs: testAddrs,
	}
}<|MERGE_RESOLUTION|>--- conflicted
+++ resolved
@@ -228,12 +228,8 @@
 	return trs.trie.ClearFromChild(keyToChild, key)
 }
 
-<<<<<<< HEAD
-func (trs *TestRuntimeStorage) NextKey([]byte) ([]byte) {
-=======
 // NextKey ...
 func (trs *TestRuntimeStorage) NextKey([]byte) []byte {
->>>>>>> c3bb893a
 	return nil
 }
 
