// Copyright 2019 ChainSafe Systems (ON) Corp.
// This file is part of gossamer.
//
// The gossamer library is free software: you can redistribute it and/or modify
// it under the terms of the GNU Lesser General Public License as published by
// the Free Software Foundation, either version 3 of the License, or
// (at your option) any later version.
//
// The gossamer library is distributed in the hope that it will be useful,
// but WITHOUT ANY WARRANTY; without even the implied warranty of
// MERCHANTABILITY or FITNESS FOR A PARTICULAR PURPOSE. See the
// GNU Lesser General Public License for more details.
//
// You should have received a copy of the GNU Lesser General Public License
// along with the gossamer library. If not, see <http://www.gnu.org/licenses/>.

package runtime

import (
	"encoding/binary"
	"io"
	"io/ioutil"
	"net/http"
	"os"
	"path"
	"testing"

	"github.com/ChainSafe/chaindb"
	"github.com/ChainSafe/gossamer/lib/common"
	"github.com/ChainSafe/gossamer/lib/trie"
	"github.com/ChainSafe/gossamer/lib/utils"

	ma "github.com/multiformats/go-multiaddr"
)

// GetRuntimeVars returns the testRuntimeFilePath and testRuntimeURL
func GetRuntimeVars(targetRuntime string) (string, string) {
	var testRuntimeFilePath string
	var testRuntimeURL string

	switch targetRuntime {
	case SUBSTRATE_TEST_RUNTIME:
		testRuntimeFilePath, testRuntimeURL = GetAbsolutePath(SUBSTRATE_TEST_RUNTIME_FP), SUBSTRATE_TEST_RUNTIME_URL
	case LEGACY_NODE_RUNTIME:
		testRuntimeFilePath, testRuntimeURL = GetAbsolutePath(LEGACY_NODE_RUNTIME_FP), LEGACY_NODE_RUNTIME_URL
	case NODE_RUNTIME:
		testRuntimeFilePath, testRuntimeURL = GetAbsolutePath(NODE_RUNTIME_FP), NODE_RUNTIME_URL
	case POLKADOT_RUNTIME:
		testRuntimeFilePath, testRuntimeURL = GetAbsolutePath(POLKADOT_RUNTIME_FP), POLKADOT_RUNTIME_URL
	case TEST_RUNTIME:
		testRuntimeFilePath, testRuntimeURL = GetAbsolutePath(TESTS_FP), TEST_WASM_URL
	}

	return testRuntimeFilePath, testRuntimeURL
}

// GetAbsolutePath returns the completePath for a given targetDir
func GetAbsolutePath(targetDir string) string {
	dir, err := os.Getwd()
	if err != nil {
		panic("failed to get current working directory")
	}
	return path.Join(dir, targetDir)
}

// GetRuntimeBlob checks if the test wasm @testRuntimeFilePath exists and if not, it fetches it from @testRuntimeURL
func GetRuntimeBlob(testRuntimeFilePath, testRuntimeURL string) (n int64, err error) {
	if utils.PathExists(testRuntimeFilePath) {
		return 0, nil
	}

	out, err := os.Create(testRuntimeFilePath)
	if err != nil {
		return 0, err
	}
	defer func() {
		_ = out.Close()
	}()

	/* #nosec */
	resp, err := http.Get(testRuntimeURL)
	if err != nil {
		return 0, err
	}
	defer func() {
		_ = resp.Body.Close()
	}()

	n, err = io.Copy(out, resp.Body)
	return n, err
}

// TestRuntimeStorage implements the Storage interface
type TestRuntimeStorage struct {
	db   chaindb.Database
	trie *trie.Trie
}

// NewTestRuntimeStorage returns an empty, initialized TestRuntimeStorage
func NewTestRuntimeStorage(t *testing.T, tr *trie.Trie) *TestRuntimeStorage {
	if tr == nil {
		tr = trie.NewEmptyTrie()
	}

	testDatadirPath, _ := ioutil.TempDir("/tmp", "test-datadir-*")
	db, err := chaindb.NewBadgerDB(testDatadirPath)
	if err != nil {
		t.Fatal("failed to create TestRuntimeStorage database")
	}

	t.Cleanup(func() {
		_ = db.Close()
		_ = os.RemoveAll(testDatadirPath)
	})

	return &TestRuntimeStorage{
		db:   db,
		trie: tr,
	}
}

// Set ...
func (trs *TestRuntimeStorage) Set(key []byte, value []byte) error {
	err := trs.db.Put(key, value)
	if err != nil {
		return err
	}

	return trs.trie.Put(key, value)
}

// Get ...
func (trs *TestRuntimeStorage) Get(key []byte) ([]byte, error) {
	if has, _ := trs.db.Has(key); has {
		return trs.db.Get(key)
	}

	return trs.trie.Get(key)
}

// Root ...
func (trs *TestRuntimeStorage) Root() (common.Hash, error) {
	tt := trie.NewEmptyTrie()
	iter := trs.db.NewIterator()

	for iter.Next() {
		err := tt.Put(iter.Key(), iter.Value())
		if err != nil {
			return common.Hash{}, err
		}
	}

	iter.Release()
	return tt.Hash()
}

// SetChild ...
func (trs *TestRuntimeStorage) SetChild(keyToChild []byte, child *trie.Trie) error {
	return trs.trie.PutChild(keyToChild, child)
}

// SetChildStorage ...
func (trs *TestRuntimeStorage) SetChildStorage(keyToChild, key, value []byte) error {
	return trs.trie.PutIntoChild(keyToChild, key, value)
}

// GetChildStorage ...
func (trs *TestRuntimeStorage) GetChildStorage(keyToChild, key []byte) ([]byte, error) {
	return trs.trie.GetFromChild(keyToChild, key)
}

// Delete ...
func (trs *TestRuntimeStorage) Delete(key []byte) error {
	err := trs.db.Del(key)
	if err != nil {
		return err
	}

	return trs.trie.Delete(key)
}

// Entries ...
func (trs *TestRuntimeStorage) Entries() map[string][]byte {
	iter := trs.db.NewIterator()

	entries := make(map[string][]byte)
	for iter.Next() {
		entries[string(iter.Key())] = iter.Value()
	}

	iter.Release()
	return entries
}

// SetBalance ...
func (trs *TestRuntimeStorage) SetBalance(key [32]byte, balance uint64) error {
	skey, err := common.BalanceKey(key)
	if err != nil {
		return err
	}

	bb := make([]byte, 8)
	binary.LittleEndian.PutUint64(bb, balance)

	return trs.Set(skey, bb)
}

// GetBalance ...
func (trs *TestRuntimeStorage) GetBalance(key [32]byte) (uint64, error) {
	skey, err := common.BalanceKey(key)
	if err != nil {
		return 0, err
	}

	bal, err := trs.Get(skey)
	if err != nil {
		return 0, err
	}

	return binary.LittleEndian.Uint64(bal), nil
}

// DeleteChildStorage ...
func (trs *TestRuntimeStorage) DeleteChildStorage(key []byte) error {
	return trs.trie.DeleteFromChild(key)
}

// ClearChildStorage ...
func (trs *TestRuntimeStorage) ClearChildStorage(keyToChild, key []byte) error {
	return trs.trie.ClearFromChild(keyToChild, key)
}

// NextKey ...
<<<<<<< HEAD
func (trs *TestRuntimeStorage) NextKey([]byte) []byte {
	return nil
=======
func (trs *TestRuntimeStorage) NextKey(in []byte) []byte {
	return trs.trie.NextKey(in)
>>>>>>> cf68fa6a
}

// TestRuntimeNetwork ...
type TestRuntimeNetwork struct {
}

// NetworkState ...
func (trn *TestRuntimeNetwork) NetworkState() common.NetworkState {
	testAddrs := []ma.Multiaddr(nil)

	// create mock multiaddress
	addr, _ := ma.NewMultiaddr("/ip4/127.0.0.1/tcp/7001/p2p/12D3KooWDcCNBqAemRvguPa7rtmsbn2hpgLqAz8KsMMFsF2rdCUP")

	testAddrs = append(testAddrs, addr)

	return common.NetworkState{
		PeerID:     "12D3KooWDcCNBqAemRvguPa7rtmsbn2hpgLqAz8KsMMFsF2rdCUP",
		Multiaddrs: testAddrs,
	}
}<|MERGE_RESOLUTION|>--- conflicted
+++ resolved
@@ -231,13 +231,8 @@
 }
 
 // NextKey ...
-<<<<<<< HEAD
-func (trs *TestRuntimeStorage) NextKey([]byte) []byte {
-	return nil
-=======
 func (trs *TestRuntimeStorage) NextKey(in []byte) []byte {
 	return trs.trie.NextKey(in)
->>>>>>> cf68fa6a
 }
 
 // TestRuntimeNetwork ...
