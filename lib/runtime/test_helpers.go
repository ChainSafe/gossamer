// Copyright 2021 ChainSafe Systems (ON)
// SPDX-License-Identifier: LGPL-3.0-only

package runtime

import (
	"context"
	"errors"
	"fmt"
	"io"
	"net/http"
	"os"
	"path"
	"path/filepath"
	"testing"
	"time"

	"github.com/ChainSafe/chaindb"
	"github.com/ChainSafe/gossamer/dot/types"
	"github.com/ChainSafe/gossamer/lib/babe/inherents"
	"github.com/ChainSafe/gossamer/lib/common"
	"github.com/ChainSafe/gossamer/lib/crypto"
	"github.com/ChainSafe/gossamer/lib/crypto/ed25519"
	"github.com/ChainSafe/gossamer/lib/keystore"
	"github.com/ChainSafe/gossamer/lib/transaction"
	"github.com/ChainSafe/gossamer/lib/utils"
	"github.com/ChainSafe/gossamer/pkg/scale"
	"github.com/centrifuge/go-substrate-rpc-client/v4/signature"
	ctypes "github.com/centrifuge/go-substrate-rpc-client/v4/types"
	"github.com/centrifuge/go-substrate-rpc-client/v4/types/codec"
	ma "github.com/multiformats/go-multiaddr"
	"github.com/stretchr/testify/require"
)

// NewInMemoryDB creates a new in-memory database
func NewInMemoryDB(t *testing.T) *chaindb.BadgerDB {
	testDatadirPath := t.TempDir()

	db, err := chaindb.NewBadgerDB(&chaindb.Config{
		DataDir:  testDatadirPath,
		InMemory: true,
	})
	require.NoError(t, err)
	t.Cleanup(func() {
		_ = db.Close()
	})

	return db
}

var (
	ErrRuntimeUnknown  = errors.New("runtime is not known")
	ErrHTTPStatusNotOK = errors.New("HTTP status code received is not OK")
	ErrOpenRuntimeFile = errors.New("cannot open the runtime target file")
)

// GetRuntime returns the runtime file path located in the
// /tmp/gossamer/runtimes directory (depending on OS and environment).
// If the file did not exist, the runtime WASM blob is downloaded to that file.
// If the runtime argument is not defined in the constants.go and is a valid
// file path, the runtime argument is returned.
func GetRuntime(ctx context.Context, runtime string) (
	runtimePath string, err error) {
	if utils.PathExists(runtime) {
		return runtime, nil
	}

	basePath := filepath.Join(os.TempDir(), "/gossamer/runtimes/")
	const perm = os.FileMode(0777)
	err = os.MkdirAll(basePath, perm)
	if err != nil {
		return "", fmt.Errorf("cannot create directory for runtimes: %w", err)
	}

	var runtimeFilename, url string
	switch runtime {
	case NODE_RUNTIME:
		runtimeFilename = NODE_RUNTIME_FP
		url = NODE_RUNTIME_URL
	case NODE_RUNTIME_v098:
		runtimeFilename = NODE_RUNTIME_FP_v098
		url = NODE_RUNTIME_URL_v098
	case POLKADOT_RUNTIME_v0925:
		runtimeFilename = POLKADOT_RUNTIME_FP_v0925
		url = POLKADOT_RUNTIME_URL_v0925
	case POLKADOT_RUNTIME_v0917:
		runtimeFilename = POLKADOT_RUNTIME_FP_v0917
		url = POLKADOT_RUNTIME_URL_v0917
	case POLKADOT_RUNTIME_v0910:
		runtimeFilename = POLKADOT_RUNTIME_FP_v0910
		url = POLKADOT_RUNTIME_URL_v0910
	case POLKADOT_RUNTIME:
		runtimeFilename = POLKADOT_RUNTIME_FP
		url = POLKADOT_RUNTIME_URL
	case HOST_API_TEST_RUNTIME:
		runtimeFilename = HOST_API_TEST_RUNTIME_FP
		url = HOST_API_TEST_RUNTIME_URL
	case DEV_RUNTIME:
		runtimeFilename = DEV_RUNTIME_FP
		url = DEV_RUNTIME_URL
	case POLKADOT_RUNTIME_v0929:
		runtimeFilename = POLKADOT_RUNTIME_V0929_FP
		url = POLKADOT_RUNTIME_V0929_URL
	case WESTEND_RUNTIME_v0929:
		runtimeFilename = WESTEND_RUNTIME_V0929_FP
		url = WESTEND_RUNTIME_V0929_URL
	default:
		return "", fmt.Errorf("%w: %s", ErrRuntimeUnknown, runtime)
	}

	runtimePath = filepath.Join(basePath, runtimeFilename)
	runtimePath, err = filepath.Abs(runtimePath)
	if err != nil {
		return "", fmt.Errorf("malformed relative path: %w", err)
	}

	if utils.PathExists(runtimePath) {
		return runtimePath, nil
	}

	const requestTimeout = 10 * time.Second
	ctx, cancel := context.WithTimeout(ctx, requestTimeout)
	defer cancel()

	request, err := http.NewRequestWithContext(ctx, http.MethodGet, url, nil)
	if err != nil {
		return "", fmt.Errorf("cannot make HTTP request: %w", err)
	}

	response, err := http.DefaultClient.Do(request)
	if err != nil {
		return "", fmt.Errorf("cannot get: %w", err)
	}

	if response.StatusCode != http.StatusOK {
		_ = response.Body.Close()
		return "", fmt.Errorf("%w: %d %s", ErrHTTPStatusNotOK,
			response.StatusCode, response.Status)
	}

	const flag = os.O_TRUNC | os.O_CREATE | os.O_WRONLY
	file, err := os.OpenFile(runtimePath, flag, perm) //nolint:gosec
	if err != nil {
		_ = response.Body.Close()
		return "", fmt.Errorf("cannot open target destination file: %w", err)
	}

	_, err = io.Copy(file, response.Body)
	if err != nil {
		_ = response.Body.Close()
		return "", fmt.Errorf("cannot copy response body to %s: %w",
			runtimePath, err)
	}

	err = file.Close()
	if err != nil {
		return "", fmt.Errorf("cannot close file: %w", err)
	}

	err = response.Body.Close()
	if err != nil {
		return "", fmt.Errorf("cannot close HTTP response body: %w", err)
	}

	return runtimePath, nil
}

// GetAbsolutePath returns the completePath for a given targetDir
func GetAbsolutePath(targetDir string) string {
	dir, err := os.Getwd()
	if err != nil {
		panic("failed to get current working directory")
	}
	return path.Join(dir, targetDir)
}

// TestRuntimeNetwork ...
type TestRuntimeNetwork struct{}

// NetworkState ...
func (*TestRuntimeNetwork) NetworkState() common.NetworkState {
	testAddrs := []ma.Multiaddr(nil)

	// create mock multiaddress
	addr, _ := ma.NewMultiaddr("/ip4/127.0.0.1/tcp/7001/p2p/12D3KooWDcCNBqAemRvguPa7rtmsbn2hpgLqAz8KsMMFsF2rdCUP")

	testAddrs = append(testAddrs, addr)

	return common.NetworkState{
		PeerID:     "12D3KooWDcCNBqAemRvguPa7rtmsbn2hpgLqAz8KsMMFsF2rdCUP",
		Multiaddrs: testAddrs,
	}
}

func generateEd25519Signatures(t *testing.T, n int) []*crypto.SignatureInfo {
	t.Helper()
	signs := make([]*crypto.SignatureInfo, n)
	for i := 0; i < n; i++ {
		msg := []byte("Hello")
		key, err := ed25519.GenerateKeypair()
		require.NoError(t, err)

		sign, err := key.Private().Sign(msg)
		require.NoError(t, err)

		signs[i] = &crypto.SignatureInfo{
			PubKey:     key.Public().Encode(),
			Sign:       sign,
			Msg:        msg,
			VerifyFunc: ed25519.VerifySignature,
		}
	}
	return signs
}

// MetadataVersioner is an interface for getting metadata
// and version from a runtime.
type MetadataVersioner interface {
	Metadataer
	Versioner
}

// NewTestExtrinsic builds a new extrinsic using centrifuge pkg
func NewTestExtrinsic(t *testing.T, rt MetadataVersioner, genHash, blockHash common.Hash,
	nonce uint64, keypair signature.KeyringPair, call string, args ...interface{}) string {
	t.Helper()

	rawMeta, err := rt.Metadata()
	require.NoError(t, err)

	var decoded []byte
	err = scale.Unmarshal(rawMeta, &decoded)
	require.NoError(t, err)

	meta := &ctypes.Metadata{}
	err = codec.Decode(decoded, meta)
	require.NoError(t, err)

	rv := rt.Version()
	require.NoError(t, err)

	c, err := ctypes.NewCall(meta, call, args...)
	require.NoError(t, err)

	ext := ctypes.NewExtrinsic(c)
	o := ctypes.SignatureOptions{
		BlockHash:          ctypes.Hash(blockHash),
		Era:                ctypes.ExtrinsicEra{IsImmortalEra: false},
		GenesisHash:        ctypes.Hash(genHash),
		Nonce:              ctypes.NewUCompactFromUInt(nonce),
		SpecVersion:        ctypes.U32(rv.SpecVersion),
		Tip:                ctypes.NewUCompactFromUInt(0),
		TransactionVersion: ctypes.U32(rv.TransactionVersion),
	}

	// Sign the transaction using Alice's key
	err = ext.Sign(keypair, o)
	require.NoError(t, err)

	extEnc, err := codec.EncodeToHex(ext)
	require.NoError(t, err)

	return extEnc
}

// Instance is the interface to interact with the runtime.
type Instance interface {
	UpdateRuntimeCode([]byte) error
	Stop()
	NodeStorage() NodeStorage
	NetworkService() BasicNetwork
	Keystore() *keystore.GlobalKeystore
	Validator() bool
	Exec(function string, data []byte) ([]byte, error)
	SetContextStorage(s Storage)
	GetCodeHash() common.Hash
	Versioner
	Metadataer
	BabeConfiguration() (*types.BabeConfiguration, error)
	GrandpaAuthorities() ([]types.Authority, error)
	ValidateTransaction(e types.Extrinsic) (*transaction.Validity, error)
	InitializeBlock(header *types.Header) error
	InherentExtrinsics(data []byte) ([]byte, error)
	ApplyExtrinsic(data types.Extrinsic) ([]byte, error)
	FinalizeBlock() (*types.Header, error)
	ExecuteBlock(block *types.Block) ([]byte, error)
	DecodeSessionKeys(enc []byte) ([]byte, error)
	PaymentQueryInfo(ext []byte) (*types.RuntimeDispatchInfo, error)
	CheckInherents()
	RandomSeed()
	OffchainWorker()
	GenerateSessionKeys()
}

// Versioner returns the version from the runtime.
// This should return the cached version and be cheap to execute.
type Versioner interface {
	Version() (version Version)
}

// Metadataer returns the metadata from the runtime.
type Metadataer interface {
	Metadata() (metadata []byte, err error)
}

// InitializeRuntimeToTest sets a new block using the runtime functions to set initial data into the host
func InitializeRuntimeToTest(t *testing.T, instance Instance, parentHeader *types.Header) *types.Block {
	t.Helper()

<<<<<<< HEAD
	header := &types.Header{
		ParentHash: parentHeader.Hash(),
		Number:     1,
		Digest:     types.NewDigest(),
	}

	err := instance.InitializeBlock(header)
	require.NoError(t, err)

	inherentData := types.NewInherentData()
	err = inherentData.SetInherent(types.Timstap0, uint64(1))
	require.NoError(t, err)

	err = inherentData.SetInherent(types.Babeslot, uint64(1))
=======
	babeConfig, err := instance.BabeConfiguration()
	require.NoError(t, err)

	slotDuration := babeConfig.SlotDuration
	timestamp := uint64(time.Now().UnixMilli())
	currentSlot := timestamp / slotDuration

	babeDigest := types.NewBabeDigest()
	err = babeDigest.Set(*types.NewBabePrimaryPreDigest(0, currentSlot, [32]byte{}, [64]byte{}))
	require.NoError(t, err)

	encodedBabeDigest, err := scale.Marshal(babeDigest)
>>>>>>> 043f5eb7
	require.NoError(t, err)
	preDigest := *types.NewBABEPreRuntimeDigest(encodedBabeDigest)

<<<<<<< HEAD
	parachainInherent := struct{ ParentHeader types.Header }{
		ParentHeader: *parentHeader,
	}

	err = inherentData.SetInherent(types.Parachn0, parachainInherent)
	require.NoError(t, err)

	err = inherentData.SetInherent(types.Newheads, []byte{0})
	require.NoError(t, err)

	ecodedInherent, err := inherentData.Encode()
	require.NoError(t, err)

	// Call BlockBuilder_inherent_extrinsics which returns the inherents as extrinsics
	inherentExts, err := instance.InherentExtrinsics(ecodedInherent)
=======
	digest := types.NewDigest()
	require.NoError(t, err)
	err = digest.Add(preDigest)
	require.NoError(t, err)

	header := &types.Header{
		ParentHash: parentHeader.Hash(),
		Number:     parentHeader.Number + 1,
		Digest:     digest,
	}

	err = instance.InitializeBlock(header)
>>>>>>> 043f5eb7
	require.NoError(t, err)

	inherentData := types.NewInherentData()
	err = inherentData.SetInherent(types.Timstap0, timestamp)
	require.NoError(t, err)

<<<<<<< HEAD
	// apply each inherent extrinsic
	for _, ext := range exts {
		encodedInherent, err := scale.Marshal(ext)
		require.NoError(t, err)

		ret, err := instance.ApplyExtrinsic(encodedInherent)
		require.NoError(t, err, encodedInherent)
		require.Equal(t, ret, []byte{0, 0})
=======
	err = inherentData.SetInherent(types.Babeslot, currentSlot)
	require.NoError(t, err)

	parachainInherent := inherents.ParachainInherentData{
		ParentHeader: *parentHeader,
>>>>>>> 043f5eb7
	}

	err = inherentData.SetInherent(types.Parachn0, parachainInherent)
	require.NoError(t, err)

	err = inherentData.SetInherent(types.Newheads, []byte{0})
	require.NoError(t, err)

	encodedInnherents, err := inherentData.Encode()
	require.NoError(t, err)

	// Call BlockBuilder_inherent_extrinsics which returns the inherents as extrinsics
	inherentExts, err := instance.InherentExtrinsics(encodedInnherents)
	require.NoError(t, err)

	var extrinsics [][]byte
	err = scale.Unmarshal(inherentExts, &extrinsics)
	require.NoError(t, err)

	for _, ext := range extrinsics {
		encodedExtrinsic, err := scale.Marshal(ext)
		require.NoError(t, err)

		wasmResult, err := instance.ApplyExtrinsic(encodedExtrinsic)
		require.NoError(t, err, encodedExtrinsic)
		require.Equal(t, wasmResult, []byte{0, 0})
	}

	finalizedBlockHeader, err := instance.FinalizeBlock()
	require.NoError(t, err)

	return &types.Block{
		Header: *finalizedBlockHeader,
		Body:   *types.NewBody(types.BytesArrayToExtrinsics(extrinsics)),
	}
}<|MERGE_RESOLUTION|>--- conflicted
+++ resolved
@@ -307,22 +307,6 @@
 func InitializeRuntimeToTest(t *testing.T, instance Instance, parentHeader *types.Header) *types.Block {
 	t.Helper()
 
-<<<<<<< HEAD
-	header := &types.Header{
-		ParentHash: parentHeader.Hash(),
-		Number:     1,
-		Digest:     types.NewDigest(),
-	}
-
-	err := instance.InitializeBlock(header)
-	require.NoError(t, err)
-
-	inherentData := types.NewInherentData()
-	err = inherentData.SetInherent(types.Timstap0, uint64(1))
-	require.NoError(t, err)
-
-	err = inherentData.SetInherent(types.Babeslot, uint64(1))
-=======
 	babeConfig, err := instance.BabeConfiguration()
 	require.NoError(t, err)
 
@@ -335,27 +319,9 @@
 	require.NoError(t, err)
 
 	encodedBabeDigest, err := scale.Marshal(babeDigest)
->>>>>>> 043f5eb7
 	require.NoError(t, err)
 	preDigest := *types.NewBABEPreRuntimeDigest(encodedBabeDigest)
 
-<<<<<<< HEAD
-	parachainInherent := struct{ ParentHeader types.Header }{
-		ParentHeader: *parentHeader,
-	}
-
-	err = inherentData.SetInherent(types.Parachn0, parachainInherent)
-	require.NoError(t, err)
-
-	err = inherentData.SetInherent(types.Newheads, []byte{0})
-	require.NoError(t, err)
-
-	ecodedInherent, err := inherentData.Encode()
-	require.NoError(t, err)
-
-	// Call BlockBuilder_inherent_extrinsics which returns the inherents as extrinsics
-	inherentExts, err := instance.InherentExtrinsics(ecodedInherent)
-=======
 	digest := types.NewDigest()
 	require.NoError(t, err)
 	err = digest.Add(preDigest)
@@ -368,29 +334,17 @@
 	}
 
 	err = instance.InitializeBlock(header)
->>>>>>> 043f5eb7
 	require.NoError(t, err)
 
 	inherentData := types.NewInherentData()
 	err = inherentData.SetInherent(types.Timstap0, timestamp)
 	require.NoError(t, err)
 
-<<<<<<< HEAD
-	// apply each inherent extrinsic
-	for _, ext := range exts {
-		encodedInherent, err := scale.Marshal(ext)
-		require.NoError(t, err)
-
-		ret, err := instance.ApplyExtrinsic(encodedInherent)
-		require.NoError(t, err, encodedInherent)
-		require.Equal(t, ret, []byte{0, 0})
-=======
 	err = inherentData.SetInherent(types.Babeslot, currentSlot)
 	require.NoError(t, err)
 
 	parachainInherent := inherents.ParachainInherentData{
 		ParentHeader: *parentHeader,
->>>>>>> 043f5eb7
 	}
 
 	err = inherentData.SetInherent(types.Parachn0, parachainInherent)
