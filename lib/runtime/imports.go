--- conflicted
+++ resolved
@@ -115,35 +115,9 @@
 	log.Info("[ext_logging_log_version_1]", "target", string(targetData), "message", string(messageData))
 }
 
-<<<<<<< HEAD
 //export ext_trie_blake2_256_ordered_root_version_1
 func ext_trie_blake2_256_ordered_root_version_1(context unsafe.Pointer, a C.int64_t) C.int32_t {
 	log.Trace("[ext_trie_blake2_256_ordered_root_version_1] executing...")
-=======
-// returns the trie root in the memory location `resultPtr`
-//export ext_storage_root
-func ext_storage_root(context unsafe.Pointer, resultPtr int32) {
-	log.Trace("[ext_storage_root] executing...")
-	instanceContext := wasm.IntoInstanceContext(context)
-	memory := instanceContext.Memory().Data()
-
-	runtimeCtx := instanceContext.Data().(*Ctx)
-	s := runtimeCtx.storage
-
-	root, err := s.StorageRoot()
-	if err != nil {
-		log.Error("[ext_storage_root]", "error", err)
-		return
-	}
-
-	copy(memory[resultPtr:resultPtr+32], root[:])
-}
-
-//export ext_storage_changes_root
-func ext_storage_changes_root(context unsafe.Pointer, a, b, c int32) int32 {
-	log.Trace("[ext_storage_changes_root] executing...", "a", a, "b", b, "c", c)
-	log.Warn("[ext_storage_changes_root] Not yet implemented.")
->>>>>>> 0631a772
 	return 0
 }
 
@@ -260,25 +234,9 @@
 
 // RegisterImports registers the wasm imports for the most recent substrate test runtime.
 func RegisterImports() (*wasm.Imports, error) {
-	return registerImports()
-}
-
-<<<<<<< HEAD
-func registerImports() (*wasm.Imports, error) {
 	// check for memory error
 	if memErr != nil {
 		return nil, memErr
-=======
-// RegisterImports registers the wasm imports for the old version of the substrate test runtime.
-func RegisterImports() (*wasm.Imports, error) {
-	imports, err := wasm.NewImports().Append("ext_malloc", ext_malloc, C.ext_malloc)
-	if err != nil {
-		return nil, err
-	}
-	_, err = imports.Append("ext_free", ext_free, C.ext_free)
-	if err != nil {
-		return nil, err
->>>>>>> 0631a772
 	}
 
 	imports, err := wasm.NewImports().Append("ext_allocator_malloc_version_1", ext_allocator_malloc_version_1, C.ext_allocator_malloc_version_1)
