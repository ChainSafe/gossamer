--- conflicted
+++ resolved
@@ -1,14 +1,7 @@
 package offchain
 
 import (
-<<<<<<< HEAD
-<<<<<<< HEAD
 	"fmt"
-=======
->>>>>>> development
-=======
-	"fmt"
->>>>>>> c8463f82
 	"net/http"
 	"testing"
 
@@ -33,11 +26,7 @@
 	t.Parallel()
 
 	set := NewHTTPSet()
-<<<<<<< HEAD
-	set.reqs[1] = &OffchainRequest{}
-=======
 	set.reqs[1] = &Request{}
->>>>>>> c8463f82
 
 	_, err := set.StartRequest(http.MethodGet, defaultTestURI)
 	require.ErrorIs(t, errRequestIDNotAvailable, err)
@@ -62,26 +51,11 @@
 	t.Parallel()
 
 	cases := map[string]struct {
-<<<<<<< HEAD
-		offReq           OffchainRequest
-=======
 		offReq           Request
->>>>>>> c8463f82
 		err              error
 		headerK, headerV string
 	}{
 		"should return invalid request": {
-<<<<<<< HEAD
-			offReq: OffchainRequest{invalid: true},
-			err:    errInvalidRequest,
-		},
-		"should return request already started": {
-			offReq: OffchainRequest{waiting: true},
-			err:    errRequestAlreadyStarted,
-		},
-		"should add header": {
-			offReq:  OffchainRequest{Request: &http.Request{Header: make(http.Header)}},
-=======
 			offReq: Request{invalid: true},
 			err:    errInvalidRequest,
 		},
@@ -91,16 +65,11 @@
 		},
 		"should add header": {
 			offReq:  Request{Request: &http.Request{Header: make(http.Header)}},
->>>>>>> c8463f82
 			headerK: "key",
 			headerV: "value",
 		},
 		"should return invalid empty header": {
-<<<<<<< HEAD
-			offReq:  OffchainRequest{Request: &http.Request{Header: make(http.Header)}},
-=======
 			offReq:  Request{Request: &http.Request{Header: make(http.Header)}},
->>>>>>> c8463f82
 			headerK: "",
 			headerV: "value",
 			err:     fmt.Errorf("%w: %s", errInvalidHeaderKey, "empty header key"),
