// Copyright 2019 ChainSafe Systems (ON) Corp.
// This file is part of gossamer.
//
// The gossamer library is free software: you can redistribute it and/or modify
// it under the terms of the GNU Lesser General Public License as published by
// the Free Software Foundation, either version 3 of the License, or
// (at your option) any later version.
//
// The gossamer library is distributed in the hope that it will be useful,
// but WITHOUT ANY WARRANTY; without even the implied warranty of
// MERCHANTABILITY or FITNESS FOR A PARTICULAR PURPOSE. See the
// GNU Lesser General Public License for more details.
//
// You should have received a copy of the GNU Lesser General Public License
// along with the gossamer library. If not, see <http://www.gnu.org/licenses/>.

package runtime

import (
	"encoding/binary"
	"math"
	"reflect"
	"testing"
)

const pageSize = 65536

// struct to mock memory interface
type mockMemory struct {
	buffer []byte
}

// return mock memory as byte slice
func (m mockMemory) Data() []byte {
	return m.buffer
}

// return mock memory size
func (m mockMemory) Length() uint32 {
	return uint32(len(m.buffer))
}

// create new mock memory of specified size
func newMockMemory(size uint32) mockMemory {
	return mockMemory{buffer: make([]byte, size)}
}

// struct to hold data for a round of tests
type testHolder struct {
	offset uint32
	tests  []testSet
}

// struct for data used in allocate tests
type allocateTest struct {
	size uint32
}

// struct for data used in free tests
type freeTest struct {
	ptr uint32
}

// struct to hold data used for expected allocator state
type allocatorState struct {
	bumper    uint32
	heads     [HeadsQty]uint32
	ptrOffset uint32
	totalSize uint32
}

// struct to hold set of test (allocateTest or freeTest), expected output (return result of test (if any))
//  state, expected state of the allocator after given test is run
type testSet struct {
	test   interface{}
	output interface{}
	state  allocatorState
}

// allocate 1 byte test
var allocate1ByteTest = []testSet{
	{test: &allocateTest{size: 1},
		output: uint32(8),
		state: allocatorState{bumper: 16,
			totalSize: 16}},
}

// allocate 1 byte test with allocator memory offset
var allocate1ByteTestWithOffset = []testSet{
	{test: &allocateTest{size: 1},
		output: uint32(24),
		state: allocatorState{bumper: 16,
			ptrOffset: 16,
			totalSize: 16}},
}

// allocate memory 3 times and confirm expected state of allocator
var allocatorShouldIncrementPointers = []testSet{
	{test: &allocateTest{size: 1},
		output: uint32(8),
		state: allocatorState{bumper: 16,
			totalSize: 16}},
	{test: &allocateTest{size: 9},
		output: uint32(8 + 16),
		state: allocatorState{bumper: 40,
			totalSize: 40}},
	{test: &allocateTest{size: 1},
		output: uint32(8 + 16 + 24),
		state: allocatorState{bumper: 56,
			totalSize: 56}},
}

// allocate memory twice and free the second allocation
var allocateFreeTest = []testSet{
	{test: &allocateTest{size: 1},
		output: uint32(8),
		state: allocatorState{bumper: 16,
			totalSize: 16}},
	{test: &allocateTest{size: 9},
		output: uint32(8 + 16),
		state: allocatorState{bumper: 40,
			totalSize: 40}},
	{test: &freeTest{ptr: 24}, // address of second allocation
		state: allocatorState{bumper: 40,
			heads:     [22]uint32{0, 16, 0, 0, 0, 0, 0, 0, 0, 0, 0, 0, 0, 0, 0, 0, 0, 0, 0, 0, 0, 0},
			totalSize: 16}},
}

// allocate free and reallocate with memory offset
var allocateDeallocateReallocateWithOffset = []testSet{
	{test: &allocateTest{size: 1},
		output: uint32(24),
		state: allocatorState{bumper: 16,
			ptrOffset: 16,
			totalSize: 16}},
	{test: &allocateTest{size: 9},
		output: uint32(40),
		state: allocatorState{bumper: 40,
			ptrOffset: 16,
			totalSize: 40}},
	{test: &freeTest{ptr: 40}, // address of second allocation
		state: allocatorState{bumper: 40,
			heads:     [22]uint32{0, 16, 0, 0, 0, 0, 0, 0, 0, 0, 0, 0, 0, 0, 0, 0, 0, 0, 0, 0, 0, 0},
			ptrOffset: 16,
			totalSize: 16}},
	{test: &allocateTest{size: 9},
		output: uint32(40),
		state: allocatorState{bumper: 40,
			ptrOffset: 16,
			totalSize: 40}},
}

var allocateShouldBuildFreeList = []testSet{
	// allocate 8 bytes
	{test: &allocateTest{size: 8},
		output: uint32(8),
		state: allocatorState{bumper: 16,
			totalSize: 16}},
	// allocate 8 bytes
	{test: &allocateTest{size: 8},
		output: uint32(24),
		state: allocatorState{bumper: 32,
			totalSize: 32}},
	// allocate 8 bytes
	{test: &allocateTest{size: 8},
		output: uint32(40),
		state: allocatorState{bumper: 48,
			totalSize: 48}},
	// free first allocation
	{test: &freeTest{ptr: 8}, // address of first allocation
		state: allocatorState{bumper: 48,
			totalSize: 32}},
	// free second allocation
	{test: &freeTest{ptr: 24}, // address of second allocation
		state: allocatorState{bumper: 48,
			heads:     [22]uint32{16, 0, 0, 0, 0, 0, 0, 0, 0, 0, 0, 0, 0, 0, 0, 0, 0, 0, 0, 0, 0, 0},
			totalSize: 16}},
	// free third allocation
	{test: &freeTest{ptr: 40}, // address of third allocation
		state: allocatorState{bumper: 48,
			heads:     [22]uint32{32, 0, 0, 0, 0, 0, 0, 0, 0, 0, 0, 0, 0, 0, 0, 0, 0, 0, 0, 0, 0, 0},
			totalSize: 0}},
	// allocate 8 bytes
	{test: &allocateTest{size: 8},
		output: uint32(40),
		state: allocatorState{bumper: 48,
			heads:     [22]uint32{16, 0, 0, 0, 0, 0, 0, 0, 0, 0, 0, 0, 0, 0, 0, 0, 0, 0, 0, 0, 0, 0},
			totalSize: 16}},
}

// allocate 9 byte test with allocator memory offset
var allocateCorrectlyWithOffset = []testSet{
	{test: &allocateTest{size: 9},
		output: uint32(16),
		state: allocatorState{bumper: 24,
			ptrOffset: 8,
			totalSize: 24}},
}

// allocate 42 bytes with offset, then free should leave total size 0
var heapShouldBeZeroAfterFreeWithOffset = []testSet{
	{test: &allocateTest{size: 42},
		output: uint32(24),
		state: allocatorState{bumper: 72,
			ptrOffset: 16,
			totalSize: 72}},

	{test: &freeTest{ptr: 24},
		state: allocatorState{bumper: 72,
			ptrOffset: 16,
			totalSize: 0}},
}

var heapShouldBeZeroAfterFreeWithOffsetFiveTimes = []testSet{
	// first alloc
	{test: &allocateTest{size: 42},
		output: uint32(32),
		state: allocatorState{bumper: 72,
			ptrOffset: 24,
			totalSize: 72}},
	// first free
	{test: &freeTest{ptr: 32},
		state: allocatorState{bumper: 72,
			ptrOffset: 24,
			totalSize: 0}},
	// second alloc
	{test: &allocateTest{size: 42},
		output: uint32(104),
		state: allocatorState{bumper: 144,
			ptrOffset: 24,
			totalSize: 72}},
	// second free
	{test: &freeTest{ptr: 104},
		state: allocatorState{bumper: 144,
			heads:     [22]uint32{0, 0, 0, 72, 0, 0, 0, 0, 0, 0, 0, 0, 0, 0, 0, 0, 0, 0, 0, 0, 0, 0},
			ptrOffset: 24,
			totalSize: 0}},
	// third alloc
	{test: &allocateTest{size: 42},
		output: uint32(104),
		state: allocatorState{bumper: 144,
			ptrOffset: 24,
			totalSize: 72}},
	// third free
	{test: &freeTest{ptr: 104},
		state: allocatorState{bumper: 144,
			heads:     [22]uint32{0, 0, 0, 72, 0, 0, 0, 0, 0, 0, 0, 0, 0, 0, 0, 0, 0, 0, 0, 0, 0, 0},
			ptrOffset: 24,
			totalSize: 0}},
	// forth alloc
	{test: &allocateTest{size: 42},
		output: uint32(104),
		state: allocatorState{bumper: 144,
			ptrOffset: 24,
			totalSize: 72}},
	// forth free
	{test: &freeTest{ptr: 104},
		state: allocatorState{bumper: 144,
			heads:     [22]uint32{0, 0, 0, 72, 0, 0, 0, 0, 0, 0, 0, 0, 0, 0, 0, 0, 0, 0, 0, 0, 0, 0},
			ptrOffset: 24,
			totalSize: 0}},
	// fifth alloc
	{test: &allocateTest{size: 42},
		output: uint32(104),
		state: allocatorState{bumper: 144,
			ptrOffset: 24,
			totalSize: 72}},
	// fifth free
	{test: &freeTest{ptr: 104},
		state: allocatorState{bumper: 144,
			heads:     [22]uint32{0, 0, 0, 72, 0, 0, 0, 0, 0, 0, 0, 0, 0, 0, 0, 0, 0, 0, 0, 0, 0, 0},
			ptrOffset: 24,
			totalSize: 0}},
}

// all tests to be run
var allTests = []testHolder{
	{offset: 0, tests: allocate1ByteTest},
	{offset: 13, tests: allocate1ByteTestWithOffset},
	{offset: 0, tests: allocatorShouldIncrementPointers},
	{offset: 0, tests: allocateFreeTest},
	{offset: 13, tests: allocateDeallocateReallocateWithOffset},
	{offset: 0, tests: allocateShouldBuildFreeList},
	{offset: 1, tests: allocateCorrectlyWithOffset},
	{offset: 13, tests: heapShouldBeZeroAfterFreeWithOffset},
	{offset: 19, tests: heapShouldBeZeroAfterFreeWithOffsetFiveTimes},
}

// iterates allTests and runs tests on them based on data contained in
//  test holder
func TestAllocator(t *testing.T) {
	for _, test := range allTests {
		allocator := NewAllocator(newMockMemory(1<<16), test.offset)

		for _, theTest := range test.tests {
			switch v := theTest.test.(type) {
			case *allocateTest:
				result, err1 :=
					allocator.Allocate(v.size)
				if err1 != nil {
					t.Fatal(err1)
				}

				compareState(*allocator, theTest.state, result, theTest.output, t)

			case *freeTest:
				err := allocator.Deallocate(v.ptr)
				if err != nil {
					t.Fatal(err)
				}
				compareState(*allocator, theTest.state, nil, theTest.output, t)
			}
		}
	}
}

// compare test results to expected results and fail test if differences are found
func compareState(allocator FreeingBumpHeapAllocator, state allocatorState, result interface{}, output interface{}, t *testing.T) {
	if !reflect.DeepEqual(allocator.bumper, state.bumper) {
		t.Errorf("Fail: got %v expected %v", allocator.bumper, state.bumper)
	}
	if !reflect.DeepEqual(allocator.heads, state.heads) {
		t.Errorf("Fail: got %v expected %v", allocator.heads, state.heads)
	}
	if !reflect.DeepEqual(allocator.ptrOffset, state.ptrOffset) {
		t.Errorf("Fail: got %v expected %v", allocator.ptrOffset, state.ptrOffset)
	}
	if !reflect.DeepEqual(allocator.TotalSize, state.totalSize) {
		t.Errorf("Fail: got %v expected %v", allocator.TotalSize, state.totalSize)
	}
	if !reflect.DeepEqual(result, output) {
		t.Errorf("Fail: got %v expected %v", result, output)
	}
}

// test that allocator should no allocate memory if the allocate
//  request is larger than current size
func TestShouldNotAllocateIfTooLarge(t *testing.T) {
	mem := newMockMemory(1 << 16)
	currentSize := mem.Length()
	fbha := NewAllocator(mem, 0)

	// when
	_, err := fbha.Allocate(currentSize + 1)

	// then expect error since trying to over Allocate
	if err == nil {
		t.Error("Error, expected out of space error, but didn't get one.")
	}
	if err != nil && err.Error() != "allocator out of space" {
		t.Errorf("Error: got unexpected error: %v", err.Error())
	}
}

// test that the allocator should not allocate memory if
//  it's already full
func TestShouldNotAllocateIfFull(t *testing.T) {
	mem := newMockMemory(1 << 16)
	currentSize := mem.Length()
	fbha := NewAllocator(mem, 0)

	ptr1, err := fbha.Allocate((currentSize / 2) - 8)
	if err != nil {
		t.Fatal(err)
	}
	if ptr1 != 8 {
		t.Errorf("Expected value of 8")
	}

	// when
	_, err = fbha.Allocate(currentSize / 2)

	// then
	// there is no room after half currentSize including it's 8 byte prefix, so error
	if err == nil {
		t.Error("Error, expected out of space error, but didn't get one.")
	}
	if err != nil && err.Error() != "allocator out of space" {
		t.Errorf("Error: got unexpected error: %v", err.Error())
	}

}

// test to confirm that allocator can allocate the MaxPossibleAllocation
func TestShouldAllocateMaxPossibleAllocationSize(t *testing.T) {
	// given, grow heap memory so that we have at least MaxPossibleAllocation available
<<<<<<< HEAD
	mem := make([]byte, 1<<16)

	pagesNeeded := (MaxPossibleAllocation / pageSize) - (len(mem) / pageSize) + 1
	mem = make([]byte, len(mem)+pagesNeeded*65*1024)
=======
	mem := newMockMemory(1 << 16)

	pagesNeeded := (MaxPossibleAllocation / pageSize) - (mem.Length() / pageSize) + 1
	mem = newMockMemory(mem.Length() + pagesNeeded*65*1024)

>>>>>>> cf68fa6a
	fbha := NewAllocator(mem, 0)

	ptr1, err := fbha.Allocate(MaxPossibleAllocation)
	if err != nil {
		t.Error(err)
	}

	if ptr1 != 8 {
		t.Errorf("Expected value of 8")
	}
}

// test that allocator should not allocate memory if request is too large
func TestShouldNotAllocateIfRequestSizeTooLarge(t *testing.T) {
	fbha := NewAllocator(newMockMemory(1<<16), 0)

	// when
	_, err := fbha.Allocate(MaxPossibleAllocation + 1)

	// then
	if err != nil {
		if err.Error() != "size too large" {
			t.Error("Didn't get expected error")
		}
	} else {
		t.Error("Error: Didn't get error but expected one.")
	}
}

// test to write Uint32 to LE correctly
func TestShouldWriteU32CorrectlyIntoLe(t *testing.T) {
	// NOTE: we used the go's binary.LittleEndianPutUint32 function
	//  so this test isn't necessary, but is included for completeness

	//given
	heap := make([]byte, 5)

	// when
	binary.LittleEndian.PutUint32(heap, 1)

	//then
	if !reflect.DeepEqual(heap, []byte{1, 0, 0, 0, 0}) {
		t.Error("Error Write U32 to LE")
	}
}

// test to write MaxUint32 to LE correctly
func TestShouldWriteU32MaxCorrectlyIntoLe(t *testing.T) {
	// NOTE: we used the go's binary.LittleEndianPutUint32 function
	//  so this test isn't necessary, but is included for completeness

	//given
	heap := make([]byte, 5)

	// when
	binary.LittleEndian.PutUint32(heap, math.MaxUint32)

	//then
	if !reflect.DeepEqual(heap, []byte{255, 255, 255, 255, 0}) {
		t.Error("Error Write U32 MAX to LE")
	}
}

// test that getItemSizeFromIndex method gets expected item size from index
func TestShouldGetItemFromIndex(t *testing.T) {
	// given
	index := uint(0)

	// when
	itemSize := getItemSizeFromIndex(index)

	//then
	if itemSize != 8 {
		t.Error("item_size should be 8, got item_size:", itemSize)
	}
}

// that that getItemSizeFromIndex method gets expected item size from index
//  max index position
func TestShouldGetMaxFromIndex(t *testing.T) {
	// given
	index := uint(21)

	// when
	itemSize := getItemSizeFromIndex(index)

	//then
	if itemSize != MaxPossibleAllocation {
		t.Errorf("item_size should be %d, got item_size: %d", MaxPossibleAllocation, itemSize)
	}
}<|MERGE_RESOLUTION|>--- conflicted
+++ resolved
@@ -384,18 +384,11 @@
 // test to confirm that allocator can allocate the MaxPossibleAllocation
 func TestShouldAllocateMaxPossibleAllocationSize(t *testing.T) {
 	// given, grow heap memory so that we have at least MaxPossibleAllocation available
-<<<<<<< HEAD
-	mem := make([]byte, 1<<16)
-
-	pagesNeeded := (MaxPossibleAllocation / pageSize) - (len(mem) / pageSize) + 1
-	mem = make([]byte, len(mem)+pagesNeeded*65*1024)
-=======
 	mem := newMockMemory(1 << 16)
 
 	pagesNeeded := (MaxPossibleAllocation / pageSize) - (mem.Length() / pageSize) + 1
 	mem = newMockMemory(mem.Length() + pagesNeeded*65*1024)
 
->>>>>>> cf68fa6a
 	fbha := NewAllocator(mem, 0)
 
 	ptr1, err := fbha.Allocate(MaxPossibleAllocation)
