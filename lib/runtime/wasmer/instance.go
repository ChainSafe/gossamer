// Copyright 2021 ChainSafe Systems (ON)
// SPDX-License-Identifier: LGPL-3.0-only

package wasmer

import (
	"bytes"
	"errors"
	"fmt"
	"os"
	"path/filepath"
	"sync"

	"github.com/ChainSafe/gossamer/internal/log"
	"github.com/ChainSafe/gossamer/lib/common"
	"github.com/ChainSafe/gossamer/lib/crypto"
	"github.com/ChainSafe/gossamer/lib/keystore"
	"github.com/ChainSafe/gossamer/lib/runtime"
	"github.com/ChainSafe/gossamer/lib/runtime/offchain"
	"github.com/ChainSafe/gossamer/lib/trie"
	"github.com/klauspost/compress/zstd"
	"github.com/wasmerio/wasmer-go/wasmer"
)

// Name represents the name of the interpreter
const Name = "wasmer"

var (
	ErrCodeEmpty              = errors.New("code is empty")
	ErrWASMDecompress         = errors.New("wasm decompression failed")
	ErrInstanceIsStopped      = errors.New("instance is stopped")
	ErrExportFunctionNotFound = errors.New("export function not found")

	logger = log.NewFromGlobal(
		log.AddContext("pkg", "runtime"),
		log.AddContext("module", "go-wasmer"),
	)
)

// Instance represents a runtime go-wasmer instance
type Instance struct {
	vm       *wasmer.Instance
	ctx      *runtime.Context
	isClosed bool
	codeHash common.Hash
	mutex    sync.Mutex
}

// NewRuntimeFromGenesis creates a runtime instance from the genesis data
func NewRuntimeFromGenesis(cfg Config) (instance *Instance, err error) {
	if cfg.Storage == nil {
		return nil, errors.New("storage is nil")
	}

	code := cfg.Storage.LoadCode()
	if len(code) == 0 {
		return nil, fmt.Errorf("cannot find :code in state")
	}

	return NewInstance(code, cfg)
}

// NewInstanceFromTrie returns a new runtime instance with the code provided in the given trie
func NewInstanceFromTrie(t *trie.Trie, cfg Config) (*Instance, error) {
	code := t.Get(common.CodeKey)
	if len(code) == 0 {
		return nil, fmt.Errorf("cannot find :code in trie")
	}

	return NewInstance(code, cfg)
}

// NewInstanceFromFile instantiates a runtime from a .wasm file
func NewInstanceFromFile(fp string, cfg Config) (*Instance, error) {
	// Reads the WebAssembly module as bytes.
	fileBytes, err := os.ReadFile(filepath.Clean(fp))
	if err != nil {
		return nil, err
	}

	return NewInstance(fileBytes, cfg)
}

// NewInstance instantiates a runtime from raw wasm bytecode
func NewInstance(code []byte, cfg Config) (*Instance, error) {
	return newInstance(code, cfg)
}

func newInstance(code []byte, cfg Config) (*Instance, error) {
	logger.Patch(log.SetLevel(cfg.LogLvl), log.SetCallerFunc(true))
	if len(code) == 0 {
		return nil, ErrCodeEmpty
	}

	code, err := decompressWasm(code)
	if err != nil {
		// Note the sentinel error is wrapped here since the ztsd Go library
		// does not return any exported sentinel errors.
		return nil, fmt.Errorf("%w: %s", ErrWASMDecompress, err)
	}

	// Create engine and store with default values
	engine := wasmer.NewEngine()
	store := wasmer.NewStore(engine)

	// Compile the module
	module, err := wasmer.NewModule(store, code)
	if err != nil {
		return nil, err
	}

	// Get memory descriptor from module, if it imports memory
	moduleImports := module.Imports()
	var memImport *wasmer.ImportType
	for _, im := range moduleImports {
		if im.Name() == "memory" {
			memImport = im
			break
		}
	}

	var memoryType *wasmer.MemoryType
	if memImport != nil {
		memoryType = memImport.Type().IntoMemoryType()
	}

	// Check if module exports memory
	hasExportedMemory := false
	moduleExports := module.Exports()
	for _, export := range moduleExports {
		if export.Name() == "memory" {
			hasExportedMemory = true
			break
		}
	}

	var memory *wasmer.Memory
	// create memory to import, if it's expecting imported memory
	if !hasExportedMemory {
		if memoryType == nil {
			// values from newer kusama/polkadot runtimes
			lim, err := wasmer.NewLimits(23, 4294967295)
			if err != nil {
				return nil, err
			}
			memoryType = wasmer.NewMemoryType(lim)
		}

		memory = wasmer.NewMemory(store, memoryType)
	}

	runtimeCtx := &runtime.Context{
		Storage:         cfg.Storage,
		Keystore:        cfg.Keystore,
		Validator:       cfg.Role == common.AuthorityRole,
		NodeStorage:     cfg.NodeStorage,
		Network:         cfg.Network,
		Transaction:     cfg.Transaction,
		SigVerifier:     crypto.NewSignatureVerifier(logger),
		OffchainHTTPSet: offchain.NewHTTPSet(),
	}

	imports := importsNodeRuntime(store, memory, runtimeCtx)
	if err != nil {
		return nil, fmt.Errorf("creating node runtime imports: %w", err)
	}
	wasmInstance, err := wasmer.NewInstance(module, imports)
	if err != nil {
		return nil, err
	}

	logger.Info("instantiated runtime!!!")

	if hasExportedMemory {
		memory, err = wasmInstance.Exports.GetMemory("memory")
		if err != nil {
			return nil, err
		}
	}

	runtimeCtx.Memory = Memory{memory}

	// set heap base for allocator, start allocating at heap base
	heapBase, err := wasmInstance.Exports.Get("__heap_base")
	if err != nil {
		return nil, err
	}

	hb, err := heapBase.IntoGlobal().Get()
	if err != nil {
		return nil, err
	}

	runtimeCtx.Allocator = runtime.NewAllocator(runtimeCtx.Memory, uint32(hb.(int32)))
	instance := &Instance{
		vm:       wasmInstance,
		ctx:      runtimeCtx,
		codeHash: cfg.CodeHash,
	}

	if cfg.testVersion != nil {
		instance.ctx.Version = *cfg.testVersion
	} else {
		instance.ctx.Version, err = instance.version()
		if err != nil {
			instance.close()
			return nil, fmt.Errorf("getting instance version: %w", err)
		}
	}

	return instance, nil
}

// decompressWasm decompresses a Wasm blob that may or may not be compressed with zstd
// ref: https://github.com/paritytech/substrate/blob/master/primitives/maybe-compressed-blob/src/lib.rs
func decompressWasm(code []byte) ([]byte, error) {
	compressionFlag := []byte{82, 188, 83, 118, 70, 219, 142, 5}
	if !bytes.HasPrefix(code, compressionFlag) {
		return code, nil
	}

	decoder, err := zstd.NewReader(nil)
	if err != nil {
		return nil, fmt.Errorf("creating zstd reader: %s", err)
	}

	return decoder.DecodeAll(code[len(compressionFlag):], nil)
}

// GetCodeHash returns the code of the instance
func (in *Instance) GetCodeHash() common.Hash {
	return in.codeHash
}

// GetContext returns the context of the instance
func (in *Instance) GetContext() *runtime.Context {
	return in.ctx
}

// GetRuntimeVersion finds the runtime version by initiating a temporary
// runtime instance using the WASM code provided, and querying it.
func GetRuntimeVersion(code []byte) (version runtime.Version, err error) {
	config := Config{
		LogLvl: log.DoNotChange,
	}
	instance, err := NewInstance(code, config)
	if err != nil {
		return version, fmt.Errorf("creating runtime instance: %w", err)
	}
	defer instance.Stop()

	version, err = instance.version()
	if err != nil {
		return version, fmt.Errorf("running runtime: %w", err)
	}

	return version, nil
}

<<<<<<< HEAD
var (
	ErrCodeEmpty      = errors.New("code is empty")
	ErrWASMDecompress = errors.New("wasm decompression failed")
)

func setupVM(code []byte) (instance wasm.Instance,
	allocator *runtime.FreeingBumpHeapAllocator, err error) {
	if len(code) == 0 {
		return instance, nil, ErrCodeEmpty
	}

	code, err = decompressWasm(code)
	if err != nil {
		// Note the sentinel error is wrapped here since the ztsd Go library
		// does not return any exported sentinel errors.
		return instance, nil, fmt.Errorf("%w: %s", ErrWASMDecompress, err)
	}

	imports, err := ImportsNodeRuntime()
	if err != nil {
		return instance, nil, fmt.Errorf("creating node runtime imports: %w", err)
	}

	// Provide importable memory for newer runtimes
	// TODO: determine memory descriptor size that the runtime wants from the wasm.
	// should be doable w/ wasmer 1.0.0. (#1268)
	memory, err := wasm.NewMemory(23, 0)
	if err != nil {
		return instance, nil, fmt.Errorf("creating web assembly memory: %w", err)
	}

	_, err = imports.AppendMemory("memory", memory)
	if err != nil {
		return instance, nil, fmt.Errorf("appending memory to imports: %w", err)
=======
// UpdateRuntimeCode updates the runtime instance to run the given code
func (in *Instance) UpdateRuntimeCode(code []byte) error {
	cfg := Config{
		Storage:     in.ctx.Storage,
		Keystore:    in.ctx.Keystore,
		NodeStorage: in.ctx.NodeStorage,
		Network:     in.ctx.Network,
		Transaction: in.ctx.Transaction,
>>>>>>> 47b00400
	}

	next, err := newInstance(code, cfg)
	if err != nil {
		return err
	}

	in.vm = next.vm
	in.ctx = next.ctx

	logger.Infof("updated runtime", "specification version", in.ctx.Version.SpecVersion)
	return nil
}

// Exec calls the given function with the given data
func (in *Instance) Exec(function string, data []byte) (result []byte, err error) {
	in.mutex.Lock()
	defer in.mutex.Unlock()

	if in.isClosed {
		return nil, ErrInstanceIsStopped
	}

	dataLength := uint32(len(data))
	inputPtr, err := in.ctx.Allocator.Allocate(dataLength)
	if err != nil {
		return nil, fmt.Errorf("allocating input memory: %w", err)
	}

	defer in.ctx.Allocator.Clear()

	// Store the data into memory
	memory := in.ctx.Memory.Data()
	copy(memory[inputPtr:inputPtr+dataLength], data)

	runtimeFunc, err := in.vm.Exports.GetFunction(function)
	if err != nil {
		return nil, fmt.Errorf("%w: %s", ErrExportFunctionNotFound, function)
	}

	castedInputPointer, err := safeCastInt32(inputPtr)
	if err != nil {
		panic(err)
	}

	castedDataLength, err := safeCastInt32(dataLength)
	if err != nil {
		panic(err)
	}

	wasmValue, err := runtimeFunc(castedInputPointer, castedDataLength)
	if err != nil {
		return nil, fmt.Errorf("running runtime function: %w", err)
	}

	wasmValueAsI64 := wasmer.NewI64(wasmValue)
	outputPtr, outputLength := splitPointerSize(wasmValueAsI64.I64())
	memory = in.ctx.Memory.Data() // call Data() again to get larger slice
	return memory[outputPtr : outputPtr+outputLength], nil
}

// NodeStorage to get reference to runtime node service
func (in *Instance) NodeStorage() runtime.NodeStorage {
	return in.ctx.NodeStorage
}

// NetworkService to get referernce to runtime network service
func (in *Instance) NetworkService() runtime.BasicNetwork {
	return in.ctx.Network
}

// Keystore to get reference to runtime keystore
func (in *Instance) Keystore() *keystore.GlobalKeystore {
	return in.ctx.Keystore
}

// Validator returns the context's Validator
func (in *Instance) Validator() bool {
	return in.ctx.Validator
}

// SetContextStorage sets the runtime's storage.
func (in *Instance) SetContextStorage(s runtime.Storage) {
	in.mutex.Lock()
	defer in.mutex.Unlock()
	in.ctx.Storage = s
}

// Stop closes the WASM instance, its imports and clears
// the context allocator in a thread-safe way.
func (in *Instance) Stop() {
	in.mutex.Lock()
	defer in.mutex.Unlock()
	in.close()
}

// close closes the wasm instance (and its imports)
// and clears the context allocator. If the instance
// has previously been closed, it simply returns.
// It is NOT THREAD SAFE to use.
func (in *Instance) close() {
	if in.isClosed {
		return
	}

	in.vm.Close()
	in.ctx.Allocator.Clear()
	in.isClosed = true
}<|MERGE_RESOLUTION|>--- conflicted
+++ resolved
@@ -160,7 +160,7 @@
 		OffchainHTTPSet: offchain.NewHTTPSet(),
 	}
 
-	imports := importsNodeRuntime(store, memory, runtimeCtx)
+	imports := ImportsNodeRuntime(store, memory, runtimeCtx)
 	if err != nil {
 		return nil, fmt.Errorf("creating node runtime imports: %w", err)
 	}
@@ -257,42 +257,6 @@
 	return version, nil
 }
 
-<<<<<<< HEAD
-var (
-	ErrCodeEmpty      = errors.New("code is empty")
-	ErrWASMDecompress = errors.New("wasm decompression failed")
-)
-
-func setupVM(code []byte) (instance wasm.Instance,
-	allocator *runtime.FreeingBumpHeapAllocator, err error) {
-	if len(code) == 0 {
-		return instance, nil, ErrCodeEmpty
-	}
-
-	code, err = decompressWasm(code)
-	if err != nil {
-		// Note the sentinel error is wrapped here since the ztsd Go library
-		// does not return any exported sentinel errors.
-		return instance, nil, fmt.Errorf("%w: %s", ErrWASMDecompress, err)
-	}
-
-	imports, err := ImportsNodeRuntime()
-	if err != nil {
-		return instance, nil, fmt.Errorf("creating node runtime imports: %w", err)
-	}
-
-	// Provide importable memory for newer runtimes
-	// TODO: determine memory descriptor size that the runtime wants from the wasm.
-	// should be doable w/ wasmer 1.0.0. (#1268)
-	memory, err := wasm.NewMemory(23, 0)
-	if err != nil {
-		return instance, nil, fmt.Errorf("creating web assembly memory: %w", err)
-	}
-
-	_, err = imports.AppendMemory("memory", memory)
-	if err != nil {
-		return instance, nil, fmt.Errorf("appending memory to imports: %w", err)
-=======
 // UpdateRuntimeCode updates the runtime instance to run the given code
 func (in *Instance) UpdateRuntimeCode(code []byte) error {
 	cfg := Config{
@@ -301,7 +265,6 @@
 		NodeStorage: in.ctx.NodeStorage,
 		Network:     in.ctx.Network,
 		Transaction: in.ctx.Transaction,
->>>>>>> 47b00400
 	}
 
 	next, err := newInstance(code, cfg)
