// Copyright 2021 ChainSafe Systems (ON)
// SPDX-License-Identifier: LGPL-3.0-only

package wasmer

import (
	"bytes"
	"errors"
	"fmt"
	"sync"

	"github.com/ChainSafe/gossamer/internal/log"
	"github.com/ChainSafe/gossamer/lib/common"
	"github.com/ChainSafe/gossamer/lib/keystore"
	"github.com/ChainSafe/gossamer/lib/runtime"
	"github.com/ChainSafe/gossamer/lib/runtime/offchain"
	"github.com/ChainSafe/gossamer/lib/trie"

	"github.com/ChainSafe/gossamer/lib/crypto"

	wasm "github.com/wasmerio/go-ext-wasm/wasmer"

	"github.com/klauspost/compress/zstd"
)

// Name represents the name of the interpreter
const Name = "wasmer"

var (
	logger = log.NewFromGlobal(
		log.AddContext("pkg", "runtime"),
		log.AddContext("module", "go-wasmer"),
	)
)

// Instance represents a v0.8 runtime go-wasmer instance
type Instance struct {
	vm       wasm.Instance
	ctx      *runtime.Context
	isClosed bool
	codeHash common.Hash
	mutex    sync.Mutex
}

// NewRuntimeFromGenesis creates a runtime instance from the genesis data
func NewRuntimeFromGenesis(cfg Config) (instance *Instance, err error) {
	if cfg.Storage == nil {
		return nil, errors.New("storage is nil")
	}

	code := cfg.Storage.LoadCode()
	if len(code) == 0 {
		return nil, fmt.Errorf("cannot find :code in state")
	}

	return NewInstance(code, cfg)
}

// NewInstanceFromTrie returns a new runtime instance with the code provided in the given trie
func NewInstanceFromTrie(t *trie.Trie, cfg Config) (*Instance, error) {
	code := t.Get(common.CodeKey)
	if len(code) == 0 {
		return nil, fmt.Errorf("cannot find :code in trie")
	}

	return NewInstance(code, cfg)
}

// NewInstanceFromFile instantiates a runtime from a .wasm file
func NewInstanceFromFile(fp string, cfg Config) (*Instance, error) {
	// Reads the WebAssembly module as bytes.
	bytes, err := wasm.ReadBytes(fp)
	if err != nil {
		return nil, err
	}

	return NewInstance(bytes, cfg)
}

// NewInstance instantiates a runtime from raw wasm bytecode
func NewInstance(code []byte, cfg Config) (instance *Instance, err error) {
	logger.Patch(log.SetLevel(cfg.LogLvl), log.SetCallerFunc(true))

	wasmInstance, allocator, err := setupVM(code)
	if err != nil {
		return nil, fmt.Errorf("setting up VM: %w", err)
	}

	runtimeCtx := &runtime.Context{
		Storage:         cfg.Storage,
		Allocator:       allocator,
		Keystore:        cfg.Keystore,
		Validator:       cfg.Role == common.AuthorityRole,
		NodeStorage:     cfg.NodeStorage,
		Network:         cfg.Network,
		Transaction:     cfg.Transaction,
		SigVerifier:     crypto.NewSignatureVerifier(logger),
		OffchainHTTPSet: offchain.NewHTTPSet(),
	}
	wasmInstance.SetContextData(runtimeCtx)

<<<<<<< HEAD
	imports := ImportsNodeRuntime(store, memory, runtimeCtx)
	if err != nil {
		return nil, fmt.Errorf("creating node runtime imports: %w", err)
	}
	wasmInstance, err := wasmer.NewInstance(module, imports)
	if err != nil {
		return nil, err
	}

	if hasExportedMemory {
		memory, err = wasmInstance.Exports.GetMemory("memory")
		if err != nil {
			return nil, err
		}
	}

	runtimeCtx.Memory = Memory{memory}

	// set heap base for allocator, start allocating at heap base
	heapBase, err := wasmInstance.Exports.Get("__heap_base")
	if err != nil {
		return nil, err
	}

	hb, err := heapBase.IntoGlobal().Get()
	if err != nil {
		return nil, err
	}

	runtimeCtx.Allocator = runtime.NewAllocator(runtimeCtx.Memory, uint32(hb.(int32)))
	instance := &Instance{
=======
	instance = &Instance{
>>>>>>> 1a34972b
		vm:       wasmInstance,
		ctx:      runtimeCtx,
		codeHash: cfg.CodeHash,
	}

	if cfg.testVersion != nil {
		instance.ctx.Version = cfg.testVersion
	}

	wasmInstance.SetContextData(instance.ctx)

	return instance, nil
}

// decompressWasm decompresses a Wasm blob that may or may not be compressed with zstd
// ref: https://github.com/paritytech/substrate/blob/master/primitives/maybe-compressed-blob/src/lib.rs
func decompressWasm(code []byte) ([]byte, error) {
	compressionFlag := []byte{82, 188, 83, 118, 70, 219, 142, 5}
	if !bytes.HasPrefix(code, compressionFlag) {
		return code, nil
	}

	decoder, err := zstd.NewReader(nil)
	if err != nil {
		return nil, fmt.Errorf("creating zstd reader: %s", err)
	}

	return decoder.DecodeAll(code[len(compressionFlag):], nil)
}

// GetCodeHash returns the code of the instance
func (in *Instance) GetCodeHash() common.Hash {
	return in.codeHash
}

// GetContext returns the context of the instance
func (in *Instance) GetContext() *runtime.Context {
	return in.ctx
}

// GetRuntimeVersion finds the runtime version by initiating a temporary
// runtime instance using the WASM code provided, and querying it.
func GetRuntimeVersion(code []byte) (version runtime.Version, err error) {
	config := Config{
		LogLvl: log.DoNotChange,
	}
	instance, err := NewInstance(code, config)
	if err != nil {
		return version, fmt.Errorf("creating runtime instance: %w", err)
	}
	defer instance.Stop()

	version, err = instance.Version()
	if err != nil {
		return version, fmt.Errorf("running runtime: %w", err)
	}

	return version, nil
}

<<<<<<< HEAD
// UpdateRuntimeCode updates the runtime instance to run the given code
func (in *Instance) UpdateRuntimeCode(code []byte) error {
	cfg := Config{
		Storage:     in.ctx.Storage,
		Keystore:    in.ctx.Keystore,
		NodeStorage: in.ctx.NodeStorage,
		Network:     in.ctx.Network,
		Transaction: in.ctx.Transaction,
	}

	next, err := NewInstance(code, cfg)
	if err != nil {
		return err
	}

	in.vm = next.vm
	in.ctx = next.ctx

	logger.Infof("updated runtime", "specification version", in.ctx.Version.SpecVersion)
	return nil
}

// Exec calls the given function with the given data
func (in *Instance) Exec(function string, data []byte) (result []byte, err error) {
	in.mutex.Lock()
	defer in.mutex.Unlock()
=======
var (
	ErrCodeEmpty      = errors.New("code is empty")
	ErrWASMDecompress = errors.New("wasm decompression failed")
)
>>>>>>> 1a34972b

func setupVM(code []byte) (instance wasm.Instance,
	allocator *runtime.FreeingBumpHeapAllocator, err error) {
	if len(code) == 0 {
		return instance, nil, ErrCodeEmpty
	}

	code, err = decompressWasm(code)
	if err != nil {
		// Note the sentinel error is wrapped here since the ztsd Go library
		// does not return any exported sentinel errors.
		return instance, nil, fmt.Errorf("%w: %s", ErrWASMDecompress, err)
	}

	imports, err := importsNodeRuntime()
	if err != nil {
		return instance, nil, fmt.Errorf("creating node runtime imports: %w", err)
	}

	// Provide importable memory for newer runtimes
	// TODO: determine memory descriptor size that the runtime wants from the wasm.
	// should be doable w/ wasmer 1.0.0. (#1268)
	memory, err := wasm.NewMemory(23, 0)
	if err != nil {
		return instance, nil, fmt.Errorf("creating web assembly memory: %w", err)
	}

	_, err = imports.AppendMemory("memory", memory)
	if err != nil {
		return instance, nil, fmt.Errorf("appending memory to imports: %w", err)
	}

	// Instantiates the WebAssembly module.
	instance, err = wasm.NewInstanceWithImports(code, imports)
	if err != nil {
		return instance, nil, fmt.Errorf("creating web assembly instance: %w", err)
	}

	// Assume imported memory is used if runtime does not export any
	if !instance.HasMemory() {
		instance.Memory = memory
	}

	// TODO: get __heap_base exported value from runtime.
	// wasmer 0.3.x does not support this, but wasmer 1.0.0 does (#1268)
	heapBase := runtime.DefaultHeapBase

	allocator = runtime.NewAllocator(&memoryShim{instance.Memory}, heapBase)

	return instance, allocator, nil
}

type memoryShim struct {
	*wasm.Memory
}

func (ms *memoryShim) Size() uint32 { return ms.Memory.Length() }
func (ms *memoryShim) Grow(deltaPages uint32) (previousPages uint32, ok bool) {
	err := ms.Memory.Grow(deltaPages)
	if err != nil {
		return 0, false
	}
	return 0, true
}
func (ms *memoryShim) ReadByte(offset uint32) (byte, bool) { //nolint:govet
	if offset >= ms.Memory.Length() {
		return 0, false
	}
	return ms.Memory.Data()[offset], true
}
func (ms *memoryShim) Read(offset, byteCount uint32) ([]byte, bool) {
	if offset+byteCount >= ms.Memory.Length() {
		return nil, false
	}
	return ms.Memory.Data()[offset : offset+byteCount], true
}
func (ms *memoryShim) WriteByte(offset uint32, v byte) bool { //nolint:govet
	if offset >= ms.Memory.Length() {
		return false
	}
	ms.Memory.Data()[offset] = v
	return true
}
func (ms *memoryShim) Write(offset uint32, v []byte) bool {
	if offset+uint32(len(v)) >= ms.Memory.Length() {
		return false
	}
	copy(ms.Data()[offset:offset+uint32(len(v))], v)
	return true
}

// SetContextStorage sets the runtime's storage.
func (in *Instance) SetContextStorage(s runtime.Storage) {
	in.mutex.Lock()
	defer in.mutex.Unlock()
	in.ctx.Storage = s
}

// Stop closes the WASM instance, its imports and clears
// the context allocator in a thread-safe way.
func (in *Instance) Stop() {
	in.mutex.Lock()
	defer in.mutex.Unlock()
	in.close()
}

// close closes the wasm instance (and its imports)
// and clears the context allocator. If the instance
// has previously been closed, it simply returns.
// It is NOT THREAD SAFE to use.
func (in *Instance) close() {
	if in.isClosed {
		return
	}

	in.vm.Close()
	in.ctx.Allocator.Clear()
	in.isClosed = true
}

var (
	ErrInstanceIsStopped      = errors.New("instance is stopped")
	ErrExportFunctionNotFound = errors.New("export function not found")
)

// Exec calls the given function with the given data
func (in *Instance) Exec(function string, data []byte) (result []byte, err error) {
	in.mutex.Lock()
	defer in.mutex.Unlock()

	if in.isClosed {
		return nil, ErrInstanceIsStopped
	}

	dataLength := uint32(len(data))
	inputPtr, err := in.ctx.Allocator.Allocate(dataLength)
	if err != nil {
		return nil, fmt.Errorf("allocating input memory: %w", err)
	}

	defer in.ctx.Allocator.Clear()

	// Store the data into memory
	memory := in.vm.Memory.Data()
	copy(memory[inputPtr:inputPtr+dataLength], data)

	runtimeFunc, ok := in.vm.Exports[function]
	if !ok {
		return nil, fmt.Errorf("%w: %s", ErrExportFunctionNotFound, function)
	}

	wasmValue, err := runtimeFunc(int32(inputPtr), int32(dataLength))
	if err != nil {
		return nil, fmt.Errorf("running runtime function: %w", err)
	}

	outputPtr, outputLength := splitPointerSize(wasmValue.ToI64())
	memory = in.vm.Memory.Data() // call Data() again to get larger slice
	return memory[outputPtr : outputPtr+outputLength], nil
}

// NodeStorage to get reference to runtime node service
func (in *Instance) NodeStorage() runtime.NodeStorage {
	return in.ctx.NodeStorage
}

// NetworkService to get referernce to runtime network service
func (in *Instance) NetworkService() runtime.BasicNetwork {
	return in.ctx.Network
}

// Keystore to get reference to runtime keystore
func (in *Instance) Keystore() *keystore.GlobalKeystore {
	return in.ctx.Keystore
}

// Validator returns the context's Validator
func (in *Instance) Validator() bool {
	return in.ctx.Validator
}<|MERGE_RESOLUTION|>--- conflicted
+++ resolved
@@ -99,41 +99,7 @@
 	}
 	wasmInstance.SetContextData(runtimeCtx)
 
-<<<<<<< HEAD
-	imports := ImportsNodeRuntime(store, memory, runtimeCtx)
-	if err != nil {
-		return nil, fmt.Errorf("creating node runtime imports: %w", err)
-	}
-	wasmInstance, err := wasmer.NewInstance(module, imports)
-	if err != nil {
-		return nil, err
-	}
-
-	if hasExportedMemory {
-		memory, err = wasmInstance.Exports.GetMemory("memory")
-		if err != nil {
-			return nil, err
-		}
-	}
-
-	runtimeCtx.Memory = Memory{memory}
-
-	// set heap base for allocator, start allocating at heap base
-	heapBase, err := wasmInstance.Exports.Get("__heap_base")
-	if err != nil {
-		return nil, err
-	}
-
-	hb, err := heapBase.IntoGlobal().Get()
-	if err != nil {
-		return nil, err
-	}
-
-	runtimeCtx.Allocator = runtime.NewAllocator(runtimeCtx.Memory, uint32(hb.(int32)))
-	instance := &Instance{
-=======
 	instance = &Instance{
->>>>>>> 1a34972b
 		vm:       wasmInstance,
 		ctx:      runtimeCtx,
 		codeHash: cfg.CodeHash,
@@ -194,39 +160,10 @@
 	return version, nil
 }
 
-<<<<<<< HEAD
-// UpdateRuntimeCode updates the runtime instance to run the given code
-func (in *Instance) UpdateRuntimeCode(code []byte) error {
-	cfg := Config{
-		Storage:     in.ctx.Storage,
-		Keystore:    in.ctx.Keystore,
-		NodeStorage: in.ctx.NodeStorage,
-		Network:     in.ctx.Network,
-		Transaction: in.ctx.Transaction,
-	}
-
-	next, err := NewInstance(code, cfg)
-	if err != nil {
-		return err
-	}
-
-	in.vm = next.vm
-	in.ctx = next.ctx
-
-	logger.Infof("updated runtime", "specification version", in.ctx.Version.SpecVersion)
-	return nil
-}
-
-// Exec calls the given function with the given data
-func (in *Instance) Exec(function string, data []byte) (result []byte, err error) {
-	in.mutex.Lock()
-	defer in.mutex.Unlock()
-=======
 var (
 	ErrCodeEmpty      = errors.New("code is empty")
 	ErrWASMDecompress = errors.New("wasm decompression failed")
 )
->>>>>>> 1a34972b
 
 func setupVM(code []byte) (instance wasm.Instance,
 	allocator *runtime.FreeingBumpHeapAllocator, err error) {
