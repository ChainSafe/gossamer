--- conflicted
+++ resolved
@@ -26,20 +26,18 @@
 	wasm "github.com/wasmerio/go-ext-wasm/wasmer"
 )
 
-<<<<<<< HEAD
-var _ runtime.LegacyInstance = (*LegacyInstance)(nil)
-var _ runtime.Instance = (*Instance)(nil)
-=======
 // Name represents the name of the interpreter
 const Name = "wasmer"
 
 // Check that runtime interfaces are satisfied
-var _ runtime.LegacyInstance = (*LegacyInstance)(nil)
-var _ runtime.Memory = (*wasm.Memory)(nil)
->>>>>>> cf68fa6a
-
-var logger = log.New("pkg", "runtime", "module", "go-wasmer")
-var memory *wasm.Memory
+var (
+	_ runtime.LegacyInstance = (*LegacyInstance)(nil)
+	_ runtime.Instance       = (*Instance)(nil)
+	_ runtime.Memory         = (*wasm.Memory)(nil)
+
+	logger = log.New("pkg", "runtime", "module", "go-wasmer")
+	memory *wasm.Memory
+)
 
 // Config represents a wasmer configuration
 type Config struct {
@@ -93,13 +91,6 @@
 		return nil, err
 	}
 
-<<<<<<< HEAD
-	inst.vm.Memory = memory
-	allocator := runtime.NewAllocator(inst.vm.Memory.Data(), 0)
-	inst.ctx.Allocator = allocator
-
-=======
->>>>>>> cf68fa6a
 	// TODO: verify that v0.8 specific funcs are available
 	return &Instance{
 		inst: inst,
@@ -171,13 +162,6 @@
 		return nil, err
 	}
 
-<<<<<<< HEAD
-	var allocator *runtime.FreeingBumpHeapAllocator
-	if instance.Memory != nil {
-		allocator = runtime.NewAllocator(instance.Memory.Data(), 0)
-	}
-
-=======
 	// Assume imported memory is used if runtime does not export any
 	if !instance.HasMemory() {
 		instance.Memory = memory
@@ -185,7 +169,6 @@
 
 	allocator := runtime.NewAllocator(instance.Memory, 0)
 
->>>>>>> cf68fa6a
 	runtimeCtx := &runtime.Context{
 		Storage:     cfg.Storage,
 		Allocator:   allocator,
