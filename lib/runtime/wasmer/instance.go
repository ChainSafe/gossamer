// Copyright 2019 ChainSafe Systems (ON) Corp.
// This file is part of gossamer.
//
// The gossamer library is free software: you can redistribute it and/or modify
// it under the terms of the GNU Lesser General Public License as published by
// the Free Software Foundation, either version 3 of the License, or
// (at your option) any later version.
//
// The gossamer library is distributed in the hope that it will be useful,
// but WITHOUT ANY WARRANTY; without even the implied warranty of
// MERCHANTABILITY or FITNESS FOR A PARTICULAR PURPOSE. See the
// GNU Lesser General Public License for more details.
//
// You should have received a copy of the GNU Lesser General Public License
// along with the gossamer library. If not, see <http://www.gnu.org/licenses/>.

package wasmer

import (
	"errors"
	"fmt"
	"sync"

	"github.com/ChainSafe/gossamer/internal/log"
	"github.com/ChainSafe/gossamer/lib/common"
	"github.com/ChainSafe/gossamer/lib/keystore"
	"github.com/ChainSafe/gossamer/lib/runtime"
	"github.com/ChainSafe/gossamer/lib/runtime/offchain"
	"github.com/ChainSafe/gossamer/lib/trie"

	wasm "github.com/wasmerio/go-ext-wasm/wasmer"
)

// Name represents the name of the interpreter
const Name = "wasmer"

// Check that runtime interfaces are satisfied
var (
	_ runtime.Instance = (*Instance)(nil)
	_ runtime.Memory   = (*wasm.Memory)(nil)

	logger = log.NewFromGlobal(
		log.AddContext("pkg", "runtime"),
		log.AddContext("module", "go-wasmer"),
	)
)

// Config represents a wasmer configuration
type Config struct {
	runtime.InstanceConfig
	Imports func() (*wasm.Imports, error)
}

// Instance represents a v0.8 runtime go-wasmer instance
type Instance struct {
	vm       wasm.Instance
	ctx      *runtime.Context
	version  runtime.Version
	imports  func() (*wasm.Imports, error)
	isClosed bool
	codeHash common.Hash
	sync.Mutex
}

// NewRuntimeFromGenesis creates a runtime instance from the genesis data
func NewRuntimeFromGenesis(cfg *Config) (runtime.Instance, error) {
	if cfg.Storage == nil {
		return nil, errors.New("storage is nil")
	}

	code := cfg.Storage.LoadCode()
	if len(code) == 0 {
		return nil, fmt.Errorf("cannot find :code in state")
	}

	cfg.Imports = ImportsNodeRuntime
	return NewInstance(code, cfg)
}

// NewInstanceFromTrie returns a new runtime instance with the code provided in the given trie
func NewInstanceFromTrie(t *trie.Trie, cfg *Config) (*Instance, error) {
	code := t.Get(common.CodeKey)
	if len(code) == 0 {
		return nil, fmt.Errorf("cannot find :code in trie")
	}

	cfg.Imports = ImportsNodeRuntime
	return NewInstance(code, cfg)
}

// NewInstanceFromFile instantiates a runtime from a .wasm file
func NewInstanceFromFile(fp string, cfg *Config) (*Instance, error) {
	// Reads the WebAssembly module as bytes.
	bytes, err := wasm.ReadBytes(fp)
	if err != nil {
		return nil, err
	}

	return NewInstance(bytes, cfg)
}

// NewInstance instantiates a runtime from raw wasm bytecode
func NewInstance(code []byte, cfg *Config) (*Instance, error) {
	if len(code) == 0 {
		return nil, errors.New("code is empty")
	}

	logger.Patch(log.SetLevel(cfg.LogLvl), log.SetCallerFunc(true))

	imports, err := cfg.Imports()
	if err != nil {
		return nil, err
	}

	// Provide importable memory for newer runtimes
	// TODO: determine memory descriptor size that the runtime wants from the wasm. (#1268)
	// should be doable w/ wasmer 1.0.0.
	memory, err := wasm.NewMemory(23, 0)
	if err != nil {
		return nil, err
	}

	_, err = imports.AppendMemory("memory", memory)
	if err != nil {
		return nil, err
	}

	// Instantiates the WebAssembly module.
	instance, err := wasm.NewInstanceWithImports(code, imports)
	if err != nil {
		return nil, err
	}

	// TODO: get __heap_base exported value from runtime.
	// wasmer 0.3.x does not support this, but wasmer 1.0.0 does (#1268)
	heapBase := runtime.DefaultHeapBase

	// Assume imported memory is used if runtime does not export any
	if !instance.HasMemory() {
		instance.Memory = memory
	}

	allocator := runtime.NewAllocator(instance.Memory, heapBase)

	runtimeCtx := &runtime.Context{
<<<<<<< HEAD
		Storage:     cfg.Storage,
		Allocator:   allocator,
		Keystore:    cfg.Keystore,
		Validator:   cfg.Role == byte(4),
		NodeStorage: cfg.NodeStorage,
		Network:     cfg.Network,
		Transaction: cfg.Transaction,
		SigVerifier: runtime.NewSignatureVerifier(logger),
=======
		Storage:         cfg.Storage,
		Allocator:       allocator,
		Keystore:        cfg.Keystore,
		Validator:       cfg.Role == byte(4),
		NodeStorage:     cfg.NodeStorage,
		Network:         cfg.Network,
		Transaction:     cfg.Transaction,
		SigVerifier:     runtime.NewSignatureVerifier(),
		OffchainHTTPSet: offchain.NewHTTPSet(),
>>>>>>> 0bc4bf18
	}

	logger.Debugf("NewInstance called with runtimeCtx: %v", runtimeCtx)
	instance.SetContextData(runtimeCtx)

	inst := &Instance{
		vm:       instance,
		ctx:      runtimeCtx,
		imports:  cfg.Imports,
		codeHash: cfg.CodeHash,
	}

	inst.version, _ = inst.Version()
	return inst, nil
}

// GetCodeHash returns the code of the instance
func (in *Instance) GetCodeHash() common.Hash {
	return in.codeHash
}

// UpdateRuntimeCode updates the runtime instance to run the given code
func (in *Instance) UpdateRuntimeCode(code []byte) error {
	in.Stop()

	err := in.setupInstanceVM(code)
	if err != nil {
		return err
	}

	in.version = nil
	in.version, err = in.Version()
	if err != nil {
		return err
	}

	return nil
}

// CheckRuntimeVersion calculates runtime Version for runtime blob passed in
func (in *Instance) CheckRuntimeVersion(code []byte) (runtime.Version, error) {
	tmp := &Instance{
		imports: in.imports,
		ctx:     in.ctx,
	}

	in.Lock()
	defer in.Unlock()

	err := tmp.setupInstanceVM(code)
	if err != nil {
		return nil, err
	}

	return tmp.Version()
}

func (in *Instance) setupInstanceVM(code []byte) error {
	imports, err := in.imports()
	if err != nil {
		return err
	}

	// TODO: determine memory descriptor size that the runtime wants from the wasm.
	// should be doable w/ wasmer 1.0.0. (#1268)
	memory, err := wasm.NewMemory(23, 0)
	if err != nil {
		return err
	}

	_, err = imports.AppendMemory("memory", memory)
	if err != nil {
		return err
	}

	// Instantiates the WebAssembly module.
	in.vm, err = wasm.NewInstanceWithImports(code, imports)
	if err != nil {
		return err
	}

	// Assume imported memory is used if runtime does not export any
	if !in.vm.HasMemory() {
		in.vm.Memory = memory
	}

	// TODO: get __heap_base exported value from runtime.
	// wasmer 0.3.x does not support this, but wasmer 1.0.0 does (#1268)
	heapBase := runtime.DefaultHeapBase

	in.ctx.Allocator = runtime.NewAllocator(in.vm.Memory, heapBase)
	in.vm.SetContextData(in.ctx)
	return nil
}

// SetContextStorage sets the runtime's storage. It should be set before calls to the below functions.
func (in *Instance) SetContextStorage(s runtime.Storage) {
	in.Lock()
	defer in.Unlock()
	in.ctx.Storage = s
}

// Stop func
func (in *Instance) Stop() {
	in.Lock()
	defer in.Unlock()
	if !in.isClosed {
		in.vm.Close()
		in.isClosed = true
	}
}

// Store func
func (in *Instance) store(data []byte, location int32) {
	mem := in.vm.Memory.Data()
	copy(mem[location:location+int32(len(data))], data)
}

// Load load
func (in *Instance) load(location, length int32) []byte {
	mem := in.vm.Memory.Data()
	return mem[location : location+length]
}

// Exec calls the given function with the given data
func (in *Instance) Exec(function string, data []byte) ([]byte, error) {
	return in.exec(function, data)
}

// Exec func
func (in *Instance) exec(function string, data []byte) ([]byte, error) {
	if in.ctx.Storage == nil {
		return nil, runtime.ErrNilStorage
	}

	in.Lock()
	defer in.Unlock()

	if in.isClosed {
		return nil, errors.New("instance is stopped")
	}

	ptr, err := in.malloc(uint32(len(data)))
	if err != nil {
		return nil, err
	}

	defer in.clear()

	// Store the data into memory
	in.store(data, int32(ptr))
	datalen := int32(len(data))

	runtimeFunc, ok := in.vm.Exports[function]
	if !ok {
		return nil, fmt.Errorf("could not find exported function %s", function)
	}

	res, err := runtimeFunc(int32(ptr), datalen)
	if err != nil {
		return nil, err
	}

	offset, length := runtime.Int64ToPointerAndSize(res.ToI64())
	return in.load(offset, length), nil
}

func (in *Instance) malloc(size uint32) (uint32, error) {
	return in.ctx.Allocator.Allocate(size)
}

func (in *Instance) clear() {
	in.ctx.Allocator.Clear()
}

// NodeStorage to get reference to runtime node service
func (in *Instance) NodeStorage() runtime.NodeStorage {
	return in.ctx.NodeStorage
}

// NetworkService to get referernce to runtime network service
func (in *Instance) NetworkService() runtime.BasicNetwork {
	return in.ctx.Network
}

// Keystore to get reference to runtime keystore
func (in *Instance) Keystore() *keystore.GlobalKeystore {
	return in.ctx.Keystore
}

// Validator returns the context's Validator
func (in *Instance) Validator() bool {
	return in.ctx.Validator
}<|MERGE_RESOLUTION|>--- conflicted
+++ resolved
@@ -143,16 +143,6 @@
 	allocator := runtime.NewAllocator(instance.Memory, heapBase)
 
 	runtimeCtx := &runtime.Context{
-<<<<<<< HEAD
-		Storage:     cfg.Storage,
-		Allocator:   allocator,
-		Keystore:    cfg.Keystore,
-		Validator:   cfg.Role == byte(4),
-		NodeStorage: cfg.NodeStorage,
-		Network:     cfg.Network,
-		Transaction: cfg.Transaction,
-		SigVerifier: runtime.NewSignatureVerifier(logger),
-=======
 		Storage:         cfg.Storage,
 		Allocator:       allocator,
 		Keystore:        cfg.Keystore,
@@ -160,9 +150,8 @@
 		NodeStorage:     cfg.NodeStorage,
 		Network:         cfg.Network,
 		Transaction:     cfg.Transaction,
-		SigVerifier:     runtime.NewSignatureVerifier(),
+		SigVerifier:     runtime.NewSignatureVerifier(logger),
 		OffchainHTTPSet: offchain.NewHTTPSet(),
->>>>>>> 0bc4bf18
 	}
 
 	logger.Debugf("NewInstance called with runtimeCtx: %v", runtimeCtx)
