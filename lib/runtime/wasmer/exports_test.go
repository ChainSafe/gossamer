// Copyright 2021 ChainSafe Systems (ON)
// SPDX-License-Identifier: LGPL-3.0-only

package wasmer

import (
	"bytes"
	"encoding/json"
	"fmt"
	"math/big"
	"os"
	"testing"

	"github.com/ChainSafe/gossamer/dot/types"
	"github.com/ChainSafe/gossamer/internal/log"
	"github.com/ChainSafe/gossamer/lib/common"
	"github.com/ChainSafe/gossamer/lib/crypto/ed25519"
	"github.com/ChainSafe/gossamer/lib/genesis"
	"github.com/ChainSafe/gossamer/lib/runtime"
	"github.com/ChainSafe/gossamer/lib/runtime/storage"
	"github.com/ChainSafe/gossamer/lib/runtime/wasmer/testdata"
	"github.com/ChainSafe/gossamer/lib/trie"
	"github.com/ChainSafe/gossamer/lib/utils"
	"github.com/ChainSafe/gossamer/pkg/scale"
	"github.com/centrifuge/go-substrate-rpc-client/v4/signature"

	"github.com/stretchr/testify/assert"
	"github.com/stretchr/testify/require"
)

func Test_Instance_Version(t *testing.T) {
	t.Parallel()

	type instanceVersioner interface {
		Version() (version runtime.Version)
	}

	testCases := map[string]struct {
		instanceBuilder func(t *testing.T) instanceVersioner
		expectedVersion runtime.Version
	}{
		"dev": {
			instanceBuilder: func(t *testing.T) instanceVersioner {
				return NewTestInstance(t, runtime.DEV_RUNTIME)
			},
			expectedVersion: runtime.Version{
				SpecName:         []byte("node"),
				ImplName:         []byte("gossamer-node"),
				AuthoringVersion: 10,
				SpecVersion:      260,
				ImplVersion:      0,
				APIItems: []runtime.APIItem{
					{Name: [8]uint8{0xdf, 0x6a, 0xcb, 0x68, 0x99, 0x7, 0x60, 0x9b}, Ver: 0x3},
					{Name: [8]uint8{0x37, 0xe3, 0x97, 0xfc, 0x7c, 0x91, 0xf5, 0xe4}, Ver: 0x1},
					{Name: [8]uint8{0x40, 0xfe, 0x3a, 0xd4, 0x1, 0xf8, 0x95, 0x9a}, Ver: 0x4},
					{Name: [8]uint8{0xd2, 0xbc, 0x98, 0x97, 0xee, 0xd0, 0x8f, 0x15}, Ver: 0x2},
					{Name: [8]uint8{0xf7, 0x8b, 0x27, 0x8b, 0xe5, 0x3f, 0x45, 0x4c}, Ver: 0x2},
					{Name: [8]uint8{0xed, 0x99, 0xc5, 0xac, 0xb2, 0x5e, 0xed, 0xf5}, Ver: 0x2},
					{Name: [8]uint8{0xcb, 0xca, 0x25, 0xe3, 0x9f, 0x14, 0x23, 0x87}, Ver: 0x2},
					{Name: [8]uint8{0x68, 0x7a, 0xd4, 0x4a, 0xd3, 0x7f, 0x3, 0xc2}, Ver: 0x1},
					{Name: [8]uint8{0xbc, 0x9d, 0x89, 0x90, 0x4f, 0x5b, 0x92, 0x3f}, Ver: 0x1},
					{Name: [8]uint8{0x68, 0xb6, 0x6b, 0xa1, 0x22, 0xc9, 0x3f, 0xa7}, Ver: 0x1},
					{Name: [8]uint8{0x37, 0xc8, 0xbb, 0x13, 0x50, 0xa9, 0xa2, 0xa8}, Ver: 0x1},
					{Name: [8]uint8{0xab, 0x3c, 0x5, 0x72, 0x29, 0x1f, 0xeb, 0x8b}, Ver: 0x1},
				},
				TransactionVersion: 1,
			},
		},
		"node v098": {
			instanceBuilder: func(t *testing.T) instanceVersioner {
				return NewTestInstance(t, runtime.NODE_RUNTIME_v098)
			},
			expectedVersion: runtime.Version{
				SpecName:         []byte("node"),
				ImplName:         []byte("substrate-node"),
				AuthoringVersion: 10,
				SpecVersion:      267,
				ImplVersion:      0,
				APIItems: []runtime.APIItem{
					{Name: [8]uint8{0xdf, 0x6a, 0xcb, 0x68, 0x99, 0x7, 0x60, 0x9b}, Ver: 0x3},
					{Name: [8]uint8{0x37, 0xe3, 0x97, 0xfc, 0x7c, 0x91, 0xf5, 0xe4}, Ver: 0x1},
					{Name: [8]uint8{0x40, 0xfe, 0x3a, 0xd4, 0x1, 0xf8, 0x95, 0x9a}, Ver: 0x5},
					{Name: [8]uint8{0xd2, 0xbc, 0x98, 0x97, 0xee, 0xd0, 0x8f, 0x15}, Ver: 0x2},
					{Name: [8]uint8{0xf7, 0x8b, 0x27, 0x8b, 0xe5, 0x3f, 0x45, 0x4c}, Ver: 0x2},
					{Name: [8]uint8{0xed, 0x99, 0xc5, 0xac, 0xb2, 0x5e, 0xed, 0xf5}, Ver: 0x2},
					{Name: [8]uint8{0xcb, 0xca, 0x25, 0xe3, 0x9f, 0x14, 0x23, 0x87}, Ver: 0x2},
					{Name: [8]uint8{0x68, 0x7a, 0xd4, 0x4a, 0xd3, 0x7f, 0x3, 0xc2}, Ver: 0x1},
					{Name: [8]uint8{0xbc, 0x9d, 0x89, 0x90, 0x4f, 0x5b, 0x92, 0x3f}, Ver: 0x1},
					{Name: [8]uint8{0x68, 0xb6, 0x6b, 0xa1, 0x22, 0xc9, 0x3f, 0xa7}, Ver: 0x1},
					{Name: [8]uint8{0x37, 0xc8, 0xbb, 0x13, 0x50, 0xa9, 0xa2, 0xa8}, Ver: 0x1},
					{Name: [8]uint8{0x91, 0xd5, 0xdf, 0x18, 0xb0, 0xd2, 0xcf, 0x58}, Ver: 0x1},
					{Name: [8]uint8{0xab, 0x3c, 0x5, 0x72, 0x29, 0x1f, 0xeb, 0x8b}, Ver: 0x1},
				},
				TransactionVersion: 2,
			},
		},
		"node": {
			instanceBuilder: func(t *testing.T) instanceVersioner {
				return NewTestInstance(t, runtime.NODE_RUNTIME)
			},
			expectedVersion: runtime.Version{
				SpecName:         []byte("node"),
				ImplName:         []byte("substrate-node"),
				AuthoringVersion: 10,
				SpecVersion:      264,
				ImplVersion:      0,
				APIItems: []runtime.APIItem{
					{Name: [8]uint8{0xdf, 0x6a, 0xcb, 0x68, 0x99, 0x7, 0x60, 0x9b}, Ver: 0x3},
					{Name: [8]uint8{0x37, 0xe3, 0x97, 0xfc, 0x7c, 0x91, 0xf5, 0xe4}, Ver: 0x1},
					{Name: [8]uint8{0x40, 0xfe, 0x3a, 0xd4, 0x1, 0xf8, 0x95, 0x9a}, Ver: 0x4},
					{Name: [8]uint8{0xd2, 0xbc, 0x98, 0x97, 0xee, 0xd0, 0x8f, 0x15}, Ver: 0x2},
					{Name: [8]uint8{0xf7, 0x8b, 0x27, 0x8b, 0xe5, 0x3f, 0x45, 0x4c}, Ver: 0x2},
					{Name: [8]uint8{0xed, 0x99, 0xc5, 0xac, 0xb2, 0x5e, 0xed, 0xf5}, Ver: 0x2},
					{Name: [8]uint8{0xcb, 0xca, 0x25, 0xe3, 0x9f, 0x14, 0x23, 0x87}, Ver: 0x2},
					{Name: [8]uint8{0x68, 0x7a, 0xd4, 0x4a, 0xd3, 0x7f, 0x3, 0xc2}, Ver: 0x1},
					{Name: [8]uint8{0xbc, 0x9d, 0x89, 0x90, 0x4f, 0x5b, 0x92, 0x3f}, Ver: 0x1},
					{Name: [8]uint8{0x68, 0xb6, 0x6b, 0xa1, 0x22, 0xc9, 0x3f, 0xa7}, Ver: 0x1},
					{Name: [8]uint8{0x37, 0xc8, 0xbb, 0x13, 0x50, 0xa9, 0xa2, 0xa8}, Ver: 0x1},
					{Name: [8]uint8{0x91, 0xd5, 0xdf, 0x18, 0xb0, 0xd2, 0xcf, 0x58}, Ver: 0x1},
					{Name: [8]uint8{0xab, 0x3c, 0x5, 0x72, 0x29, 0x1f, 0xeb, 0x8b}, Ver: 0x1},
				},
				TransactionVersion: 2,
			},
		},
		"kusama": {
			instanceBuilder: func(t *testing.T) instanceVersioner {
				genesisPath := utils.GetKusamaGenesisPath(t)
				kusamaGenesis := genesisFromRawJSON(t, genesisPath)
				genesisTrie, err := NewTrieFromGenesis(kusamaGenesis)
				require.NoError(t, err)

				cfg := Config{
					Storage: storage.NewTrieState(&genesisTrie),
					LogLvl:  log.Critical,
				}

				instance, err := NewRuntimeFromGenesis(cfg)
				require.NoError(t, err)
				return instance
			},
			expectedVersion: runtime.Version{
				SpecName:         []byte("kusama"),
				ImplName:         []byte("parity-kusama"),
				AuthoringVersion: 2,
				SpecVersion:      1020,
				ImplVersion:      0,
				APIItems: []runtime.APIItem{
					{Name: [8]uint8{0xdf, 0x6a, 0xcb, 0x68, 0x99, 0x7, 0x60, 0x9b}, Ver: 0x2},
					{Name: [8]uint8{0x37, 0xe3, 0x97, 0xfc, 0x7c, 0x91, 0xf5, 0xe4}, Ver: 0x1},
					{Name: [8]uint8{0x40, 0xfe, 0x3a, 0xd4, 0x1, 0xf8, 0x95, 0x9a}, Ver: 0x4},
					{Name: [8]uint8{0xd2, 0xbc, 0x98, 0x97, 0xee, 0xd0, 0x8f, 0x15}, Ver: 0x1},
					{Name: [8]uint8{0xf7, 0x8b, 0x27, 0x8b, 0xe5, 0x3f, 0x45, 0x4c}, Ver: 0x1},
					{Name: [8]uint8{0xaf, 0x2c, 0x2, 0x97, 0xa2, 0x3e, 0x6d, 0x3d}, Ver: 0x1},
					{Name: [8]uint8{0xed, 0x99, 0xc5, 0xac, 0xb2, 0x5e, 0xed, 0xf5}, Ver: 0x2},
					{Name: [8]uint8{0xcb, 0xca, 0x25, 0xe3, 0x9f, 0x14, 0x23, 0x87}, Ver: 0x1},
					{Name: [8]uint8{0x68, 0x7a, 0xd4, 0x4a, 0xd3, 0x7f, 0x3, 0xc2}, Ver: 0x1},
					{Name: [8]uint8{0xab, 0x3c, 0x5, 0x72, 0x29, 0x1f, 0xeb, 0x8b}, Ver: 0x1},
					{Name: [8]uint8{0xbc, 0x9d, 0x89, 0x90, 0x4f, 0x5b, 0x92, 0x3f}, Ver: 0x1},
					{Name: [8]uint8{0x37, 0xc8, 0xbb, 0x13, 0x50, 0xa9, 0xa2, 0xa8}, Ver: 0x1},
				},
			},
		},
		"polkadot v0825": {
			instanceBuilder: func(t *testing.T) instanceVersioner {
				return NewTestInstance(t, runtime.POLKADOT_RUNTIME)
			},
			expectedVersion: runtime.Version{
				SpecName:         []byte("polkadot"),
				ImplName:         []byte("parity-polkadot"),
				AuthoringVersion: 0,
				SpecVersion:      25,
				ImplVersion:      0,
				APIItems: []runtime.APIItem{
					{Name: [8]uint8{0xdf, 0x6a, 0xcb, 0x68, 0x99, 0x7, 0x60, 0x9b}, Ver: 0x3},
					{Name: [8]uint8{0x37, 0xe3, 0x97, 0xfc, 0x7c, 0x91, 0xf5, 0xe4}, Ver: 0x1},
					{Name: [8]uint8{0x40, 0xfe, 0x3a, 0xd4, 0x1, 0xf8, 0x95, 0x9a}, Ver: 0x4},
					{Name: [8]uint8{0xd2, 0xbc, 0x98, 0x97, 0xee, 0xd0, 0x8f, 0x15}, Ver: 0x2},
					{Name: [8]uint8{0xf7, 0x8b, 0x27, 0x8b, 0xe5, 0x3f, 0x45, 0x4c}, Ver: 0x2},
					{Name: [8]uint8{0xaf, 0x2c, 0x2, 0x97, 0xa2, 0x3e, 0x6d, 0x3d}, Ver: 0x1},
					{Name: [8]uint8{0xed, 0x99, 0xc5, 0xac, 0xb2, 0x5e, 0xed, 0xf5}, Ver: 0x2},
					{Name: [8]uint8{0xcb, 0xca, 0x25, 0xe3, 0x9f, 0x14, 0x23, 0x87}, Ver: 0x2},
					{Name: [8]uint8{0x68, 0x7a, 0xd4, 0x4a, 0xd3, 0x7f, 0x3, 0xc2}, Ver: 0x1},
					{Name: [8]uint8{0xab, 0x3c, 0x5, 0x72, 0x29, 0x1f, 0xeb, 0x8b}, Ver: 0x1},
					{Name: [8]uint8{0xbc, 0x9d, 0x89, 0x90, 0x4f, 0x5b, 0x92, 0x3f}, Ver: 0x1},
					{Name: [8]uint8{0x37, 0xc8, 0xbb, 0x13, 0x50, 0xa9, 0xa2, 0xa8}, Ver: 0x1},
				},
				TransactionVersion: 5,
			},
		},
		"polkadot v0910": {
			instanceBuilder: func(t *testing.T) instanceVersioner {
				return NewTestInstance(t, runtime.POLKADOT_RUNTIME_v0910)
			},
			expectedVersion: runtime.Version{
				SpecName:         []byte("polkadot"),
				ImplName:         []byte("parity-polkadot"),
				AuthoringVersion: 0,
				SpecVersion:      9100,
				ImplVersion:      0,
				APIItems: []runtime.APIItem{
					{Name: [8]uint8{0xdf, 0x6a, 0xcb, 0x68, 0x99, 0x7, 0x60, 0x9b}, Ver: 0x3},
					{Name: [8]uint8{0x37, 0xe3, 0x97, 0xfc, 0x7c, 0x91, 0xf5, 0xe4}, Ver: 0x1},
					{Name: [8]uint8{0x40, 0xfe, 0x3a, 0xd4, 0x1, 0xf8, 0x95, 0x9a}, Ver: 0x5},
					{Name: [8]uint8{0xd2, 0xbc, 0x98, 0x97, 0xee, 0xd0, 0x8f, 0x15}, Ver: 0x3},
					{Name: [8]uint8{0xf7, 0x8b, 0x27, 0x8b, 0xe5, 0x3f, 0x45, 0x4c}, Ver: 0x2},
					{Name: [8]uint8{0xaf, 0x2c, 0x2, 0x97, 0xa2, 0x3e, 0x6d, 0x3d}, Ver: 0x1},
					{Name: [8]uint8{0x49, 0xea, 0xaf, 0x1b, 0x54, 0x8a, 0xc, 0xb0}, Ver: 0x1},
					{Name: [8]uint8{0x91, 0xd5, 0xdf, 0x18, 0xb0, 0xd2, 0xcf, 0x58}, Ver: 0x1},
					{Name: [8]uint8{0xed, 0x99, 0xc5, 0xac, 0xb2, 0x5e, 0xed, 0xf5}, Ver: 0x3},
					{Name: [8]uint8{0xcb, 0xca, 0x25, 0xe3, 0x9f, 0x14, 0x23, 0x87}, Ver: 0x2},
					{Name: [8]uint8{0x68, 0x7a, 0xd4, 0x4a, 0xd3, 0x7f, 0x3, 0xc2}, Ver: 0x1},
					{Name: [8]uint8{0xab, 0x3c, 0x5, 0x72, 0x29, 0x1f, 0xeb, 0x8b}, Ver: 0x1},
					{Name: [8]uint8{0xbc, 0x9d, 0x89, 0x90, 0x4f, 0x5b, 0x92, 0x3f}, Ver: 0x1},
					{Name: [8]uint8{0x37, 0xc8, 0xbb, 0x13, 0x50, 0xa9, 0xa2, 0xa8}, Ver: 0x1},
				},
				TransactionVersion: 8,
			},
		},
		"runtime v0980": {
			instanceBuilder: func(t *testing.T) instanceVersioner {
				return NewTestInstance(t, runtime.NODE_RUNTIME_v098)
			},
			expectedVersion: runtime.Version{
				SpecName:         []byte("node"),
				ImplName:         []byte("substrate-node"),
				AuthoringVersion: 10,
				SpecVersion:      267,
				ImplVersion:      0,
				APIItems: []runtime.APIItem{
					{Name: [8]uint8{0xdf, 0x6a, 0xcb, 0x68, 0x99, 0x7, 0x60, 0x9b}, Ver: 0x3},
					{Name: [8]uint8{0x37, 0xe3, 0x97, 0xfc, 0x7c, 0x91, 0xf5, 0xe4}, Ver: 0x1},
					{Name: [8]uint8{0x40, 0xfe, 0x3a, 0xd4, 0x1, 0xf8, 0x95, 0x9a}, Ver: 0x5},
					{Name: [8]uint8{0xd2, 0xbc, 0x98, 0x97, 0xee, 0xd0, 0x8f, 0x15}, Ver: 0x2},
					{Name: [8]uint8{0xf7, 0x8b, 0x27, 0x8b, 0xe5, 0x3f, 0x45, 0x4c}, Ver: 0x2},
					{Name: [8]uint8{0xed, 0x99, 0xc5, 0xac, 0xb2, 0x5e, 0xed, 0xf5}, Ver: 0x2},
					{Name: [8]uint8{0xcb, 0xca, 0x25, 0xe3, 0x9f, 0x14, 0x23, 0x87}, Ver: 0x2},
					{Name: [8]uint8{0x68, 0x7a, 0xd4, 0x4a, 0xd3, 0x7f, 0x3, 0xc2}, Ver: 0x1},
					{Name: [8]uint8{0xbc, 0x9d, 0x89, 0x90, 0x4f, 0x5b, 0x92, 0x3f}, Ver: 0x1},
					{Name: [8]uint8{0x68, 0xb6, 0x6b, 0xa1, 0x22, 0xc9, 0x3f, 0xa7}, Ver: 0x1},
					{Name: [8]uint8{0x37, 0xc8, 0xbb, 0x13, 0x50, 0xa9, 0xa2, 0xa8}, Ver: 0x1},
					{Name: [8]uint8{0x91, 0xd5, 0xdf, 0x18, 0xb0, 0xd2, 0xcf, 0x58}, Ver: 0x1},
					{Name: [8]uint8{0xab, 0x3c, 0x5, 0x72, 0x29, 0x1f, 0xeb, 0x8b}, Ver: 0x1},
				},
				TransactionVersion: 2,
			},
		},
		"polkadot v0917": {
			instanceBuilder: func(t *testing.T) instanceVersioner {
				return NewTestInstance(t, runtime.POLKADOT_RUNTIME_v0917)
			},
			expectedVersion: runtime.Version{
				SpecName:         []byte("polkadot"),
				ImplName:         []byte("parity-polkadot"),
				AuthoringVersion: 0,
				SpecVersion:      9170,
				ImplVersion:      0,
				APIItems: []runtime.APIItem{
					{Name: [8]uint8{0xdf, 0x6a, 0xcb, 0x68, 0x99, 0x7, 0x60, 0x9b}, Ver: 0x4},
					{Name: [8]uint8{0x37, 0xe3, 0x97, 0xfc, 0x7c, 0x91, 0xf5, 0xe4}, Ver: 0x1},
					{Name: [8]uint8{0x40, 0xfe, 0x3a, 0xd4, 0x1, 0xf8, 0x95, 0x9a}, Ver: 0x5},
					{Name: [8]uint8{0xd2, 0xbc, 0x98, 0x97, 0xee, 0xd0, 0x8f, 0x15}, Ver: 0x3},
					{Name: [8]uint8{0xf7, 0x8b, 0x27, 0x8b, 0xe5, 0x3f, 0x45, 0x4c}, Ver: 0x2},
					{Name: [8]uint8{0xaf, 0x2c, 0x2, 0x97, 0xa2, 0x3e, 0x6d, 0x3d}, Ver: 0x2},
					{Name: [8]uint8{0x49, 0xea, 0xaf, 0x1b, 0x54, 0x8a, 0xc, 0xb0}, Ver: 0x1},
					{Name: [8]uint8{0x91, 0xd5, 0xdf, 0x18, 0xb0, 0xd2, 0xcf, 0x58}, Ver: 0x1},
					{Name: [8]uint8{0xed, 0x99, 0xc5, 0xac, 0xb2, 0x5e, 0xed, 0xf5}, Ver: 0x3},
					{Name: [8]uint8{0xcb, 0xca, 0x25, 0xe3, 0x9f, 0x14, 0x23, 0x87}, Ver: 0x2},
					{Name: [8]uint8{0x68, 0x7a, 0xd4, 0x4a, 0xd3, 0x7f, 0x3, 0xc2}, Ver: 0x1},
					{Name: [8]uint8{0xab, 0x3c, 0x5, 0x72, 0x29, 0x1f, 0xeb, 0x8b}, Ver: 0x1},
					{Name: [8]uint8{0xbc, 0x9d, 0x89, 0x90, 0x4f, 0x5b, 0x92, 0x3f}, Ver: 0x1},
					{Name: [8]uint8{0x37, 0xc8, 0xbb, 0x13, 0x50, 0xa9, 0xa2, 0xa8}, Ver: 0x1},
				},
				TransactionVersion: 11,
			},
		},
	}

	for name, testCase := range testCases {
		testCase := testCase
		t.Run(name, func(t *testing.T) {
			t.Parallel()

			instance := testCase.instanceBuilder(t)
			version := instance.Version()
			assert.Equal(t, testCase.expectedVersion, version)
		})
	}
}

func balanceKey(t *testing.T, pub []byte) []byte {
	h0, err := common.Twox128Hash([]byte("System"))
	require.NoError(t, err)
	h1, err := common.Twox128Hash([]byte("Account"))
	require.NoError(t, err)
	h2, err := common.Blake2b128(pub)
	require.NoError(t, err)
	return append(append(append(h0, h1...), h2...), pub...)
}

func TestNodeRuntime_ValidateTransaction(t *testing.T) {
	genesisPath := utils.GetWestendDevRawGenesisPath(t)
	gen := genesisFromRawJSON(t, genesisPath)
	genTrie, err := NewTrieFromGenesis(gen)
	require.NoError(t, err)

	// set state to genesis state
	genState := storage.NewTrieState(&genTrie)

	cfg := Config{
		Storage: genState,
		LogLvl:  log.Critical,
	}

	nodeStorage := runtime.NodeStorage{}
	nodeStorage.BaseDB = runtime.NewInMemoryDB(t)
	cfg.NodeStorage = nodeStorage

	rt, err := NewRuntimeFromGenesis(cfg)
	require.NoError(t, err)

	alicePub := common.MustHexToBytes("0xd43593c715fdd31c61141abd04a99fd6822c8558854ccde39a5684e7a56da27d")
	aliceBalanceKey := balanceKey(t, alicePub)

	accInfo := types.AccountInfo{
		Nonce: 0,
		Data: types.AccountData{
			Free:       scale.MustNewUint128(big.NewInt(1152921504606846976)),
			Reserved:   scale.MustNewUint128(big.NewInt(0)),
			MiscFrozen: scale.MustNewUint128(big.NewInt(0)),
			FreeFrozen: scale.MustNewUint128(big.NewInt(0)),
		},
	}

	encBal, err := scale.Marshal(accInfo)
	require.NoError(t, err)

	rt.ctx.Storage.Put(aliceBalanceKey, encBal)
	// this key is System.UpgradedToDualRefCount -> set to true since all accounts have been upgraded to v0.9 format
	rt.ctx.Storage.Put(common.UpgradedToDualRefKey, []byte{1})

	genesisHeader := &types.Header{
		Number:    0,
		StateRoot: genTrie.MustHash(),
	}

	extHex := runtime.NewTestExtrinsic(t, rt, genesisHeader.Hash(), genesisHeader.Hash(),
		0, signature.TestKeyringPairAlice, "System.remark", []byte{0xab, 0xcd})

	genesisHashBytes := genesisHeader.Hash().ToBytes()

	validateTransactionArguments := [][]byte{
		{byte(types.TxnExternal)},
		common.MustHexToBytes(extHex),
		genesisHashBytes}

	extrinsicsBytes := bytes.Join(validateTransactionArguments, nil)

	runtime.InitializeRuntimeToTest(t, rt, genesisHeader)
<<<<<<< HEAD
	_, err = rt.ValidateTransaction(extBytes)
=======
	_, err = rt.ValidateTransaction(extrinsicsBytes)
>>>>>>> 043f5eb7
	require.NoError(t, err)
}

func TestInstance_GrandpaAuthorities_NodeRuntime(t *testing.T) {
	tt := trie.NewEmptyTrie()

	value, err := common.HexToBytes("0x0108eea1eabcac7d2c8a6459b7322cf997874482bfc3d2ec7a80888a3a7d714103640100000000000000b64994460e59b30364cad3c92e3df6052f9b0ebbb8f88460c194dc5794d6d7170100000000000000") //nolint:lll
	require.NoError(t, err)

	key := common.MustHexToBytes(genesis.GrandpaAuthoritiesKeyHex)
	tt.Put(key, value)

	rt := NewTestInstanceWithTrie(t, runtime.NODE_RUNTIME, tt)

	auths, err := rt.GrandpaAuthorities()
	require.NoError(t, err)

	authABytes, _ := common.HexToBytes("0xeea1eabcac7d2c8a6459b7322cf997874482bfc3d2ec7a80888a3a7d71410364")
	authBBytes, _ := common.HexToBytes("0xb64994460e59b30364cad3c92e3df6052f9b0ebbb8f88460c194dc5794d6d717")

	authA, _ := ed25519.NewPublicKey(authABytes)
	authB, _ := ed25519.NewPublicKey(authBBytes)

	expected := []types.Authority{
		{Key: authA, Weight: 1},
		{Key: authB, Weight: 1},
	}

	require.Equal(t, expected, auths)
}

func TestInstance_GrandpaAuthorities_PolkadotRuntime(t *testing.T) {
	tt := trie.NewEmptyTrie()

	value, err := common.HexToBytes("0x0108eea1eabcac7d2c8a6459b7322cf997874482bfc3d2ec7a80888a3a7d714103640100000000000000b64994460e59b30364cad3c92e3df6052f9b0ebbb8f88460c194dc5794d6d7170100000000000000") //nolint:lll
	require.NoError(t, err)

	key := common.MustHexToBytes(genesis.GrandpaAuthoritiesKeyHex)
	tt.Put(key, value)

	rt := NewTestInstanceWithTrie(t, runtime.POLKADOT_RUNTIME, tt)

	auths, err := rt.GrandpaAuthorities()
	require.NoError(t, err)

	authABytes, _ := common.HexToBytes("0xeea1eabcac7d2c8a6459b7322cf997874482bfc3d2ec7a80888a3a7d71410364")
	authBBytes, _ := common.HexToBytes("0xb64994460e59b30364cad3c92e3df6052f9b0ebbb8f88460c194dc5794d6d717")

	authA, _ := ed25519.NewPublicKey(authABytes)
	authB, _ := ed25519.NewPublicKey(authBBytes)

	expected := []types.Authority{
		{Key: authA, Weight: 1},
		{Key: authB, Weight: 1},
	}

	require.Equal(t, expected, auths)
}

func TestInstance_BabeConfiguration_NodeRuntime_NoAuthorities(t *testing.T) {
	rt := NewTestInstance(t, runtime.NODE_RUNTIME)
	cfg, err := rt.BabeConfiguration()
	require.NoError(t, err)

	expected := &types.BabeConfiguration{
		SlotDuration:       3000,
		EpochLength:        200,
		C1:                 1,
		C2:                 2,
		GenesisAuthorities: nil,
		Randomness:         [32]byte{},
		SecondarySlots:     1,
	}
	require.Equal(t, expected, cfg)
}

func TestInstance_BabeConfiguration_DevRuntime_NoAuthorities(t *testing.T) {
	rt := NewTestInstance(t, runtime.DEV_RUNTIME)
	cfg, err := rt.BabeConfiguration()
	require.NoError(t, err)

	expected := &types.BabeConfiguration{
		SlotDuration:       3000,
		EpochLength:        200,
		C1:                 1,
		C2:                 1,
		GenesisAuthorities: nil,
		Randomness:         [32]byte{},
		SecondarySlots:     1,
	}

	require.Equal(t, expected, cfg)
}

func TestInstance_BabeConfiguration_NodeRuntime_WithAuthorities(t *testing.T) {
	tt := trie.NewEmptyTrie()

	rvalue, err := common.HexToHash("0x01")
	require.NoError(t, err)
	key := common.MustHexToBytes(genesis.BABERandomnessKeyHex)
	tt.Put(key, rvalue[:])

	avalue, err := common.HexToBytes("0x08eea1eabcac7d2c8a6459b7322cf997874482bfc3d2ec7a80888a3a7d714103640100000000000000b64994460e59b30364cad3c92e3df6052f9b0ebbb8f88460c194dc5794d6d7170100000000000000") //nolint:lll
	require.NoError(t, err)

	key = common.MustHexToBytes(genesis.BABEAuthoritiesKeyHex)
	tt.Put(key, avalue)

	rt := NewTestInstanceWithTrie(t, runtime.NODE_RUNTIME, tt)

	cfg, err := rt.BabeConfiguration()
	require.NoError(t, err)

	authA, _ := common.HexToHash("0xeea1eabcac7d2c8a6459b7322cf997874482bfc3d2ec7a80888a3a7d71410364")
	authB, _ := common.HexToHash("0xb64994460e59b30364cad3c92e3df6052f9b0ebbb8f88460c194dc5794d6d717")

	expectedAuthData := []types.AuthorityRaw{
		{Key: authA, Weight: 1},
		{Key: authB, Weight: 1},
	}

	expected := &types.BabeConfiguration{
		SlotDuration:       3000,
		EpochLength:        200,
		C1:                 1,
		C2:                 2,
		GenesisAuthorities: expectedAuthData,
		Randomness:         [32]byte{1},
		SecondarySlots:     1,
	}

	require.Equal(t, expected, cfg)
}

func TestInstance_InitializeBlock_NodeRuntime(t *testing.T) {
	rt := NewTestInstance(t, runtime.NODE_RUNTIME)

	header := &types.Header{
		Number: 1,
		Digest: types.NewDigest(),
	}

	err := rt.InitializeBlock(header)
	require.NoError(t, err)
}

func TestInstance_InitializeBlock_PolkadotRuntime(t *testing.T) {
	rt := NewTestInstance(t, runtime.POLKADOT_RUNTIME)

	header := &types.Header{
		Number: 1,
		Digest: types.NewDigest(),
	}

	err := rt.InitializeBlock(header)
	require.NoError(t, err)
}

<<<<<<< HEAD
func TestInstance_FinalizeBlock_NodeRuntime(t *testing.T) {
	instance := NewTestInstance(t, runtime.NODE_RUNTIME)
	runtime.InitializeRuntimeToTest(t, instance, &types.Header{})
}

func TestInstance_ExecuteBlock_NodeRuntime(t *testing.T) {
	instance := NewTestInstance(t, runtime.NODE_RUNTIME)
=======
func TestInstance_ExecuteBlock_WestendRuntime(t *testing.T) {
	instance := NewTestInstance(t, runtime.WESTEND_RUNTIME_v0929)
>>>>>>> 043f5eb7
	block := runtime.InitializeRuntimeToTest(t, instance, &types.Header{})

	// reset state back to parent state before executing
	parentState := storage.NewTrieState(nil)
	instance.SetContextStorage(parentState)

	_, err := instance.ExecuteBlock(block)
	require.NoError(t, err)
}

func TestInstance_ApplyExtrinsic_WestendRuntime(t *testing.T) {
	genesisPath := utils.GetWestendDevRawGenesisPath(t)
	gen := genesisFromRawJSON(t, genesisPath)
	genTrie, err := NewTrieFromGenesis(gen)
	require.NoError(t, err)

	// set state to genesis state
	genState := storage.NewTrieState(&genTrie)

	cfg := Config{
		Storage: genState,
		LogLvl:  log.Critical,
	}

	instance, err := NewRuntimeFromGenesis(cfg)
	require.NoError(t, err)

<<<<<<< HEAD
	block := runtime.InitializeRuntimeToTest(t, instance, &types.Header{})

=======
>>>>>>> 043f5eb7
	// reset state back to parent state before executing
	parentState := storage.NewTrieState(&genTrie)
	instance.SetContextStorage(parentState)

	genesisHeader := &types.Header{
		Number:    0,
		StateRoot: genTrie.MustHash(),
	}
	header := &types.Header{
		ParentHash: genesisHeader.Hash(),
		Number:     1,
		Digest:     types.NewDigest(),
	}

	err = instance.InitializeBlock(header)
	require.NoError(t, err)

<<<<<<< HEAD
	extHex := runtime.NewTestExtrinsic(t, instance, parentHash, parentHash,
		0, signature.TestKeyringPairAlice, "System.remark", []byte{0xab, 0xcd})
=======
	extHex := runtime.NewTestExtrinsic(t, instance, genesisHeader.Hash(), genesisHeader.Hash(),
		0, "System.remark", []byte{0xab, 0xcd})
>>>>>>> 043f5eb7

	res, err := instance.ApplyExtrinsic(common.MustHexToBytes(extHex))
	require.NoError(t, err)
	require.Equal(t, []byte{0, 0}, res)
}

func TestInstance_ExecuteBlock_PolkadotRuntime(t *testing.T) {
	DefaultTestLogLvl = 0

	instance := NewTestInstance(t, runtime.POLKADOT_RUNTIME)

	block := runtime.InitializeRuntimeToTest(t, instance, &types.Header{})

	// reset state back to parent state before executing
	parentState := storage.NewTrieState(nil)
	instance.SetContextStorage(parentState)

	_, err := instance.ExecuteBlock(block)
	require.NoError(t, err)
}

func TestInstance_ExecuteBlock_PolkadotRuntime_PolkadotBlock1(t *testing.T) {
	genesisPath := utils.GetPolkadotGenesisPath(t)
	gen := genesisFromRawJSON(t, genesisPath)
	genTrie, err := NewTrieFromGenesis(gen)
	require.NoError(t, err)

	expectedGenesisRoot := common.MustHexToHash("0x29d0d972cd27cbc511e9589fcb7a4506d5eb6a9e8df205f00472e5ab354a4e17")
	require.Equal(t, expectedGenesisRoot, genTrie.MustHash())

	// set state to genesis state
	genState := storage.NewTrieState(&genTrie)

	cfg := Config{
		Storage: genState,
		LogLvl:  log.Critical,
	}

	instance, err := NewRuntimeFromGenesis(cfg)
	require.NoError(t, err)

	// block data is received from querying a polkadot node
	body := []byte{8, 40, 4, 3, 0, 11, 80, 149, 160, 81, 114, 1, 16, 4, 20, 0, 0}
	var exts [][]byte
	err = scale.Unmarshal(body, &exts)
	require.NoError(t, err)
	require.Equal(t, 2, len(exts))

	// digest data received from querying polkadot node
	digestBytes := common.MustHexToBytes("0x0c0642414245b501010000000093decc0f00000000362ed8d6055645487fe42e9c8640be651f70a3a2a03658046b2b43f021665704501af9b1ca6e974c257e3d26609b5f68b5b0a1da53f7f252bbe5d94948c39705c98ffa4b869dd44ac29528e3723d619cc7edf1d3f7b7a57a957f6a7e9bdb270a044241424549040118fa3437b10f6e7af8f31362df3a179b991a8c56313d1bcd6307a4d0c734c1ae310100000000000000d2419bc8835493ac89eb09d5985281f5dff4bc6c7a7ea988fd23af05f301580a0100000000000000ccb6bef60defc30724545d57440394ed1c71ea7ee6d880ed0e79871a05b5e40601000000000000005e67b64cf07d4d258a47df63835121423551712844f5b67de68e36bb9a21e12701000000000000006236877b05370265640c133fec07e64d7ca823db1dc56f2d3584b3d7c0f1615801000000000000006c52d02d95c30aa567fda284acf25025ca7470f0b0c516ddf94475a1807c4d250100000000000000000000000000000000000000000000000000000000000000000000000000000005424142450101d468680c844b19194d4dfbdc6697a35bf2b494bda2c5a6961d4d4eacfbf74574379ba0d97b5bb650c2e8670a63791a727943bcb699dc7a228bdb9e0a98c9d089") //nolint:lll

	digest := types.NewDigest()
	err = scale.Unmarshal(digestBytes, &digest)
	require.NoError(t, err)

	// polkadot block 1, from polkadot.js
	block := &types.Block{
		Header: types.Header{
			ParentHash:     common.MustHexToHash("0x91b171bb158e2d3848fa23a9f1c25182fb8e20313b2c1eb49219da7a70ce90c3"),
			Number:         1,
			StateRoot:      common.MustHexToHash("0xc56fcd6e7a757926ace3e1ecff9b4010fc78b90d459202a339266a7f6360002f"),
			ExtrinsicsRoot: common.MustHexToHash("0x9a87f6af64ef97aff2d31bebfdd59f8fe2ef6019278b634b2515a38f1c4c2420"),
			Digest:         digest,
		},
		Body: *types.NewBody(types.BytesArrayToExtrinsics(exts)),
	}

	_, err = instance.ExecuteBlock(block)
	require.NoError(t, err)
}

func TestInstance_ExecuteBlock_KusamaRuntime_KusamaBlock1(t *testing.T) {
	genesisPath := utils.GetKusamaGenesisPath(t)
	gen := genesisFromRawJSON(t, genesisPath)
	genTrie, err := NewTrieFromGenesis(gen)
	require.NoError(t, err)

	expectedGenesisRoot := common.MustHexToHash("0xb0006203c3a6e6bd2c6a17b1d4ae8ca49a31da0f4579da950b127774b44aef6b")
	require.Equal(t, expectedGenesisRoot, genTrie.MustHash())

	// set state to genesis state
	genState := storage.NewTrieState(&genTrie)

	cfg := Config{
		Storage: genState,
		LogLvl:  log.Critical,
	}

	instance, err := NewRuntimeFromGenesis(cfg)
	require.NoError(t, err)

	// block data is received from querying a polkadot node
	body := []byte{8, 40, 4, 2, 0, 11, 144, 17, 14, 179, 110, 1, 16, 4, 20, 0, 0}
	var exts [][]byte
	err = scale.Unmarshal(body, &exts)
	require.NoError(t, err)
	require.Equal(t, 2, len(exts))

	// digest from polkadot.js
	digestBytes := common.MustHexToBytes("0x0c0642414245340201000000ef55a50f00000000044241424549040118ca239392960473fe1bc65f94ee27d890a49c1b200c006ff5dcc525330ecc16770100000000000000b46f01874ce7abbb5220e8fd89bede0adad14c73039d91e28e881823433e723f0100000000000000d684d9176d6eb69887540c9a89fa6097adea82fc4b0ff26d1062b488f352e179010000000000000068195a71bdde49117a616424bdc60a1733e96acb1da5aeab5d268cf2a572e94101000000000000001a0575ef4ae24bdfd31f4cb5bd61239ae67c12d4e64ae51ac756044aa6ad8200010000000000000018168f2aad0081a25728961ee00627cfe35e39833c805016632bf7c14da5800901000000000000000000000000000000000000000000000000000000000000000000000000000000054241424501014625284883e564bc1e4063f5ea2b49846cdddaa3761d04f543b698c1c3ee935c40d25b869247c36c6b8a8cbbd7bb2768f560ab7c276df3c62df357a7e3b1ec8d") //nolint:lll

	digest := types.NewDigest()
	err = scale.Unmarshal(digestBytes, &digest)
	require.NoError(t, err)

	// kusama block 1, from polkadot.js
	block := &types.Block{
		Header: types.Header{
			ParentHash:     common.MustHexToHash("0xb0a8d493285c2df73290dfb7e61f870f17b41801197a149ca93654499ea3dafe"),
			Number:         1,
			StateRoot:      common.MustHexToHash("0xfabb0c6e92d29e8bb2167f3c6fb0ddeb956a4278a3cf853661af74a076fc9cb7"),
			ExtrinsicsRoot: common.MustHexToHash("0xa35fb7f7616f5c979d48222b3d2fa7cb2331ef73954726714d91ca945cc34fd8"),
			Digest:         digest,
		},
		Body: *types.NewBody(types.BytesArrayToExtrinsics(exts)),
	}

	_, err = instance.ExecuteBlock(block)
	require.NoError(t, err)
}

func TestInstance_ExecuteBlock_KusamaRuntime_KusamaBlock3784(t *testing.T) {
	gossTrie3783 := newTrieFromPairs(t, "../test_data/kusama/block3783.out")
	expectedRoot := common.MustHexToHash("0x948338bc0976aee78879d559a1f42385407e5a481b05a91d2a9386aa7507e7a0")
	require.Equal(t, expectedRoot, gossTrie3783.MustHash())

	// set state to genesis state
	state3783 := storage.NewTrieState(gossTrie3783)

	cfg := Config{
		Storage: state3783,
		LogLvl:  log.Critical,
	}

	instance, err := NewInstanceFromTrie(gossTrie3783, cfg)
	require.NoError(t, err)

	// block data is received from querying a polkadot node
	body := common.MustHexToBytes("0x10280402000bb00d69b46e0114040900193b10041400009101041300eaaec5728cd6ea9160ff92a49bb45972c532d2163241746134726aaa5b2f72129d8650715320f23765c6306503669f69bf684b188dea73b1e247dd1dd166513b1c13daa387c35f24ac918d2fa772b73cffd20204a8875e48a1b11bb3229deb7f00") //nolint:lll
	var exts [][]byte
	err = scale.Unmarshal(body, &exts)
	require.NoError(t, err)
	require.Equal(t, 4, len(exts))

	// digest from polkadot.js
	digestBytes := common.MustHexToBytes("0x080642414245340203000000bd64a50f0000000005424142450101bc0d6850dba8d32ea1dbe26cb4ac56da6cca662c7cc642dc8eed32d2bddd65029f0721436eafeebdf9b4f17d1673c6bc6c3c51fe3dda3121a5fc60c657a5808b") //nolint:lll

	digest := types.NewDigest()
	err = scale.Unmarshal(digestBytes, &digest)
	require.NoError(t, err)

	// kusama block 3784, from polkadot.js
	block := &types.Block{
		Header: types.Header{
			ParentHash:     common.MustHexToHash("0x4843b4aa38cf2e3e2f6fae401b98dd705bed668a82dd3751dc38f1601c814ca8"),
			Number:         3784,
			StateRoot:      common.MustHexToHash("0xac44cc18ec22f0f3fca39dfe8725c0383af1c982a833e081fbb2540e46eb09a5"),
			ExtrinsicsRoot: common.MustHexToHash("0x52b7d4852fc648cb8f908901e1e36269593c25050c31718454bca74b69115d12"),
			Digest:         digest,
		},
		Body: *types.NewBody(types.BytesArrayToExtrinsics(exts)),
	}

	_, err = instance.ExecuteBlock(block)
	require.NoError(t, err)
}

func TestInstance_ExecuteBlock_KusamaRuntime_KusamaBlock901442(t *testing.T) {
	ksmTrie901441 := newTrieFromPairs(t, "../test_data/kusama/block901441.out")
	expectedRoot := common.MustHexToHash("0x3a2ef7ee032f5810160bb8f3ffe3e3377bb6f2769ee9f79a5425973347acd504")
	require.Equal(t, expectedRoot, ksmTrie901441.MustHash())

	// set state to genesis state
	state901441 := storage.NewTrieState(ksmTrie901441)

	cfg := Config{
		Storage: state901441,
		LogLvl:  log.Critical,
	}

	instance, err := NewInstanceFromTrie(ksmTrie901441, cfg)
	require.NoError(t, err)

	body := common.MustHexToBytes("0x0c280402000b207eb80a70011c040900fa0437001004140000")
	var exts [][]byte
	err = scale.Unmarshal(body, &exts)
	require.NoError(t, err)
	require.Equal(t, 3, len(exts))

	// digest from polkadot.js
	digestBytes := common.MustHexToBytes("0x080642414245340244000000aeffb30f00000000054241424501011cbef2a084a774c34d9990c7bfc6b4d2d5e9f5b59feca792cd2bb89a890c2a6f09668b5e8224879f007f49f299d25fbb3c0f30d94fb8055e07fa8a4ed10f8083") //nolint:lll

	digest := types.NewDigest()
	err = scale.Unmarshal(digestBytes, &digest)
	require.NoError(t, err)
	require.Equal(t, 2, len(digest.Types))

	// kusama block 901442, from polkadot.js
	block := &types.Block{
		Header: types.Header{
			ParentHash:     common.MustHexToHash("0x68d9c5f75225f09d7ce493eff8aabac7bae8b65cb81a2fd532a99fbb8c663931"),
			Number:         901442,
			StateRoot:      common.MustHexToHash("0x6ea065f850894c5b58cb1a73ec887e56842851943641149c57cea357cae4f596"),
			ExtrinsicsRoot: common.MustHexToHash("0x13483a4c148fff5f072e86b5af52bf031556514e9c87ea19f9e31e7b13c0c414"),
			Digest:         digest,
		},
		Body: *types.NewBody(types.BytesArrayToExtrinsics(exts)),
	}

	_, err = instance.ExecuteBlock(block)
	require.NoError(t, err)
}

func TestInstance_ExecuteBlock_KusamaRuntime_KusamaBlock1377831(t *testing.T) {
	ksmTrie := newTrieFromPairs(t, "../test_data/kusama/block1377830.out")
	expectedRoot := common.MustHexToHash("0xe4de6fecda9e9e35f937d159665cf984bc1a68048b6c78912de0aeb6bd7f7e99")
	require.Equal(t, expectedRoot, ksmTrie.MustHash())

	// set state to genesis state
	state := storage.NewTrieState(ksmTrie)

	cfg := Config{
		Storage: state,
		LogLvl:  log.Critical,
	}

	instance, err := NewInstanceFromTrie(ksmTrie, cfg)
	require.NoError(t, err)

	body := common.MustHexToBytes("0x08280402000b60c241c070011004140000")
	var exts [][]byte
	err = scale.Unmarshal(body, &exts)
	require.NoError(t, err)
	require.Equal(t, 2, len(exts))

	// digest from polkadot.js
	digestBytes := common.MustHexToBytes("0x080642414245b50101020000008abebb0f00000000045553c32a949242580161bcc35d7c3e492e66defdcf4525d7a338039590012f42660acabf1952a2d5d01725601705404d6ac671507a6aa2cf09840afbdfbb006f48062dae16c56b8dc5c6ea6ffba854b7e8f46e153e98c238cbe7bbb1556f0b0542414245010136914c6832dd5ba811a975a3b654d76a1ec81684f4b03d115ce2e694feadc96411930438fde4beb008c5f8e26cfa2f5b554fa3814b5b73d31f348446fd4fd688") //nolint:lll

	digest := types.NewDigest()
	err = scale.Unmarshal(digestBytes, &digest)
	require.NoError(t, err)
	require.Equal(t, 2, len(digest.Types))

	// kusama block 1377831, from polkadot.js
	block := &types.Block{
		Header: types.Header{
			ParentHash:     common.MustHexToHash("0xca387b3cc045e8848277069d8794cbf077b08218c0b55f74d81dd750b14e768c"),
			Number:         1377831,
			StateRoot:      common.MustHexToHash("0x7e5569e652c4b1a3cecfcf5e5e64a97fe55071d34bab51e25626ec20cae05a02"),
			ExtrinsicsRoot: common.MustHexToHash("0x7f3ea0ed63b4053d9b75e7ee3e5b3f6ce916e8f59b7b6c5e966b7a56ea0a563a"),
			Digest:         digest,
		},
		Body: *types.NewBody(types.BytesArrayToExtrinsics(exts)),
	}

	_, err = instance.ExecuteBlock(block)
	require.NoError(t, err)
}

func TestInstance_ExecuteBlock_KusamaRuntime_KusamaBlock1482003(t *testing.T) {
	ksmTrie := newTrieFromPairs(t, "../test_data/kusama/block1482002.out")
	expectedRoot := common.MustHexToHash("0x09f9ca28df0560c2291aa16b56e15e07d1e1927088f51356d522722aa90ca7cb")
	require.Equal(t, expectedRoot, ksmTrie.MustHash())

	// set state to genesis state
	state := storage.NewTrieState(ksmTrie)

	cfg := Config{
		Storage: state,
		LogLvl:  log.Critical,
	}

	instance, err := NewInstanceFromTrie(ksmTrie, cfg)
	require.NoError(t, err)

	body := common.MustHexToBytes("0x0c280402000b10c3e3e570011c04090042745a001004140000")
	var exts [][]byte
	err = scale.Unmarshal(body, &exts)
	require.NoError(t, err)
	require.Equal(t, 3, len(exts))

	// digest from polkadot.js
	digestBytes := testdata.DigestKusama1482002(t)

	digest := types.NewDigest()
	err = scale.Unmarshal(digestBytes, &digest)
	require.NoError(t, err)

	require.Equal(t, 4, len(digest.Types))

	// kusama block 1482003, from polkadot.js
	block := &types.Block{
		Header: types.Header{
			ParentHash:     common.MustHexToHash("0x587f6da1bfa71a675f10dfa0f63edfcf168e8ece97eb5f526aaf0e8a8e82db3f"),
			Number:         1482003,
			StateRoot:      common.MustHexToHash("0xd2de750002f33968437bdd54912dd4f55c3bddc5a391a8e0b8332568e1efea8d"),
			ExtrinsicsRoot: common.MustHexToHash("0xdf5da95780b77e83ad0bf820d5838f07a0d5131aa95a75f8dfbd01fbccb300bd"),
			Digest:         digest,
		},
		Body: *types.NewBody(types.BytesArrayToExtrinsics(exts)),
	}

	_, err = instance.ExecuteBlock(block)
	require.NoError(t, err)
}

func TestInstance_ExecuteBlock_KusamaRuntime_KusamaBlock4939774(t *testing.T) {
	t.Skip("skip for now as block4939773 is too large")
	ksmTrie := newTrieFromPairs(t, "../test_data/kusama/block4939773.out")
	expectedRoot := common.MustHexToHash("0xc45748e6e8632b44fc32b04cc4380098a9584cbd63ffbc59adce189574fc36fe")
	require.Equal(t, expectedRoot, ksmTrie.MustHash())

	// set state to genesis state
	state := storage.NewTrieState(ksmTrie)

	cfg := Config{
		Storage: state,
		LogLvl:  log.Critical,
	}

	instance, err := NewInstanceFromTrie(ksmTrie, cfg)
	require.NoError(t, err)

	body := common.MustHexToBytes("0x08280402000b80eb3cd17501710984c2292bcf6f34fc2d25f7a1ebaec41c3239536f12f75417c73f7c5aca53308668016ec90c2318ee45af373755527436c4d7a257c481fdc3214634eb4b5c6711ae181827c378843da82c72191647667607ee97e0f0335f14d0876c63503b5f2b8986650304001f010200083e1f2bfd408d3b8d2266ce9b6f2d40acef27b773414537be72576ee3e6108b256eb45e26258d7ac737c3ad3af8cd1b2208d45c472ba19ebfc3e2fb834a6e904d01de574b00010000007506180228040052dac5497bbdd42583d07aa46102790d54aacdcbfac8877189e3b609117a29150b00a0724e180904001cf8853df87ca8588405e30c46a434d636c86561b955b09e2e9b27fc296bf4290b005039278c040400f49db9c8894863a7dd213be93b1c440b145cc19d4927b4c29fe5fa25e8a1667f0b005039278c040400e05f031d874257a24232076830a073a6af6851c07735de201edfc412ca8853180b005039278c0404009289e88ec986066d04f7d93d80f7a3c9794580b5e59d2a7af6b19745dd148f6f0b005039278c0404006c8aff52c496b64b476ca22e58fc54822b435abbbbcaf0c9dd7cf1ab573227790b005039278c04040044e31f7c4afa3b055696923ccb405da2ee2d9eefccf568aa3c6855dbff573e5f0b005039278c040400469ec0f872af2503a9251666fd089d0e84d3f6c8b761ee94b0e868788e0f60500b005039278c040400b41cc00e4ee2945ce9974dbb355265e39c9cf325c176147d7f6b1631af38ce590b005039278c040400d8e2f26a12d4bfc513fd32c1e5a7f14e930c3ef37997bf4e3de2fed51eed515a0b005039278c040048227b8300000000") //nolint:lll
	var exts [][]byte
	err = scale.Unmarshal(body, &exts)
	require.NoError(t, err)
	require.Equal(t, 2, len(exts))

	digestBytes := common.MustHexToBytes("0x080642414245b50101ef0100000815f30f000000004014ed1a99f017ea2c0d879d7317f51106938f879b296ff92c64319c0c70fe453d72035395da8d53e885def26e63cf90461ee549d0864f9691a4f401b31c1801730c014bc0641b307e8a30692e7d074b4656993b40d6f08698bc49dea40c11090542414245010192ed24972a8108b9bad1a8785b443efe72d4bc2069ab40eac65519fb01ff04250f44f6202d30ca88c30fee385bc8d7f51df15dddacf4e5d53788d260ce758c89") //nolint:lll
	digest := types.NewDigest()
	err = scale.Unmarshal(digestBytes, &digest)
	require.NoError(t, err)
	require.Equal(t, 2, len(digest.Types))

	block := &types.Block{
		Header: types.Header{
			ParentHash:     common.MustHexToHash("0xac08290f49cb9760a3a4c5a49351af76ba9432add29178e5cc27d4451f9126c9"),
			Number:         4939774,
			StateRoot:      common.MustHexToHash("0x5d66f43cdbf1740b8ca41f0cd016602f1648fb08b74fe49f5f078845071d0a54"),
			ExtrinsicsRoot: common.MustHexToHash("0x5d887e118ee6320aca38e49cbd98adc25472c6efbf77a695ab0d6c476a4ec6e9"),
			Digest:         digest,
		},
		Body: *types.NewBody(types.BytesArrayToExtrinsics(exts)),
	}

	_, err = instance.ExecuteBlock(block)
	require.NoError(t, err)
}

func TestInstance_ExecuteBlock_PolkadotBlock1089328(t *testing.T) {
	dotTrie := newTrieFromPairs(t, "../test_data/polkadot/block1089327.json")
	expectedRoot := common.MustHexToHash("0x87ed9ebe7fb645d3b5b0255cc16e78ed022d9fbb52486105436e15a74557535b")
	require.Equal(t, expectedRoot, dotTrie.MustHash())

	// set state to genesis state
	state := storage.NewTrieState(dotTrie)

	cfg := Config{
		Storage: state,
		LogLvl:  log.Critical,
	}

	instance, err := NewInstanceFromTrie(dotTrie, cfg)
	require.NoError(t, err)

	body := common.MustHexToBytes("0x0c280403000be02ab6d873011004140000b90384468e34dbdcc8da24e44b0f0d34d97ccad5ce0281e465db0cc1d8e1423d50d90a018a89185c693f77b050fa35d1f80b19608b72a6e626110e835caedf949668a12b0ad7b786accf2caac0ec874941ccea9825d50b6bb5870e1400f0e56bb4c18b87a5021501001d00862e432e0cf75693899c62691ac0f48967f815add97ae85659dcde8332708551001b000cf4da8aea0e5649a8bedbc1f08e8a8c0febe50cd5b1c9ce0da2164f19aef40f01014a87a7d3673e5c80aec79973682140828a0d1c3899f4f3cc953bd02673e11a022aaa4f269e3f1a90156db29df88f780b1540b610aeb5cd347ee703c5dff48485") //nolint:lll
	var exts [][]byte
	err = scale.Unmarshal(body, &exts)
	require.NoError(t, err)
	require.Equal(t, 3, len(exts))

	// digest from polkadot.js
	digestBytes := common.MustHexToBytes("0x080642414245b501017b000000428edd0f00000000c4fd75c7535d8eec375d70d21cc62262247b599aa67d8a9cf2f7d1b8cb93cd1f9539f04902c33d4c0fe47f723dfed8505d31de1c04d0036a9df233ff902fce0d70060908faa4b3f481e54cbd6a52dfc20c3faac82f746d84dc03c2f824a89a0d0542414245010122041949669a56c8f11b3e3e7c803e477ad24a71ed887bc81c956b59ea8f2b30122e6042494aab60a75e0db8fdff45951e456e6053bd64eb5722600e4a13038b") //nolint:lll

	digest := types.NewDigest()
	err = scale.Unmarshal(digestBytes, &digest)
	require.NoError(t, err)
	require.Equal(t, 2, len(digest.Types))

	block := &types.Block{
		Header: types.Header{
			ParentHash:     common.MustHexToHash("0x21dc35454805411be396debf3e1d5aad8d6e9d0d7679cce0cc632ba8a647d07c"),
			Number:         1089328,
			StateRoot:      common.MustHexToHash("0x257b1a7f6bc0287fcbf50676dd29817f2f7ae193cb65b31962e351917406fa23"),
			ExtrinsicsRoot: common.MustHexToHash("0x950173af1d9fdcd0be5428fc3eaf05d5f34376bd3882d9a61b348fa2dc641012"),
			Digest:         digest,
		},
		Body: *types.NewBody(types.BytesArrayToExtrinsics(exts)),
	}

	_, err = instance.ExecuteBlock(block)
	require.NoError(t, err)
}

func TestInstance_DecodeSessionKeys(t *testing.T) {
	keys := "0xd43593c715fdd31c61141abd04a99fd6822c8558854ccde39a5684e7a56da27d34309a9d2a24213896ff06895db16aade8b6502f3a71cf56374cc3852042602634309a9d2a24213896ff06895db16aade8b6502f3a71cf56374cc3852042602634309a9d2a24213896ff06895db16aade8b6502f3a71cf56374cc38520426026" //nolint:lll
	pubkeys, err := common.HexToBytes(keys)
	require.NoError(t, err)

	pukeysBytes, err := scale.Marshal(pubkeys)
	require.NoError(t, err)

	instance := NewTestInstance(t, runtime.NODE_RUNTIME_v098)
	decoded, err := instance.DecodeSessionKeys(pukeysBytes)
	require.NoError(t, err)

	var decodedKeys *[]struct {
		Data []uint8
		Type [4]uint8
	}

	err = scale.Unmarshal(decoded, &decodedKeys)
	require.NoError(t, err)

	require.Len(t, *decodedKeys, 4)
}

func TestInstance_PaymentQueryInfo(t *testing.T) {
	tests := []struct {
		extB       []byte
		ext        string
		errMessage string
		expect     *types.RuntimeDispatchInfo
	}{
		{
			// Was made with @polkadot/api on https://github.com/danforbes/polkadot-js-scripts/tree/create-signed-tx
			ext: "0xd1018400d43593c715fdd31c61141abd04a99fd6822c8558854ccde39a5684e7a56da27d01bc2b6e35929aabd5b8bc4e5b0168c9bee59e2bb9d6098769f6683ecf73e44c776652d947a270d59f3d37eb9f9c8c17ec1b4cc473f2f9928ffdeef0f3abd43e85d502000000012844616e20466f72626573", //nolint:lll
			expect: &types.RuntimeDispatchInfo{
				Weight: 1973000,
				Class:  0,
				PartialFee: &scale.Uint128{
					Upper: 0,
					Lower: uint64(1180126973000),
				},
			},
		},
		{
			// incomplete extrinsic
			ext: "0x4ccde39a5684e7a56da23b22d4d9fbadb023baa19c56495432884d0640000000000000000000000000000000",
			errMessage: "running runtime function: " +
				"Failed to call the `TransactionPaymentApi_query_info` exported function.",
		},
		{
			// incomplete extrinsic
			extB: nil,
			errMessage: "running runtime function: " +
				"Failed to call the `TransactionPaymentApi_query_info` exported function.",
		},
	}

	for _, test := range tests {
		var err error
		var extBytes []byte

		if test.ext == "" {
			extBytes = test.extB
		} else {
			extBytes, err = common.HexToBytes(test.ext)
			require.NoError(t, err)
		}

		ins := NewTestInstance(t, runtime.NODE_RUNTIME)
		info, err := ins.PaymentQueryInfo(extBytes)

		if test.errMessage != "" {
			assert.EqualError(t, err, test.errMessage)
			continue
		}
		require.NoError(t, err)

		fmt.Println(info.PartialFee.String())
		fmt.Println(test.expect.PartialFee.String())

		require.NoError(t, err)
		require.NotNil(t, info)
		require.Equal(t, test.expect, info)
	}
}

func newTrieFromPairs(t *testing.T, filename string) *trie.Trie {
	data, err := os.ReadFile(filename)
	require.NoError(t, err)

	rpcPairs := make(map[string]interface{})
	err = json.Unmarshal(data, &rpcPairs)
	require.NoError(t, err)
	pairs := rpcPairs["result"].([]interface{})

	entries := make(map[string]string)
	for _, pair := range pairs {
		pairArr := pair.([]interface{})
		entries[pairArr[0].(string)] = pairArr[1].(string)
	}

	tr, err := trie.LoadFromMap(entries)
	require.NoError(t, err)
	return &tr
}

func TestInstance_TransactionPaymentCallApi_QueryCallInfo(t *testing.T) {
	t.Parallel()
	ins := NewTestInstance(t, runtime.WESTEND_RUNTIME_v0929)
	tests := []struct {
		callHex    string
		errMessage string
		expect     *types.RuntimeDispatchInfo
	}{
		{
			// call generated by using palkadot.js/api v9.5.1: api.tx.system.remark("Ed")
			// and removing first byte (encoding) and second byte (unknown)
			callHex: "0x0001084564",
			expect: &types.RuntimeDispatchInfo{
				Weight: 0,
				Class:  0,
				PartialFee: &scale.Uint128{
					Upper: 0,
					Lower: uint64(1500000000),
				},
			},
		},
		{
			// call removing encoding (first byte), polkadot.js/api v9.5.1: api.tx.system.remark("Ed")
			// polkadot.js/api returns error:  RPC-CORE: call(method: Text, data: Bytes, at?: BlockHash):
			// Bytes:: -32000: Client error: Execution failed: Execution aborted due to trap: wasm trap: wasm
			//`unreachable` instruction executed
			callHex: "0x040001084564",
			errMessage: "running runtime function: " +
				"Failed to call the `TransactionPaymentCallApi_query_call_info` exported function.",
		},
		{
			// call without removing any bytes, polkadot.js/api v9.5.1: api.tx.system.remark("Ed test")
			// polkadot.js/api returns error: Error: createType(Call):: findMetaCall: Unable to find Call with index
			// [44, 4]/[44,4]
			callHex: "0x2c0400011c45642074657374",
			errMessage: "running runtime function: " +
				"Failed to call the `TransactionPaymentCallApi_query_call_info` exported function.",
		},
	}

	for _, test := range tests {
		var err error
		var callBytes []byte

		callBytes, err = common.HexToBytes(test.callHex)
		require.NoError(t, err)

		info, err := ins.QueryCallInfo(callBytes)

		if test.errMessage != "" {
			assert.EqualError(t, err, test.errMessage)
			continue
		}

		require.NoError(t, err)
		require.NotNil(t, info)
		require.Equal(t, test.expect, info)
	}
}

func TestInstance_TransactionPaymentCallApi_QueryCallFeeDetails(t *testing.T) {
	t.Parallel()
	ins := NewTestInstance(t, runtime.WESTEND_RUNTIME_v0929)
	tests := []struct {
		callHex    string
		errMessage string
		expect     *types.FeeDetails
	}{
		{
			// call generated by using palkadot.js/api v9.5.1: api.tx.system.remark("Ed")
			// and removing first byte (encoding) and second byte (unknown)
			callHex: "0x0001084564",
			expect: &types.FeeDetails{
				InclusionFee: types.InclusionFee{
					BaseFee: &scale.Uint128{
						Upper: 0,
						Lower: uint64(256000000001),
					},
					LenFee: &scale.Uint128{
						Upper: 0,
						Lower: uint64(128000000000),
					},
					AdjustedWeightFee: &scale.Uint128{},
				},
				Tip: &scale.Uint128{},
			},
		},
		{
			// call removing encoding (first byte), polkadot.js/api v9.5.1: api.tx.system.remark("Ed")
			// when calling polkadot node (v0.9.29) with polkadot.js/api the node returns error:  RPC-CORE: call(
			// method: Text, data: Bytes, at?: BlockHash): Bytes:: -32000: Client error: Execution failed:
			// Execution aborted due to trap: wasm trap: wasm `unreachable` instruction executed
			callHex: "0x040001084564",
			errMessage: "running runtime function: " +
				"Failed to call the `TransactionPaymentCallApi_query_call_fee_details` exported function.",
		},
		{
			// call without removing any bytes, polkadot.js/api v9.5.1: api.tx.system.remark("Ed test")
			// when calling polkadot (v0.9.29) with polkadot.js/api the node returns error: Error: createType(
			//Call):: findMetaCall: Unable to find Call with index [44, 4]/[44,4]
			callHex: "0x18040001084564",
			errMessage: "running runtime function: " +
				"Failed to call the `TransactionPaymentCallApi_query_call_fee_details` exported function.",
		},
	}

	for _, test := range tests {
		extBytes, err := common.HexToBytes(test.callHex)
		require.NoError(t, err)

		details, err := ins.QueryCallFeeDetails(extBytes)

		if test.errMessage != "" {
			assert.EqualError(t, err, test.errMessage)
			continue
		}

		require.NoError(t, err)
		require.NotNil(t, details)
		require.Equal(t, test.expect, details)
	}
}<|MERGE_RESOLUTION|>--- conflicted
+++ resolved
@@ -356,11 +356,7 @@
 	extrinsicsBytes := bytes.Join(validateTransactionArguments, nil)
 
 	runtime.InitializeRuntimeToTest(t, rt, genesisHeader)
-<<<<<<< HEAD
-	_, err = rt.ValidateTransaction(extBytes)
-=======
 	_, err = rt.ValidateTransaction(extrinsicsBytes)
->>>>>>> 043f5eb7
 	require.NoError(t, err)
 }
 
@@ -519,18 +515,8 @@
 	require.NoError(t, err)
 }
 
-<<<<<<< HEAD
-func TestInstance_FinalizeBlock_NodeRuntime(t *testing.T) {
-	instance := NewTestInstance(t, runtime.NODE_RUNTIME)
-	runtime.InitializeRuntimeToTest(t, instance, &types.Header{})
-}
-
-func TestInstance_ExecuteBlock_NodeRuntime(t *testing.T) {
-	instance := NewTestInstance(t, runtime.NODE_RUNTIME)
-=======
 func TestInstance_ExecuteBlock_WestendRuntime(t *testing.T) {
 	instance := NewTestInstance(t, runtime.WESTEND_RUNTIME_v0929)
->>>>>>> 043f5eb7
 	block := runtime.InitializeRuntimeToTest(t, instance, &types.Header{})
 
 	// reset state back to parent state before executing
@@ -558,11 +544,6 @@
 	instance, err := NewRuntimeFromGenesis(cfg)
 	require.NoError(t, err)
 
-<<<<<<< HEAD
-	block := runtime.InitializeRuntimeToTest(t, instance, &types.Header{})
-
-=======
->>>>>>> 043f5eb7
 	// reset state back to parent state before executing
 	parentState := storage.NewTrieState(&genTrie)
 	instance.SetContextStorage(parentState)
@@ -580,13 +561,8 @@
 	err = instance.InitializeBlock(header)
 	require.NoError(t, err)
 
-<<<<<<< HEAD
-	extHex := runtime.NewTestExtrinsic(t, instance, parentHash, parentHash,
+	extHex := runtime.NewTestExtrinsic(t, instance, genesisHeader.Hash(), genesisHeader.Hash(),
 		0, signature.TestKeyringPairAlice, "System.remark", []byte{0xab, 0xcd})
-=======
-	extHex := runtime.NewTestExtrinsic(t, instance, genesisHeader.Hash(), genesisHeader.Hash(),
-		0, "System.remark", []byte{0xab, 0xcd})
->>>>>>> 043f5eb7
 
 	res, err := instance.ApplyExtrinsic(common.MustHexToBytes(extHex))
 	require.NoError(t, err)
