// Copyright 2021 ChainSafe Systems (ON)
// SPDX-License-Identifier: LGPL-3.0-only

package wasmer

import (
	"bytes"
	"fmt"

	"github.com/ChainSafe/gossamer/dot/types"
	"github.com/ChainSafe/gossamer/lib/crypto/ed25519"
	"github.com/ChainSafe/gossamer/lib/parachain"
	"github.com/ChainSafe/gossamer/lib/runtime"
	"github.com/ChainSafe/gossamer/lib/transaction"
	"github.com/ChainSafe/gossamer/pkg/scale"
)

// ValidateTransaction runs the extrinsic through the runtime function
// TaggedTransactionQueue_validate_transaction and returns *transaction.Validity. The error can
// be a VDT of either transaction.InvalidTransaction or transaction.UnknownTransaction, or can represent
// a normal error i.e. unmarshalling error
func (in *Instance) ValidateTransaction(e types.Extrinsic) (
	*transaction.Validity, error) {
	ret, err := in.Exec(runtime.TaggedTransactionQueueValidateTransaction, e)
	if err != nil {
		return nil, err
	}

	return runtime.UnmarshalTransactionValidity(ret)
}

// Version returns the instance version.
// This is cheap to call since the instance version is cached.
// Note the instance version is set at creation and on code update.
func (in *Instance) Version() (runtime.Version, error) {
	if in.ctx.Version != nil {
		return *in.ctx.Version, nil
	}

	err := in.version()
	if err != nil {
		return runtime.Version{}, err
	}

	return *in.ctx.Version, nil
}

// version calls runtime function Core_Version and returns the
// decoded version structure.
func (in *Instance) version() error {
	res, err := in.Exec(runtime.CoreVersion, []byte{})
	if err != nil {
		return err
	}

	version, err := runtime.DecodeVersion(res)
	if err != nil {
		return fmt.Errorf("decoding version: %w", err)
	}

	in.ctx.Version = &version

	return nil
}

// Metadata calls runtime function Metadata_metadata
func (in *Instance) Metadata() ([]byte, error) {
	return in.Exec(runtime.Metadata, []byte{})
}

// BabeConfiguration gets the configuration data for BABE from the runtime
func (in *Instance) BabeConfiguration() (*types.BabeConfiguration, error) {
	data, err := in.Exec(runtime.BabeAPIConfiguration, []byte{})
	if err != nil {
		return nil, err
	}

	bc := new(types.BabeConfiguration)
	err = scale.Unmarshal(data, bc)
	if err != nil {
		return nil, err
	}

	return bc, nil
}

// GrandpaAuthorities returns the genesis authorities from the runtime
func (in *Instance) GrandpaAuthorities() ([]types.Authority, error) {
	ret, err := in.Exec(runtime.GrandpaAuthorities, []byte{})
	if err != nil {
		return nil, err
	}

	var gar []types.GrandpaAuthoritiesRaw
	err = scale.Unmarshal(ret, &gar)
	if err != nil {
		return nil, err
	}

	return types.GrandpaAuthoritiesRawToAuthorities(gar)
}

// BabeGenerateKeyOwnershipProof returns the babe key ownership proof from the runtime.
func (in *Instance) BabeGenerateKeyOwnershipProof(slot uint64, authorityID [32]byte) (
	types.OpaqueKeyOwnershipProof, error) {

	// scale encoded slot uint64 + scale encoded array of 32 bytes
	const maxBufferLength = 8 + 33
	buffer := bytes.NewBuffer(make([]byte, 0, maxBufferLength))
	encoder := scale.NewEncoder(buffer)
	err := encoder.Encode(slot)
	if err != nil {
		return nil, fmt.Errorf("encoding slot: %w", err)
	}
	err = encoder.Encode(authorityID)
	if err != nil {
		return nil, fmt.Errorf("encoding authority id: %w", err)
	}

	encodedKeyOwnershipProof, err := in.Exec(runtime.BabeAPIGenerateKeyOwnershipProof, buffer.Bytes())
	if err != nil {
		return nil, fmt.Errorf("executing %s: %w", runtime.BabeAPIGenerateKeyOwnershipProof, err)
	}

	var keyOwnershipProof *types.OpaqueKeyOwnershipProof
	err = scale.Unmarshal(encodedKeyOwnershipProof, &keyOwnershipProof)
	if err != nil {
		return nil, fmt.Errorf("scale decoding key ownership proof: %w", err)
	}

	if keyOwnershipProof == nil {
		return nil, nil
	}

	return *keyOwnershipProof, nil
}

// BabeSubmitReportEquivocationUnsignedExtrinsic reports equivocation report to the runtime.
func (in *Instance) BabeSubmitReportEquivocationUnsignedExtrinsic(
	equivocationProof types.BabeEquivocationProof, keyOwnershipProof types.OpaqueKeyOwnershipProof,
) error {
	buffer := bytes.NewBuffer(nil)
	encoder := scale.NewEncoder(buffer)
	err := encoder.Encode(equivocationProof)
	if err != nil {
		return fmt.Errorf("encoding equivocation proof: %w", err)
	}
	err = encoder.Encode(keyOwnershipProof)
	if err != nil {
		return fmt.Errorf("encoding key ownership proof: %w", err)
	}
	_, err = in.Exec(runtime.BabeAPISubmitReportEquivocationUnsignedExtrinsic, buffer.Bytes())
	return err
}

// InitializeBlock calls runtime API function Core_initialise_block
func (in *Instance) InitializeBlock(header *types.Header) error {
	encodedHeader, err := scale.Marshal(*header)
	if err != nil {
		return fmt.Errorf("cannot encode header: %w", err)
	}

	_, err = in.Exec(runtime.CoreInitializeBlock, encodedHeader)
	return err
}

// InherentExtrinsics calls runtime API function BlockBuilder_inherent_extrinsics
func (in *Instance) InherentExtrinsics(data []byte) ([]byte, error) {
	return in.Exec(runtime.BlockBuilderInherentExtrinsics, data)
}

// ApplyExtrinsic calls runtime API function BlockBuilder_apply_extrinsic
func (in *Instance) ApplyExtrinsic(data types.Extrinsic) ([]byte, error) {
	return in.Exec(runtime.BlockBuilderApplyExtrinsic, data)
}

// FinalizeBlock calls runtime API function BlockBuilder_finalize_block
func (in *Instance) FinalizeBlock() (*types.Header, error) {
	data, err := in.Exec(runtime.BlockBuilderFinalizeBlock, []byte{})
	if err != nil {
		return nil, err
	}

	bh := types.NewEmptyHeader()
	err = scale.Unmarshal(data, bh)
	if err != nil {
		return nil, err
	}

	return bh, nil
}

// ExecuteBlock calls runtime function Core_execute_block
func (in *Instance) ExecuteBlock(block *types.Block) ([]byte, error) {
	// copy block since we're going to modify it
	b, err := block.DeepCopy()
	if err != nil {
		return nil, err
	}

	b.Header.Digest = types.NewDigest()

	// remove seal digest only
	for _, d := range block.Header.Digest.Types {
		digestValue, err := d.Value()
		if err != nil {
			return nil, fmt.Errorf("getting digest type value: %w", err)
		}
		switch digestValue.(type) {
		case types.SealDigest:
			continue
		default:
			err = b.Header.Digest.Add(digestValue)
			if err != nil {
				return nil, err
			}
		}
	}

	bdEnc, err := b.Encode()
	if err != nil {
		return nil, err
	}

	return in.Exec(runtime.CoreExecuteBlock, bdEnc)
}

// DecodeSessionKeys decodes the given public session keys. Returns a list of raw public keys including their key type.
func (in *Instance) DecodeSessionKeys(enc []byte) ([]byte, error) {
	return in.Exec(runtime.DecodeSessionKeys, enc)
}

// PaymentQueryInfo returns information of a given extrinsic
func (in *Instance) PaymentQueryInfo(ext []byte) (*types.RuntimeDispatchInfo, error) {
	encLen, err := scale.Marshal(uint32(len(ext)))
	if err != nil {
		return nil, err
	}

	resBytes, err := in.Exec(runtime.TransactionPaymentAPIQueryInfo, append(ext, encLen...))
	if err != nil {
		return nil, err
	}

	dispatchInfo := new(types.RuntimeDispatchInfo)
	if err = scale.Unmarshal(resBytes, dispatchInfo); err != nil {
		return nil, err
	}

	return dispatchInfo, nil
}

// QueryCallInfo returns information of a given extrinsic
func (in *Instance) QueryCallInfo(ext []byte) (*types.RuntimeDispatchInfo, error) {
	encLen, err := scale.Marshal(uint32(len(ext)))
	if err != nil {
		return nil, err
	}

	resBytes, err := in.Exec(runtime.TransactionPaymentCallAPIQueryCallInfo, append(ext, encLen...))
	if err != nil {
		return nil, err
	}

	dispatchInfo := new(types.RuntimeDispatchInfo)
	if err = scale.Unmarshal(resBytes, dispatchInfo); err != nil {
		return nil, err
	}

	return dispatchInfo, nil
}

// QueryCallFeeDetails returns call fee details for given call
func (in *Instance) QueryCallFeeDetails(ext []byte) (*types.FeeDetails, error) {
	encLen, err := scale.Marshal(uint32(len(ext)))
	if err != nil {
		return nil, err
	}

	resBytes, err := in.Exec(runtime.TransactionPaymentCallAPIQueryCallFeeDetails, append(ext, encLen...))
	if err != nil {
		return nil, err
	}

	dispatchInfo := new(types.FeeDetails)
	if err = scale.Unmarshal(resBytes, dispatchInfo); err != nil {
		return nil, err
	}

	return dispatchInfo, nil
}

// CheckInherents checks inherents in the block verification process.
// TODO: use this in block verification process (#1873)
func (in *Instance) CheckInherents() {}

// GrandpaGenerateKeyOwnershipProof returns grandpa key ownership proof from the runtime.
func (in *Instance) GrandpaGenerateKeyOwnershipProof(authSetID uint64, authorityID ed25519.PublicKeyBytes) (
	types.GrandpaOpaqueKeyOwnershipProof, error) {
	const bufferSize = 8 + 32 // authSetID uint64 + ed25519.PublicKeyBytes
	buffer := bytes.NewBuffer(make([]byte, 0, bufferSize))
	encoder := scale.NewEncoder(buffer)
	err := encoder.Encode(authSetID)
	if err != nil {
		return nil, fmt.Errorf("encoding auth set id: %w", err)
	}
	err = encoder.Encode(authorityID)
	if err != nil {
		return nil, fmt.Errorf("encoding authority id: %w", err)
	}
	encodedOpaqueKeyOwnershipProof, err := in.Exec(runtime.GrandpaGenerateKeyOwnershipProof, buffer.Bytes())
	if err != nil {
		return nil, err
	}

	var keyOwnershipProof *types.GrandpaOpaqueKeyOwnershipProof
	err = scale.Unmarshal(encodedOpaqueKeyOwnershipProof, &keyOwnershipProof)
	if err != nil {
		return nil, fmt.Errorf("scale decoding: %w", err)
	}

	if keyOwnershipProof == nil {
		return nil, nil
	}

	return *keyOwnershipProof, nil
}

// GrandpaSubmitReportEquivocationUnsignedExtrinsic reports an equivocation report to the runtime.
func (in *Instance) GrandpaSubmitReportEquivocationUnsignedExtrinsic(
	equivocationProof types.GrandpaEquivocationProof, keyOwnershipProof types.GrandpaOpaqueKeyOwnershipProof,
) error {
	buffer := bytes.NewBuffer(nil)
	encoder := scale.NewEncoder(buffer)
	err := encoder.Encode(equivocationProof)
	if err != nil {
		return fmt.Errorf("encoding equivocation proof: %w", err)
	}
	err = encoder.Encode(keyOwnershipProof)
	if err != nil {
		return fmt.Errorf("encoding key ownership proof: %w", err)
	}
	_, err = in.Exec(runtime.GrandpaSubmitReportEquivocation, buffer.Bytes())
	if err != nil {
		return err
	}
	return nil
}

<<<<<<< HEAD
// ParachainHostValidators Returns the validator set at the current state.
// The specified validators are responsible for backing parachains for the current state.
func (in *Instance) ParachainHostValidators() ([]types.ValidatorID, error) {
	ret, err := in.Exec(runtime.ParachainHostValidators, []byte{})
	if err != nil {
		return nil, fmt.Errorf("exec: %w", err)
	}

	var validatorIDs []types.ValidatorID
	err = scale.Unmarshal(ret, &validatorIDs)
	if err != nil {
		return nil, fmt.Errorf("unmarshal: %w", err)
	}

	return validatorIDs, nil
}

// ParachainHostValidatorGroups Returns the validator groups used during the current session.
// The validators in the groups are referred to by the validator set Id.
func (in *Instance) ParachainHostValidatorGroups() (*parachain.ValidatorGroups, error) {
	ret, err := in.Exec(runtime.ParachainHostValidatorGroups, []byte{})
	if err != nil {
		return nil, fmt.Errorf("exec: %w", err)
	}

	var validatorGroups parachain.ValidatorGroups
	err = scale.Unmarshal(ret, &validatorGroups)
	if err != nil {
		return nil, fmt.Errorf("unmarshal: %w", err)
	}

	return &validatorGroups, nil
}

// ParachainHostAvailabilityCores Returns the availability cores for the current state.
func (in *Instance) ParachainHostAvailabilityCores() (*scale.VaryingDataTypeSlice, error) {
	ret, err := in.Exec(runtime.ParachainHostAvailabilityCores, []byte{})
	if err != nil {
		return nil, fmt.Errorf("exec: %w", err)
	}

	availabilityCores, err := parachain.NewAvailabilityCores()
	if err != nil {
		return nil, fmt.Errorf("new availability cores: %w", err)
	}
	err = scale.Unmarshal(ret, &availabilityCores)
	if err != nil {
		return nil, fmt.Errorf("unmarshal: %w", err)
	}

	return &availabilityCores, nil
}

// ParachainHostCheckValidationOutputs Checks the validation outputs of a candidate.
// Returns true if the candidate is valid.
func (in *Instance) ParachainHostCheckValidationOutputs(
	parachainID parachain.ParaID,
	outputs parachain.CandidateCommitments,
) (bool, error) {
	buffer := bytes.NewBuffer(nil)
	encoder := scale.NewEncoder(buffer)
	err := encoder.Encode(parachainID)
	if err != nil {
		return false, fmt.Errorf("encode parachainID: %w", err)
	}
	err = encoder.Encode(outputs)
	if err != nil {
		return false, fmt.Errorf("encode outputs: %w", err)
	}

	encodedPersistedValidationData, err := in.Exec(runtime.ParachainHostCheckValidationOutputs, buffer.Bytes())
	if err != nil {
		return false, fmt.Errorf("exec: %w", err)
	}

	var isValid bool
	err = scale.Unmarshal(encodedPersistedValidationData, &isValid)
	if err != nil {
		return false, fmt.Errorf("unmarshal: %w", err)
	}

	return isValid, nil
}

// ParachainHostSessionIndexForChild Returns the session index that is expected at the child of a block.
func (in *Instance) ParachainHostSessionIndexForChild() (parachain.SessionIndex, error) {
	ret, err := in.Exec(runtime.ParachainHostSessionIndexForChild, []byte{})
	if err != nil {
		return 0, fmt.Errorf("exec: %w", err)
	}

	var sessionIndex parachain.SessionIndex
	err = scale.Unmarshal(ret, &sessionIndex)
	if err != nil {
		return 0, fmt.Errorf("unmarshal: %w", err)
	}

	return sessionIndex, nil
}

// ParachainHostCandidatePendingAvailability Returns the receipt of a candidate pending availability
// for any parachain assigned to an occupied availability core.
func (in *Instance) ParachainHostCandidatePendingAvailability(
	parachainID parachain.ParaID,
) (*parachain.CommittedCandidateReceipt, error) {
	buffer := bytes.NewBuffer(nil)
	encoder := scale.NewEncoder(buffer)
	err := encoder.Encode(parachainID)
	if err != nil {
		return nil, fmt.Errorf("encode parachainID: %w", err)
	}

	encodedCandidateReceipt, err := in.Exec(runtime.ParachainHostCandidatePendingAvailability, buffer.Bytes())
	if err != nil {
		return nil, fmt.Errorf("exec: %w", err)
	}

	var candidateReceipt *parachain.CommittedCandidateReceipt
	err = scale.Unmarshal(encodedCandidateReceipt, &candidateReceipt)
	if err != nil {
		return nil, fmt.Errorf("unmarshal: %w", err)
	}

	return candidateReceipt, nil
}

// ParachainHostCandidateEvents Returns an array of candidate events that occurred within the latest state.
func (in *Instance) ParachainHostCandidateEvents() (*scale.VaryingDataTypeSlice, error) {
	ret, err := in.Exec(runtime.ParachainHostCandidateEvents, []byte{})
	if err != nil {
		return nil, fmt.Errorf("exec: %w", err)
	}

	candidateEvents, err := parachain.NewCandidateEvents()
	if err != nil {
		return nil, fmt.Errorf("create new candidate events: %w", err)
	}
	err = scale.Unmarshal(ret, &candidateEvents)
	if err != nil {
		return nil, fmt.Errorf("unmarshal: %w", err)
	}

	return &candidateEvents, nil
}

// ParachainHostSessionInfo Returns the session info of the given session, if available.
func (in *Instance) ParachainHostSessionInfo(sessionIndex parachain.SessionIndex) (*parachain.SessionInfo, error) {
	buffer := bytes.NewBuffer(nil)
	encoder := scale.NewEncoder(buffer)
	err := encoder.Encode(sessionIndex)
	if err != nil {
		return nil, fmt.Errorf("encode sessionIndex: %w", err)
	}

	encodedSessionInfo, err := in.Exec(runtime.ParachainHostSessionInfo, buffer.Bytes())
	if err != nil {
		return nil, fmt.Errorf("exec: %w", err)
	}

	var sessionInfo *parachain.SessionInfo
	err = scale.Unmarshal(encodedSessionInfo, &sessionInfo)
	if err != nil {
		return nil, fmt.Errorf("unmarshal: %w", err)
	}

	return sessionInfo, nil
}

// ParachainHostDMQContents Returns all the pending inbound messages
// in the downward message queue for a given parachain.
func (in *Instance) ParachainHostDMQContents(parachainID parachain.ParaID) ([]parachain.DownwardMessage, error) {
	buffer := bytes.NewBuffer(nil)
	encoder := scale.NewEncoder(buffer)
	err := encoder.Encode(parachainID)
	if err != nil {
		return nil, fmt.Errorf("encode parachainID: %w", err)
	}

	encodedDownwardMessages, err := in.Exec(runtime.ParachainHostDMQContents, buffer.Bytes())
	if err != nil {
		return nil, fmt.Errorf("exec: %w", err)
	}

	var downwardMessages []parachain.DownwardMessage
	err = scale.Unmarshal(encodedDownwardMessages, &downwardMessages)
	if err != nil {
		return nil, fmt.Errorf("unmarshal: %w", err)
	}

	return downwardMessages, nil
}

// ParachainHostInboundHrmpChannelsContents Returns the contents of all channels addressed to the given recipient.
// Channels that have no messages in them are also included.
func (in *Instance) ParachainHostInboundHrmpChannelsContents(
	recipient parachain.ParaID,
) ([]parachain.InboundHrmpMessage, error) {
	buffer := bytes.NewBuffer(nil)
	encoder := scale.NewEncoder(buffer)
	err := encoder.Encode(recipient)
	if err != nil {
		return nil, fmt.Errorf("encode recipient: %w", err)
	}

	encodedInboundHrmpMessages, err := in.Exec(runtime.ParachainHostInboundHrmpChannelsContents, buffer.Bytes())
	if err != nil {
		return nil, fmt.Errorf("exec: %w", err)
	}

	var inboundHrmpMessages []parachain.InboundHrmpMessage
	err = scale.Unmarshal(encodedInboundHrmpMessages, &inboundHrmpMessages)
	if err != nil {
		return nil, fmt.Errorf("unmarshal: %w", err)
	}

	return inboundHrmpMessages, nil
}

func (in *Instance) RandomSeed()          {} //nolint:revive
func (in *Instance) OffchainWorker()      {} //nolint:revive
func (in *Instance) GenerateSessionKeys() {} //nolint:revive
=======
func (in *Instance) RandomSeed()          {}
func (in *Instance) OffchainWorker()      {}
func (in *Instance) GenerateSessionKeys() {}
>>>>>>> 9a7b6327
<|MERGE_RESOLUTION|>--- conflicted
+++ resolved
@@ -347,7 +347,6 @@
 	return nil
 }
 
-<<<<<<< HEAD
 // ParachainHostValidators Returns the validator set at the current state.
 // The specified validators are responsible for backing parachains for the current state.
 func (in *Instance) ParachainHostValidators() ([]types.ValidatorID, error) {
@@ -566,11 +565,6 @@
 	return inboundHrmpMessages, nil
 }
 
-func (in *Instance) RandomSeed()          {} //nolint:revive
-func (in *Instance) OffchainWorker()      {} //nolint:revive
-func (in *Instance) GenerateSessionKeys() {} //nolint:revive
-=======
 func (in *Instance) RandomSeed()          {}
 func (in *Instance) OffchainWorker()      {}
-func (in *Instance) GenerateSessionKeys() {}
->>>>>>> 9a7b6327
+func (in *Instance) GenerateSessionKeys() {}