// Copyright 2021 ChainSafe Systems (ON)
// SPDX-License-Identifier: LGPL-3.0-only

package wasmer

import (
	"bytes"
	"fmt"

	"github.com/ChainSafe/gossamer/dot/types"
	"github.com/ChainSafe/gossamer/lib/crypto/ed25519"
	parachaintypes "github.com/ChainSafe/gossamer/lib/parachain/types"
	"github.com/ChainSafe/gossamer/lib/runtime"
	"github.com/ChainSafe/gossamer/lib/transaction"
	"github.com/ChainSafe/gossamer/pkg/scale"

	parachaintypes "github.com/ChainSafe/gossamer/lib/parachains/types"
)

// ValidateTransaction runs the extrinsic through the runtime function
// TaggedTransactionQueue_validate_transaction and returns *transaction.Validity. The error can
// be a VDT of either transaction.InvalidTransaction or transaction.UnknownTransaction, or can represent
// a normal error i.e. unmarshalling error
func (in *Instance) ValidateTransaction(e types.Extrinsic) (
	*transaction.Validity, error) {
	ret, err := in.Exec(runtime.TaggedTransactionQueueValidateTransaction, e)
	if err != nil {
		return nil, err
	}

	return runtime.UnmarshalTransactionValidity(ret)
}

// Version returns the instance version.
// This is cheap to call since the instance version is cached.
// Note the instance version is set at creation and on code update.
func (in *Instance) Version() (runtime.Version, error) {
	if in.ctx.Version != nil {
		return *in.ctx.Version, nil
	}

	err := in.version()
	if err != nil {
		return runtime.Version{}, err
	}

	return *in.ctx.Version, nil
}

// version calls runtime function Core_Version and returns the
// decoded version structure.
func (in *Instance) version() error {
	res, err := in.Exec(runtime.CoreVersion, []byte{})
	if err != nil {
		return err
	}

	version, err := runtime.DecodeVersion(res)
	if err != nil {
		return fmt.Errorf("decoding version: %w", err)
	}

	in.ctx.Version = &version

	return nil
}

// Metadata calls runtime function Metadata_metadata
func (in *Instance) Metadata() ([]byte, error) {
	return in.Exec(runtime.Metadata, []byte{})
}

// BabeConfiguration gets the configuration data for BABE from the runtime
func (in *Instance) BabeConfiguration() (*types.BabeConfiguration, error) {
	data, err := in.Exec(runtime.BabeAPIConfiguration, []byte{})
	if err != nil {
		return nil, err
	}

	bc := new(types.BabeConfiguration)
	err = scale.Unmarshal(data, bc)
	if err != nil {
		return nil, err
	}

	return bc, nil
}

// GrandpaAuthorities returns the genesis authorities from the runtime
func (in *Instance) GrandpaAuthorities() ([]types.Authority, error) {
	ret, err := in.Exec(runtime.GrandpaAuthorities, []byte{})
	if err != nil {
		return nil, err
	}

	var gar []types.GrandpaAuthoritiesRaw
	err = scale.Unmarshal(ret, &gar)
	if err != nil {
		return nil, err
	}

	return types.GrandpaAuthoritiesRawToAuthorities(gar)
}

// BabeGenerateKeyOwnershipProof returns the babe key ownership proof from the runtime.
func (in *Instance) BabeGenerateKeyOwnershipProof(slot uint64, authorityID [32]byte) (
	types.OpaqueKeyOwnershipProof, error) {

	// scale encoded slot uint64 + scale encoded array of 32 bytes
	const maxBufferLength = 8 + 33
	buffer := bytes.NewBuffer(make([]byte, 0, maxBufferLength))
	encoder := scale.NewEncoder(buffer)
	err := encoder.Encode(slot)
	if err != nil {
		return nil, fmt.Errorf("encoding slot: %w", err)
	}
	err = encoder.Encode(authorityID)
	if err != nil {
		return nil, fmt.Errorf("encoding authority id: %w", err)
	}

	encodedKeyOwnershipProof, err := in.Exec(runtime.BabeAPIGenerateKeyOwnershipProof, buffer.Bytes())
	if err != nil {
		return nil, fmt.Errorf("executing %s: %w", runtime.BabeAPIGenerateKeyOwnershipProof, err)
	}

	var keyOwnershipProof *types.OpaqueKeyOwnershipProof
	err = scale.Unmarshal(encodedKeyOwnershipProof, &keyOwnershipProof)
	if err != nil {
		return nil, fmt.Errorf("scale decoding key ownership proof: %w", err)
	}

	if keyOwnershipProof == nil {
		return nil, nil
	}

	return *keyOwnershipProof, nil
}

// BabeSubmitReportEquivocationUnsignedExtrinsic reports equivocation report to the runtime.
func (in *Instance) BabeSubmitReportEquivocationUnsignedExtrinsic(
	equivocationProof types.BabeEquivocationProof, keyOwnershipProof types.OpaqueKeyOwnershipProof,
) error {
	buffer := bytes.NewBuffer(nil)
	encoder := scale.NewEncoder(buffer)
	err := encoder.Encode(equivocationProof)
	if err != nil {
		return fmt.Errorf("encoding equivocation proof: %w", err)
	}
	err = encoder.Encode(keyOwnershipProof)
	if err != nil {
		return fmt.Errorf("encoding key ownership proof: %w", err)
	}
	_, err = in.Exec(runtime.BabeAPISubmitReportEquivocationUnsignedExtrinsic, buffer.Bytes())
	return err
}

// InitializeBlock calls runtime API function Core_initialise_block
func (in *Instance) InitializeBlock(header *types.Header) error {
	encodedHeader, err := scale.Marshal(*header)
	if err != nil {
		return fmt.Errorf("cannot encode header: %w", err)
	}

	_, err = in.Exec(runtime.CoreInitializeBlock, encodedHeader)
	return err
}

// InherentExtrinsics calls runtime API function BlockBuilder_inherent_extrinsics
func (in *Instance) InherentExtrinsics(data []byte) ([]byte, error) {
	return in.Exec(runtime.BlockBuilderInherentExtrinsics, data)
}

// ApplyExtrinsic calls runtime API function BlockBuilder_apply_extrinsic
func (in *Instance) ApplyExtrinsic(data types.Extrinsic) ([]byte, error) {
	return in.Exec(runtime.BlockBuilderApplyExtrinsic, data)
}

// FinalizeBlock calls runtime API function BlockBuilder_finalize_block
func (in *Instance) FinalizeBlock() (*types.Header, error) {
	data, err := in.Exec(runtime.BlockBuilderFinalizeBlock, []byte{})
	if err != nil {
		return nil, err
	}

	bh := types.NewEmptyHeader()
	err = scale.Unmarshal(data, bh)
	if err != nil {
		return nil, err
	}

	return bh, nil
}

// ExecuteBlock calls runtime function Core_execute_block
func (in *Instance) ExecuteBlock(block *types.Block) ([]byte, error) {
	// copy block since we're going to modify it
	b, err := block.DeepCopy()
	if err != nil {
		return nil, err
	}

	b.Header.Digest = types.NewDigest()

	// remove seal digest only
	for _, d := range block.Header.Digest.Types {
		digestValue, err := d.Value()
		if err != nil {
			return nil, fmt.Errorf("getting digest type value: %w", err)
		}
		switch digestValue.(type) {
		case types.SealDigest:
			continue
		default:
			err = b.Header.Digest.Add(digestValue)
			if err != nil {
				return nil, err
			}
		}
	}

	bdEnc, err := b.Encode()
	if err != nil {
		return nil, err
	}

	return in.Exec(runtime.CoreExecuteBlock, bdEnc)
}

// DecodeSessionKeys decodes the given public session keys. Returns a list of raw public keys including their key type.
func (in *Instance) DecodeSessionKeys(enc []byte) ([]byte, error) {
	return in.Exec(runtime.DecodeSessionKeys, enc)
}

// PaymentQueryInfo returns information of a given extrinsic
func (in *Instance) PaymentQueryInfo(ext []byte) (*types.RuntimeDispatchInfo, error) {
	encLen, err := scale.Marshal(uint32(len(ext)))
	if err != nil {
		return nil, err
	}

	resBytes, err := in.Exec(runtime.TransactionPaymentAPIQueryInfo, append(ext, encLen...))
	if err != nil {
		return nil, err
	}

	dispatchInfo := new(types.RuntimeDispatchInfo)
	if err = scale.Unmarshal(resBytes, dispatchInfo); err != nil {
		return nil, err
	}

	return dispatchInfo, nil
}

// QueryCallInfo returns information of a given extrinsic
func (in *Instance) QueryCallInfo(ext []byte) (*types.RuntimeDispatchInfo, error) {
	encLen, err := scale.Marshal(uint32(len(ext)))
	if err != nil {
		return nil, err
	}

	resBytes, err := in.Exec(runtime.TransactionPaymentCallAPIQueryCallInfo, append(ext, encLen...))
	if err != nil {
		return nil, err
	}

	dispatchInfo := new(types.RuntimeDispatchInfo)
	if err = scale.Unmarshal(resBytes, dispatchInfo); err != nil {
		return nil, err
	}

	return dispatchInfo, nil
}

// QueryCallFeeDetails returns call fee details for given call
func (in *Instance) QueryCallFeeDetails(ext []byte) (*types.FeeDetails, error) {
	encLen, err := scale.Marshal(uint32(len(ext)))
	if err != nil {
		return nil, err
	}

	resBytes, err := in.Exec(runtime.TransactionPaymentCallAPIQueryCallFeeDetails, append(ext, encLen...))
	if err != nil {
		return nil, err
	}

	dispatchInfo := new(types.FeeDetails)
	if err = scale.Unmarshal(resBytes, dispatchInfo); err != nil {
		return nil, err
	}

	return dispatchInfo, nil
}

// CheckInherents checks inherents in the block verification process.
// TODO: use this in block verification process (#1873)
func (in *Instance) CheckInherents() {}

// GrandpaGenerateKeyOwnershipProof returns grandpa key ownership proof from the runtime.
func (in *Instance) GrandpaGenerateKeyOwnershipProof(authSetID uint64, authorityID ed25519.PublicKeyBytes) (
	types.GrandpaOpaqueKeyOwnershipProof, error) {
	const bufferSize = 8 + 32 // authSetID uint64 + ed25519.PublicKeyBytes
	buffer := bytes.NewBuffer(make([]byte, 0, bufferSize))
	encoder := scale.NewEncoder(buffer)
	err := encoder.Encode(authSetID)
	if err != nil {
		return nil, fmt.Errorf("encoding auth set id: %w", err)
	}
	err = encoder.Encode(authorityID)
	if err != nil {
		return nil, fmt.Errorf("encoding authority id: %w", err)
	}
	encodedOpaqueKeyOwnershipProof, err := in.Exec(runtime.GrandpaGenerateKeyOwnershipProof, buffer.Bytes())
	if err != nil {
		return nil, err
	}

	var keyOwnershipProof *types.GrandpaOpaqueKeyOwnershipProof
	err = scale.Unmarshal(encodedOpaqueKeyOwnershipProof, &keyOwnershipProof)
	if err != nil {
		return nil, fmt.Errorf("scale decoding: %w", err)
	}

	if keyOwnershipProof == nil {
		return nil, nil
	}

	return *keyOwnershipProof, nil
}

// GrandpaSubmitReportEquivocationUnsignedExtrinsic reports an equivocation report to the runtime.
func (in *Instance) GrandpaSubmitReportEquivocationUnsignedExtrinsic(
	equivocationProof types.GrandpaEquivocationProof, keyOwnershipProof types.GrandpaOpaqueKeyOwnershipProof,
) error {
	buffer := bytes.NewBuffer(nil)
	encoder := scale.NewEncoder(buffer)
	err := encoder.Encode(equivocationProof)
	if err != nil {
		return fmt.Errorf("encoding equivocation proof: %w", err)
	}
	err = encoder.Encode(keyOwnershipProof)
	if err != nil {
		return fmt.Errorf("encoding key ownership proof: %w", err)
	}
	_, err = in.Exec(runtime.GrandpaSubmitReportEquivocation, buffer.Bytes())
	if err != nil {
		return err
	}
	return nil
}

<<<<<<< HEAD
func (in *Instance) RandomSeed()          {} //nolint:revive
func (in *Instance) OffchainWorker()      {} //nolint:revive
func (in *Instance) GenerateSessionKeys() {} //nolint:revive

// ParachainHostPersistedValidationData gets validation data for the give parachain id.
func (in *Instance) ParachainHostPersistedValidationData(parachaidID uint32,
=======
// ParachainHostPersistedValidationData returns persisted validation data for the given parachain id.
func (in *Instance) ParachainHostPersistedValidationData(
	parachaidID uint32,
>>>>>>> 3082b79f
	assumption parachaintypes.OccupiedCoreAssumption,
) (*parachaintypes.PersistedValidationData, error) {
	buffer := bytes.NewBuffer(nil)
	encoder := scale.NewEncoder(buffer)
	err := encoder.Encode(parachaidID)
	if err != nil {
		return nil, fmt.Errorf("encoding equivocation proof: %w", err)
	}
	err = encoder.Encode(assumption)
	if err != nil {
		return nil, fmt.Errorf("encoding key ownership proof: %w", err)
	}

	encodedPersistedValidationData, err := in.Exec(runtime.ParachainHostPersistedValidationData, buffer.Bytes())
	if err != nil {
		return nil, err
	}

<<<<<<< HEAD
	persistedValidationData := parachaintypes.PersistedValidationData{}
=======
	persistedValidationData := &parachaintypes.PersistedValidationData{}
>>>>>>> 3082b79f
	err = scale.Unmarshal(encodedPersistedValidationData, &persistedValidationData)
	if err != nil {
		return nil, fmt.Errorf("scale decoding: %w", err)
	}

<<<<<<< HEAD
	return &persistedValidationData, nil
}

// ParachainHostValidationCode gets validataion code for the given parachain id.
=======
	return persistedValidationData, nil
}

// ParachainHostValidationCode returns validation code for the given parachain id.
>>>>>>> 3082b79f
func (in *Instance) ParachainHostValidationCode(parachaidID uint32, assumption parachaintypes.OccupiedCoreAssumption,
) (*parachaintypes.ValidationCode, error) {
	buffer := bytes.NewBuffer(nil)
	encoder := scale.NewEncoder(buffer)
	err := encoder.Encode(parachaidID)
	if err != nil {
		return nil, fmt.Errorf("encoding parachain id: %w", err)
	}
	err = encoder.Encode(assumption)
	if err != nil {
		return nil, fmt.Errorf("encoding occupied core assumption: %w", err)
	}

	encodedValidationCode, err := in.Exec(runtime.ParachainHostValidationCode, buffer.Bytes())
	if err != nil {
		return nil, err
	}

<<<<<<< HEAD
	validationCode := parachaintypes.ValidationCode{}
=======
	var validationCode *parachaintypes.ValidationCode
>>>>>>> 3082b79f
	err = scale.Unmarshal(encodedValidationCode, &validationCode)
	if err != nil {
		return nil, fmt.Errorf("scale decoding: %w", err)
	}

<<<<<<< HEAD
	return &validationCode, nil
}

// ParachainHostCheckValidationOutputs Checks the validation outputs of a candidate.
// Returns true if the candidate is valid.
func (in *Instance) ParachainHostCheckValidationOutputs(
	parachainID uint32,
=======
	return validationCode, nil
}

// ParachainHostValidators returns the validator set at the current state.
// The specified validators are responsible for backing parachains for the current state.
func (in *Instance) ParachainHostValidators() ([]parachaintypes.ValidatorID, error) {
	encodedValidators, err := in.Exec(runtime.ParachainHostValidators, []byte{})
	if err != nil {
		return nil, fmt.Errorf("exec: %w", err)
	}

	var validatorIDs []parachaintypes.ValidatorID
	err = scale.Unmarshal(encodedValidators, &validatorIDs)
	if err != nil {
		return nil, fmt.Errorf("unmarshalling: %w", err)
	}

	return validatorIDs, nil
}

// ParachainHostValidatorGroups returns the validator groups used during the current session.
// The validators in the groups are referred to by the validator set Id.
func (in *Instance) ParachainHostValidatorGroups() (*parachaintypes.ValidatorGroups, error) {
	encodedValidatorGroups, err := in.Exec(runtime.ParachainHostValidatorGroups, []byte{})
	if err != nil {
		return nil, fmt.Errorf("exec: %w", err)
	}

	var validatorGroups parachaintypes.ValidatorGroups
	err = scale.Unmarshal(encodedValidatorGroups, &validatorGroups)
	if err != nil {
		return nil, fmt.Errorf("unmarshalling: %w", err)
	}

	return &validatorGroups, nil
}

// ParachainHostAvailabilityCores returns the availability cores for the current state.
func (in *Instance) ParachainHostAvailabilityCores() (*scale.VaryingDataTypeSlice, error) {
	encodedAvailabilityCores, err := in.Exec(runtime.ParachainHostAvailabilityCores, []byte{})
	if err != nil {
		return nil, fmt.Errorf("exec: %w", err)
	}

	availabilityCores, err := parachaintypes.NewAvailabilityCores()
	if err != nil {
		return nil, fmt.Errorf("new availability cores: %w", err)
	}
	err = scale.Unmarshal(encodedAvailabilityCores, &availabilityCores)
	if err != nil {
		return nil, fmt.Errorf("unmarshalling: %w", err)
	}

	return &availabilityCores, nil
}

// ParachainHostCheckValidationOutputs checks the validation outputs of a candidate.
// Returns true if the candidate is valid.
func (in *Instance) ParachainHostCheckValidationOutputs(
	parachainID parachaintypes.ParaID,
>>>>>>> 3082b79f
	outputs parachaintypes.CandidateCommitments,
) (bool, error) {
	buffer := bytes.NewBuffer(nil)
	encoder := scale.NewEncoder(buffer)
	err := encoder.Encode(parachainID)
	if err != nil {
		return false, fmt.Errorf("encode parachainID: %w", err)
	}
	err = encoder.Encode(outputs)
	if err != nil {
		return false, fmt.Errorf("encode outputs: %w", err)
	}

	encodedPersistedValidationData, err := in.Exec(runtime.ParachainHostCheckValidationOutputs, buffer.Bytes())
	if err != nil {
		return false, fmt.Errorf("exec: %w", err)
	}

	var isValid bool
	err = scale.Unmarshal(encodedPersistedValidationData, &isValid)
	if err != nil {
<<<<<<< HEAD
		return false, fmt.Errorf("unmarshal: %w", err)
	}

	return isValid, nil
}
=======
		return false, fmt.Errorf("unmarshalling: %w", err)
	}

	return isValid, nil
}

// ParachainHostSessionIndexForChild returns the session index that is expected at the child of a block.
func (in *Instance) ParachainHostSessionIndexForChild() (parachaintypes.SessionIndex, error) {
	encodedSessionIndex, err := in.Exec(runtime.ParachainHostSessionIndexForChild, []byte{})
	if err != nil {
		return 0, fmt.Errorf("exec: %w", err)
	}

	var sessionIndex parachaintypes.SessionIndex
	err = scale.Unmarshal(encodedSessionIndex, &sessionIndex)
	if err != nil {
		return 0, fmt.Errorf("unmarshalling: %w", err)
	}

	return sessionIndex, nil
}

// ParachainHostCandidatePendingAvailability returns the receipt of a candidate pending availability
// for any parachain assigned to an occupied availability core.
func (in *Instance) ParachainHostCandidatePendingAvailability(
	parachainID parachaintypes.ParaID,
) (*parachaintypes.CommittedCandidateReceipt, error) {
	buffer := bytes.NewBuffer(nil)
	encoder := scale.NewEncoder(buffer)
	err := encoder.Encode(parachainID)
	if err != nil {
		return nil, fmt.Errorf("encode parachainID: %w", err)
	}

	encodedCandidateReceipt, err := in.Exec(runtime.ParachainHostCandidatePendingAvailability, buffer.Bytes())
	if err != nil {
		return nil, fmt.Errorf("exec: %w", err)
	}

	var candidateReceipt *parachaintypes.CommittedCandidateReceipt
	err = scale.Unmarshal(encodedCandidateReceipt, &candidateReceipt)
	if err != nil {
		return nil, fmt.Errorf("unmarshalling: %w", err)
	}

	return candidateReceipt, nil
}

// ParachainHostCandidateEvents returns an array of candidate events that occurred within the latest state.
func (in *Instance) ParachainHostCandidateEvents() (*scale.VaryingDataTypeSlice, error) {
	encodedCandidateEvents, err := in.Exec(runtime.ParachainHostCandidateEvents, []byte{})
	if err != nil {
		return nil, fmt.Errorf("exec: %w", err)
	}

	candidateEvents, err := parachaintypes.NewCandidateEvents()
	if err != nil {
		return nil, fmt.Errorf("create new candidate events: %w", err)
	}
	err = scale.Unmarshal(encodedCandidateEvents, &candidateEvents)
	if err != nil {
		return nil, fmt.Errorf("unmarshalling: %w", err)
	}

	return &candidateEvents, nil
}

// ParachainHostSessionInfo returns the session info of the given session, if available.
func (in *Instance) ParachainHostSessionInfo(sessionIndex parachaintypes.SessionIndex) (
	*parachaintypes.SessionInfo, error) {
	buffer := bytes.NewBuffer(nil)
	encoder := scale.NewEncoder(buffer)
	err := encoder.Encode(sessionIndex)
	if err != nil {
		return nil, fmt.Errorf("encode sessionIndex: %w", err)
	}

	encodedSessionInfo, err := in.Exec(runtime.ParachainHostSessionInfo, buffer.Bytes())
	if err != nil {
		return nil, fmt.Errorf("exec: %w", err)
	}

	var sessionInfo *parachaintypes.SessionInfo
	err = scale.Unmarshal(encodedSessionInfo, &sessionInfo)
	if err != nil {
		return nil, fmt.Errorf("unmarshalling: %w", err)
	}

	return sessionInfo, nil
}

func (in *Instance) RandomSeed()          {}
func (in *Instance) OffchainWorker()      {}
func (in *Instance) GenerateSessionKeys() {}
>>>>>>> 3082b79f
<|MERGE_RESOLUTION|>--- conflicted
+++ resolved
@@ -13,8 +13,6 @@
 	"github.com/ChainSafe/gossamer/lib/runtime"
 	"github.com/ChainSafe/gossamer/lib/transaction"
 	"github.com/ChainSafe/gossamer/pkg/scale"
-
-	parachaintypes "github.com/ChainSafe/gossamer/lib/parachains/types"
 )
 
 // ValidateTransaction runs the extrinsic through the runtime function
@@ -349,18 +347,9 @@
 	return nil
 }
 
-<<<<<<< HEAD
-func (in *Instance) RandomSeed()          {} //nolint:revive
-func (in *Instance) OffchainWorker()      {} //nolint:revive
-func (in *Instance) GenerateSessionKeys() {} //nolint:revive
-
-// ParachainHostPersistedValidationData gets validation data for the give parachain id.
-func (in *Instance) ParachainHostPersistedValidationData(parachaidID uint32,
-=======
 // ParachainHostPersistedValidationData returns persisted validation data for the given parachain id.
 func (in *Instance) ParachainHostPersistedValidationData(
 	parachaidID uint32,
->>>>>>> 3082b79f
 	assumption parachaintypes.OccupiedCoreAssumption,
 ) (*parachaintypes.PersistedValidationData, error) {
 	buffer := bytes.NewBuffer(nil)
@@ -379,27 +368,16 @@
 		return nil, err
 	}
 
-<<<<<<< HEAD
-	persistedValidationData := parachaintypes.PersistedValidationData{}
-=======
 	persistedValidationData := &parachaintypes.PersistedValidationData{}
->>>>>>> 3082b79f
 	err = scale.Unmarshal(encodedPersistedValidationData, &persistedValidationData)
 	if err != nil {
 		return nil, fmt.Errorf("scale decoding: %w", err)
 	}
 
-<<<<<<< HEAD
-	return &persistedValidationData, nil
-}
-
-// ParachainHostValidationCode gets validataion code for the given parachain id.
-=======
 	return persistedValidationData, nil
 }
 
 // ParachainHostValidationCode returns validation code for the given parachain id.
->>>>>>> 3082b79f
 func (in *Instance) ParachainHostValidationCode(parachaidID uint32, assumption parachaintypes.OccupiedCoreAssumption,
 ) (*parachaintypes.ValidationCode, error) {
 	buffer := bytes.NewBuffer(nil)
@@ -418,25 +396,12 @@
 		return nil, err
 	}
 
-<<<<<<< HEAD
-	validationCode := parachaintypes.ValidationCode{}
-=======
 	var validationCode *parachaintypes.ValidationCode
->>>>>>> 3082b79f
 	err = scale.Unmarshal(encodedValidationCode, &validationCode)
 	if err != nil {
 		return nil, fmt.Errorf("scale decoding: %w", err)
 	}
 
-<<<<<<< HEAD
-	return &validationCode, nil
-}
-
-// ParachainHostCheckValidationOutputs Checks the validation outputs of a candidate.
-// Returns true if the candidate is valid.
-func (in *Instance) ParachainHostCheckValidationOutputs(
-	parachainID uint32,
-=======
 	return validationCode, nil
 }
 
@@ -497,7 +462,6 @@
 // Returns true if the candidate is valid.
 func (in *Instance) ParachainHostCheckValidationOutputs(
 	parachainID parachaintypes.ParaID,
->>>>>>> 3082b79f
 	outputs parachaintypes.CandidateCommitments,
 ) (bool, error) {
 	buffer := bytes.NewBuffer(nil)
@@ -519,13 +483,6 @@
 	var isValid bool
 	err = scale.Unmarshal(encodedPersistedValidationData, &isValid)
 	if err != nil {
-<<<<<<< HEAD
-		return false, fmt.Errorf("unmarshal: %w", err)
-	}
-
-	return isValid, nil
-}
-=======
 		return false, fmt.Errorf("unmarshalling: %w", err)
 	}
 
@@ -619,5 +576,4 @@
 
 func (in *Instance) RandomSeed()          {}
 func (in *Instance) OffchainWorker()      {}
-func (in *Instance) GenerateSessionKeys() {}
->>>>>>> 3082b79f
+func (in *Instance) GenerateSessionKeys() {}