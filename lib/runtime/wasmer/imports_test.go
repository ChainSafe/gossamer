--- conflicted
+++ resolved
@@ -19,16 +19,12 @@
 import (
 	"bytes"
 	"encoding/binary"
-<<<<<<< HEAD
-	"fmt"
-	"net/http"
-=======
 	"net/http"
 	"os"
->>>>>>> c8463f82
 	"sort"
 	"testing"
 
+	log "github.com/ChainSafe/log15"
 	"github.com/stretchr/testify/assert"
 	"github.com/stretchr/testify/require"
 	"github.com/wasmerio/go-ext-wasm/wasmer"
@@ -50,19 +46,19 @@
 var testKey = []byte("key")
 var testValue = []byte("value")
 
-// func TestMain(m *testing.M) {
-// 	wasmFilePaths, err := runtime.GenerateRuntimeWasmFile()
-// 	if err != nil {
-// 		log.Error("failed to generate runtime wasm file", err)
-// 		os.Exit(1)
-// 	}
-
-// 	// Start all tests
-// 	code := m.Run()
-
-// 	runtime.RemoveFiles(wasmFilePaths)
-// 	os.Exit(code)
-// }
+func TestMain(m *testing.M) {
+	wasmFilePaths, err := runtime.GenerateRuntimeWasmFile()
+	if err != nil {
+		log.Error("failed to generate runtime wasm file", err)
+		os.Exit(1)
+	}
+
+	// Start all tests
+	code := m.Run()
+
+	runtime.RemoveFiles(wasmFilePaths)
+	os.Exit(code)
+}
 
 func Test_ext_hashing_blake2_128_version_1(t *testing.T) {
 	t.Parallel()
@@ -264,11 +260,6 @@
 	params = append(params, encURI...)
 	params = append(params, encMeta...)
 
-<<<<<<< HEAD
-	fmt.Println(params)
-
-=======
->>>>>>> development
 	resReqID := scale.NewResult(int16(0), nil)
 
 	// start request number 0
