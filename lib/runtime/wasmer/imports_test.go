// Copyright 2019 ChainSafe Systems (ON) Corp.
// This file is part of gossamer.
//
// The gossamer library is free software: you can redistribute it and/or modify
// it under the terms of the GNU Lesser General Public License as published by
// the Free Software Foundation, either version 3 of the License, or
// (at your option) any later version.
//
// The gossamer library is distributed in the hope that it will be useful,
// but WITHOUT ANY WARRANTY; without even the implied warranty of
// MERCHANTABILITY or FITNESS FOR A PARTICULAR PURPOSE. See the
// GNU Lesser General Public License for more details.
//
// You should have received a copy of the GNU Lesser General Public License
// along with the gossamer library. If not, see <http://www.gnu.org/licenses/>.

package wasmer

import (
	"bytes"
	"os"
	"testing"

	"github.com/ChainSafe/gossamer/lib/common"
	"github.com/ChainSafe/gossamer/lib/common/optional"
	"github.com/ChainSafe/gossamer/lib/runtime"
	"github.com/ChainSafe/gossamer/lib/runtime/storage"
	"github.com/ChainSafe/gossamer/lib/scale"
	"github.com/ChainSafe/gossamer/lib/trie"
	log "github.com/ChainSafe/log15"
	"github.com/stretchr/testify/require"
)

var testChildKey = []byte("childKey")
var testKey = []byte("key")
var testValue = []byte("value")

func TestMain(m *testing.M) {
	wasmFilePaths, err := runtime.GenerateRuntimeWasmFile()
	if err != nil {
		log.Error("failed to generate runtime wasm file", err)
		os.Exit(1)
	}

	// Start all tests
	code := m.Run()

	runtime.RemoveFiles(wasmFilePaths)
	os.Exit(code)
}

func Test_ext_hashing_blake2_128_version_1(t *testing.T) {
	inst := NewTestInstance(t, runtime.HOST_API_TEST_RUNTIME)

	data := []byte("helloworld")
	enc, err := scale.Encode(data)
	require.NoError(t, err)

	ret, err := inst.Exec("rtm_ext_hashing_blake2_128_version_1", enc)
	require.NoError(t, err)

	hash, err := scale.Decode(ret, []byte{})
	require.NoError(t, err)

	expected, err := common.Blake2b128(data)
	require.NoError(t, err)
	require.Equal(t, expected[:], hash)
}

func Test_ext_hashing_blake2_256_version_1(t *testing.T) {
	inst := NewTestInstance(t, runtime.HOST_API_TEST_RUNTIME)

	data := []byte("helloworld")
	enc, err := scale.Encode(data)
	require.NoError(t, err)

	ret, err := inst.Exec("rtm_ext_hashing_blake2_256_version_1", enc)
	require.NoError(t, err)

	hash, err := scale.Decode(ret, []byte{})
	require.NoError(t, err)

	expected, err := common.Blake2bHash(data)
	require.NoError(t, err)
	require.Equal(t, expected[:], hash)
}

func Test_ext_hashing_keccak_256_version_1(t *testing.T) {
	inst := NewTestInstance(t, runtime.HOST_API_TEST_RUNTIME)

	data := []byte("helloworld")
	enc, err := scale.Encode(data)
	require.NoError(t, err)

	ret, err := inst.Exec("rtm_ext_hashing_keccak_256_version_1", enc)
	require.NoError(t, err)

	hash, err := scale.Decode(ret, []byte{})
	require.NoError(t, err)

	expected, err := common.Keccak256(data)
	require.NoError(t, err)
	require.Equal(t, expected[:], hash)
}

func Test_ext_hashing_twox_128_version_1(t *testing.T) {
	inst := NewTestInstance(t, runtime.HOST_API_TEST_RUNTIME)

	data := []byte("helloworld")
	enc, err := scale.Encode(data)
	require.NoError(t, err)

	ret, err := inst.Exec("rtm_ext_hashing_twox_128_version_1", enc)
	require.NoError(t, err)

	hash, err := scale.Decode(ret, []byte{})
	require.NoError(t, err)

	expected, err := common.Twox128Hash(data)
	require.NoError(t, err)
	require.Equal(t, expected[:], hash)
}

func Test_ext_hashing_twox_64_version_1(t *testing.T) {
	inst := NewTestInstance(t, runtime.HOST_API_TEST_RUNTIME)

	data := []byte("helloworld")
	enc, err := scale.Encode(data)
	require.NoError(t, err)

	ret, err := inst.Exec("rtm_ext_hashing_twox_64_version_1", enc)
	require.NoError(t, err)

	hash, err := scale.Decode(ret, []byte{})
	require.NoError(t, err)

	expected, err := common.Twox64(data)
	require.NoError(t, err)
	require.Equal(t, expected[:], hash)
}

func Test_ext_hashing_sha2_256_version_1(t *testing.T) {
	inst := NewTestInstance(t, runtime.HOST_API_TEST_RUNTIME)

	data := []byte("helloworld")
	enc, err := scale.Encode(data)
	require.NoError(t, err)

	ret, err := inst.Exec("rtm_ext_hashing_sha2_256_version_1", enc)
	require.NoError(t, err)

	hash, err := scale.Decode(ret, []byte{})
	require.NoError(t, err)

	expected := common.Sha256(data)
	require.Equal(t, expected[:], hash)
}

func Test_ext_storage_clear_version_1(t *testing.T) {
	inst := NewTestInstance(t, runtime.HOST_API_TEST_RUNTIME)

	testkey := []byte("noot")
	err := inst.inst.ctx.Storage.Set(testkey, []byte{1})
	require.NoError(t, err)

	enc, err := scale.Encode(testkey)
	require.NoError(t, err)

	_, err = inst.Exec("rtm_ext_storage_clear_version_1", enc)
	require.NoError(t, err)

	val, err := inst.inst.ctx.Storage.Get(testkey)
	require.NoError(t, err)
	require.Nil(t, val)
}

func Test_ext_storage_clear_prefix_version_1_hostAPI(t *testing.T) {
	inst := NewTestInstance(t, runtime.HOST_API_TEST_RUNTIME)

	testkey := []byte("static")
	err := inst.inst.ctx.Storage.Set(testkey, []byte("Inverse"))
	require.NoError(t, err)
	testkey2 := []byte("even-keeled")
	err = inst.inst.ctx.Storage.Set(testkey2, []byte("Future-proofed"))
	require.NoError(t, err)

	enc, err := scale.Encode(testkey[:3])
	require.NoError(t, err)

	_, err = inst.Exec("rtm_ext_storage_clear_prefix_version_1", enc)
	require.NoError(t, err)

	val, err := inst.inst.ctx.Storage.Get(testkey)
	require.NoError(t, err)
	require.Nil(t, val)

	val, err = inst.inst.ctx.Storage.Get(testkey2)
	require.NoError(t, err)
	require.NotNil(t, val)
}

func Test_ext_storage_clear_prefix_version_1(t *testing.T) {
	inst := NewTestInstance(t, runtime.HOST_API_TEST_RUNTIME)

	testkey := []byte("noot")
	err := inst.inst.ctx.Storage.Set(testkey, []byte{1})
	require.NoError(t, err)
	testkey2 := []byte("spaghet")
	err = inst.inst.ctx.Storage.Set(testkey2, []byte{2})
	require.NoError(t, err)

	enc, err := scale.Encode(testkey[:3])
	require.NoError(t, err)

	_, err = inst.Exec("rtm_ext_storage_clear_prefix_version_1", enc)
	require.NoError(t, err)

	val, err := inst.inst.ctx.Storage.Get(testkey)
	require.NoError(t, err)
	require.Nil(t, val)

	val, err = inst.inst.ctx.Storage.Get(testkey2)
	require.NoError(t, err)
	require.NotNil(t, val)
}

func Test_ext_storage_get_version_1(t *testing.T) {
	inst := NewTestInstance(t, runtime.HOST_API_TEST_RUNTIME)

	testkey := []byte("noot")
	testvalue := []byte{1, 2}
	err := inst.inst.ctx.Storage.Set(testkey, testvalue)
	require.NoError(t, err)

	enc, err := scale.Encode(testkey)
	require.NoError(t, err)

	ret, err := inst.Exec("rtm_ext_storage_get_version_1", enc)
	require.NoError(t, err)

	buf := &bytes.Buffer{}
	buf.Write(ret)

	value, err := new(optional.Bytes).Decode(buf)
	require.NoError(t, err)
	require.Equal(t, testvalue, value.Value())
}

func Test_ext_storage_exists_version_1(t *testing.T) {
	inst := NewTestInstance(t, runtime.HOST_API_TEST_RUNTIME)

	testkey := []byte("noot")
	testvalue := []byte{1, 2}
	err := inst.inst.ctx.Storage.Set(testkey, testvalue)
	require.NoError(t, err)

	enc, err := scale.Encode(testkey)
	require.NoError(t, err)

	ret, err := inst.Exec("rtm_ext_storage_exists_version_1", enc)
	require.NoError(t, err)
	require.Equal(t, byte(1), ret[0])

	nonexistent := []byte("none")
	enc, err = scale.Encode(nonexistent)
	require.NoError(t, err)

	ret, err = inst.Exec("rtm_ext_storage_exists_version_1", enc)
	require.NoError(t, err)
	require.Equal(t, byte(0), ret[0])
}

func Test_ext_storage_next_key_version_1(t *testing.T) {
	inst := NewTestInstance(t, runtime.HOST_API_TEST_RUNTIME)

	testkey := []byte("noot")
	err := inst.inst.ctx.Storage.Set(testkey, []byte{1})
	require.NoError(t, err)

	nextkey := []byte("oot")
	err = inst.inst.ctx.Storage.Set(nextkey, []byte{1})
	require.NoError(t, err)

	enc, err := scale.Encode(testkey)
	require.NoError(t, err)

	ret, err := inst.Exec("rtm_ext_storage_next_key_version_1", enc)
	require.NoError(t, err)

	buf := &bytes.Buffer{}
	buf.Write(ret)

	next, err := new(optional.Bytes).Decode(buf)
	require.NoError(t, err)
	require.Equal(t, nextkey, next.Value())
}

func Test_ext_storage_read_version_1(t *testing.T) {
	inst := NewTestInstance(t, runtime.HOST_API_TEST_RUNTIME)

	testkey := []byte("noot")
	testvalue := []byte("washere")
	err := inst.inst.ctx.Storage.Set(testkey, testvalue)
	require.NoError(t, err)

	testoffset := uint32(2)
	testBufferSize := uint32(100)

	encKey, err := scale.Encode(testkey)
	require.NoError(t, err)
	encOffset, err := scale.Encode(testoffset)
	require.NoError(t, err)
	encBufferSize, err := scale.Encode(testBufferSize)
	require.NoError(t, err)

	ret, err := inst.Exec("rtm_ext_storage_read_version_1", append(append(encKey, encOffset...), encBufferSize...))
	require.NoError(t, err)

	buf := &bytes.Buffer{}
	buf.Write(ret)

	read, err := new(optional.Bytes).Decode(buf)
	require.NoError(t, err)
	val := read.Value()
	require.Equal(t, testvalue[testoffset:], val[:len(testvalue)-int(testoffset)])
}

func Test_ext_storage_read_version_1_OffsetLargerThanValue(t *testing.T) {
	inst := NewTestInstance(t, runtime.HOST_API_TEST_RUNTIME)

	testkey := []byte("noot")
	testvalue := []byte("washere")
	err := inst.inst.ctx.Storage.Set(testkey, testvalue)
	require.NoError(t, err)

	testoffset := uint32(len(testvalue))
	testBufferSize := uint32(8)

	encKey, err := scale.Encode(testkey)
	require.NoError(t, err)
	encOffset, err := scale.Encode(testoffset)
	require.NoError(t, err)
	encBufferSize, err := scale.Encode(testBufferSize)
	require.NoError(t, err)

	ret, err := inst.Exec("rtm_ext_storage_read_version_1", append(append(encKey, encOffset...), encBufferSize...))
	require.NoError(t, err)

	buf := &bytes.Buffer{}
	buf.Write(ret)

	read, err := new(optional.Bytes).Decode(buf)
	require.NoError(t, err)
	val := read.Value()
	require.Equal(t, make([]byte, int(testBufferSize)), val)
}

func Test_ext_storage_root_version_1(t *testing.T) {
	inst := NewTestInstance(t, runtime.HOST_API_TEST_RUNTIME)

	ret, err := inst.Exec("rtm_ext_storage_root_version_1", []byte{})
	require.NoError(t, err)

	hash, err := scale.Decode(ret, []byte{})
	require.NoError(t, err)

	expected := trie.EmptyHash
	require.Equal(t, expected[:], hash)
}

func Test_ext_storage_set_version_1(t *testing.T) {
	inst := NewTestInstance(t, runtime.HOST_API_TEST_RUNTIME)

	testkey := []byte("noot")
	testvalue := []byte("washere")

	encKey, err := scale.Encode(testkey)
	require.NoError(t, err)
	encValue, err := scale.Encode(testvalue)
	require.NoError(t, err)

	_, err = inst.Exec("rtm_ext_storage_set_version_1", append(encKey, encValue...))
	require.NoError(t, err)

	val, err := inst.inst.ctx.Storage.Get(testkey)
	require.NoError(t, err)
	require.Equal(t, testvalue, val)
}

func Test_ext_default_child_storage_read_version_1(t *testing.T) {
	inst := NewTestInstance(t, runtime.HOST_API_TEST_RUNTIME)

	err := inst.inst.ctx.Storage.SetChild(testChildKey, trie.NewEmptyTrie())
	require.NoError(t, err)

	err = inst.inst.ctx.Storage.SetChildStorage(testChildKey, testKey, testValue)
	require.NoError(t, err)

	testOffset := uint32(2)
	testBufferSize := uint32(100)

	encChildKey, err := scale.Encode(testChildKey)
	require.NoError(t, err)

	encKey, err := scale.Encode(testKey)
	require.NoError(t, err)

	encBufferSize, err := scale.Encode(testBufferSize)
	require.NoError(t, err)

	encOffset, err := scale.Encode(testOffset)
	require.NoError(t, err)

	ret, err := inst.Exec("rtm_ext_default_child_storage_read_version_1", append(append(encChildKey, encKey...), append(encOffset, encBufferSize...)...))
	require.NoError(t, err)

	buf := &bytes.Buffer{}
	buf.Write(ret)

	read, err := new(optional.Bytes).Decode(buf)
	require.NoError(t, err)

	val := read.Value()
	require.Equal(t, testValue[testOffset:], val[:len(testValue)-int(testOffset)])
}

func Test_ext_default_child_storage_clear_version_1(t *testing.T) {
	inst := NewTestInstance(t, runtime.HOST_API_TEST_RUNTIME)

	err := inst.inst.ctx.Storage.SetChild(testChildKey, trie.NewEmptyTrie())
	require.NoError(t, err)

	err = inst.inst.ctx.Storage.SetChildStorage(testChildKey, testKey, testValue)
	require.NoError(t, err)

	// Confirm if value is set
	val, err := inst.inst.ctx.Storage.GetChildStorage(testChildKey, testKey)
	require.NoError(t, err)
	require.Equal(t, testValue, val)

	encChildKey, err := scale.Encode(testChildKey)
	require.NoError(t, err)

	encKey, err := scale.Encode(testKey)
	require.NoError(t, err)

	_, err = inst.Exec("rtm_ext_default_child_storage_clear_version_1", append(encChildKey, encKey...))
	require.NoError(t, err)

	val, err = inst.inst.ctx.Storage.GetChildStorage(testChildKey, testKey)
	require.NoError(t, err)
	require.Nil(t, val)
}

func Test_ext_default_child_storage_clear_prefix_version_1(t *testing.T) {
	inst := NewTestInstance(t, runtime.HOST_API_TEST_RUNTIME)

	prefix := []byte("key")

	testKeyValuePair := []struct {
		key   []byte
		value []byte
	}{
		{[]byte("keyOne"), []byte("value1")},
		{[]byte("keyTwo"), []byte("value2")},
		{[]byte("keyThree"), []byte("value3")},
	}

	err := inst.inst.ctx.Storage.SetChild(testChildKey, trie.NewEmptyTrie())
	require.NoError(t, err)

	for _, kv := range testKeyValuePair {
		err = inst.inst.ctx.Storage.SetChildStorage(testChildKey, kv.key, kv.value)
		require.NoError(t, err)
	}

	// Confirm if value is set
	keys, err := inst.inst.ctx.Storage.(*storage.TrieState).GetKeysWithPrefixFromChild(testChildKey, prefix)
	require.NoError(t, err)
	require.Equal(t, 3, len(keys))

	encChildKey, err := scale.Encode(testChildKey)
	require.NoError(t, err)

	encPrefix, err := scale.Encode(prefix)
	require.NoError(t, err)

	_, err = inst.Exec("rtm_ext_default_child_storage_clear_prefix_version_1", append(encChildKey, encPrefix...))
	require.NoError(t, err)

	keys, err = inst.inst.ctx.Storage.(*storage.TrieState).GetKeysWithPrefixFromChild(testChildKey, prefix)
	require.NoError(t, err)
	require.Equal(t, 0, len(keys))
}

func Test_ext_default_child_storage_exists_version_1(t *testing.T) {
	inst := NewTestInstance(t, runtime.HOST_API_TEST_RUNTIME)

	err := inst.inst.ctx.Storage.SetChild(testChildKey, trie.NewEmptyTrie())
	require.NoError(t, err)

	err = inst.inst.ctx.Storage.SetChildStorage(testChildKey, testKey, testValue)
	require.NoError(t, err)

	encChildKey, err := scale.Encode(testChildKey)
	require.NoError(t, err)

	encKey, err := scale.Encode(testKey)
	require.NoError(t, err)

	ret, err := inst.Exec("rtm_ext_default_child_storage_exists_version_1", append(encChildKey, encKey...))
	require.NoError(t, err)

	buf := &bytes.Buffer{}
	buf.Write(ret)

	read, err := new(optional.Bytes).Decode(buf)
	require.NoError(t, err)
	require.True(t, read.Exists())
}

func Test_ext_default_child_storage_get_version_1(t *testing.T) {
	inst := NewTestInstance(t, runtime.HOST_API_TEST_RUNTIME)

	err := inst.inst.ctx.Storage.SetChild(testChildKey, trie.NewEmptyTrie())
	require.NoError(t, err)

	err = inst.inst.ctx.Storage.SetChildStorage(testChildKey, testKey, testValue)
	require.NoError(t, err)

	encChildKey, err := scale.Encode(testChildKey)
	require.NoError(t, err)

	encKey, err := scale.Encode(testKey)
	require.NoError(t, err)

	ret, err := inst.Exec("rtm_ext_default_child_storage_get_version_1", append(encChildKey, encKey...))
	require.NoError(t, err)

	buf := &bytes.Buffer{}
	buf.Write(ret)

	read, err := new(optional.Bytes).Decode(buf)
	require.NoError(t, err)
	require.Equal(t, testValue, read.Value())
}

func Test_ext_default_child_storage_next_key_version_1(t *testing.T) {
	inst := NewTestInstance(t, runtime.HOST_API_TEST_RUNTIME)

	testKeyValuePair := []struct {
		key   []byte
		value []byte
	}{
		{[]byte("apple"), []byte("value1")},
		{[]byte("key"), []byte("value2")},
	}

	key := testKeyValuePair[0].key

	err := inst.inst.ctx.Storage.SetChild(testChildKey, trie.NewEmptyTrie())
	require.NoError(t, err)

	for _, kv := range testKeyValuePair {
		err = inst.inst.ctx.Storage.SetChildStorage(testChildKey, kv.key, kv.value)
		require.NoError(t, err)
	}

	encChildKey, err := scale.Encode(testChildKey)
	require.NoError(t, err)

	encKey, err := scale.Encode(key)
	require.NoError(t, err)

	ret, err := inst.Exec("rtm_ext_default_child_storage_next_key_version_1", append(encChildKey, encKey...))
	require.NoError(t, err)

	buf := &bytes.Buffer{}
	buf.Write(ret)

	read, err := new(optional.Bytes).Decode(buf)
	require.NoError(t, err)
	require.Equal(t, testKeyValuePair[1].key, read.Value())
}

func Test_ext_default_child_storage_root_version_1(t *testing.T) {
	inst := NewTestInstance(t, runtime.HOST_API_TEST_RUNTIME)

	err := inst.inst.ctx.Storage.SetChild(testChildKey, trie.NewEmptyTrie())
	require.NoError(t, err)

	err = inst.inst.ctx.Storage.SetChildStorage(testChildKey, testKey, testValue)
	require.NoError(t, err)

	child, err := inst.inst.ctx.Storage.GetChild(testChildKey)
	require.NoError(t, err)

	rootHash, err := child.Hash()
	require.NoError(t, err)

	encChildKey, err := scale.Encode(testChildKey)
	require.NoError(t, err)
	encKey, err := scale.Encode(testKey)
	require.NoError(t, err)

	ret, err := inst.Exec("rtm_ext_default_child_storage_root_version_1", append(encChildKey, encKey...))
	require.NoError(t, err)

	hash, err := scale.Decode(ret, []byte{})
	require.NoError(t, err)

	// Convert decoded interface to common Hash
	actualValue := common.BytesToHash(hash.([]byte))
	require.Equal(t, rootHash, actualValue)
}

func Test_ext_default_child_storage_set_version_1(t *testing.T) {
	inst := NewTestInstance(t, runtime.HOST_API_TEST_RUNTIME)

	err := inst.inst.ctx.Storage.SetChild(testChildKey, trie.NewEmptyTrie())
	require.NoError(t, err)

	// Check if value is not set
	val, err := inst.inst.ctx.Storage.GetChildStorage(testChildKey, testKey)
	require.NoError(t, err)
	require.Nil(t, val)

	encChildKey, err := scale.Encode(testChildKey)
	require.NoError(t, err)

	encKey, err := scale.Encode(testKey)
	require.NoError(t, err)

	encVal, err := scale.Encode(testValue)
	require.NoError(t, err)

	_, err = inst.Exec("rtm_ext_default_child_storage_set_version_1", append(append(encChildKey, encKey...), encVal...))
	require.NoError(t, err)

	val, err = inst.inst.ctx.Storage.GetChildStorage(testChildKey, testKey)
	require.NoError(t, err)
	require.Equal(t, testValue, val)
}

func Test_ext_default_child_storage_storage_kill_version_1(t *testing.T) {
	inst := NewTestInstance(t, runtime.HOST_API_TEST_RUNTIME)

	err := inst.inst.ctx.Storage.SetChild(testChildKey, trie.NewEmptyTrie())
	require.NoError(t, err)

	// Confirm if value is set
	child, err := inst.inst.ctx.Storage.GetChild(testChildKey)
	require.NoError(t, err)
	require.NotNil(t, child)

	encChildKey, err := scale.Encode(testChildKey)
	require.NoError(t, err)

	_, err = inst.Exec("rtm_ext_default_child_storage_storage_kill_version_1", encChildKey)
	require.NoError(t, err)

	child, err = inst.inst.ctx.Storage.GetChild(testChildKey)
	require.NoError(t, err)
	require.Nil(t, child)
}

func Test_ext_storage_append_version_1(t *testing.T) {
	inst := NewTestInstance(t, runtime.HOST_API_TEST_RUNTIME)

	testkey := []byte("noot")
	testvalue := []byte("was")
	testvalueAppend := []byte("here")

	encKey, err := scale.Encode(testkey)
	require.NoError(t, err)
<<<<<<< HEAD
	encArr, err := scale.Encode([][]byte{testvalue})
	require.NoError(t, err)
	doubleEncArr, err := scale.Encode(encArr)
	require.NoError(t, err)

	// place SCALE encoded value in storage
	_, err = inst.Exec("rtm_ext_storage_set_version_1", append(encKey, doubleEncArr...))
=======
	encVal, err := scale.Encode(testvalue)
	require.NoError(t, err)
	encArr, err := scale.Encode([][]byte{testvalue})
	require.NoError(t, err)

	// place SCALE encoded value in storage
	_, err = inst.Exec("rtm_ext_storage_append_version_1", append(encKey, encVal...))
>>>>>>> d2c6bed1
	require.NoError(t, err)

	val, err := inst.inst.ctx.Storage.Get(testkey)
	require.NoError(t, err)
	require.Equal(t, encArr, val)

	encValueAppend, err := scale.Encode(testvalueAppend)
	require.NoError(t, err)
	doubleEncValueAppend, err := scale.Encode(encValueAppend)
	require.NoError(t, err)

	_, err = inst.Exec("rtm_ext_storage_append_version_1", append(encKey, doubleEncValueAppend...))
	require.NoError(t, err)

	ret, err := inst.inst.ctx.Storage.Get(testkey)
	require.NoError(t, err)
	dec, err := scale.Decode(ret, [][]byte{})
<<<<<<< HEAD
	require.NoError(t, err)

	res := dec.([][]byte)
	require.Equal(t, 2, len(res))
	require.Equal(t, testvalue, res[0])
	require.Equal(t, testvalueAppend, res[1])
=======
	require.NoError(t, err)

	res := dec.([][]byte)
	require.Equal(t, 2, len(res))
	require.Equal(t, testvalue, res[0])
	require.Equal(t, testvalueAppend, res[1])

	expected, err := scale.Encode([][]byte{testvalue, testvalueAppend})
	require.NoError(t, err)
	require.Equal(t, expected, ret)
>>>>>>> d2c6bed1
}

func TestStartTransaction_ext_storage_set_version_1(t *testing.T) {
	inst := NewTestInstance(t, runtime.HOST_API_TEST_RUNTIME)
	// instead of committing the change, it should be stored in the context
	inst.inst.ctx.TransactionStorageChanges = []*runtime.TransactionStorageChange{}

	testkey := []byte("noot")
	testvalue := []byte("washere")

	encKey, err := scale.Encode(testkey)
	require.NoError(t, err)
	encValue, err := scale.Encode(testvalue)
	require.NoError(t, err)

	_, err = inst.Exec("rtm_ext_storage_set_version_1", append(encKey, encValue...))
	require.NoError(t, err)

	val, err := inst.inst.ctx.Storage.Get(testkey)
	require.NoError(t, err)
	require.Nil(t, val)

	changes := inst.inst.ctx.TransactionStorageChanges
	require.Equal(t, 1, len(changes))
	require.Equal(t, runtime.SetOp, changes[0].Operation)
	require.Equal(t, testkey, changes[0].Key)
	require.Equal(t, testvalue, changes[0].Value)
}

func TestStartTransaction_ext_storage_clear_version_1(t *testing.T) {
	inst := NewTestInstance(t, runtime.HOST_API_TEST_RUNTIME)
	inst.inst.ctx.TransactionStorageChanges = []*runtime.TransactionStorageChange{}

	testkey := []byte("noot")
	err := inst.inst.ctx.Storage.Set(testkey, []byte{1})
	require.NoError(t, err)

	enc, err := scale.Encode(testkey)
	require.NoError(t, err)

	_, err = inst.Exec("rtm_ext_storage_clear_version_1", enc)
	require.NoError(t, err)

	val, err := inst.inst.ctx.Storage.Get(testkey)
	require.NoError(t, err)
	require.NotNil(t, val)

	changes := inst.inst.ctx.TransactionStorageChanges
	require.Equal(t, 1, len(changes))
	require.Equal(t, runtime.ClearOp, changes[0].Operation)
	require.Equal(t, testkey, changes[0].Key)
}

func TestStartTransaction_ext_storage_append_version_1(t *testing.T) {
	inst := NewTestInstance(t, runtime.HOST_API_TEST_RUNTIME)
	inst.inst.ctx.TransactionStorageChanges = []*runtime.TransactionStorageChange{}

	testkey := []byte("noot")
	testvalue := []byte("was")
	testvalueAppend := []byte("here")

	err := inst.inst.ctx.Storage.Set(testkey, testvalue)
	require.NoError(t, err)

	encKey, err := scale.Encode(testkey)
	require.NoError(t, err)
	encValue, err := scale.Encode(testvalueAppend)
	require.NoError(t, err)

	// place SCALE encoded value in storage
	_, err = inst.Exec("rtm_ext_storage_append_version_1", append(encKey, encValue...))
	require.NoError(t, err)

	val, err := inst.inst.ctx.Storage.Get(testkey)
	require.NoError(t, err)
	require.Equal(t, testvalue, val)

	changes := inst.inst.ctx.TransactionStorageChanges
	require.Equal(t, 1, len(changes))
	require.Equal(t, runtime.AppendOp, changes[0].Operation)
	require.Equal(t, testkey, changes[0].Key)
	require.Equal(t, testvalueAppend, changes[0].Value)
}

func TestStartTransaction_ext_default_child_storage_clear_version_1(t *testing.T) {
	inst := NewTestInstance(t, runtime.HOST_API_TEST_RUNTIME)
	inst.inst.ctx.TransactionStorageChanges = []*runtime.TransactionStorageChange{}

	err := inst.inst.ctx.Storage.SetChild(testChildKey, trie.NewEmptyTrie())
	require.NoError(t, err)

	err = inst.inst.ctx.Storage.SetChildStorage(testChildKey, testKey, testValue)
	require.NoError(t, err)

	// Confirm if value is set
	val, err := inst.inst.ctx.Storage.GetChildStorage(testChildKey, testKey)
	require.NoError(t, err)
	require.Equal(t, testValue, val)

	encChildKey, err := scale.Encode(testChildKey)
	require.NoError(t, err)

	encKey, err := scale.Encode(testKey)
	require.NoError(t, err)

	_, err = inst.Exec("rtm_ext_default_child_storage_clear_version_1", append(encChildKey, encKey...))
	require.NoError(t, err)

	val, err = inst.inst.ctx.Storage.GetChildStorage(testChildKey, testKey)
	require.NoError(t, err)
	require.NotNil(t, val)

	changes := inst.inst.ctx.TransactionStorageChanges
	require.Equal(t, 1, len(changes))
	require.Equal(t, runtime.ClearOp, changes[0].Operation)
	require.Equal(t, testChildKey, changes[0].KeyToChild)
	require.Equal(t, testKey, changes[0].Key)
}

func TestStartTransaction_ext_default_child_storage_clear_prefix_version_1(t *testing.T) {
	inst := NewTestInstance(t, runtime.HOST_API_TEST_RUNTIME)
	inst.inst.ctx.TransactionStorageChanges = []*runtime.TransactionStorageChange{}

	prefix := []byte("key")

	testKeyValuePair := []struct {
		key   []byte
		value []byte
	}{
		{[]byte("keyOne"), []byte("value1")},
		{[]byte("keyTwo"), []byte("value2")},
		{[]byte("keyThree"), []byte("value3")},
	}

	err := inst.inst.ctx.Storage.SetChild(testChildKey, trie.NewEmptyTrie())
	require.NoError(t, err)

	for _, kv := range testKeyValuePair {
		err = inst.inst.ctx.Storage.SetChildStorage(testChildKey, kv.key, kv.value)
		require.NoError(t, err)
	}

	// Confirm if value is set
	keys, err := inst.inst.ctx.Storage.(*storage.TrieState).GetKeysWithPrefixFromChild(testChildKey, prefix)
	require.NoError(t, err)
	require.Equal(t, 3, len(keys))

	encChildKey, err := scale.Encode(testChildKey)
	require.NoError(t, err)

	encPrefix, err := scale.Encode(prefix)
	require.NoError(t, err)

	_, err = inst.Exec("rtm_ext_default_child_storage_clear_prefix_version_1", append(encChildKey, encPrefix...))
	require.NoError(t, err)

	keys, err = inst.inst.ctx.Storage.(*storage.TrieState).GetKeysWithPrefixFromChild(testChildKey, prefix)
	require.NoError(t, err)
	require.Equal(t, 3, len(keys))

	changes := inst.inst.ctx.TransactionStorageChanges
	require.Equal(t, 1, len(changes))
	require.Equal(t, runtime.ClearPrefixOp, changes[0].Operation)
	require.Equal(t, testChildKey, changes[0].KeyToChild)
	require.Equal(t, prefix, changes[0].Prefix)
}

func TestStartTransaction_ext_default_child_storage_set_version_1(t *testing.T) {
	inst := NewTestInstance(t, runtime.HOST_API_TEST_RUNTIME)
	inst.inst.ctx.TransactionStorageChanges = []*runtime.TransactionStorageChange{}

	err := inst.inst.ctx.Storage.SetChild(testChildKey, trie.NewEmptyTrie())
	require.NoError(t, err)

	// Check if value is not set
	val, err := inst.inst.ctx.Storage.GetChildStorage(testChildKey, testKey)
	require.NoError(t, err)
	require.Nil(t, val)

	encChildKey, err := scale.Encode(testChildKey)
	require.NoError(t, err)

	encKey, err := scale.Encode(testKey)
	require.NoError(t, err)

	encVal, err := scale.Encode(testValue)
	require.NoError(t, err)

	_, err = inst.Exec("rtm_ext_default_child_storage_set_version_1", append(append(encChildKey, encKey...), encVal...))
	require.NoError(t, err)

	val, err = inst.inst.ctx.Storage.GetChildStorage(testChildKey, testKey)
	require.NoError(t, err)
	require.Nil(t, val)

	changes := inst.inst.ctx.TransactionStorageChanges
	require.Equal(t, 1, len(changes))
	require.Equal(t, runtime.SetOp, changes[0].Operation)
	require.Equal(t, testChildKey, changes[0].KeyToChild)
	require.Equal(t, testKey, changes[0].Key)
	require.Equal(t, testValue, changes[0].Value)
}

func TestStartTransaction_ext_default_child_storage_storage_kill_version_1(t *testing.T) {
	inst := NewTestInstance(t, runtime.HOST_API_TEST_RUNTIME)
	inst.inst.ctx.TransactionStorageChanges = []*runtime.TransactionStorageChange{}

	err := inst.inst.ctx.Storage.SetChild(testChildKey, trie.NewEmptyTrie())
	require.NoError(t, err)

	// Confirm if value is set
	child, err := inst.inst.ctx.Storage.GetChild(testChildKey)
	require.NoError(t, err)
	require.NotNil(t, child)

	encChildKey, err := scale.Encode(testChildKey)
	require.NoError(t, err)

	_, err = inst.Exec("rtm_ext_default_child_storage_storage_kill_version_1", encChildKey)
	require.NoError(t, err)

	child, err = inst.inst.ctx.Storage.GetChild(testChildKey)
	require.NoError(t, err)
	require.NotNil(t, child)

	changes := inst.inst.ctx.TransactionStorageChanges
	require.Equal(t, 1, len(changes))
	require.Equal(t, runtime.DeleteChildOp, changes[0].Operation)
	require.Equal(t, testChildKey, changes[0].KeyToChild)
}

func Test_ext_trie_blake2_256_ordered_root_version_1(t *testing.T) {
	inst := NewTestInstance(t, runtime.HOST_API_TEST_RUNTIME)

	testvalues := []string{"static", "even-keeled", "Future-proofed"}
	encValues, err := scale.Encode(testvalues)
	require.NoError(t, err)

	res, err := inst.Exec("rtm_ext_trie_blake2_256_ordered_root_version_1", encValues)
	require.NoError(t, err)

	hash, err := scale.Decode(res, []byte{})
	require.NoError(t, err)

	expected := common.MustHexToHash("0xd847b86d0219a384d11458e829e9f4f4cce7e3cc2e6dcd0e8a6ad6f12c64a737")
	require.Equal(t, expected[:], hash)
}

func Test_ext_trie_blake2_256_root_version_1(t *testing.T) {
	inst := NewTestInstance(t, runtime.HOST_API_TEST_RUNTIME)

	testinput := []string{"noot", "was", "here", "??"}
	encInput, err := scale.Encode(testinput)
	require.NoError(t, err)
	encInput[0] = encInput[0] >> 1

	res, err := inst.Exec("rtm_ext_trie_blake2_256_root_version_1", encInput)
	require.NoError(t, err)

	hash, err := scale.Decode(res, []byte{})
	require.NoError(t, err)

	tt := trie.NewEmptyTrie()
	err = tt.Put([]byte("noot"), []byte("was"))
	require.NoError(t, err)
	err = tt.Put([]byte("here"), []byte("??"))
	require.NoError(t, err)

	expected := tt.MustHash()
	require.Equal(t, expected[:], hash)
}<|MERGE_RESOLUTION|>--- conflicted
+++ resolved
@@ -673,15 +673,6 @@
 
 	encKey, err := scale.Encode(testkey)
 	require.NoError(t, err)
-<<<<<<< HEAD
-	encArr, err := scale.Encode([][]byte{testvalue})
-	require.NoError(t, err)
-	doubleEncArr, err := scale.Encode(encArr)
-	require.NoError(t, err)
-
-	// place SCALE encoded value in storage
-	_, err = inst.Exec("rtm_ext_storage_set_version_1", append(encKey, doubleEncArr...))
-=======
 	encVal, err := scale.Encode(testvalue)
 	require.NoError(t, err)
 	encArr, err := scale.Encode([][]byte{testvalue})
@@ -689,7 +680,6 @@
 
 	// place SCALE encoded value in storage
 	_, err = inst.Exec("rtm_ext_storage_append_version_1", append(encKey, encVal...))
->>>>>>> d2c6bed1
 	require.NoError(t, err)
 
 	val, err := inst.inst.ctx.Storage.Get(testkey)
@@ -707,25 +697,16 @@
 	ret, err := inst.inst.ctx.Storage.Get(testkey)
 	require.NoError(t, err)
 	dec, err := scale.Decode(ret, [][]byte{})
-<<<<<<< HEAD
 	require.NoError(t, err)
 
 	res := dec.([][]byte)
 	require.Equal(t, 2, len(res))
 	require.Equal(t, testvalue, res[0])
 	require.Equal(t, testvalueAppend, res[1])
-=======
-	require.NoError(t, err)
-
-	res := dec.([][]byte)
-	require.Equal(t, 2, len(res))
-	require.Equal(t, testvalue, res[0])
-	require.Equal(t, testvalueAppend, res[1])
 
 	expected, err := scale.Encode([][]byte{testvalue, testvalueAppend})
 	require.NoError(t, err)
 	require.Equal(t, expected, ret)
->>>>>>> d2c6bed1
 }
 
 func TestStartTransaction_ext_storage_set_version_1(t *testing.T) {
