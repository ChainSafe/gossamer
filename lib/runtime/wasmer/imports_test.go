--- conflicted
+++ resolved
@@ -249,7 +249,6 @@
 	require.Equal(t, testvalue, val)
 }
 
-<<<<<<< HEAD
 func Test_ext_default_child_storage_read_version_1(t *testing.T) {
 	inst := NewTestInstance(t, runtime.HOST_API_TEST_RUNTIME)
 
@@ -525,7 +524,8 @@
 	child, err = inst.inst.ctx.Storage.GetChild(testChildKey)
 	require.NoError(t, err)
 	require.Nil(t, child)
-=======
+}
+
 func Test_ext_storage_append_version_1(t *testing.T) {
 	inst := NewTestInstance(t, runtime.HOST_API_TEST_RUNTIME)
 
@@ -561,5 +561,4 @@
 	dec, err := scale.Decode(res, []byte{})
 	require.NoError(t, err)
 	require.Equal(t, append(testvalue, testvalueAppend...), dec)
->>>>>>> 16a89f5b
 }