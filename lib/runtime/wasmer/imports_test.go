--- conflicted
+++ resolved
@@ -19,7 +19,6 @@
 import (
 	"bytes"
 	"encoding/binary"
-	"fmt"
 	"net/http"
 	"os"
 	"sort"
@@ -261,11 +260,6 @@
 	params = append(params, encURI...)
 	params = append(params, encMeta...)
 
-<<<<<<< HEAD
-	fmt.Println(params)
-
-=======
->>>>>>> 974b1fc7
 	resReqID := scale.NewResult(int16(0), nil)
 
 	// start request number 0
@@ -302,7 +296,6 @@
 	require.Equal(t, int16(3), requestNumber)
 }
 
-<<<<<<< HEAD
 func Test_ext_offchain_http_request_add_header(t *testing.T) {
 	t.Parallel()
 
@@ -373,8 +366,6 @@
 	}
 }
 
-=======
->>>>>>> 974b1fc7
 func Test_ext_storage_clear_prefix_version_1_hostAPI(t *testing.T) {
 	t.Parallel()
 	inst := NewTestInstance(t, runtime.HOST_API_TEST_RUNTIME)
