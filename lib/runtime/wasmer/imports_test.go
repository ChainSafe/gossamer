--- conflicted
+++ resolved
@@ -19,11 +19,8 @@
 import (
 	"bytes"
 	"encoding/binary"
-<<<<<<< HEAD
+	"io/ioutil"
 	"net/http"
-=======
-	"io/ioutil"
->>>>>>> 3969c052
 	"os"
 	"sort"
 	"testing"
