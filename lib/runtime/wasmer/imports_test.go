--- conflicted
+++ resolved
@@ -18,11 +18,7 @@
 
 import (
 	"bytes"
-<<<<<<< HEAD
-	"sort"
-=======
 	"os"
->>>>>>> 549aa248
 	"testing"
 
 	"github.com/ChainSafe/gossamer/lib/common"
@@ -366,7 +362,7 @@
 	inst := NewTestInstance(t, runtime.HOST_API_TEST_RUNTIME)
 	require.Equal(t, 0, inst.inst.ctx.Keystore.Size())
 
-	var expectedPubKeys [][]byte
+	var expectedPubKeys []byte
 	numKps := 5
 
 	for i := 0; i < numKps; i++ {
@@ -375,8 +371,7 @@
 			t.Fatal(err)
 		}
 		inst.inst.ctx.Keystore.Insert(kp)
-		expectedKey := kp.Public().Encode()
-		expectedPubKeys = append(expectedPubKeys, expectedKey)
+		expectedPubKeys = append(expectedPubKeys, kp.Public().Encode()...)
 	}
 
 	idData := []byte{2, 2, 2, 2}
@@ -387,17 +382,13 @@
 	out, err := scale.Decode(res, []byte{})
 	require.NoError(t, err)
 
-	pubKeyData := out.([]byte)
-	var pubKeys [][]byte
-	for i := 0; i < numKps; i++ {
-		kpData := pubKeyData[i*32 : (i+1)*32]
-		pubKeys = append(pubKeys, kpData)
-	}
-
-	sort.Slice(expectedPubKeys, func(i, j int) bool { return bytes.Compare(expectedPubKeys[i], expectedPubKeys[j]) < 0 })
-	sort.Slice(pubKeys, func(i, j int) bool { return bytes.Compare(pubKeys[i], pubKeys[j]) < 0 })
-
-	require.Equal(t, expectedPubKeys, pubKeys)
+	buf := &bytes.Buffer{}
+	buf.Write(out.([]byte))
+
+	value, err := new(optional.Bytes).Decode(buf)
+	require.NoError(t, err)
+
+	require.Equal(t, expectedPubKeys, value.Value())
 }
 
 func Test_ext_crypto_ed25519_sign_version_1(t *testing.T) {
@@ -424,9 +415,8 @@
 	out, err := scale.Decode(res, []byte{})
 	require.NoError(t, err)
 
-	val := out.([]byte)
-	buf := &bytes.Buffer{}
-	buf.Write(val)
+	buf := &bytes.Buffer{}
+	buf.Write(out.([]byte))
 
 	value, err := new(optional.Bytes).Decode(buf)
 	require.NoError(t, err)
@@ -523,9 +513,8 @@
 	out, err := scale.Decode(ret, []byte{})
 	require.NoError(t, err)
 
-	val := out.([]byte)
-	buf := &bytes.Buffer{}
-	buf.Write(val)
+	buf := &bytes.Buffer{}
+	buf.Write(out.([]byte))
 
 	uncomPubKey, err := new(optional.Bytes).Decode(buf)
 	require.NoError(t, err)
@@ -543,7 +532,7 @@
 	inst := NewTestInstance(t, runtime.HOST_API_TEST_RUNTIME)
 	require.Equal(t, 0, inst.inst.ctx.Keystore.Size())
 
-	var expectedPubKeys [][]byte
+	var expectedPubKeys []byte
 	numKps := 5
 
 	for i := 0; i < numKps; i++ {
@@ -552,8 +541,7 @@
 			t.Fatal(err)
 		}
 		inst.inst.ctx.Keystore.Insert(kp)
-		expectedKey := kp.Public().Encode()
-		expectedPubKeys = append(expectedPubKeys, expectedKey)
+		expectedPubKeys = append(expectedPubKeys, kp.Public().Encode()...)
 	}
 
 	idData := []byte{2, 2, 2, 2}
@@ -564,17 +552,13 @@
 	out, err := scale.Decode(res, []byte{})
 	require.NoError(t, err)
 
-	pubKeyData := out.([]byte)
-	var pubKeys [][]byte
-	for i := 0; i < numKps; i++ {
-		kpData := pubKeyData[i*32 : (i+1)*32]
-		pubKeys = append(pubKeys, kpData)
-	}
-
-	sort.Slice(expectedPubKeys, func(i, j int) bool { return bytes.Compare(expectedPubKeys[i], expectedPubKeys[j]) < 0 })
-	sort.Slice(pubKeys, func(i, j int) bool { return bytes.Compare(pubKeys[i], pubKeys[j]) < 0 })
-
-	require.Equal(t, expectedPubKeys, pubKeys)
+	buf := &bytes.Buffer{}
+	buf.Write(out.([]byte))
+
+	value, err := new(optional.Bytes).Decode(buf)
+	require.NoError(t, err)
+
+	require.Equal(t, expectedPubKeys, value.Value())
 }
 
 func Test_ext_crypto_sr25519_sign_version_1(t *testing.T) {
@@ -601,9 +585,8 @@
 	out, err := scale.Decode(res, []byte{})
 	require.NoError(t, err)
 
-	val := out.([]byte)
-	buf := &bytes.Buffer{}
-	buf.Write(val)
+	buf := &bytes.Buffer{}
+	buf.Write(out.([]byte))
 
 	value, err := new(optional.Bytes).Decode(buf)
 	require.NoError(t, err)
