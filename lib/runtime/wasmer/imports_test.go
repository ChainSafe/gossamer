// Copyright 2019 ChainSafe Systems (ON) Corp.
// This file is part of gossamer.
//
// The gossamer library is free software: you can redistribute it and/or modify
// it under the terms of the GNU Lesser General Public License as published by
// the Free Software Foundation, either version 3 of the License, or
// (at your option) any later version.
//
// The gossamer library is distributed in the hope that it will be useful,
// but WITHOUT ANY WARRANTY; without even the implied warranty of
// MERCHANTABILITY or FITNESS FOR A PARTICULAR PURPOSE. See the
// GNU Lesser General Public License for more details.
//
// You should have received a copy of the GNU Lesser General Public License
// along with the gossamer library. If not, see <http://www.gnu.org/licenses/>.

package wasmer

import (
	"bytes"
	"testing"

	"github.com/ChainSafe/gossamer/lib/common"
	"github.com/ChainSafe/gossamer/lib/common/optional"
	"github.com/ChainSafe/gossamer/lib/runtime"
	"github.com/ChainSafe/gossamer/lib/scale"
	"github.com/ChainSafe/gossamer/lib/trie"
	"github.com/stretchr/testify/require"
)

var testChildKey = []byte("childKey")
var testKey = []byte("key")
var testValue = []byte("value")

func Test_ext_hashing_blake2_128_version_1(t *testing.T) {
	inst := NewTestInstance(t, runtime.HOST_API_TEST_RUNTIME)

	data := []byte("helloworld")
	enc, err := scale.Encode(data)
	require.NoError(t, err)

	ret, err := inst.Exec("rtm_ext_hashing_blake2_128_version_1", enc)
	require.NoError(t, err)

	hash, err := scale.Decode(ret, []byte{})
	require.NoError(t, err)

	expected, err := common.Blake2b128(data)
	require.NoError(t, err)
	require.Equal(t, expected[:], hash)
}

func Test_ext_hashing_blake2_256_version_1(t *testing.T) {
	inst := NewTestInstance(t, runtime.HOST_API_TEST_RUNTIME)

	data := []byte("helloworld")
	enc, err := scale.Encode(data)
	require.NoError(t, err)

	ret, err := inst.Exec("rtm_ext_hashing_blake2_256_version_1", enc)
	require.NoError(t, err)

	hash, err := scale.Decode(ret, []byte{})
	require.NoError(t, err)

	expected, err := common.Blake2bHash(data)
	require.NoError(t, err)
	require.Equal(t, expected[:], hash)
}

func Test_ext_hashing_keccak_256_version_1(t *testing.T) {
	inst := NewTestInstance(t, runtime.HOST_API_TEST_RUNTIME)

	data := []byte("helloworld")
	enc, err := scale.Encode(data)
	require.NoError(t, err)

	ret, err := inst.Exec("rtm_ext_hashing_keccak_256_version_1", enc)
	require.NoError(t, err)

	hash, err := scale.Decode(ret, []byte{})
	require.NoError(t, err)

	expected, err := common.Keccak256(data)
	require.NoError(t, err)
	require.Equal(t, expected[:], hash)
}

func Test_ext_hashing_twox_128_version_1(t *testing.T) {
	inst := NewTestInstance(t, runtime.HOST_API_TEST_RUNTIME)

	data := []byte("helloworld")
	enc, err := scale.Encode(data)
	require.NoError(t, err)

	ret, err := inst.Exec("rtm_ext_hashing_twox_128_version_1", enc)
	require.NoError(t, err)

	hash, err := scale.Decode(ret, []byte{})
	require.NoError(t, err)

	expected, err := common.Twox128Hash(data)
	require.NoError(t, err)
	require.Equal(t, expected[:], hash)
}

func Test_ext_hashing_twox_64_version_1(t *testing.T) {
	inst := NewTestInstance(t, runtime.HOST_API_TEST_RUNTIME)

	data := []byte("helloworld")
	enc, err := scale.Encode(data)
	require.NoError(t, err)

	ret, err := inst.Exec("rtm_ext_hashing_twox_64_version_1", enc)
	require.NoError(t, err)

	hash, err := scale.Decode(ret, []byte{})
	require.NoError(t, err)

	expected, err := common.Twox64(data)
	require.NoError(t, err)
	require.Equal(t, expected[:], hash)
}

func Test_ext_storage_clear_version_1(t *testing.T) {
	inst := NewTestInstance(t, runtime.HOST_API_TEST_RUNTIME)

	testkey := []byte("noot")
	err := inst.inst.ctx.Storage.Set(testkey, []byte{1})
	require.NoError(t, err)

	enc, err := scale.Encode(testkey)
	require.NoError(t, err)

	_, err = inst.Exec("rtm_ext_storage_clear_version_1", enc)
	require.NoError(t, err)

	val, err := inst.inst.ctx.Storage.Get(testkey)
	require.NoError(t, err)
	require.Nil(t, val)
}

func Test_ext_storage_clear_prefix_version_1(t *testing.T) {
	t.Skip() // TODO: fix prefix clearing
	inst := NewTestInstance(t, runtime.HOST_API_TEST_RUNTIME)

	testkey := []byte("noot")
	err := inst.inst.ctx.Storage.Set(testkey, []byte{1})
	require.NoError(t, err)
	testkey2 := []byte("spaghet")
	err = inst.inst.ctx.Storage.Set(testkey2, []byte{1})
	require.NoError(t, err)

	enc, err := scale.Encode(testkey[:3])
	require.NoError(t, err)

	_, err = inst.Exec("rtm_ext_storage_clear_prefix_version_1", enc)
	require.NoError(t, err)

	val, err := inst.inst.ctx.Storage.Get(testkey)
	require.NoError(t, err)
	require.Nil(t, val)

	val, err = inst.inst.ctx.Storage.Get(testkey2)
	require.NoError(t, err)
	require.NotNil(t, val)
}

func Test_ext_storage_get_version_1(t *testing.T) {
	inst := NewTestInstance(t, runtime.HOST_API_TEST_RUNTIME)

	testkey := []byte("noot")
	testvalue := []byte{1, 2}
	err := inst.inst.ctx.Storage.Set(testkey, testvalue)
	require.NoError(t, err)

	enc, err := scale.Encode(testkey)
	require.NoError(t, err)

	ret, err := inst.Exec("rtm_ext_storage_get_version_1", enc)
	require.NoError(t, err)

	buf := &bytes.Buffer{}
	buf.Write(ret)

	value, err := new(optional.Bytes).Decode(buf)
	require.NoError(t, err)
	require.Equal(t, testvalue, value.Value())
}

func Test_ext_storage_exists_version_1(t *testing.T) {
	inst := NewTestInstance(t, runtime.HOST_API_TEST_RUNTIME)

	testkey := []byte("noot")
	testvalue := []byte{1, 2}
	err := inst.inst.ctx.Storage.Set(testkey, testvalue)
	require.NoError(t, err)

	enc, err := scale.Encode(testkey)
	require.NoError(t, err)

	ret, err := inst.Exec("rtm_ext_storage_exists_version_1", enc)
	require.NoError(t, err)
	require.Equal(t, byte(1), ret[0])

	nonexistent := []byte("none")
	enc, err = scale.Encode(nonexistent)
	require.NoError(t, err)

	ret, err = inst.Exec("rtm_ext_storage_exists_version_1", enc)
	require.NoError(t, err)
	require.Equal(t, byte(0), ret[0])
}

func Test_ext_storage_next_key_version_1(t *testing.T) {
	inst := NewTestInstance(t, runtime.HOST_API_TEST_RUNTIME)

	testkey := []byte("noot")
	err := inst.inst.ctx.Storage.Set(testkey, []byte{1})
	require.NoError(t, err)

	nextkey := []byte("oot")
	err = inst.inst.ctx.Storage.Set(nextkey, []byte{1})
	require.NoError(t, err)

	enc, err := scale.Encode(testkey)
	require.NoError(t, err)

	ret, err := inst.Exec("rtm_ext_storage_next_key_version_1", enc)
	require.NoError(t, err)

	buf := &bytes.Buffer{}
	buf.Write(ret)

	next, err := new(optional.Bytes).Decode(buf)
	require.NoError(t, err)
	require.Equal(t, nextkey, next.Value())
}

func Test_ext_storage_read_version_1(t *testing.T) {
	inst := NewTestInstance(t, runtime.HOST_API_TEST_RUNTIME)

	testkey := []byte("noot")
	testvalue := []byte("washere")
	err := inst.inst.ctx.Storage.Set(testkey, testvalue)
	require.NoError(t, err)

	testoffset := uint32(2)
	testBufferSize := uint32(100)

	encKey, err := scale.Encode(testkey)
	require.NoError(t, err)
	encOffset, err := scale.Encode(testoffset)
	require.NoError(t, err)
	encBufferSize, err := scale.Encode(testBufferSize)
	require.NoError(t, err)

	ret, err := inst.Exec("rtm_ext_storage_read_version_1", append(append(encKey, encOffset...), encBufferSize...))
	require.NoError(t, err)

	buf := &bytes.Buffer{}
	buf.Write(ret)

	read, err := new(optional.Bytes).Decode(buf)
	require.NoError(t, err)
	val := read.Value()
	require.Equal(t, testvalue[testoffset:], val[:len(testvalue)-int(testoffset)])
}

func Test_ext_storage_root_version_1(t *testing.T) {
	inst := NewTestInstance(t, runtime.HOST_API_TEST_RUNTIME)

	ret, err := inst.Exec("rtm_ext_storage_root_version_1", []byte{})
	require.NoError(t, err)

	hash, err := scale.Decode(ret, []byte{})
	require.NoError(t, err)

	expected := trie.EmptyHash
	require.Equal(t, expected[:], hash)
}

func Test_ext_storage_set_version_1(t *testing.T) {
	inst := NewTestInstance(t, runtime.HOST_API_TEST_RUNTIME)

	testkey := []byte("noot")
	testvalue := []byte("washere")

	encKey, err := scale.Encode(testkey)
	require.NoError(t, err)
	encValue, err := scale.Encode(testvalue)
	require.NoError(t, err)

	_, err = inst.Exec("rtm_ext_storage_set_version_1", append(encKey, encValue...))
	require.NoError(t, err)

	val, err := inst.inst.ctx.Storage.Get(testkey)
	require.NoError(t, err)
	require.Equal(t, testvalue, val)
}

func Test_ext_default_child_storage_read_version_1(t *testing.T) {
	inst := NewTestInstance(t, runtime.HOST_API_TEST_RUNTIME)

	err := inst.inst.ctx.Storage.SetChild(testChildKey, trie.NewEmptyTrie())
	require.NoError(t, err)

	err = inst.inst.ctx.Storage.SetChildStorage(testChildKey, testKey, testValue)
	require.NoError(t, err)

	testOffset := uint32(2)
	testBufferSize := uint32(100)

	encChildKey, err := scale.Encode(testChildKey)
	require.NoError(t, err)

	encKey, err := scale.Encode(testKey)
	require.NoError(t, err)

	encBufferSize, err := scale.Encode(testBufferSize)
	require.NoError(t, err)

	encOffset, err := scale.Encode(testOffset)
	require.NoError(t, err)

	ret, err := inst.Exec("rtm_ext_default_child_storage_read_version_1", append(append(encChildKey, encKey...), append(encOffset, encBufferSize...)...))
	require.NoError(t, err)

	buf := &bytes.Buffer{}
	buf.Write(ret)

	read, err := new(optional.Bytes).Decode(buf)
	require.NoError(t, err)

	val := read.Value()
	require.Equal(t, testValue[testOffset:], val[:len(testValue)-int(testOffset)])
}

func Test_ext_default_child_storage_clear_version_1(t *testing.T) {
	inst := NewTestInstance(t, runtime.HOST_API_TEST_RUNTIME)

	err := inst.inst.ctx.Storage.SetChild(testChildKey, trie.NewEmptyTrie())
	require.NoError(t, err)

	err = inst.inst.ctx.Storage.SetChildStorage(testChildKey, testKey, testValue)
	require.NoError(t, err)

	// Confirm if value is set
	val, err := inst.inst.ctx.Storage.GetChildStorage(testChildKey, testKey)
	require.NoError(t, err)
	require.Equal(t, testValue, val)

	encChildKey, err := scale.Encode(testChildKey)
	require.NoError(t, err)

	encKey, err := scale.Encode(testKey)
	require.NoError(t, err)

	_, err = inst.Exec("rtm_ext_default_child_storage_clear_version_1", append(encChildKey, encKey...))
	require.NoError(t, err)

	val, err = inst.inst.ctx.Storage.GetChildStorage(testChildKey, testKey)
	require.NoError(t, err)
	require.Nil(t, val)
}

func Test_ext_default_child_storage_clear_prefix_version_1(t *testing.T) {
	inst := NewTestInstance(t, runtime.HOST_API_TEST_RUNTIME)

	prefix := []byte("key")

	testKeyValuePair := []struct {
		key   []byte
		value []byte
	}{
		{[]byte("keyOne"), []byte("value1")},
		{[]byte("keyTwo"), []byte("value2")},
		{[]byte("keyThree"), []byte("value3")},
	}

	err := inst.inst.ctx.Storage.SetChild(testChildKey, trie.NewEmptyTrie())
	require.NoError(t, err)

	for _, kv := range testKeyValuePair {
		err = inst.inst.ctx.Storage.SetChildStorage(testChildKey, kv.key, kv.value)
		require.NoError(t, err)
	}

	// Confirm if value is set
	keys, err := inst.inst.ctx.Storage.(*runtime.TestRuntimeStorage).GetKeysWithPrefixFromChild(testChildKey, prefix)
	require.NoError(t, err)
	require.Equal(t, 3, len(keys))

	encChildKey, err := scale.Encode(testChildKey)
	require.NoError(t, err)

	encPrefix, err := scale.Encode(prefix)
	require.NoError(t, err)

	_, err = inst.Exec("rtm_ext_default_child_storage_clear_prefix_version_1", append(encChildKey, encPrefix...))
	require.NoError(t, err)

	keys, err = inst.inst.ctx.Storage.(*runtime.TestRuntimeStorage).GetKeysWithPrefixFromChild(testChildKey, prefix)
	require.NoError(t, err)
	require.Equal(t, 0, len(keys))
}

func Test_ext_default_child_storage_exists_version_1(t *testing.T) {
	inst := NewTestInstance(t, runtime.HOST_API_TEST_RUNTIME)

	err := inst.inst.ctx.Storage.SetChild(testChildKey, trie.NewEmptyTrie())
	require.NoError(t, err)

	err = inst.inst.ctx.Storage.SetChildStorage(testChildKey, testKey, testValue)
	require.NoError(t, err)

	encChildKey, err := scale.Encode(testChildKey)
	require.NoError(t, err)

	encKey, err := scale.Encode(testKey)
	require.NoError(t, err)

	ret, err := inst.Exec("rtm_ext_default_child_storage_exists_version_1", append(encChildKey, encKey...))
	require.NoError(t, err)

	buf := &bytes.Buffer{}
	buf.Write(ret)

	read, err := new(optional.Bytes).Decode(buf)
	require.NoError(t, err)
	require.True(t, read.Exists())
}

func Test_ext_default_child_storage_get_version_1(t *testing.T) {
	inst := NewTestInstance(t, runtime.HOST_API_TEST_RUNTIME)

	err := inst.inst.ctx.Storage.SetChild(testChildKey, trie.NewEmptyTrie())
	require.NoError(t, err)

	err = inst.inst.ctx.Storage.SetChildStorage(testChildKey, testKey, testValue)
	require.NoError(t, err)

	encChildKey, err := scale.Encode(testChildKey)
	require.NoError(t, err)

	encKey, err := scale.Encode(testKey)
	require.NoError(t, err)

	ret, err := inst.Exec("rtm_ext_default_child_storage_get_version_1", append(encChildKey, encKey...))
	require.NoError(t, err)

	buf := &bytes.Buffer{}
	buf.Write(ret)

	read, err := new(optional.Bytes).Decode(buf)
	require.NoError(t, err)
	require.Equal(t, testValue, read.Value())
}

func Test_ext_default_child_storage_next_key_version_1(t *testing.T) {
	inst := NewTestInstance(t, runtime.HOST_API_TEST_RUNTIME)

	testKeyValuePair := []struct {
		key   []byte
		value []byte
	}{
		{[]byte("apple"), []byte("value1")},
		{[]byte("key"), []byte("value2")},
	}

	key := testKeyValuePair[0].key

	err := inst.inst.ctx.Storage.SetChild(testChildKey, trie.NewEmptyTrie())
	require.NoError(t, err)

	for _, kv := range testKeyValuePair {
		err = inst.inst.ctx.Storage.SetChildStorage(testChildKey, kv.key, kv.value)
		require.NoError(t, err)
	}

	encChildKey, err := scale.Encode(testChildKey)
	require.NoError(t, err)

	encKey, err := scale.Encode(key)
	require.NoError(t, err)

	ret, err := inst.Exec("rtm_ext_default_child_storage_next_key_version_1", append(encChildKey, encKey...))
	require.NoError(t, err)

	buf := &bytes.Buffer{}
	buf.Write(ret)

	read, err := new(optional.Bytes).Decode(buf)
	require.NoError(t, err)
	require.Equal(t, testKeyValuePair[1].key, read.Value())
}

func Test_ext_default_child_storage_root_version_1(t *testing.T) {
	inst := NewTestInstance(t, runtime.HOST_API_TEST_RUNTIME)

	err := inst.inst.ctx.Storage.SetChild(testChildKey, trie.NewEmptyTrie())
	require.NoError(t, err)

	err = inst.inst.ctx.Storage.SetChildStorage(testChildKey, testKey, testValue)
	require.NoError(t, err)

	child, err := inst.inst.ctx.Storage.GetChild(testChildKey)
	require.NoError(t, err)

	rootHash, err := child.Hash()
	require.NoError(t, err)

	encChildKey, err := scale.Encode(testChildKey)
	require.NoError(t, err)
	encKey, err := scale.Encode(testKey)
	require.NoError(t, err)

	ret, err := inst.Exec("rtm_ext_default_child_storage_root_version_1", append(encChildKey, encKey...))
	require.NoError(t, err)

	hash, err := scale.Decode(ret, []byte{})
	require.NoError(t, err)

	// Convert decoded interface to common Hash
	actualValue := common.BytesToHash(hash.([]byte))
	require.Equal(t, rootHash, actualValue)
}

func Test_ext_default_child_storage_set_version_1(t *testing.T) {
	inst := NewTestInstance(t, runtime.HOST_API_TEST_RUNTIME)

	err := inst.inst.ctx.Storage.SetChild(testChildKey, trie.NewEmptyTrie())
	require.NoError(t, err)

	// Check if value is not set
	val, err := inst.inst.ctx.Storage.GetChildStorage(testChildKey, testKey)
	require.NoError(t, err)
	require.Nil(t, val)

	encChildKey, err := scale.Encode(testChildKey)
	require.NoError(t, err)

	encKey, err := scale.Encode(testKey)
	require.NoError(t, err)

	encVal, err := scale.Encode(testValue)
	require.NoError(t, err)

	_, err = inst.Exec("rtm_ext_default_child_storage_set_version_1", append(append(encChildKey, encKey...), encVal...))
	require.NoError(t, err)

	val, err = inst.inst.ctx.Storage.GetChildStorage(testChildKey, testKey)
	require.NoError(t, err)
	require.Equal(t, testValue, val)
}

func Test_ext_default_child_storage_storage_kill_version_1(t *testing.T) {
	inst := NewTestInstance(t, runtime.HOST_API_TEST_RUNTIME)

	err := inst.inst.ctx.Storage.SetChild(testChildKey, trie.NewEmptyTrie())
	require.NoError(t, err)

	// Confirm if value is set
	child, err := inst.inst.ctx.Storage.GetChild(testChildKey)
	require.NoError(t, err)
	require.NotNil(t, child)

	encChildKey, err := scale.Encode(testChildKey)
	require.NoError(t, err)

	_, err = inst.Exec("rtm_ext_default_child_storage_storage_kill_version_1", encChildKey)
	require.NoError(t, err)

	child, err = inst.inst.ctx.Storage.GetChild(testChildKey)
	require.NoError(t, err)
	require.Nil(t, child)
}

func Test_ext_storage_append_version_1(t *testing.T) {
	inst := NewTestInstance(t, runtime.HOST_API_TEST_RUNTIME)

	testkey := []byte("noot")
	testvalue := []byte("was")
	testvalueAppend := []byte("here")

	encKey, err := scale.Encode(testkey)
	require.NoError(t, err)
	encValue, err := scale.Encode(testvalue)
	require.NoError(t, err)
	doubleEncValue, err := scale.Encode(encValue)
	require.NoError(t, err)

	// place SCALE encoded value in storage
	_, err = inst.Exec("rtm_ext_storage_set_version_1", append(encKey, doubleEncValue...))
	require.NoError(t, err)

	val, err := inst.inst.ctx.Storage.Get(testkey)
	require.NoError(t, err)
	require.Equal(t, encValue, val)

	encValueAppend, err := scale.Encode(testvalueAppend)
	require.NoError(t, err)
	doubleEncValueAppend, err := scale.Encode(encValueAppend)
	require.NoError(t, err)

	_, err = inst.Exec("rtm_ext_storage_append_version_1", append(encKey, doubleEncValueAppend...))
	require.NoError(t, err)

	res, err := inst.inst.ctx.Storage.Get(testkey)
	require.NoError(t, err)
	dec, err := scale.Decode(res, []byte{})
	require.NoError(t, err)
	require.Equal(t, append(testvalue, testvalueAppend...), dec)
}

<<<<<<< HEAD
func TestStartTransaction_ext_storage_set_version_1(t *testing.T) {
	inst := NewTestInstance(t, runtime.HOST_API_TEST_RUNTIME)
	// instead of committing the change, it should be stored in the context
	inst.inst.ctx.TransactionStorageChanges = []*runtime.TransactionStorageChange{}

	testkey := []byte("noot")
	testvalue := []byte("washere")

	encKey, err := scale.Encode(testkey)
	require.NoError(t, err)
	encValue, err := scale.Encode(testvalue)
	require.NoError(t, err)

	_, err = inst.Exec("rtm_ext_storage_set_version_1", append(encKey, encValue...))
	require.NoError(t, err)

	val, err := inst.inst.ctx.Storage.Get(testkey)
	require.NoError(t, err)
	require.Nil(t, val)

	changes := inst.inst.ctx.TransactionStorageChanges
	require.Equal(t, 1, len(changes))
	require.Equal(t, runtime.SetOp, changes[0].Operation)
	require.Equal(t, testkey, changes[0].Key)
	require.Equal(t, testvalue, changes[0].Value)
}

func TestStartTransaction_ext_storage_clear_version_1(t *testing.T) {
	inst := NewTestInstance(t, runtime.HOST_API_TEST_RUNTIME)
	inst.inst.ctx.TransactionStorageChanges = []*runtime.TransactionStorageChange{}

	testkey := []byte("noot")
	err := inst.inst.ctx.Storage.Set(testkey, []byte{1})
	require.NoError(t, err)

	enc, err := scale.Encode(testkey)
	require.NoError(t, err)

	_, err = inst.Exec("rtm_ext_storage_clear_version_1", enc)
	require.NoError(t, err)

	val, err := inst.inst.ctx.Storage.Get(testkey)
	require.NoError(t, err)
	require.NotNil(t, val)

	changes := inst.inst.ctx.TransactionStorageChanges
	require.Equal(t, 1, len(changes))
	require.Equal(t, runtime.ClearOp, changes[0].Operation)
	require.Equal(t, testkey, changes[0].Key)
}

func TestStartTransaction_ext_storage_append_version_1(t *testing.T) {
	inst := NewTestInstance(t, runtime.HOST_API_TEST_RUNTIME)
	inst.inst.ctx.TransactionStorageChanges = []*runtime.TransactionStorageChange{}

	testkey := []byte("noot")
	testvalue := []byte("was")
	testvalueAppend := []byte("here")

	err := inst.inst.ctx.Storage.Set(testkey, testvalue)
	require.NoError(t, err)

	encKey, err := scale.Encode(testkey)
	require.NoError(t, err)
	encValue, err := scale.Encode(testvalueAppend)
	require.NoError(t, err)

	// place SCALE encoded value in storage
	_, err = inst.Exec("rtm_ext_storage_append_version_1", append(encKey, encValue...))
	require.NoError(t, err)

	val, err := inst.inst.ctx.Storage.Get(testkey)
	require.NoError(t, err)
	require.Equal(t, testvalue, val)

	changes := inst.inst.ctx.TransactionStorageChanges
	require.Equal(t, 1, len(changes))
	require.Equal(t, runtime.AppendOp, changes[0].Operation)
	require.Equal(t, testkey, changes[0].Key)
	require.Equal(t, testvalueAppend, changes[0].Value)
}

func TestStartTransaction_ext_default_child_storage_clear_version_1(t *testing.T) {
	inst := NewTestInstance(t, runtime.HOST_API_TEST_RUNTIME)
	inst.inst.ctx.TransactionStorageChanges = []*runtime.TransactionStorageChange{}

	err := inst.inst.ctx.Storage.SetChild(testChildKey, trie.NewEmptyTrie())
	require.NoError(t, err)

	err = inst.inst.ctx.Storage.SetChildStorage(testChildKey, testKey, testValue)
	require.NoError(t, err)

	// Confirm if value is set
	val, err := inst.inst.ctx.Storage.GetChildStorage(testChildKey, testKey)
	require.NoError(t, err)
	require.Equal(t, testValue, val)

	encChildKey, err := scale.Encode(testChildKey)
	require.NoError(t, err)

	encKey, err := scale.Encode(testKey)
	require.NoError(t, err)

	_, err = inst.Exec("rtm_ext_default_child_storage_clear_version_1", append(encChildKey, encKey...))
	require.NoError(t, err)

	val, err = inst.inst.ctx.Storage.GetChildStorage(testChildKey, testKey)
	require.NoError(t, err)
	require.NotNil(t, val)

	changes := inst.inst.ctx.TransactionStorageChanges
	require.Equal(t, 1, len(changes))
	require.Equal(t, runtime.ClearOp, changes[0].Operation)
	require.Equal(t, testChildKey, changes[0].KeyToChild)
	require.Equal(t, testKey, changes[0].Key)
}

func TestStartTransaction_ext_default_child_storage_clear_prefix_version_1(t *testing.T) {
	inst := NewTestInstance(t, runtime.HOST_API_TEST_RUNTIME)
	inst.inst.ctx.TransactionStorageChanges = []*runtime.TransactionStorageChange{}

	prefix := []byte("key")

	testKeyValuePair := []struct {
		key   []byte
		value []byte
	}{
		{[]byte("keyOne"), []byte("value1")},
		{[]byte("keyTwo"), []byte("value2")},
		{[]byte("keyThree"), []byte("value3")},
	}

	err := inst.inst.ctx.Storage.SetChild(testChildKey, trie.NewEmptyTrie())
	require.NoError(t, err)

	for _, kv := range testKeyValuePair {
		err = inst.inst.ctx.Storage.SetChildStorage(testChildKey, kv.key, kv.value)
		require.NoError(t, err)
	}

	// Confirm if value is set
	keys, err := inst.inst.ctx.Storage.(*runtime.TestRuntimeStorage).GetKeysWithPrefixFromChild(testChildKey, prefix)
	require.NoError(t, err)
	require.Equal(t, 3, len(keys))

	encChildKey, err := scale.Encode(testChildKey)
	require.NoError(t, err)

	encPrefix, err := scale.Encode(prefix)
	require.NoError(t, err)

	_, err = inst.Exec("rtm_ext_default_child_storage_clear_prefix_version_1", append(encChildKey, encPrefix...))
	require.NoError(t, err)

	keys, err = inst.inst.ctx.Storage.(*runtime.TestRuntimeStorage).GetKeysWithPrefixFromChild(testChildKey, prefix)
	require.NoError(t, err)
	require.Equal(t, 3, len(keys))

	changes := inst.inst.ctx.TransactionStorageChanges
	require.Equal(t, 1, len(changes))
	require.Equal(t, runtime.ClearPrefixOp, changes[0].Operation)
	require.Equal(t, testChildKey, changes[0].KeyToChild)
	require.Equal(t, prefix, changes[0].Prefix)
}

func TestStartTransaction_ext_default_child_storage_set_version_1(t *testing.T) {
	inst := NewTestInstance(t, runtime.HOST_API_TEST_RUNTIME)
	inst.inst.ctx.TransactionStorageChanges = []*runtime.TransactionStorageChange{}

	err := inst.inst.ctx.Storage.SetChild(testChildKey, trie.NewEmptyTrie())
	require.NoError(t, err)

	// Check if value is not set
	val, err := inst.inst.ctx.Storage.GetChildStorage(testChildKey, testKey)
	require.NoError(t, err)
	require.Nil(t, val)

	encChildKey, err := scale.Encode(testChildKey)
	require.NoError(t, err)

	encKey, err := scale.Encode(testKey)
	require.NoError(t, err)

	encVal, err := scale.Encode(testValue)
	require.NoError(t, err)

	_, err = inst.Exec("rtm_ext_default_child_storage_set_version_1", append(append(encChildKey, encKey...), encVal...))
	require.NoError(t, err)

	val, err = inst.inst.ctx.Storage.GetChildStorage(testChildKey, testKey)
	require.NoError(t, err)
	require.Nil(t, val)

	changes := inst.inst.ctx.TransactionStorageChanges
	require.Equal(t, 1, len(changes))
	require.Equal(t, runtime.SetOp, changes[0].Operation)
	require.Equal(t, testChildKey, changes[0].KeyToChild)
	require.Equal(t, testKey, changes[0].Key)
	require.Equal(t, testValue, changes[0].Value)
}

func TestStartTransaction_ext_default_child_storage_storage_kill_version_1(t *testing.T) {
	inst := NewTestInstance(t, runtime.HOST_API_TEST_RUNTIME)
	inst.inst.ctx.TransactionStorageChanges = []*runtime.TransactionStorageChange{}

	err := inst.inst.ctx.Storage.SetChild(testChildKey, trie.NewEmptyTrie())
	require.NoError(t, err)

	// Confirm if value is set
	child, err := inst.inst.ctx.Storage.GetChild(testChildKey)
	require.NoError(t, err)
	require.NotNil(t, child)

	encChildKey, err := scale.Encode(testChildKey)
	require.NoError(t, err)

	_, err = inst.Exec("rtm_ext_default_child_storage_storage_kill_version_1", encChildKey)
	require.NoError(t, err)

	child, err = inst.inst.ctx.Storage.GetChild(testChildKey)
	require.NoError(t, err)
	require.NotNil(t, child)

	changes := inst.inst.ctx.TransactionStorageChanges
	require.Equal(t, 1, len(changes))
	require.Equal(t, runtime.DeleteChildOp, changes[0].Operation)
	require.Equal(t, testChildKey, changes[0].KeyToChild)
=======
func Test_ext_trie_blake2_256_ordered_root_version_1(t *testing.T) {
	inst := NewTestInstance(t, runtime.HOST_API_TEST_RUNTIME)

	testvalues := []string{"static", "even-keeled", "Future-proofed"}
	encValues, err := scale.Encode(testvalues)
	require.NoError(t, err)

	res, err := inst.Exec("rtm_ext_trie_blake2_256_ordered_root_version_1", encValues)
	require.NoError(t, err)

	hash, err := scale.Decode(res, []byte{})
	require.NoError(t, err)

	expected := common.MustHexToHash("0xd847b86d0219a384d11458e829e9f4f4cce7e3cc2e6dcd0e8a6ad6f12c64a737")
	require.Equal(t, expected[:], hash)
}

func Test_ext_trie_blake2_256_root_version_1(t *testing.T) {
	inst := NewTestInstance(t, runtime.HOST_API_TEST_RUNTIME)

	testinput := []string{"noot", "was", "here", "??"}
	encInput, err := scale.Encode(testinput)
	require.NoError(t, err)
	encInput[0] = encInput[0] >> 1

	res, err := inst.Exec("rtm_ext_trie_blake2_256_root_version_1", encInput)
	require.NoError(t, err)

	hash, err := scale.Decode(res, []byte{})
	require.NoError(t, err)

	tt := trie.NewEmptyTrie()
	err = tt.Put([]byte("noot"), []byte("was"))
	require.NoError(t, err)
	err = tt.Put([]byte("here"), []byte("??"))
	require.NoError(t, err)

	expected := tt.MustHash()
	require.Equal(t, expected[:], hash)
>>>>>>> 3cfd1631
}<|MERGE_RESOLUTION|>--- conflicted
+++ resolved
@@ -613,7 +613,6 @@
 	require.Equal(t, append(testvalue, testvalueAppend...), dec)
 }
 
-<<<<<<< HEAD
 func TestStartTransaction_ext_storage_set_version_1(t *testing.T) {
 	inst := NewTestInstance(t, runtime.HOST_API_TEST_RUNTIME)
 	// instead of committing the change, it should be stored in the context
@@ -841,7 +840,8 @@
 	require.Equal(t, 1, len(changes))
 	require.Equal(t, runtime.DeleteChildOp, changes[0].Operation)
 	require.Equal(t, testChildKey, changes[0].KeyToChild)
-=======
+}
+
 func Test_ext_trie_blake2_256_ordered_root_version_1(t *testing.T) {
 	inst := NewTestInstance(t, runtime.HOST_API_TEST_RUNTIME)
 
@@ -881,5 +881,4 @@
 
 	expected := tt.MustHash()
 	require.Equal(t, expected[:], hash)
->>>>>>> 3cfd1631
 }