--- conflicted
+++ resolved
@@ -37,17 +37,10 @@
 	if !ok {
 		logger.Criticalf("[ext_logging_log_version_1]", "error", "addr cannot be converted to int32")
 	}
-<<<<<<< HEAD
 
 	targetData := args[1].I64()
 	msgData := args[2].I64()
 
-=======
-
-	targetData := args[1].I64()
-	msgData := args[2].I64()
-
->>>>>>> 5e11c9f2
 	target := string(asMemorySlice(ctx, targetData))
 	msg := string(asMemorySlice(ctx, msgData))
 
@@ -191,11 +184,7 @@
 	castedRet, err := safeCastInt32(ret)
 	if err != nil {
 		logger.Errorf("failed to safely cast pointer: %s", err)
-<<<<<<< HEAD
-		return []wasmer.Value{wasmer.NewI32(0)}, nil
-=======
 		return []wasmer.Value{wasmer.NewI32(0)}, err
->>>>>>> 5e11c9f2
 	}
 
 	logger.Debug("generated ed25519 keypair with public key: " + kp.Public().Hex())
@@ -538,11 +527,7 @@
 	castedRet, err := safeCastInt32(ret)
 	if err != nil {
 		logger.Errorf("failed to safely cast pointer: %s", err)
-<<<<<<< HEAD
-		return []wasmer.Value{wasmer.NewI32(0)}, nil
-=======
 		return []wasmer.Value{wasmer.NewI32(0)}, err
->>>>>>> 5e11c9f2
 	}
 
 	logger.Debug("generated sr25519 keypair with public key: " + kp.Public().Hex())
@@ -816,19 +801,11 @@
 	castedPtr, err := safeCastInt32(ptr)
 	if err != nil {
 		logger.Errorf("failed to safely cast pointer: %s", err)
-<<<<<<< HEAD
-		return []wasmer.Value{wasmer.NewI32(0)}, nil
-=======
 		return []wasmer.Value{wasmer.NewI32(0)}, err
->>>>>>> 5e11c9f2
 	}
 
 	logger.Debugf("root hash is %s", hash)
 	copy(memory[ptr:ptr+32], hash[:])
-<<<<<<< HEAD
-	// TODO should i use cased pointer above? Maybe should just panic if safeCast fails
-=======
->>>>>>> 5e11c9f2
 	return []wasmer.Value{wasmer.NewI32(castedPtr)}, nil
 }
 
@@ -884,19 +861,11 @@
 	castedPtr, err := safeCastInt32(ptr)
 	if err != nil {
 		logger.Errorf("failed to safely cast pointer: %s", err)
-<<<<<<< HEAD
-		return []wasmer.Value{wasmer.NewI32(0)}, nil
-=======
 		return []wasmer.Value{wasmer.NewI32(0)}, err
->>>>>>> 5e11c9f2
 	}
 
 	logger.Debugf("root hash is %s", hash)
 	copy(memory[ptr:ptr+32], hash[:])
-<<<<<<< HEAD
-	// TODO use casted pointer here? Maybe panic?
-=======
->>>>>>> 5e11c9f2
 	return []wasmer.Value{wasmer.NewI32(castedPtr)}, nil
 }
 
@@ -1078,14 +1047,11 @@
 		logger.Errorf("failed to clear prefix in child: %s", err)
 	}
 	return nil, nil
-<<<<<<< HEAD
 }
 
 //export ext_default_child_storage_clear_prefix_version_2
 func ext_default_child_storage_clear_prefix_version_2(env interface{}, args []wasmer.Value) ([]wasmer.Value, error) {
 	return []wasmer.Value{wasmer.NewI64(0)}, nil
-=======
->>>>>>> 5e11c9f2
 }
 
 //export ext_default_child_storage_exists_version_1
@@ -1199,7 +1165,6 @@
 	}
 
 	return []wasmer.Value{wasmer.NewI64(root)}, nil
-<<<<<<< HEAD
 }
 
 //export ext_default_child_storage_root_version_2
@@ -1236,8 +1201,6 @@
 
 	return []wasmer.Value{wasmer.NewI64(root)}, nil
 
-=======
->>>>>>> 5e11c9f2
 }
 
 //export ext_default_child_storage_set_version_1
@@ -1264,7 +1227,6 @@
 		return nil, nil
 	}
 	return nil, nil
-<<<<<<< HEAD
 }
 
 //export ext_offchain_index_clear_version_1
@@ -1272,8 +1234,6 @@
 	// Remove a key and its associated value from the Offchain DB.
 	// https://github.com/paritytech/substrate/blob/4d608f9c42e8d70d835a748fa929e59a99497e90/primitives/io/src/lib.rs#L1213
 	return nil, nil
-=======
->>>>>>> 5e11c9f2
 }
 
 //export ext_default_child_storage_storage_kill_version_1
@@ -1422,11 +1382,7 @@
 	castedRes, err := safeCastInt32(res)
 	if err != nil {
 		logger.Errorf("failed to safely cast pointer: %s", err)
-<<<<<<< HEAD
-		return []wasmer.Value{wasmer.NewI32(0)}, nil
-=======
 		return []wasmer.Value{wasmer.NewI32(0)}, err
->>>>>>> 5e11c9f2
 	}
 
 	return []wasmer.Value{wasmer.NewI32(castedRes)}, nil
@@ -1458,11 +1414,7 @@
 	castedOut, err := safeCastInt32(out)
 	if err != nil {
 		logger.Errorf("failed to safely cast pointer: %s", err)
-<<<<<<< HEAD
-		return []wasmer.Value{wasmer.NewI32(0)}, nil
-=======
 		return []wasmer.Value{wasmer.NewI32(0)}, err
->>>>>>> 5e11c9f2
 	}
 
 	return []wasmer.Value{wasmer.NewI32(castedOut)}, nil
@@ -1487,16 +1439,6 @@
 	if err != nil {
 		logger.Errorf("failed to allocate: %s", err)
 		return []wasmer.Value{wasmer.NewI32(int32(0))}, nil
-<<<<<<< HEAD
-	}
-
-	castedOut, err := safeCastInt32(out)
-	if err != nil {
-		logger.Errorf("failed to safely cast pointer: %s", err)
-		return []wasmer.Value{wasmer.NewI32(0)}, nil
-	}
-
-=======
 	}
 
 	castedOut, err := safeCastInt32(out)
@@ -1505,7 +1447,6 @@
 		return []wasmer.Value{wasmer.NewI32(0)}, err
 	}
 
->>>>>>> 5e11c9f2
 	return []wasmer.Value{wasmer.NewI32(castedOut)}, nil
 }
 
@@ -1528,16 +1469,6 @@
 	if err != nil {
 		logger.Errorf("failed to allocate: %s", err)
 		return []wasmer.Value{wasmer.NewI32(int32(0))}, nil
-<<<<<<< HEAD
-	}
-
-	castedOut, err := safeCastInt32(out)
-	if err != nil {
-		logger.Errorf("failed to safely cast pointer: %s", err)
-		return []wasmer.Value{wasmer.NewI32(0)}, nil
-	}
-
-=======
 	}
 
 	castedOut, err := safeCastInt32(out)
@@ -1546,7 +1477,6 @@
 		return []wasmer.Value{wasmer.NewI32(0)}, err
 	}
 
->>>>>>> 5e11c9f2
 	return []wasmer.Value{wasmer.NewI32(castedOut)}, nil
 }
 
@@ -1569,11 +1499,7 @@
 	castedOut, err := safeCastInt32(out)
 	if err != nil {
 		logger.Errorf("failed to safely cast pointer: %s", err)
-<<<<<<< HEAD
-		return []wasmer.Value{wasmer.NewI32(0)}, nil
-=======
 		return []wasmer.Value{wasmer.NewI32(0)}, err
->>>>>>> 5e11c9f2
 	}
 
 	return []wasmer.Value{wasmer.NewI32(castedOut)}, nil
@@ -1603,11 +1529,7 @@
 	castedOut, err := safeCastInt32(out)
 	if err != nil {
 		logger.Errorf("failed to safely cast pointer: %s", err)
-<<<<<<< HEAD
-		return []wasmer.Value{wasmer.NewI32(0)}, nil
-=======
 		return []wasmer.Value{wasmer.NewI32(0)}, err
->>>>>>> 5e11c9f2
 	}
 
 	return []wasmer.Value{wasmer.NewI32(castedOut)}, nil
@@ -1634,16 +1556,6 @@
 	if err != nil {
 		logger.Errorf("failed to allocate: %s", err)
 		return []wasmer.Value{wasmer.NewI32(int32(0))}, nil
-<<<<<<< HEAD
-	}
-
-	castedOut, err := safeCastInt32(out)
-	if err != nil {
-		logger.Errorf("failed to safely cast pointer: %s", err)
-		return []wasmer.Value{wasmer.NewI32(0)}, nil
-	}
-
-=======
 	}
 
 	castedOut, err := safeCastInt32(out)
@@ -1652,7 +1564,6 @@
 		return []wasmer.Value{wasmer.NewI32(0)}, err
 	}
 
->>>>>>> 5e11c9f2
 	return []wasmer.Value{wasmer.NewI32(castedOut)}, nil
 }
 
@@ -1677,16 +1588,6 @@
 	if err != nil {
 		logger.Errorf("failed to allocate: %s", err)
 		return []wasmer.Value{wasmer.NewI32(int32(0))}, nil
-<<<<<<< HEAD
-	}
-
-	castedOut, err := safeCastInt32(out)
-	if err != nil {
-		logger.Errorf("failed to safely cast pointer: %s", err)
-		return []wasmer.Value{wasmer.NewI32(0)}, nil
-	}
-
-=======
 	}
 
 	castedOut, err := safeCastInt32(out)
@@ -1695,7 +1596,6 @@
 		return []wasmer.Value{wasmer.NewI32(0)}, err
 	}
 
->>>>>>> 5e11c9f2
 	return []wasmer.Value{wasmer.NewI32(castedOut)}, nil
 }
 
@@ -1900,11 +1800,7 @@
 	castedPtr, err := safeCastInt32(ptr)
 	if err != nil {
 		logger.Errorf("failed to safely cast pointer: %s", err)
-<<<<<<< HEAD
-		return []wasmer.Value{wasmer.NewI32(0)}, nil
-=======
 		return []wasmer.Value{wasmer.NewI32(0)}, err
->>>>>>> 5e11c9f2
 	}
 
 	return []wasmer.Value{wasmer.NewI32(castedPtr)}, nil
