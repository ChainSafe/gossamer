// Copyright 2019 ChainSafe Systems (ON) Corp.
// This file is part of gossamer.
//
// The gossamer library is free software: you can redistribute it and/or modify
// it under the terms of the GNU Lesser General Public License as published by
// the Free Software Foundation, either version 3 of the License, or
// (at your option) any later version.
//
// The gossamer library is distributed in the hope that it will be useful,
// but WITHOUT ANY WARRANTY; without even the implied warranty of
// MERCHANTABILITY or FITNESS FOR A PARTICULAR PURPOSE. See the
// GNU Lesser General Public License for more details.
//
// You should have received a copy of the GNU Lesser General Public License
// along with the gossamer library. If not, see <http://www.gnu.org/licenses/>.

package wasmer

// #include <stdlib.h>
//
// extern void ext_logging_log_version_1(void *context, int32_t level, int64_t target, int64_t msg);
// extern int32_t ext_logging_max_level_version_1(void *context);
//
// extern void ext_sandbox_instance_teardown_version_1(void *context, int32_t a);
// extern int32_t ext_sandbox_instantiate_version_1(void *context, int32_t a, int64_t b, int64_t c, int32_t d);
// extern int32_t ext_sandbox_invoke_version_1(void *context, int32_t a, int64_t b, int64_t c, int32_t d, int32_t e, int32_t f);
// extern int32_t ext_sandbox_memory_get_version_1(void *context, int32_t a, int32_t b, int32_t c, int32_t d);
// extern int32_t ext_sandbox_memory_new_version_1(void *context, int32_t a, int32_t b);
// extern int32_t ext_sandbox_memory_set_version_1(void *context, int32_t a, int32_t b, int32_t c, int32_t d);
// extern void ext_sandbox_memory_teardown_version_1(void *context, int32_t a);
//
// extern int32_t ext_crypto_ed25519_generate_version_1(void *context, int32_t a, int64_t b);
// extern int64_t ext_crypto_ed25519_public_keys_version_1(void *context, int32_t a);
// extern int64_t ext_crypto_ed25519_sign_version_1(void *context, int32_t a, int32_t b, int64_t c);
// extern int32_t ext_crypto_ed25519_verify_version_1(void *context, int32_t a, int64_t b, int32_t c);
// extern int32_t ext_crypto_finish_batch_verify_version_1(void *context);
// extern int64_t ext_crypto_secp256k1_ecdsa_recover_version_1(void *context, int32_t a, int32_t b);
// extern int64_t ext_crypto_secp256k1_ecdsa_recover_version_2(void *context, int32_t a, int32_t b);
// extern int64_t ext_crypto_secp256k1_ecdsa_recover_compressed_version_1(void *context, int32_t a, int32_t b);
// extern int64_t ext_crypto_secp256k1_ecdsa_recover_compressed_version_2(void *context, int32_t a, int32_t b);
// extern int32_t ext_crypto_sr25519_generate_version_1(void *context, int32_t a, int64_t b);
// extern int64_t ext_crypto_sr25519_public_keys_version_1(void *context, int32_t a);
// extern int64_t ext_crypto_sr25519_sign_version_1(void *context, int32_t a, int32_t b, int64_t c);
// extern int32_t ext_crypto_sr25519_verify_version_1(void *context, int32_t a, int64_t b, int32_t c);
// extern int32_t ext_crypto_sr25519_verify_version_2(void *context, int32_t a, int64_t b, int32_t c);
// extern void ext_crypto_start_batch_verify_version_1(void *context);
//
// extern int32_t ext_trie_blake2_256_root_version_1(void *context, int64_t a);
// extern int32_t ext_trie_blake2_256_ordered_root_version_1(void *context, int64_t a);
// extern int32_t ext_trie_blake2_256_verify_proof_version_1(void *context, int32_t a, int64_t b, int64_t c, int64_t d);
//
// extern int64_t ext_misc_runtime_version_version_1(void *context, int64_t a);
// extern void ext_misc_print_hex_version_1(void *context, int64_t a);
// extern void ext_misc_print_num_version_1(void *context, int64_t a);
// extern void ext_misc_print_utf8_version_1(void *context, int64_t a);
//
// extern void ext_default_child_storage_clear_version_1(void *context, int64_t a, int64_t b);
// extern int64_t ext_default_child_storage_get_version_1(void *context, int64_t a, int64_t b);
// extern int64_t ext_default_child_storage_next_key_version_1(void *context, int64_t a, int64_t b);
// extern int64_t ext_default_child_storage_read_version_1(void *context, int64_t a, int64_t b, int64_t c, int32_t d);
// extern int64_t ext_default_child_storage_root_version_1(void *context, int64_t a);
// extern void ext_default_child_storage_set_version_1(void *context, int64_t a, int64_t b, int64_t c);
// extern void ext_default_child_storage_storage_kill_version_1(void *context, int64_t a);
// extern int32_t ext_default_child_storage_storage_kill_version_2(void *context, int64_t a, int64_t b);
// extern int64_t ext_default_child_storage_storage_kill_version_3(void *context, int64_t a, int64_t b);
// extern void ext_default_child_storage_clear_prefix_version_1(void *context, int64_t a, int64_t b);
// extern int32_t ext_default_child_storage_exists_version_1(void *context, int64_t a, int64_t b);
//
// extern void ext_allocator_free_version_1(void *context, int32_t a);
// extern int32_t ext_allocator_malloc_version_1(void *context, int32_t a);
//
// extern int32_t ext_hashing_blake2_128_version_1(void *context, int64_t a);
// extern int32_t ext_hashing_blake2_256_version_1(void *context, int64_t a);
// extern int32_t ext_hashing_keccak_256_version_1(void *context, int64_t a);
// extern int32_t ext_hashing_sha2_256_version_1(void *context, int64_t a);
// extern int32_t ext_hashing_twox_256_version_1(void *context, int64_t a);
// extern int32_t ext_hashing_twox_128_version_1(void *context, int64_t a);
// extern int32_t ext_hashing_twox_64_version_1(void *context, int64_t a);
//
// extern void ext_offchain_index_set_version_1(void *context, int64_t a, int64_t b);
// extern int32_t ext_offchain_is_validator_version_1(void *context);
// extern void ext_offchain_local_storage_clear_version_1(void *context, int32_t a, int64_t b);
// extern int32_t ext_offchain_local_storage_compare_and_set_version_1(void *context, int32_t a, int64_t b, int64_t c, int64_t d);
// extern int64_t ext_offchain_local_storage_get_version_1(void *context, int32_t a, int64_t b);
// extern void ext_offchain_local_storage_set_version_1(void *context, int32_t a, int64_t b, int64_t c);
// extern int64_t ext_offchain_network_state_version_1(void *context);
// extern int32_t ext_offchain_random_seed_version_1(void *context);
// extern int64_t ext_offchain_submit_transaction_version_1(void *context, int64_t a);
// extern int64_t ext_offchain_timestamp_version_1(void *context);
// extern void ext_offchain_sleep_until_version_1(void *context, int64_t a);
//
// extern void ext_storage_append_version_1(void *context, int64_t a, int64_t b);
// extern int64_t ext_storage_changes_root_version_1(void *context, int64_t a);
// extern void ext_storage_clear_version_1(void *context, int64_t a);
// extern void ext_storage_clear_prefix_version_1(void *context, int64_t a);
// extern int64_t ext_storage_clear_prefix_version_2(void *context, int64_t a, int64_t b);
// extern void ext_storage_commit_transaction_version_1(void *context);
// extern int32_t ext_storage_exists_version_1(void *context, int64_t a);
// extern int64_t ext_storage_get_version_1(void *context, int64_t a);
// extern int64_t ext_storage_next_key_version_1(void *context, int64_t a);
// extern int64_t ext_storage_read_version_1(void *context, int64_t a, int64_t b, int32_t c);
// extern void ext_storage_rollback_transaction_version_1(void *context);
// extern int64_t ext_storage_root_version_1(void *context);
// extern void ext_storage_set_version_1(void *context, int64_t a, int64_t b);
// extern void ext_storage_start_transaction_version_1(void *context);
//
// extern void ext_transaction_index_index_version_1(void *context, int32_t a, int32_t b, int32_t c);
// extern void ext_transaction_index_renew_version_1(void *context, int32_t a, int32_t b);
import "C"

import (
	"bytes"
	"encoding/binary"
	"errors"
	"fmt"
	"math/big"
	"math/rand"
	"reflect"
	"time"
	"unsafe"

	"github.com/ChainSafe/gossamer/lib/common"
	"github.com/ChainSafe/gossamer/lib/common/optional"
	rtype "github.com/ChainSafe/gossamer/lib/common/types"
	"github.com/ChainSafe/gossamer/lib/crypto"
	"github.com/ChainSafe/gossamer/lib/crypto/ed25519"
	"github.com/ChainSafe/gossamer/lib/crypto/secp256k1"
	"github.com/ChainSafe/gossamer/lib/crypto/sr25519"
	"github.com/ChainSafe/gossamer/lib/runtime"
	rtstorage "github.com/ChainSafe/gossamer/lib/runtime/storage"
	"github.com/ChainSafe/gossamer/lib/transaction"
	"github.com/ChainSafe/gossamer/lib/trie"
	"github.com/ChainSafe/gossamer/pkg/scale"

	wasm "github.com/wasmerio/go-ext-wasm/wasmer"
)

//export ext_logging_log_version_1
func ext_logging_log_version_1(context unsafe.Pointer, level C.int32_t, targetData, msgData C.int64_t) {
	logger.Trace("[ext_logging_log_version_1] executing...")
	instanceContext := wasm.IntoInstanceContext(context)

	target := string(asMemorySlice(instanceContext, targetData))
	msg := string(asMemorySlice(instanceContext, msgData))

	switch int(level) {
	case 0:
		logger.Crit("[ext_logging_log_version_1]", "target", target, "message", msg)
	case 1:
		logger.Warn("[ext_logging_log_version_1]", "target", target, "message", msg)
	case 2:
		logger.Info("[ext_logging_log_version_1]", "target", target, "message", msg)
	case 3:
		logger.Debug("[ext_logging_log_version_1]", "target", target, "message", msg)
	case 4:
		logger.Trace("[ext_logging_log_version_1]", "target", target, "message", msg)
	default:
		logger.Error("[ext_logging_log_version_1]", "level", int(level), "target", target, "message", msg)
	}
}

//export ext_logging_max_level_version_1
func ext_logging_max_level_version_1(context unsafe.Pointer) C.int32_t {
	logger.Trace("[ext_logging_max_level_version_1] executing...")
	return 4
}

//export ext_transaction_index_index_version_1
func ext_transaction_index_index_version_1(context unsafe.Pointer, a, b, c C.int32_t) {
	logger.Trace("[ext_transaction_index_index_version_1] executing...")
	logger.Warn("[ext_transaction_index_index_version_1] unimplemented")
}

//export ext_transaction_index_renew_version_1
func ext_transaction_index_renew_version_1(context unsafe.Pointer, a, b C.int32_t) {
	logger.Trace("[ext_transaction_index_renew_version_1] executing...")
	logger.Warn("[ext_transaction_index_renew_version_1] unimplemented")
}

//export ext_sandbox_instance_teardown_version_1
func ext_sandbox_instance_teardown_version_1(context unsafe.Pointer, a C.int32_t) {
	logger.Trace("[ext_sandbox_instance_teardown_version_1] executing...")
	logger.Warn("[ext_sandbox_instance_teardown_version_1] unimplemented")
}

//export ext_sandbox_instantiate_version_1
func ext_sandbox_instantiate_version_1(context unsafe.Pointer, a C.int32_t, x, y C.int64_t, z C.int32_t) C.int32_t {
	logger.Trace("[ext_sandbox_instantiate_version_1] executing...")
	logger.Warn("[ext_sandbox_instantiate_version_1] unimplemented")
	return 0
}

//export ext_sandbox_invoke_version_1
func ext_sandbox_invoke_version_1(context unsafe.Pointer, a C.int32_t, x, y C.int64_t, z, d, e C.int32_t) C.int32_t {
	logger.Trace("[ext_sandbox_invoke_version_1] executing...")
	logger.Warn("[ext_sandbox_invoke_version_1] unimplemented")
	return 0
}

//export ext_sandbox_memory_get_version_1
func ext_sandbox_memory_get_version_1(context unsafe.Pointer, a, z, d, e C.int32_t) C.int32_t {
	logger.Trace("[ext_sandbox_memory_get_version_1] executing...")
	logger.Warn("[ext_sandbox_memory_get_version_1] unimplemented")
	return 0
}

//export ext_sandbox_memory_new_version_1
func ext_sandbox_memory_new_version_1(context unsafe.Pointer, a, z C.int32_t) C.int32_t {
	logger.Trace("[ext_sandbox_memory_new_version_1] executing...")
	logger.Warn("[ext_sandbox_memory_new_version_1] unimplemented")
	return 0
}

//export ext_sandbox_memory_set_version_1
func ext_sandbox_memory_set_version_1(context unsafe.Pointer, a, z, d, e C.int32_t) C.int32_t {
	logger.Trace("[ext_sandbox_memory_set_version_1] executing...")
	logger.Warn("[ext_sandbox_memory_set_version_1] unimplemented")
	return 0
}

//export ext_sandbox_memory_teardown_version_1
func ext_sandbox_memory_teardown_version_1(context unsafe.Pointer, a C.int32_t) {
	logger.Trace("[ext_sandbox_memory_teardown_version_1] executing...")
	logger.Warn("[ext_sandbox_memory_teardown_version_1] unimplemented")
}

//export ext_crypto_ed25519_generate_version_1
func ext_crypto_ed25519_generate_version_1(context unsafe.Pointer, keyTypeID C.int32_t, seedSpan C.int64_t) C.int32_t {
	logger.Trace("[ext_crypto_ed25519_generate_version_1] executing...")

	instanceContext := wasm.IntoInstanceContext(context)
	runtimeCtx := instanceContext.Data().(*runtime.Context)
	memory := instanceContext.Memory().Data()

	id := memory[keyTypeID : keyTypeID+4]
	seedBytes := asMemorySlice(instanceContext, seedSpan)
	buf := &bytes.Buffer{}
	buf.Write(seedBytes)

	seed, err := optional.NewBytes(false, nil).Decode(buf)
	if err != nil {
		logger.Warn("[ext_crypto_ed25519_generate_version_1] cannot generate key", "error", err)
		return 0
	}

	var kp crypto.Keypair

	if seed.Exists() {
		kp, err = ed25519.NewKeypairFromMnenomic(string(seed.Value()), "")
	} else {
		kp, err = ed25519.GenerateKeypair()
	}

	if err != nil {
		logger.Warn("[ext_crypto_ed25519_generate_version_1] cannot generate key", "error", err)
		return 0
	}

	ks, err := runtimeCtx.Keystore.GetKeystore(id)
	if err != nil {
		logger.Warn("[ext_crypto_ed25519_generate_version_1]", "name", id, "error", err)
		return 0
	}

	ks.Insert(kp)

	ret, err := toWasmMemorySized(instanceContext, kp.Public().Encode(), 32)
	if err != nil {
		logger.Warn("[ext_crypto_ed25519_generate_version_1] failed to allocate memory", "error", err)
		return 0
	}

	logger.Debug("[ext_crypto_ed25519_generate_version_1] generated ed25519 keypair", "public", kp.Public().Hex())
	return C.int32_t(ret)
}

//export ext_crypto_ed25519_public_keys_version_1
func ext_crypto_ed25519_public_keys_version_1(context unsafe.Pointer, keyTypeID C.int32_t) C.int64_t {
	logger.Debug("[ext_crypto_ed25519_public_keys_version_1] executing...")

	instanceContext := wasm.IntoInstanceContext(context)
	runtimeCtx := instanceContext.Data().(*runtime.Context)
	memory := instanceContext.Memory().Data()

	id := memory[keyTypeID : keyTypeID+4]

	ks, err := runtimeCtx.Keystore.GetKeystore(id)
	if err != nil {
		logger.Warn("[ext_crypto_ed25519_public_keys_version_1]", "name", id, "error", err)
		ret, _ := toWasmMemory(instanceContext, []byte{0})
		return C.int64_t(ret)
	}

	if ks.Type() != crypto.Ed25519Type && ks.Type() != crypto.UnknownType {
		logger.Warn("[ext_crypto_ed25519_public_keys_version_1]", "name", id, "error", "keystore type is not ed25519", "type", ks.Type())
		ret, _ := toWasmMemory(instanceContext, []byte{0})
		return C.int64_t(ret)
	}

	keys := ks.PublicKeys()

	var encodedKeys []byte
	for _, key := range keys {
		encodedKeys = append(encodedKeys, key.Encode()...)
	}

	prefix, err := scale.Marshal(big.NewInt(int64(len(keys))))
	if err != nil {
		logger.Error("[ext_crypto_ed25519_public_keys_version_1] failed to allocate memory", err)
		ret, _ := toWasmMemory(instanceContext, []byte{0})
		return C.int64_t(ret)
	}

	ret, err := toWasmMemory(instanceContext, append(prefix, encodedKeys...))
	if err != nil {
		logger.Error("[ext_crypto_ed25519_public_keys_version_1] failed to allocate memory", err)
		ret, _ = toWasmMemory(instanceContext, []byte{0})
		return C.int64_t(ret)
	}

	return C.int64_t(ret)
}

//export ext_crypto_ed25519_sign_version_1
func ext_crypto_ed25519_sign_version_1(context unsafe.Pointer, keyTypeID, key C.int32_t, msg C.int64_t) C.int64_t {
	logger.Debug("[ext_crypto_ed25519_sign_version_1] executing...")

	instanceContext := wasm.IntoInstanceContext(context)
	runtimeCtx := instanceContext.Data().(*runtime.Context)
	memory := instanceContext.Memory().Data()

	id := memory[keyTypeID : keyTypeID+4]

	pubKeyData := memory[key : key+32]
	pubKey, err := ed25519.NewPublicKey(pubKeyData)
	if err != nil {
		logger.Error("[ext_crypto_ed25519_sign_version_1] failed to get public keys", "error", err)
		return 0
	}

	ks, err := runtimeCtx.Keystore.GetKeystore(id)
	if err != nil {
		logger.Warn("[ext_crypto_ed25519_sign_version_1]", "name", id, "error", err)
		ret, _ := toWasmMemoryOptional(instanceContext, nil)
		return C.int64_t(ret)
	}

	var ret int64
	signingKey := ks.GetKeypair(pubKey)
	if signingKey == nil {
		logger.Error("[ext_crypto_ed25519_sign_version_1] could not find public key in keystore", "error", pubKey)
		ret, err = toWasmMemoryOptional(instanceContext, nil)
		if err != nil {
			logger.Error("[ext_crypto_ed25519_sign_version_1] failed to allocate memory", err)
			return 0
		}
		return C.int64_t(ret)
	}

	sig, err := signingKey.Sign(asMemorySlice(instanceContext, msg))
	if err != nil {
		logger.Error("[ext_crypto_ed25519_sign_version_1] could not sign message")
	}

	ret, err = toWasmMemoryFixedSizeOptional(instanceContext, sig)
	if err != nil {
		logger.Error("[ext_crypto_ed25519_sign_version_1] failed to allocate memory", err)
		return 0
	}

	return C.int64_t(ret)
}

//export ext_crypto_ed25519_verify_version_1
func ext_crypto_ed25519_verify_version_1(context unsafe.Pointer, sig C.int32_t, msg C.int64_t, key C.int32_t) C.int32_t {
	logger.Debug("[ext_crypto_ed25519_verify_version_1] executing...")

	instanceContext := wasm.IntoInstanceContext(context)
	memory := instanceContext.Memory().Data()
	sigVerifier := instanceContext.Data().(*runtime.Context).SigVerifier

	signature := memory[sig : sig+64]
	message := asMemorySlice(instanceContext, msg)
	pubKeyData := memory[key : key+32]

	pubKey, err := ed25519.NewPublicKey(pubKeyData)
	if err != nil {
		logger.Error("[ext_crypto_ed25519_verify_version_1] failed to create public key")
		return 0
	}

	if sigVerifier.IsStarted() {
		signature := runtime.Signature{
			PubKey:    pubKey.Encode(),
			Sign:      signature,
			Msg:       message,
			KeyTypeID: crypto.Ed25519Type,
		}
		sigVerifier.Add(&signature)
		return 1
	}

	if ok, err := pubKey.Verify(message, signature); err != nil || !ok {
		logger.Error("[ext_crypto_ed25519_verify_version_1] failed to verify")
		return 0
	}

	logger.Debug("[ext_crypto_ed25519_verify_version_1] verified ed25519 signature")
	return 1
}

//export ext_crypto_secp256k1_ecdsa_recover_version_1
func ext_crypto_secp256k1_ecdsa_recover_version_1(context unsafe.Pointer, sig, msg C.int32_t) C.int64_t {
	logger.Trace("[ext_crypto_secp256k1_ecdsa_recover_version_1] executing...")
	instanceContext := wasm.IntoInstanceContext(context)
	memory := instanceContext.Memory().Data()

	// msg must be the 32-byte hash of the message to be signed.
	// sig must be a 65-byte compact ECDSA signature containing the
	// recovery id as the last element
	message := memory[msg : msg+32]
	signature := memory[sig : sig+65]

	pub, err := secp256k1.RecoverPublicKey(message, signature)
	if err != nil {
		logger.Error("[ext_crypto_secp256k1_ecdsa_recover_version_1] failed to recover public key", "error", err)
		var ret int64
		ret, err = toWasmMemoryResult(instanceContext, nil)
		if err != nil {
			logger.Error("[ext_crypto_secp256k1_ecdsa_recover_version_1] failed to allocate memory", "error", err)
			return 0
		}
		return C.int64_t(ret)
	}

	logger.Debug("[ext_crypto_secp256k1_ecdsa_recover_version_1]", "len", len(pub), "recovered public key", fmt.Sprintf("0x%x", pub))

	ret, err := toWasmMemoryResult(instanceContext, pub[1:])
	if err != nil {
		logger.Error("[ext_crypto_secp256k1_ecdsa_recover_version_1] failed to allocate memory", "error", err)
		return 0
	}

	return C.int64_t(ret)
}

//export ext_crypto_secp256k1_ecdsa_recover_version_2
func ext_crypto_secp256k1_ecdsa_recover_version_2(context unsafe.Pointer, sig, msg C.int32_t) C.int64_t {
	logger.Trace("[ext_crypto_secp256k1_ecdsa_recover_version_2] executing...")
	return ext_crypto_secp256k1_ecdsa_recover_version_1(context, sig, msg)
}

//export ext_crypto_secp256k1_ecdsa_recover_compressed_version_1
func ext_crypto_secp256k1_ecdsa_recover_compressed_version_1(context unsafe.Pointer, sig, msg C.int32_t) C.int64_t {
	logger.Trace("[ext_crypto_secp256k1_ecdsa_recover_compressed_version_1] executing...")
	instanceContext := wasm.IntoInstanceContext(context)
	memory := instanceContext.Memory().Data()

	// msg must be the 32-byte hash of the message to be signed.
	// sig must be a 65-byte compact ECDSA signature containing the
	// recovery id as the last element
	message := memory[msg : msg+32]
	signature := memory[sig : sig+65]

	cpub, err := secp256k1.RecoverPublicKeyCompressed(message, signature)
	if err != nil {
		logger.Error("[ext_crypto_secp256k1_ecdsa_recover_compressed_version_1] failed to recover public key", "error", err)
		ret, _ := toWasmMemoryResult(instanceContext, nil)
		return C.int64_t(ret)
	}

	logger.Debug("[ext_crypto_secp256k1_ecdsa_recover_compressed_version_1]", "len", len(cpub), "recovered public key", fmt.Sprintf("0x%x", cpub))

	ret, err := toWasmMemoryResult(instanceContext, cpub)
	if err != nil {
		logger.Error("[ext_crypto_secp256k1_ecdsa_recover_compressed_version_1] failed to allocate memory", "error", err)
		return 0
	}

	return C.int64_t(ret)
}

//export ext_crypto_secp256k1_ecdsa_recover_compressed_version_2
func ext_crypto_secp256k1_ecdsa_recover_compressed_version_2(context unsafe.Pointer, sig, msg C.int32_t) C.int64_t {
	logger.Trace("[ext_crypto_secp256k1_ecdsa_recover_compressed_version_2] executing...")
	return ext_crypto_secp256k1_ecdsa_recover_compressed_version_1(context, sig, msg)
}

//export ext_crypto_sr25519_generate_version_1
func ext_crypto_sr25519_generate_version_1(context unsafe.Pointer, keyTypeID C.int32_t, seedSpan C.int64_t) C.int32_t {
	logger.Trace("[ext_crypto_sr25519_generate_version_1] executing...")

	instanceContext := wasm.IntoInstanceContext(context)
	runtimeCtx := instanceContext.Data().(*runtime.Context)
	memory := instanceContext.Memory().Data()

	id := memory[keyTypeID : keyTypeID+4]

	seedBytes := asMemorySlice(instanceContext, seedSpan)
	buf := &bytes.Buffer{}
	buf.Write(seedBytes)

	seed, err := optional.NewBytes(false, nil).Decode(buf)
	if err != nil {
		logger.Warn("[ext_crypto_sr25519_generate_version_1] cannot generate key", "error", err)
		return 0
	}

	var kp crypto.Keypair
	if seed.Exists() {
		kp, err = sr25519.NewKeypairFromMnenomic(string(seed.Value()), "")
	} else {
		kp, err = sr25519.GenerateKeypair()
	}

	if err != nil {
		logger.Trace("[ext_crypto_sr25519_generate_version_1] cannot generate key", "error", err)
		panic(err)
	}

	ks, err := runtimeCtx.Keystore.GetKeystore(id)
	if err != nil {
		logger.Warn("[ext_crypto_sr25519_generate_version_1]", "name", id, "error", err)
		return 0
	}

	ks.Insert(kp)
	ret, err := toWasmMemorySized(instanceContext, kp.Public().Encode(), 32)
	if err != nil {
		logger.Error("[ext_crypto_sr25519_generate_version_1] failed to allocate memory", "error", err)
		return 0
	}

	logger.Debug("[ext_crypto_sr25519_generate_version_1] generated sr25519 keypair", "public", kp.Public().Hex())
	return C.int32_t(ret)
}

//export ext_crypto_sr25519_public_keys_version_1
func ext_crypto_sr25519_public_keys_version_1(context unsafe.Pointer, keyTypeID C.int32_t) C.int64_t {
	logger.Debug("[ext_crypto_sr25519_public_keys_version_1] executing...")

	instanceContext := wasm.IntoInstanceContext(context)
	runtimeCtx := instanceContext.Data().(*runtime.Context)
	memory := instanceContext.Memory().Data()

	id := memory[keyTypeID : keyTypeID+4]

	ks, err := runtimeCtx.Keystore.GetKeystore(id)
	if err != nil {
		logger.Warn("[ext_crypto_sr25519_public_keys_version_1]", "name", id, "error", err)
		ret, _ := toWasmMemory(instanceContext, []byte{0})
		return C.int64_t(ret)
	}

	if ks.Type() != crypto.Sr25519Type && ks.Type() != crypto.UnknownType {
		logger.Warn("[ext_crypto_sr25519_public_keys_version_1]", "name", id, "error", "keystore type is not sr25519")
		ret, _ := toWasmMemory(instanceContext, []byte{0})
		return C.int64_t(ret)
	}

	keys := ks.PublicKeys()

	var encodedKeys []byte
	for _, key := range keys {
		encodedKeys = append(encodedKeys, key.Encode()...)
	}

	prefix, err := scale.Marshal(big.NewInt(int64(len(keys))))
	if err != nil {
		logger.Error("[ext_crypto_sr25519_public_keys_version_1] failed to allocate memory", err)
		ret, _ := toWasmMemory(instanceContext, []byte{0})
		return C.int64_t(ret)
	}

	ret, err := toWasmMemory(instanceContext, append(prefix, encodedKeys...))
	if err != nil {
		logger.Error("[ext_crypto_sr25519_public_keys_version_1] failed to allocate memory", err)
		ret, _ = toWasmMemory(instanceContext, []byte{0})
		return C.int64_t(ret)
	}

	return C.int64_t(ret)
}

//export ext_crypto_sr25519_sign_version_1
func ext_crypto_sr25519_sign_version_1(context unsafe.Pointer, keyTypeID, key C.int32_t, msg C.int64_t) C.int64_t {
	logger.Debug("[ext_crypto_sr25519_sign_version_1] executing...")
	instanceContext := wasm.IntoInstanceContext(context)
	runtimeCtx := instanceContext.Data().(*runtime.Context)
	memory := instanceContext.Memory().Data()

	emptyRet, _ := toWasmMemoryOptional(instanceContext, nil)

	id := memory[keyTypeID : keyTypeID+4]

	ks, err := runtimeCtx.Keystore.GetKeystore(id)
	if err != nil {
		logger.Warn("[ext_crypto_sr25519_sign_version_1]", "name", id, "error", err)
		return C.int64_t(emptyRet)
	}

	var ret int64
	pubKey, err := sr25519.NewPublicKey(memory[key : key+32])
	if err != nil {
		logger.Error("[ext_crypto_sr25519_sign_version_1] failed to get public key", "error", err)
		return C.int64_t(emptyRet)
	}

	signingKey := ks.GetKeypair(pubKey)
	if signingKey == nil {
		logger.Error("[ext_crypto_sr25519_sign_version_1] could not find public key in keystore", "error", pubKey)
		return C.int64_t(emptyRet)
	}

	msgData := asMemorySlice(instanceContext, msg)
	sig, err := signingKey.Sign(msgData)
	if err != nil {
		logger.Error("[ext_crypto_sr25519_sign_version_1] could not sign message", "error", err)
		return C.int64_t(emptyRet)
	}

	ret, err = toWasmMemoryFixedSizeOptional(instanceContext, sig)
	if err != nil {
		logger.Error("[ext_crypto_sr25519_sign_version_1] failed to allocate memory", "error", err)
		return C.int64_t(emptyRet)
	}

	return C.int64_t(ret)
}

//export ext_crypto_sr25519_verify_version_1
func ext_crypto_sr25519_verify_version_1(context unsafe.Pointer, sig C.int32_t, msg C.int64_t, key C.int32_t) C.int32_t {
	logger.Debug("[ext_crypto_sr25519_verify_version_1] executing...")

	instanceContext := wasm.IntoInstanceContext(context)
	memory := instanceContext.Memory().Data()
	sigVerifier := instanceContext.Data().(*runtime.Context).SigVerifier

	message := asMemorySlice(instanceContext, msg)
	signature := memory[sig : sig+64]

	pub, err := sr25519.NewPublicKey(memory[key : key+32])
	if err != nil {
		logger.Error("[ext_crypto_sr25519_verify_version_1] invalid sr25519 public key")
		return 0
	}

	logger.Debug("[ext_crypto_sr25519_verify_version_1]", "pub", pub.Hex(),
		"message", fmt.Sprintf("0x%x", message),
		"signature", fmt.Sprintf("0x%x", signature),
	)

	if sigVerifier.IsStarted() {
		signature := runtime.Signature{
			PubKey:    pub.Encode(),
			Sign:      signature,
			Msg:       message,
			KeyTypeID: crypto.Sr25519Type,
		}
		sigVerifier.Add(&signature)
		return 1
	}

	if ok, err := pub.VerifyDeprecated(message, signature); err != nil || !ok {
		logger.Debug("[ext_crypto_sr25519_verify_version_1] failed to validate signature", "error", err)
		// this fails at block 3876, which seems to be expected, based on discussions
		return 1
	}

	logger.Debug("[ext_crypto_sr25519_verify_version_1] verified sr25519 signature")
	return 1
}

//export ext_crypto_sr25519_verify_version_2
func ext_crypto_sr25519_verify_version_2(context unsafe.Pointer, sig C.int32_t, msg C.int64_t, key C.int32_t) C.int32_t {
	logger.Trace("[ext_crypto_sr25519_verify_version_2] executing...")

	instanceContext := wasm.IntoInstanceContext(context)
	memory := instanceContext.Memory().Data()
	sigVerifier := instanceContext.Data().(*runtime.Context).SigVerifier

	message := asMemorySlice(instanceContext, msg)
	signature := memory[sig : sig+64]

	pub, err := sr25519.NewPublicKey(memory[key : key+32])
	if err != nil {
		logger.Error("[ext_crypto_sr25519_verify_version_2] invalid sr25519 public key")
		return 0
	}

	logger.Debug("[ext_crypto_sr25519_verify_version_2]", "pub", pub.Hex(),
		"message", fmt.Sprintf("0x%x", message),
		"signature", fmt.Sprintf("0x%x", signature),
	)

	if sigVerifier.IsStarted() {
		signature := runtime.Signature{
			PubKey:    pub.Encode(),
			Sign:      signature,
			Msg:       message,
			KeyTypeID: crypto.Sr25519Type,
		}
		sigVerifier.Add(&signature)
		return 1
	}

	if ok, err := pub.Verify(message, signature); err != nil || !ok {
		logger.Error("[ext_crypto_sr25519_verify_version_2] failed to validate signature", "error", err)
		return 0
	}

	logger.Debug("[ext_crypto_sr25519_verify_version_2] validated signature")
	return C.int32_t(1)
}

//export ext_crypto_start_batch_verify_version_1
func ext_crypto_start_batch_verify_version_1(context unsafe.Pointer) {
	logger.Debug("[ext_crypto_start_batch_verify_version_1] executing...")

	// TODO: fix and re-enable signature verification (#1405)
	// beginBatchVerify(context)
}

func beginBatchVerify(context unsafe.Pointer) { //nolint
	instanceContext := wasm.IntoInstanceContext(context)
	sigVerifier := instanceContext.Data().(*runtime.Context).SigVerifier

	if sigVerifier.IsStarted() {
		logger.Error("[ext_crypto_start_batch_verify_version_1] previous batch verification is not finished")
		return
	}

	sigVerifier.Start()
}

//export ext_crypto_finish_batch_verify_version_1
func ext_crypto_finish_batch_verify_version_1(context unsafe.Pointer) C.int32_t {
	logger.Debug("[ext_crypto_finish_batch_verify_version_1] executing...")

	// TODO: fix and re-enable signature verification (#1405)
	// return finishBatchVerify(context)
	return 1
}

func finishBatchVerify(context unsafe.Pointer) C.int32_t { //nolint
	instanceContext := wasm.IntoInstanceContext(context)
	sigVerifier := instanceContext.Data().(*runtime.Context).SigVerifier

	if !sigVerifier.IsStarted() {
		logger.Error("[ext_crypto_finish_batch_verify_version_1] batch verification is not started", "error")
		panic("batch verification is not started")
	}

	if sigVerifier.Finish() {
		return 1
	}
	logger.Error("[ext_crypto_finish_batch_verify_version_1] failed to batch verify; invalid signature")
	return 0
}

//export ext_trie_blake2_256_root_version_1
func ext_trie_blake2_256_root_version_1(context unsafe.Pointer, dataSpan C.int64_t) C.int32_t {
	logger.Debug("[ext_trie_blake2_256_root_version_1] executing...")

	instanceContext := wasm.IntoInstanceContext(context)
	memory := instanceContext.Memory().Data()
	runtimeCtx := instanceContext.Data().(*runtime.Context)
	data := asMemorySlice(instanceContext, dataSpan)

	t := trie.NewEmptyTrie()

	type kv struct {
		Key, Value []byte
	}

	// this function is expecting an array of (key, value) tuples
	var kvs []kv
	if err := scale.Unmarshal(data, &kvs); err != nil {
		logger.Error("[ext_trie_blake2_256_root_version_1]", "error", err)
		return 0
	}

	for _, kv := range kvs {
		t.Put(kv.Key, kv.Value)
	}

	// allocate memory for value and copy value to memory
	ptr, err := runtimeCtx.Allocator.Allocate(32)
	if err != nil {
		logger.Error("[ext_trie_blake2_256_root_version_1]", "error", err)
		return 0
	}

	hash, err := t.Hash()
	if err != nil {
		logger.Error("[ext_trie_blake2_256_root_version_1]", "error", err)
		return 0
	}

	logger.Debug("[ext_trie_blake2_256_root_version_1]", "root", hash)
	copy(memory[ptr:ptr+32], hash[:])
	return C.int32_t(ptr)
}

//export ext_trie_blake2_256_ordered_root_version_1
func ext_trie_blake2_256_ordered_root_version_1(context unsafe.Pointer, dataSpan C.int64_t) C.int32_t {
	logger.Debug("[ext_trie_blake2_256_ordered_root_version_1] executing...")

	instanceContext := wasm.IntoInstanceContext(context)
	memory := instanceContext.Memory().Data()
	runtimeCtx := instanceContext.Data().(*runtime.Context)
	data := asMemorySlice(instanceContext, dataSpan)

	t := trie.NewEmptyTrie()
	var values [][]byte
	err := scale.Unmarshal(data, &values)
	if err != nil {
		logger.Error("[ext_trie_blake2_256_ordered_root_version_1]", "error", err)
		return 0
	}

	for i, val := range values {
		key, err := scale.Marshal(big.NewInt(int64(i))) //nolint
		if err != nil {
			logger.Error("[ext_trie_blake2_256_ordered_root_version_1]", "error", err)
			return 0
		}
		logger.Trace("[ext_trie_blake2_256_ordered_root_version_1]", "key", key, "value", val)

		t.Put(key, val)
	}

	// allocate memory for value and copy value to memory
	ptr, err := runtimeCtx.Allocator.Allocate(32)
	if err != nil {
		logger.Error("[ext_trie_blake2_256_ordered_root_version_1]", "error", err)
		return 0
	}

	hash, err := t.Hash()
	if err != nil {
		logger.Error("[ext_trie_blake2_256_ordered_root_version_1]", "error", err)
		return 0
	}

	logger.Debug("[ext_trie_blake2_256_ordered_root_version_1]", "root", hash)
	copy(memory[ptr:ptr+32], hash[:])
	return C.int32_t(ptr)
}

//export ext_trie_blake2_256_verify_proof_version_1
func ext_trie_blake2_256_verify_proof_version_1(context unsafe.Pointer, a C.int32_t, b, c, d C.int64_t) C.int32_t {
	logger.Debug("[ext_trie_blake2_256_verify_proof_version_1] executing...")
	logger.Warn("[ext_trie_blake2_256_verify_proof_version_1] unimplemented")
	return 0
}

//export ext_misc_print_hex_version_1
func ext_misc_print_hex_version_1(context unsafe.Pointer, dataSpan C.int64_t) {
	logger.Trace("[ext_misc_print_hex_version_1] executing...")

	instanceContext := wasm.IntoInstanceContext(context)
	data := asMemorySlice(instanceContext, dataSpan)
	logger.Debug("[ext_misc_print_hex_version_1]", "hex", fmt.Sprintf("0x%x", data))
}

//export ext_misc_print_num_version_1
func ext_misc_print_num_version_1(_ unsafe.Pointer, data C.int64_t) {
	logger.Trace("[ext_misc_print_num_version_1] executing...")

	logger.Debug("[ext_misc_print_num_version_1]", "num", fmt.Sprintf("%d", int64(data)))
}

//export ext_misc_print_utf8_version_1
func ext_misc_print_utf8_version_1(context unsafe.Pointer, dataSpan C.int64_t) {
	logger.Trace("[ext_misc_print_utf8_version_1] executing...")

	instanceContext := wasm.IntoInstanceContext(context)
	data := asMemorySlice(instanceContext, dataSpan)
	logger.Debug("[ext_misc_print_utf8_version_1]", "utf8", string(data))
}

//export ext_misc_runtime_version_version_1
func ext_misc_runtime_version_version_1(context unsafe.Pointer, dataSpan C.int64_t) C.int64_t {
	logger.Trace("[ext_misc_runtime_version_version_1] executing...")

	instanceContext := wasm.IntoInstanceContext(context)
	data := asMemorySlice(instanceContext, dataSpan)

	cfg := &Config{
		Imports: ImportsNodeRuntime,
	}
	cfg.LogLvl = -1 // don't change log level
	cfg.Storage, _ = rtstorage.NewTrieState(nil)

	instance, err := NewInstance(data, cfg)
	if err != nil {
		logger.Error("[ext_misc_runtime_version_version_1] failed to create instance", "error", err)
		return 0
	}

	// instance version is set and cached in NewInstance
	version := instance.version
	logger.Debug("[ext_misc_runtime_version_version_1]", "version", version)

	if version == nil {
		logger.Error("[ext_misc_runtime_version_version_1] failed to get runtime version")
		out, _ := toWasmMemoryOptional(instanceContext, nil)
		return C.int64_t(out)
	}

	encodedData, err := version.Encode()
	if err != nil {
		logger.Error("[ext_misc_runtime_version_version_1] failed to encode result", "error", err)
		return 0
	}

	out, err := toWasmMemoryOptional(instanceContext, encodedData)
	if err != nil {
		logger.Error("[ext_misc_runtime_version_version_1] failed to allocate", "error", err)
		return 0
	}

	return C.int64_t(out)
}

//export ext_default_child_storage_read_version_1
func ext_default_child_storage_read_version_1(context unsafe.Pointer, childStorageKey, key, valueOut C.int64_t, offset C.int32_t) C.int64_t {
	logger.Debug("[ext_default_child_storage_read_version_1] executing...")

	instanceContext := wasm.IntoInstanceContext(context)
	storage := instanceContext.Data().(*runtime.Context).Storage
	memory := instanceContext.Memory().Data()

	value, err := storage.GetChildStorage(asMemorySlice(instanceContext, childStorageKey), asMemorySlice(instanceContext, key))
	if err != nil {
		logger.Error("[ext_default_child_storage_read_version_1] failed to get child storage", "error", err)
		return 0
	}

	valueBuf, valueLen := runtime.Int64ToPointerAndSize(int64(valueOut))
	copy(memory[valueBuf:valueBuf+valueLen], value[offset:])

	size := uint32(len(value[offset:]))
	sizeBuf := make([]byte, 4)
	binary.LittleEndian.PutUint32(sizeBuf, size)

	sizeSpan, err := toWasmMemoryOptional(instanceContext, sizeBuf)
	if err != nil {
		logger.Error("[ext_default_child_storage_read_version_1] failed to allocate", "error", err)
		return 0
	}

	return C.int64_t(sizeSpan)
}

//export ext_default_child_storage_clear_version_1
func ext_default_child_storage_clear_version_1(context unsafe.Pointer, childStorageKey, keySpan C.int64_t) {
	logger.Debug("[ext_default_child_storage_clear_version_1] executing...")

	instanceContext := wasm.IntoInstanceContext(context)
	ctx := instanceContext.Data().(*runtime.Context)
	storage := ctx.Storage

	keyToChild := asMemorySlice(instanceContext, childStorageKey)
	key := asMemorySlice(instanceContext, keySpan)

	err := storage.ClearChildStorage(keyToChild, key)
	if err != nil {
		logger.Error("[ext_default_child_storage_clear_version_1] failed to clear child storage", "error", err)
	}
}

//export ext_default_child_storage_clear_prefix_version_1
func ext_default_child_storage_clear_prefix_version_1(context unsafe.Pointer, childStorageKey, prefixSpan C.int64_t) {
	logger.Debug("[ext_default_child_storage_clear_prefix_version_1] executing...")

	instanceContext := wasm.IntoInstanceContext(context)
	ctx := instanceContext.Data().(*runtime.Context)
	storage := ctx.Storage

	keyToChild := asMemorySlice(instanceContext, childStorageKey)
	prefix := asMemorySlice(instanceContext, prefixSpan)

	err := storage.ClearPrefixInChild(keyToChild, prefix)
	if err != nil {
		logger.Error("[ext_default_child_storage_clear_prefix_version_1] failed to clear prefix in child", "error", err)
	}
}

//export ext_default_child_storage_exists_version_1
func ext_default_child_storage_exists_version_1(context unsafe.Pointer, childStorageKey, key C.int64_t) C.int32_t {
	logger.Debug("[ext_default_child_storage_exists_version_1] executing...")

	instanceContext := wasm.IntoInstanceContext(context)
	storage := instanceContext.Data().(*runtime.Context).Storage

	child, err := storage.GetChildStorage(asMemorySlice(instanceContext, childStorageKey), asMemorySlice(instanceContext, key))
	if err != nil {
		logger.Error("[ext_default_child_storage_exists_version_1] failed to get child from child storage", "error", err)
		return 0
	}
	if child != nil {
		return 1
	}
	return 0
}

//export ext_default_child_storage_get_version_1
func ext_default_child_storage_get_version_1(context unsafe.Pointer, childStorageKey, key C.int64_t) C.int64_t {
	logger.Debug("[ext_default_child_storage_get_version_1] executing...")

	instanceContext := wasm.IntoInstanceContext(context)
	storage := instanceContext.Data().(*runtime.Context).Storage

	child, err := storage.GetChildStorage(asMemorySlice(instanceContext, childStorageKey), asMemorySlice(instanceContext, key))
	if err != nil {
		logger.Error("[ext_default_child_storage_get_version_1] failed to get child from child storage", "error", err)
		return 0
	}

	value, err := toWasmMemoryOptional(instanceContext, child)
	if err != nil {
		logger.Error("[ext_default_child_storage_get_version_1] failed to allocate", "error", err)
		return 0
	}

	return C.int64_t(value)
}

//export ext_default_child_storage_next_key_version_1
func ext_default_child_storage_next_key_version_1(context unsafe.Pointer, childStorageKey, key C.int64_t) C.int64_t {
	logger.Debug("[ext_default_child_storage_next_key_version_1] executing...")

	instanceContext := wasm.IntoInstanceContext(context)
	storage := instanceContext.Data().(*runtime.Context).Storage

	child, err := storage.GetChildNextKey(asMemorySlice(instanceContext, childStorageKey), asMemorySlice(instanceContext, key))
	if err != nil {
		logger.Error("[ext_default_child_storage_next_key_version_1] failed to get child's next key", "error", err)
		return 0
	}

	value, err := toWasmMemoryOptional(instanceContext, child)
	if err != nil {
		logger.Error("[ext_default_child_storage_next_key_version_1] failed to allocate", "error", err)
		return 0
	}

	return C.int64_t(value)
}

//export ext_default_child_storage_root_version_1
func ext_default_child_storage_root_version_1(context unsafe.Pointer, childStorageKey C.int64_t) C.int64_t {
	logger.Debug("[ext_default_child_storage_root_version_1] executing...")

	instanceContext := wasm.IntoInstanceContext(context)
	storage := instanceContext.Data().(*runtime.Context).Storage

	child, err := storage.GetChild(asMemorySlice(instanceContext, childStorageKey))
	if err != nil {
		logger.Error("[ext_default_child_storage_root_version_1] failed to retrieve child", "error", err)
		return 0
	}

	childRoot, err := child.Hash()
	if err != nil {
		logger.Error("[ext_default_child_storage_root_version_1] failed to encode child root", "error", err)
		return 0
	}

	root, err := toWasmMemoryOptional(instanceContext, childRoot[:])
	if err != nil {
		logger.Error("[ext_default_child_storage_root_version_1] failed to allocate", "error", err)
		return 0
	}

	return C.int64_t(root)
}

//export ext_default_child_storage_set_version_1
func ext_default_child_storage_set_version_1(context unsafe.Pointer, childStorageKeySpan, keySpan, valueSpan C.int64_t) {
	logger.Debug("[ext_default_child_storage_set_version_1] executing...")

	instanceContext := wasm.IntoInstanceContext(context)
	ctx := instanceContext.Data().(*runtime.Context)
	storage := ctx.Storage

	childStorageKey := asMemorySlice(instanceContext, childStorageKeySpan)
	key := asMemorySlice(instanceContext, keySpan)
	value := asMemorySlice(instanceContext, valueSpan)

	cp := make([]byte, len(value))
	copy(cp, value)

	err := storage.SetChildStorage(childStorageKey, key, cp)
	if err != nil {
		logger.Error("[ext_default_child_storage_set_version_1] failed to set value in child storage", "error", err)
		return
	}
}

//export ext_default_child_storage_storage_kill_version_1
func ext_default_child_storage_storage_kill_version_1(context unsafe.Pointer, childStorageKeySpan C.int64_t) {
	logger.Debug("[ext_default_child_storage_storage_kill_version_1] executing...")

	instanceContext := wasm.IntoInstanceContext(context)
	ctx := instanceContext.Data().(*runtime.Context)
	storage := ctx.Storage

	childStorageKey := asMemorySlice(instanceContext, childStorageKeySpan)
	storage.DeleteChild(childStorageKey)
}

//export ext_default_child_storage_storage_kill_version_2
func ext_default_child_storage_storage_kill_version_2(context unsafe.Pointer, childStorageKeySpan, lim C.int64_t) C.int32_t {
	logger.Debug("[ext_default_child_storage_storage_kill_version_2] executing...")

	instanceContext := wasm.IntoInstanceContext(context)
	ctx := instanceContext.Data().(*runtime.Context)
	storage := ctx.Storage
	childStorageKey := asMemorySlice(instanceContext, childStorageKeySpan)

	limitBytes := asMemorySlice(instanceContext, lim)
	buf := &bytes.Buffer{}
	buf.Write(limitBytes)

	limit, err := optional.NewBytes(true, nil).Decode(buf)
	if err != nil {
		logger.Warn("[ext_default_child_storage_storage_kill_version_2] cannot generate limit", "error", err)
		return 0
	}

	_, all, err := storage.DeleteChildLimit(childStorageKey, limit)
	if err != nil {
		logger.Warn("[ext_default_child_storage_storage_kill_version_2] cannot get child storage", "error", err)
	}

	if all {
		return 1
	}

	return 0
}

//export ext_default_child_storage_storage_kill_version_3
func ext_default_child_storage_storage_kill_version_3(context unsafe.Pointer, childStorageKeySpan, _ C.int64_t) C.int64_t {
	logger.Debug("[ext_default_child_storage_storage_kill_version_3] executing...")
	logger.Warn("[ext_default_child_storage_storage_kill_version_3] somewhat unimplemented")
	// TODO: need to use `limit` parameter (#1793)

	instanceContext := wasm.IntoInstanceContext(context)
	ctx := instanceContext.Data().(*runtime.Context)
	storage := ctx.Storage

	childStorageKey := asMemorySlice(instanceContext, childStorageKeySpan)
	storage.DeleteChild(childStorageKey)
	return 0
}

//export ext_allocator_free_version_1
func ext_allocator_free_version_1(context unsafe.Pointer, addr C.int32_t) {
	logger.Trace("[ext_allocator_free_version_1] executing...")
	instanceContext := wasm.IntoInstanceContext(context)
	runtimeCtx := instanceContext.Data().(*runtime.Context)

	// Deallocate memory
	err := runtimeCtx.Allocator.Deallocate(uint32(addr))
	if err != nil {
		logger.Error("[ext_allocator_free_version_1] failed to free memory", "error", err)
	}
}

//export ext_allocator_malloc_version_1
func ext_allocator_malloc_version_1(context unsafe.Pointer, size C.int32_t) C.int32_t {
	logger.Trace("[ext_allocator_malloc_version_1] executing...", "size", size)

	instanceContext := wasm.IntoInstanceContext(context)
	ctx := instanceContext.Data().(*runtime.Context)

	// Allocate memory
	res, err := ctx.Allocator.Allocate(uint32(size))
	if err != nil {
		logger.Crit("[ext_allocator_malloc_version_1] failed to allocate memory", "error", err)
		panic(err)
	}

	return C.int32_t(res)
}

//export ext_hashing_blake2_128_version_1
func ext_hashing_blake2_128_version_1(context unsafe.Pointer, dataSpan C.int64_t) C.int32_t {
	logger.Trace("[ext_hashing_blake2_128_version_1] executing...")
	instanceContext := wasm.IntoInstanceContext(context)

	data := asMemorySlice(instanceContext, dataSpan)

	hash, err := common.Blake2b128(data)
	if err != nil {
		logger.Error("[ext_hashing_blake2_128_version_1]", "error", err)
		return 0
	}

	logger.Debug("[ext_hashing_blake2_128_version_1]", "data", fmt.Sprintf("0x%x", data), "hash", fmt.Sprintf("0x%x", hash))

	out, err := toWasmMemorySized(instanceContext, hash, 16)
	if err != nil {
		logger.Error("[ext_hashing_blake2_128_version_1] failed to allocate", "error", err)
		return 0
	}

	return C.int32_t(out)
}

//export ext_hashing_blake2_256_version_1
func ext_hashing_blake2_256_version_1(context unsafe.Pointer, dataSpan C.int64_t) C.int32_t {
	logger.Trace("[ext_hashing_blake2_256_version_1] executing...")
	instanceContext := wasm.IntoInstanceContext(context)

	data := asMemorySlice(instanceContext, dataSpan)

	hash, err := common.Blake2bHash(data)
	if err != nil {
		logger.Error("[ext_hashing_blake2_256_version_1]", "error", err)
		return 0
	}

	logger.Debug("[ext_hashing_blake2_256_version_1]", "data", fmt.Sprintf("0x%x", data), "hash", hash)

	out, err := toWasmMemorySized(instanceContext, hash[:], 32)
	if err != nil {
		logger.Error("[ext_hashing_blake2_256_version_1] failed to allocate", "error", err)
		return 0
	}

	return C.int32_t(out)
}

//export ext_hashing_keccak_256_version_1
func ext_hashing_keccak_256_version_1(context unsafe.Pointer, dataSpan C.int64_t) C.int32_t {
	logger.Trace("[ext_hashing_keccak_256_version_1] executing...")
	instanceContext := wasm.IntoInstanceContext(context)

	data := asMemorySlice(instanceContext, dataSpan)

	hash, err := common.Keccak256(data)
	if err != nil {
		logger.Error("[ext_hashing_keccak_256_version_1]", "error", err)
		return 0
	}

	logger.Debug("[ext_hashing_keccak_256_version_1]", "data", fmt.Sprintf("0x%x", data), "hash", hash)

	out, err := toWasmMemorySized(instanceContext, hash[:], 32)
	if err != nil {
		logger.Error("[ext_hashing_keccak_256_version_1] failed to allocate", "error", err)
		return 0
	}

	return C.int32_t(out)
}

//export ext_hashing_sha2_256_version_1
func ext_hashing_sha2_256_version_1(context unsafe.Pointer, dataSpan C.int64_t) C.int32_t {
	logger.Trace("[ext_hashing_sha2_256_version_1] executing...")
	instanceContext := wasm.IntoInstanceContext(context)

	data := asMemorySlice(instanceContext, dataSpan)
	hash := common.Sha256(data)

	logger.Debug("[ext_hashing_sha2_256_version_1]", "data", data, "hash", hash)

	out, err := toWasmMemorySized(instanceContext, hash[:], 32)
	if err != nil {
		logger.Error("[ext_hashing_sha2_256_version_1] failed to allocate", "error", err)
		return 0
	}

	return C.int32_t(out)
}

//export ext_hashing_twox_256_version_1
func ext_hashing_twox_256_version_1(context unsafe.Pointer, dataSpan C.int64_t) C.int32_t {
	logger.Trace("[ext_hashing_twox_256_version_1] executing...")
	instanceContext := wasm.IntoInstanceContext(context)

	data := asMemorySlice(instanceContext, dataSpan)

	hash, err := common.Twox256(data)
	if err != nil {
		logger.Error("[ext_hashing_twox_256_version_1]", "error", err)
		return 0
	}

	logger.Debug("[ext_hashing_twox_256_version_1]", "data", data, "hash", hash)

	out, err := toWasmMemorySized(instanceContext, hash[:], 32)
	if err != nil {
		logger.Error("[ext_hashing_twox_256_version_1] failed to allocate", "error", err)
		return 0
	}

	return C.int32_t(out)
}

//export ext_hashing_twox_128_version_1
func ext_hashing_twox_128_version_1(context unsafe.Pointer, dataSpan C.int64_t) C.int32_t {
	logger.Trace("[ext_hashing_twox_128_version_1] executing...")
	instanceContext := wasm.IntoInstanceContext(context)
	data := asMemorySlice(instanceContext, dataSpan)

	hash, err := common.Twox128Hash(data)
	if err != nil {
		logger.Error("[ext_hashing_twox_128_version_1]", "error", err)
		return 0
	}

	logger.Debug("[ext_hashing_twox_128_version_1]", "data", string(data), "hash", fmt.Sprintf("0x%x", hash))

	out, err := toWasmMemorySized(instanceContext, hash, 16)
	if err != nil {
		logger.Error("[ext_hashing_twox_128_version_1] failed to allocate", "error", err)
		return 0
	}

	return C.int32_t(out)
}

//export ext_hashing_twox_64_version_1
func ext_hashing_twox_64_version_1(context unsafe.Pointer, dataSpan C.int64_t) C.int32_t {
	logger.Trace("[ext_hashing_twox_64_version_1] executing...")
	instanceContext := wasm.IntoInstanceContext(context)

	data := asMemorySlice(instanceContext, dataSpan)

	hash, err := common.Twox64(data)
	if err != nil {
		logger.Error("[ext_hashing_twox_64_version_1]", "error", err)
		return 0
	}

	logger.Debug("[ext_hashing_twox_64_version_1]", "data", fmt.Sprintf("0x%x", data), "hash", fmt.Sprintf("0x%x", hash))

	out, err := toWasmMemorySized(instanceContext, hash, 8)
	if err != nil {
		logger.Error("[ext_hashing_twox_64_version_1] failed to allocate", "error", err)
		return 0
	}

	return C.int32_t(out)
}

//export ext_offchain_index_set_version_1
func ext_offchain_index_set_version_1(context unsafe.Pointer, keySpan, valueSpan C.int64_t) {
	logger.Trace("[ext_offchain_index_set_version_1] executing...")
	instanceContext := wasm.IntoInstanceContext(context)
	runtimeCtx := instanceContext.Data().(*runtime.Context)

	storageKey := asMemorySlice(instanceContext, keySpan)
	newValue := asMemorySlice(instanceContext, valueSpan)
	cp := make([]byte, len(newValue))
	copy(cp, newValue)

	err := runtimeCtx.NodeStorage.BaseDB.Put(storageKey, cp)
	if err != nil {
		logger.Error("[ext_offchain_index_set_version_1] failed to set value in raw storage", "error", err)
	}
}

//export ext_offchain_local_storage_clear_version_1
func ext_offchain_local_storage_clear_version_1(context unsafe.Pointer, kind C.int32_t, key C.int64_t) {
	logger.Trace("[ext_offchain_local_storage_clear_version_1] executing...")
	instanceContext := wasm.IntoInstanceContext(context)
	runtimeCtx := instanceContext.Data().(*runtime.Context)

	storageKey := asMemorySlice(instanceContext, key)

	memory := instanceContext.Memory().Data()
	kindInt := binary.LittleEndian.Uint32(memory[kind : kind+4])

	var err error

	switch runtime.NodeStorageType(kindInt) {
	case runtime.NodeStorageTypePersistent:
		err = runtimeCtx.NodeStorage.PersistentStorage.Del(storageKey)
	case runtime.NodeStorageTypeLocal:
		err = runtimeCtx.NodeStorage.LocalStorage.Del(storageKey)
	}

	if err != nil {
		logger.Error("[ext_offchain_local_storage_clear_version_1] failed to clear value from storage", "error", err)
	}
}

//export ext_offchain_is_validator_version_1
func ext_offchain_is_validator_version_1(context unsafe.Pointer) C.int32_t {
	logger.Debug("[ext_offchain_is_validator_version_1] executing...")
	instanceContext := wasm.IntoInstanceContext(context)

	runtimeCtx := instanceContext.Data().(*runtime.Context)
	if runtimeCtx.Validator {
		return 1
	}
	return 0
}

//export ext_offchain_local_storage_compare_and_set_version_1
func ext_offchain_local_storage_compare_and_set_version_1(context unsafe.Pointer, kind C.int32_t, key, oldValue, newValue C.int64_t) C.int32_t {
	logger.Debug("[ext_offchain_local_storage_compare_and_set_version_1] executing...")

	instanceContext := wasm.IntoInstanceContext(context)
	runtimeCtx := instanceContext.Data().(*runtime.Context)

	storageKey := asMemorySlice(instanceContext, key)

	var storedValue []byte
	var err error

	switch runtime.NodeStorageType(kind) {
	case runtime.NodeStorageTypePersistent:
		storedValue, err = runtimeCtx.NodeStorage.PersistentStorage.Get(storageKey)
	case runtime.NodeStorageTypeLocal:
		storedValue, err = runtimeCtx.NodeStorage.LocalStorage.Get(storageKey)
	}

	if err != nil {
		logger.Error("[ext_offchain_local_storage_compare_and_set_version_1] failed to get value from storage", "error", err)
		return 0
	}

	oldVal := asMemorySlice(instanceContext, oldValue)
	newVal := asMemorySlice(instanceContext, newValue)
	if reflect.DeepEqual(storedValue, oldVal) {
		cp := make([]byte, len(newVal))
		copy(cp, newVal)
		err = runtimeCtx.NodeStorage.LocalStorage.Put(storageKey, cp)
		if err != nil {
			logger.Error("[ext_offchain_local_storage_compare_and_set_version_1] failed to set value in storage", "error", err)
			return 0
		}
	}

	return 1
}

//export ext_offchain_local_storage_get_version_1
func ext_offchain_local_storage_get_version_1(context unsafe.Pointer, kind C.int32_t, key C.int64_t) C.int64_t {
	logger.Debug("[ext_offchain_local_storage_get_version_1] executing...")

	instanceContext := wasm.IntoInstanceContext(context)
	runtimeCtx := instanceContext.Data().(*runtime.Context)
	storageKey := asMemorySlice(instanceContext, key)

	var res []byte
	var err error

	switch runtime.NodeStorageType(kind) {
	case runtime.NodeStorageTypePersistent:
		res, err = runtimeCtx.NodeStorage.PersistentStorage.Get(storageKey)
	case runtime.NodeStorageTypeLocal:
		res, err = runtimeCtx.NodeStorage.LocalStorage.Get(storageKey)
	}

	if err != nil {
		logger.Error("[ext_offchain_local_storage_get_version_1] failed to get value from storage", "error", err)
	}
	// allocate memory for value and copy value to memory
	ptr, err := toWasmMemoryOptional(instanceContext, res)
	if err != nil {
		logger.Error("[ext_offchain_local_storage_get_version_1] failed to allocate memory", "error", err)
		return 0
	}
	return C.int64_t(ptr)
}

//export ext_offchain_local_storage_set_version_1
func ext_offchain_local_storage_set_version_1(context unsafe.Pointer, kind C.int32_t, key, value C.int64_t) {
	logger.Debug("[ext_offchain_local_storage_set_version_1] executing...")

	instanceContext := wasm.IntoInstanceContext(context)
	runtimeCtx := instanceContext.Data().(*runtime.Context)
	storageKey := asMemorySlice(instanceContext, key)
	newValue := asMemorySlice(instanceContext, value)
	cp := make([]byte, len(newValue))
	copy(cp, newValue)

	var err error
	switch runtime.NodeStorageType(kind) {
	case runtime.NodeStorageTypePersistent:
		err = runtimeCtx.NodeStorage.PersistentStorage.Put(storageKey, cp)
	case runtime.NodeStorageTypeLocal:
		err = runtimeCtx.NodeStorage.LocalStorage.Put(storageKey, cp)
	}

	if err != nil {
		logger.Error("[ext_offchain_local_storage_set_version_1] failed to set value in storage", "error", err)
	}
}

//export ext_offchain_network_state_version_1
func ext_offchain_network_state_version_1(context unsafe.Pointer) C.int64_t {
	logger.Debug("[ext_offchain_network_state_version_1] executing...")
	instanceContext := wasm.IntoInstanceContext(context)
	runtimeCtx := instanceContext.Data().(*runtime.Context)
	if runtimeCtx.Network == nil {
		return 0
	}

	nsEnc, err := scale.Marshal(runtimeCtx.Network.NetworkState())
	if err != nil {
		logger.Error("[ext_offchain_network_state_version_1] failed at encoding network state", "error", err)
		return 0
	}

	// copy network state length to memory writtenOut location
	nsEncLen := uint32(len(nsEnc))
	buf := make([]byte, 4)
	binary.LittleEndian.PutUint32(buf, nsEncLen)

	// allocate memory for value and copy value to memory
	ptr, err := toWasmMemorySized(instanceContext, nsEnc, nsEncLen)
	if err != nil {
		logger.Error("[ext_offchain_network_state_version_1] failed to allocate memory", "error", err)
		return 0
	}

	return C.int64_t(ptr)
}

//export ext_offchain_random_seed_version_1
func ext_offchain_random_seed_version_1(context unsafe.Pointer) C.int32_t {
	logger.Debug("[ext_offchain_random_seed_version_1] executing...")
	instanceContext := wasm.IntoInstanceContext(context)

	seed := make([]byte, 32)
	_, err := rand.Read(seed)
	if err != nil {
		logger.Error("[ext_offchain_random_seed_version_1] failed to generate random seed", "error", err)
	}
	ptr, err := toWasmMemorySized(instanceContext, seed, 32)
	if err != nil {
		logger.Error("[ext_offchain_random_seed_version_1] failed to allocate memory", "error", err)
	}
	return C.int32_t(ptr)
}

//export ext_offchain_submit_transaction_version_1
func ext_offchain_submit_transaction_version_1(context unsafe.Pointer, data C.int64_t) C.int64_t {
	logger.Debug("[ext_offchain_submit_transaction_version_1] executing...")

	instanceContext := wasm.IntoInstanceContext(context)
	extBytes := asMemorySlice(instanceContext, data)

	var extrinsic []byte
	err := scale.Unmarshal(extBytes, &extrinsic)
	if err != nil {
		logger.Error("[ext_offchain_submit_transaction_version_1] failed to decode extrinsic data", "error", err)
	}

	// validate the transaction
	txv := transaction.NewValidity(0, [][]byte{{}}, [][]byte{{}}, 0, false)
	vtx := transaction.NewValidTransaction(extrinsic, txv)

	runtimeCtx := instanceContext.Data().(*runtime.Context)
	runtimeCtx.Transaction.AddToPool(vtx)

	ptr, err := toWasmMemoryOptional(instanceContext, nil)
	if err != nil {
		logger.Error("[ext_offchain_submit_transaction_version_1] failed to allocate memory", "error", err)
	}
	return C.int64_t(ptr)
}

//export ext_offchain_timestamp_version_1
func ext_offchain_timestamp_version_1(_ unsafe.Pointer) C.int64_t {
	logger.Trace("[ext_offchain_timestamp_version_1] executing...")
	now := time.Now().Unix()

	return C.int64_t(now)
}

//export ext_offchain_sleep_until_version_1
func ext_offchain_sleep_until_version_1(_ unsafe.Pointer, deadline C.int64_t) {
	logger.Trace("[ext_offchain_sleep_until_version_1] executing...")
	dur := time.Until(time.UnixMilli(int64(deadline)))
	if dur > 0 {
		time.Sleep(dur)
	}
}

//export ext_offchain_sleep_until_version_1
func ext_offchain_sleep_until_version_1(_ unsafe.Pointer, deadline C.int64_t) {
	logger.Trace("executing...")
	logger.Warn("unimplemented")
}

func storageAppend(storage runtime.Storage, key, valueToAppend []byte) error {
	nextLength := big.NewInt(1)
	var valueRes []byte

	// this function assumes the item in storage is a SCALE encoded array of items
	// the valueToAppend is a new item, so it appends the item and increases the length prefix by 1
	valueCurr := storage.Get(key)

	if len(valueCurr) == 0 {
		valueRes = valueToAppend
	} else {
		var currLength *big.Int
		err := scale.Unmarshal(valueCurr, &currLength)
		if err != nil {
			logger.Trace("[ext_storage_append_version_1] item in storage is not SCALE encoded, overwriting", "key", key)
			storage.Set(key, append([]byte{4}, valueToAppend...))
			return nil
		}

		lengthBytes, err := scale.Marshal(currLength)
		if err != nil {
			return err
		}
		// append new item, pop off number of bytes required for length encoding,
		// since we're not using old scale.Decoder
		valueRes = append(valueCurr[len(lengthBytes):], valueToAppend...)

		// increase length by 1
		nextLength = big.NewInt(0).Add(currLength, big.NewInt(1))
	}

	lengthEnc, err := scale.Marshal(nextLength)
	if err != nil {
		logger.Trace("[ext_storage_append_version_1] failed to encode new length", "error", err)
		return err
	}

	// append new length prefix to start of items array
	lengthEnc = append(lengthEnc, valueRes...)
	logger.Debug("[ext_storage_append_version_1]", "resulting value", fmt.Sprintf("0x%x", lengthEnc))
	storage.Set(key, lengthEnc)
	return nil
}

//export ext_storage_append_version_1
func ext_storage_append_version_1(context unsafe.Pointer, keySpan, valueSpan C.int64_t) {
	logger.Trace("[ext_storage_append_version_1] executing...")
	instanceContext := wasm.IntoInstanceContext(context)
	ctx := instanceContext.Data().(*runtime.Context)
	storage := ctx.Storage

	key := asMemorySlice(instanceContext, keySpan)
	valueAppend := asMemorySlice(instanceContext, valueSpan)
	logger.Debug("[ext_storage_append_version_1]", "key", fmt.Sprintf("0x%x", key), "value to append", fmt.Sprintf("0x%x", valueAppend))

	cp := make([]byte, len(valueAppend))
	copy(cp, valueAppend)

	err := storageAppend(storage, key, cp)
	if err != nil {
		logger.Error("[ext_storage_append_version_1]", "error", err)
	}
}

//export ext_storage_changes_root_version_1
func ext_storage_changes_root_version_1(context unsafe.Pointer, parentHashSpan C.int64_t) C.int64_t {
	logger.Trace("[ext_storage_changes_root_version_1] executing...")
	logger.Debug("[ext_storage_changes_root_version_1] returning None")

	instanceContext := wasm.IntoInstanceContext(context)

	rootSpan, err := toWasmMemoryOptional(instanceContext, nil)
	if err != nil {
		logger.Error("[ext_storage_changes_root_version_1] failed to allocate", "error", err)
		return 0
	}

	return C.int64_t(rootSpan)
}

//export ext_storage_clear_version_1
func ext_storage_clear_version_1(context unsafe.Pointer, keySpan C.int64_t) {
	logger.Trace("[ext_storage_clear_version_1] executing...")
	instanceContext := wasm.IntoInstanceContext(context)
	ctx := instanceContext.Data().(*runtime.Context)
	storage := ctx.Storage

	key := asMemorySlice(instanceContext, keySpan)

	logger.Debug("[ext_storage_clear_version_1]", "key", fmt.Sprintf("0x%x", key))
	storage.Delete(key)
}

//export ext_storage_clear_prefix_version_1
func ext_storage_clear_prefix_version_1(context unsafe.Pointer, prefixSpan C.int64_t) {
	logger.Trace("[ext_storage_clear_prefix_version_1] executing...")
	instanceContext := wasm.IntoInstanceContext(context)
	ctx := instanceContext.Data().(*runtime.Context)
	storage := ctx.Storage

	prefix := asMemorySlice(instanceContext, prefixSpan)
	logger.Debug("[ext_storage_clear_prefix_version_1]", "prefix", fmt.Sprintf("0x%x", prefix))

	err := storage.ClearPrefix(prefix)
	if err != nil {
		logger.Error("[ext_storage_clear_prefix_version_1]", "error", err)
	}
}

//export ext_storage_clear_prefix_version_2
func ext_storage_clear_prefix_version_2(context unsafe.Pointer, prefixSpan, _ C.int64_t) C.int64_t {
	logger.Trace("[ext_storage_clear_prefix_version_2] executing...")
	logger.Warn("[ext_storage_clear_prefix_version_2] somewhat unimplemented")
	// TODO: need to use unused `limit` parameter (#1792)

	instanceContext := wasm.IntoInstanceContext(context)
	ctx := instanceContext.Data().(*runtime.Context)
	storage := ctx.Storage

	prefix := asMemorySlice(instanceContext, prefixSpan)
	logger.Debug("[ext_storage_clear_prefix_version_1]", "prefix", fmt.Sprintf("0x%x", prefix))

	err := storage.ClearPrefix(prefix)
	if err != nil {
		logger.Error("[ext_storage_clear_prefix_version_1]", "error", err)
	}

	return 1
}

//export ext_storage_exists_version_1
func ext_storage_exists_version_1(context unsafe.Pointer, keySpan C.int64_t) C.int32_t {
	logger.Trace("[ext_storage_exists_version_1] executing...")
	instanceContext := wasm.IntoInstanceContext(context)
	storage := instanceContext.Data().(*runtime.Context).Storage

	key := asMemorySlice(instanceContext, keySpan)
	logger.Debug("[ext_storage_exists_version_1]", "key", fmt.Sprintf("0x%x", key))

	val := storage.Get(key)
	if len(val) > 0 {
		return 1
	}

	return 0
}

//export ext_storage_get_version_1
func ext_storage_get_version_1(context unsafe.Pointer, keySpan C.int64_t) C.int64_t {
	logger.Trace("[ext_storage_get_version_1] executing...")

	instanceContext := wasm.IntoInstanceContext(context)
	storage := instanceContext.Data().(*runtime.Context).Storage

	key := asMemorySlice(instanceContext, keySpan)
	logger.Debug("[ext_storage_get_version_1]", "key", fmt.Sprintf("0x%x", key))

	value := storage.Get(key)
	logger.Debug("[ext_storage_get_version_1]", "value", fmt.Sprintf("0x%x", value))

	valueSpan, err := toWasmMemoryOptional(instanceContext, value)
	if err != nil {
		logger.Error("[ext_storage_get_version_1] failed to allocate", "error", err)
		ptr, _ := toWasmMemoryOptional(instanceContext, nil)
		return C.int64_t(ptr)
	}

	return C.int64_t(valueSpan)
}

//export ext_storage_next_key_version_1
func ext_storage_next_key_version_1(context unsafe.Pointer, keySpan C.int64_t) C.int64_t {
	logger.Trace("[ext_storage_next_key_version_1] executing...")

	instanceContext := wasm.IntoInstanceContext(context)
	storage := instanceContext.Data().(*runtime.Context).Storage

	key := asMemorySlice(instanceContext, keySpan)

	next := storage.NextKey(key)
	logger.Debug("[ext_storage_next_key_version_1]", "key", fmt.Sprintf("0x%x", key), "next", fmt.Sprintf("0x%x", next))

	nextSpan, err := toWasmMemoryOptional(instanceContext, next)
	if err != nil {
		logger.Error("[ext_storage_next_key_version_1] failed to allocate", "error", err)
		return 0
	}

	return C.int64_t(nextSpan)
}

//export ext_storage_read_version_1
func ext_storage_read_version_1(context unsafe.Pointer, keySpan, valueOut C.int64_t, offset C.int32_t) C.int64_t {
	logger.Trace("[ext_storage_read_version_1] executing...")

	instanceContext := wasm.IntoInstanceContext(context)
	storage := instanceContext.Data().(*runtime.Context).Storage
	memory := instanceContext.Memory().Data()

	key := asMemorySlice(instanceContext, keySpan)
	value := storage.Get(key)
	logger.Debug("[ext_storage_read_version_1]", "key", fmt.Sprintf("0x%x", key), "value", fmt.Sprintf("0x%x", value))

	if value == nil {
		ret, _ := toWasmMemoryOptional(instanceContext, nil)
		return C.int64_t(ret)
	}

	var size uint32

	if int(offset) > len(value) {
		size = uint32(0)
	} else {
		size = uint32(len(value[offset:]))
		valueBuf, valueLen := runtime.Int64ToPointerAndSize(int64(valueOut))
		copy(memory[valueBuf:valueBuf+valueLen], value[offset:])
	}

	sizeSpan, err := toWasmMemoryOptionalUint32(instanceContext, &size)
	if err != nil {
		logger.Error("[ext_storage_read_version_1] failed to allocate", "error", err)
		return 0
	}

	return C.int64_t(sizeSpan)
}

//export ext_storage_root_version_1
func ext_storage_root_version_1(context unsafe.Pointer) C.int64_t {
	logger.Trace("[ext_storage_root_version_1] executing...")

	instanceContext := wasm.IntoInstanceContext(context)
	storage := instanceContext.Data().(*runtime.Context).Storage

	root, err := storage.Root()
	if err != nil {
		logger.Error("[ext_storage_root_version_1] failed to get storage root", "error", err)
		return 0
	}

	logger.Debug("[ext_storage_root_version_1]", "root", root)

	rootSpan, err := toWasmMemory(instanceContext, root[:])
	if err != nil {
		logger.Error("[ext_storage_root_version_1] failed to allocate", "error", err)
		return 0
	}

	return C.int64_t(rootSpan)
}

//export ext_storage_set_version_1
func ext_storage_set_version_1(context unsafe.Pointer, keySpan, valueSpan C.int64_t) {
	logger.Trace("[ext_storage_set_version_1] executing...")

	instanceContext := wasm.IntoInstanceContext(context)
	ctx := instanceContext.Data().(*runtime.Context)
	storage := ctx.Storage

	key := asMemorySlice(instanceContext, keySpan)
	value := asMemorySlice(instanceContext, valueSpan)

	cp := make([]byte, len(value))
	copy(cp, value)

	logger.Debug("[ext_storage_set_version_1]", "key", fmt.Sprintf("0x%x", key), "val", fmt.Sprintf("0x%x", value))
	storage.Set(key, cp)
}

//export ext_storage_start_transaction_version_1
func ext_storage_start_transaction_version_1(context unsafe.Pointer) {
	logger.Debug("[ext_storage_start_transaction_version_1] executing...")
	instanceContext := wasm.IntoInstanceContext(context)
	instanceContext.Data().(*runtime.Context).Storage.BeginStorageTransaction()
}

//export ext_storage_rollback_transaction_version_1
func ext_storage_rollback_transaction_version_1(context unsafe.Pointer) {
	logger.Debug("[ext_storage_rollback_transaction_version_1] executing...")
	instanceContext := wasm.IntoInstanceContext(context)
	instanceContext.Data().(*runtime.Context).Storage.RollbackStorageTransaction()
}

//export ext_storage_commit_transaction_version_1
func ext_storage_commit_transaction_version_1(context unsafe.Pointer) {
	logger.Debug("[ext_storage_commit_transaction_version_1] executing...")
	instanceContext := wasm.IntoInstanceContext(context)
	instanceContext.Data().(*runtime.Context).Storage.CommitStorageTransaction()
}

// Convert 64bit wasm span descriptor to Go memory slice
func asMemorySlice(context wasm.InstanceContext, span C.int64_t) []byte {
	memory := context.Memory().Data()
	ptr, size := runtime.Int64ToPointerAndSize(int64(span))
	return memory[ptr : ptr+size]
}

// Copy a byte slice to wasm memory and return the resulting 64bit span descriptor
func toWasmMemory(context wasm.InstanceContext, data []byte) (int64, error) {
	allocator := context.Data().(*runtime.Context).Allocator
	size := uint32(len(data))

	out, err := allocator.Allocate(size)
	if err != nil {
		return 0, err
	}

	memory := context.Memory().Data()

	if uint32(len(memory)) < out+size {
		panic(fmt.Sprintf("length of memory is less than expected, want %d have %d", out+size, len(memory)))
	}

	copy(memory[out:out+size], data)
	return runtime.PointerAndSizeToInt64(int32(out), int32(size)), nil
}

// Copy a byte slice of a fixed size to wasm memory and return resulting pointer
func toWasmMemorySized(context wasm.InstanceContext, data []byte, size uint32) (uint32, error) {
	if int(size) != len(data) {
		return 0, errors.New("internal byte array size missmatch")
	}

	allocator := context.Data().(*runtime.Context).Allocator

	out, err := allocator.Allocate(size)
	if err != nil {
		return 0, err
	}

	memory := context.Memory().Data()
	copy(memory[out:out+size], data)

	return out, nil
}

// Wraps slice in optional.Bytes and copies result to wasm memory. Returns resulting 64bit span descriptor
func toWasmMemoryOptional(context wasm.InstanceContext, data []byte) (int64, error) {
	var opt *optional.Bytes
	if data == nil {
		opt = optional.NewBytes(false, nil)
	} else {
		opt = optional.NewBytes(true, data)
	}

	enc, err := opt.Encode()
	if err != nil {
		return 0, err
	}

	return toWasmMemory(context, enc)
}

// Wraps slice in Result type and copies result to wasm memory. Returns resulting 64bit span descriptor
func toWasmMemoryResult(context wasm.InstanceContext, data []byte) (int64, error) {
	var res *rtype.Result
	if len(data) == 0 {
		res = rtype.NewResult(byte(1), nil)
	} else {
		res = rtype.NewResult(byte(0), data)
	}

	enc, err := res.Encode()
	if err != nil {
		return 0, err
	}

	return toWasmMemory(context, enc)
}

// Wraps slice in optional and copies result to wasm memory. Returns resulting 64bit span descriptor
func toWasmMemoryOptionalUint32(context wasm.InstanceContext, data *uint32) (int64, error) {
	var opt *optional.Uint32
	if data == nil {
		opt = optional.NewUint32(false, 0)
	} else {
		opt = optional.NewUint32(true, *data)
	}

	enc := opt.Encode()
	return toWasmMemory(context, enc)
}

// Wraps slice in optional.FixedSizeBytes and copies result to wasm memory. Returns resulting 64bit span descriptor
func toWasmMemoryFixedSizeOptional(context wasm.InstanceContext, data []byte) (int64, error) {
	var opt *optional.FixedSizeBytes
	if data == nil {
		opt = optional.NewFixedSizeBytes(false, nil)
	} else {
		opt = optional.NewFixedSizeBytes(true, data)
	}

	enc, err := opt.Encode()
	if err != nil {
		return 0, err
	}

	return toWasmMemory(context, enc)
}

// ImportsNodeRuntime returns the imports for the v0.8 runtime
func ImportsNodeRuntime() (*wasm.Imports, error) { //nolint
	var err error

	imports := wasm.NewImports()

	_, err = imports.Append("ext_allocator_free_version_1", ext_allocator_free_version_1, C.ext_allocator_free_version_1)
	if err != nil {
		return nil, err
	}
	_, err = imports.Append("ext_allocator_malloc_version_1", ext_allocator_malloc_version_1, C.ext_allocator_malloc_version_1)
	if err != nil {
		return nil, err
	}

	_, err = imports.Append("ext_crypto_ed25519_generate_version_1", ext_crypto_ed25519_generate_version_1, C.ext_crypto_ed25519_generate_version_1)
	if err != nil {
		return nil, err
	}
	_, err = imports.Append("ext_crypto_ed25519_public_keys_version_1", ext_crypto_ed25519_public_keys_version_1, C.ext_crypto_ed25519_public_keys_version_1)
	if err != nil {
		return nil, err
	}
	_, err = imports.Append("ext_crypto_ed25519_sign_version_1", ext_crypto_ed25519_sign_version_1, C.ext_crypto_ed25519_sign_version_1)
	if err != nil {
		return nil, err
	}
	_, err = imports.Append("ext_crypto_ed25519_verify_version_1", ext_crypto_ed25519_verify_version_1, C.ext_crypto_ed25519_verify_version_1)
	if err != nil {
		return nil, err
	}
	_, err = imports.Append("ext_crypto_finish_batch_verify_version_1", ext_crypto_finish_batch_verify_version_1, C.ext_crypto_finish_batch_verify_version_1)
	if err != nil {
		return nil, err
	}
	_, err = imports.Append("ext_crypto_secp256k1_ecdsa_recover_version_1", ext_crypto_secp256k1_ecdsa_recover_version_1, C.ext_crypto_secp256k1_ecdsa_recover_version_1)
	if err != nil {
		return nil, err
	}
	_, err = imports.Append("ext_crypto_secp256k1_ecdsa_recover_version_2", ext_crypto_secp256k1_ecdsa_recover_version_2, C.ext_crypto_secp256k1_ecdsa_recover_version_2)
	if err != nil {
		return nil, err
	}
	_, err = imports.Append("ext_crypto_secp256k1_ecdsa_recover_compressed_version_1", ext_crypto_secp256k1_ecdsa_recover_compressed_version_1, C.ext_crypto_secp256k1_ecdsa_recover_compressed_version_1)
	if err != nil {
		return nil, err
	}
	_, err = imports.Append("ext_crypto_secp256k1_ecdsa_recover_compressed_version_2", ext_crypto_secp256k1_ecdsa_recover_compressed_version_2, C.ext_crypto_secp256k1_ecdsa_recover_compressed_version_2)
	if err != nil {
		return nil, err
	}
	_, err = imports.Append("ext_crypto_sr25519_generate_version_1", ext_crypto_sr25519_generate_version_1, C.ext_crypto_sr25519_generate_version_1)
	if err != nil {
		return nil, err
	}
	_, err = imports.Append("ext_crypto_sr25519_public_keys_version_1", ext_crypto_sr25519_public_keys_version_1, C.ext_crypto_sr25519_public_keys_version_1)
	if err != nil {
		return nil, err
	}
	_, err = imports.Append("ext_crypto_sr25519_sign_version_1", ext_crypto_sr25519_sign_version_1, C.ext_crypto_sr25519_sign_version_1)
	if err != nil {
		return nil, err
	}
	_, err = imports.Append("ext_crypto_sr25519_verify_version_1", ext_crypto_sr25519_verify_version_1, C.ext_crypto_sr25519_verify_version_1)
	if err != nil {
		return nil, err
	}
	_, err = imports.Append("ext_crypto_sr25519_verify_version_2", ext_crypto_sr25519_verify_version_2, C.ext_crypto_sr25519_verify_version_2)
	if err != nil {
		return nil, err
	}
	_, err = imports.Append("ext_crypto_start_batch_verify_version_1", ext_crypto_start_batch_verify_version_1, C.ext_crypto_start_batch_verify_version_1)
	if err != nil {
		return nil, err
	}
	_, err = imports.Append("ext_default_child_storage_clear_version_1", ext_default_child_storage_clear_version_1, C.ext_default_child_storage_clear_version_1)
	if err != nil {
		return nil, err
	}
	_, err = imports.Append("ext_default_child_storage_clear_prefix_version_1", ext_default_child_storage_clear_prefix_version_1, C.ext_default_child_storage_clear_prefix_version_1)
	if err != nil {
		return nil, err
	}
	_, err = imports.Append("ext_default_child_storage_exists_version_1", ext_default_child_storage_exists_version_1, C.ext_default_child_storage_exists_version_1)
	if err != nil {
		return nil, err
	}
	_, err = imports.Append("ext_default_child_storage_get_version_1", ext_default_child_storage_get_version_1, C.ext_default_child_storage_get_version_1)
	if err != nil {
		return nil, err
	}
	_, err = imports.Append("ext_default_child_storage_next_key_version_1", ext_default_child_storage_next_key_version_1, C.ext_default_child_storage_next_key_version_1)
	if err != nil {
		return nil, err
	}
	_, err = imports.Append("ext_default_child_storage_read_version_1", ext_default_child_storage_read_version_1, C.ext_default_child_storage_read_version_1)
	if err != nil {
		return nil, err
	}
	_, err = imports.Append("ext_default_child_storage_root_version_1", ext_default_child_storage_root_version_1, C.ext_default_child_storage_root_version_1)
	if err != nil {
		return nil, err
	}
	_, err = imports.Append("ext_default_child_storage_set_version_1", ext_default_child_storage_set_version_1, C.ext_default_child_storage_set_version_1)
	if err != nil {
		return nil, err
	}
	_, err = imports.Append("ext_default_child_storage_storage_kill_version_1", ext_default_child_storage_storage_kill_version_1, C.ext_default_child_storage_storage_kill_version_1)
	if err != nil {
		return nil, err
	}
	_, err = imports.Append("ext_default_child_storage_storage_kill_version_2", ext_default_child_storage_storage_kill_version_2, C.ext_default_child_storage_storage_kill_version_2)
	if err != nil {
		return nil, err
	}
	_, err = imports.Append("ext_default_child_storage_storage_kill_version_3", ext_default_child_storage_storage_kill_version_3, C.ext_default_child_storage_storage_kill_version_3)
	if err != nil {
		return nil, err
	}

	_, err = imports.Append("ext_hashing_blake2_128_version_1", ext_hashing_blake2_128_version_1, C.ext_hashing_blake2_128_version_1)
	if err != nil {
		return nil, err
	}
	_, err = imports.Append("ext_hashing_blake2_256_version_1", ext_hashing_blake2_256_version_1, C.ext_hashing_blake2_256_version_1)
	if err != nil {
		return nil, err
	}
	_, err = imports.Append("ext_hashing_keccak_256_version_1", ext_hashing_keccak_256_version_1, C.ext_hashing_keccak_256_version_1)
	if err != nil {
		return nil, err
	}
	_, err = imports.Append("ext_hashing_sha2_256_version_1", ext_hashing_sha2_256_version_1, C.ext_hashing_sha2_256_version_1)
	if err != nil {
		return nil, err
	}
	_, err = imports.Append("ext_hashing_twox_256_version_1", ext_hashing_twox_256_version_1, C.ext_hashing_twox_256_version_1)
	if err != nil {
		return nil, err
	}
	_, err = imports.Append("ext_hashing_twox_128_version_1", ext_hashing_twox_128_version_1, C.ext_hashing_twox_128_version_1)
	if err != nil {
		return nil, err
	}
	_, err = imports.Append("ext_hashing_twox_64_version_1", ext_hashing_twox_64_version_1, C.ext_hashing_twox_64_version_1)
	if err != nil {
		return nil, err
	}

	_, err = imports.Append("ext_logging_log_version_1", ext_logging_log_version_1, C.ext_logging_log_version_1)
	if err != nil {
		return nil, err
	}
	_, err = imports.Append("ext_logging_max_level_version_1", ext_logging_max_level_version_1, C.ext_logging_max_level_version_1)
	if err != nil {
		return nil, err
	}

	_, err = imports.Append("ext_misc_print_hex_version_1", ext_misc_print_hex_version_1, C.ext_misc_print_hex_version_1)
	if err != nil {
		return nil, err
	}
	_, err = imports.Append("ext_misc_print_num_version_1", ext_misc_print_num_version_1, C.ext_misc_print_num_version_1)
	if err != nil {
		return nil, err
	}
	_, err = imports.Append("ext_misc_print_utf8_version_1", ext_misc_print_utf8_version_1, C.ext_misc_print_utf8_version_1)
	if err != nil {
		return nil, err
	}
	_, err = imports.Append("ext_misc_runtime_version_version_1", ext_misc_runtime_version_version_1, C.ext_misc_runtime_version_version_1)
	if err != nil {
		return nil, err
	}

	_, err = imports.Append("ext_offchain_index_set_version_1", ext_offchain_index_set_version_1, C.ext_offchain_index_set_version_1)
	if err != nil {
		return nil, err
	}
	_, err = imports.Append("ext_offchain_is_validator_version_1", ext_offchain_is_validator_version_1, C.ext_offchain_is_validator_version_1)
	if err != nil {
		return nil, err
	}
	_, err = imports.Append("ext_offchain_local_storage_clear_version_1", ext_offchain_local_storage_clear_version_1, C.ext_offchain_local_storage_clear_version_1)
	if err != nil {
		return nil, err
	}
	_, err = imports.Append("ext_offchain_local_storage_compare_and_set_version_1", ext_offchain_local_storage_compare_and_set_version_1, C.ext_offchain_local_storage_compare_and_set_version_1)
	if err != nil {
		return nil, err
	}
	_, err = imports.Append("ext_offchain_local_storage_get_version_1", ext_offchain_local_storage_get_version_1, C.ext_offchain_local_storage_get_version_1)
	if err != nil {
		return nil, err
	}
	_, err = imports.Append("ext_offchain_local_storage_set_version_1", ext_offchain_local_storage_set_version_1, C.ext_offchain_local_storage_set_version_1)
	if err != nil {
		return nil, err
	}
	_, err = imports.Append("ext_offchain_network_state_version_1", ext_offchain_network_state_version_1, C.ext_offchain_network_state_version_1)
	if err != nil {
		return nil, err
	}
	_, err = imports.Append("ext_offchain_random_seed_version_1", ext_offchain_random_seed_version_1, C.ext_offchain_random_seed_version_1)
	if err != nil {
		return nil, err
	}
	_, err = imports.Append("ext_offchain_submit_transaction_version_1", ext_offchain_submit_transaction_version_1, C.ext_offchain_submit_transaction_version_1)
	if err != nil {
		return nil, err
	}
	_, err = imports.Append("ext_offchain_timestamp_version_1", ext_offchain_timestamp_version_1, C.ext_offchain_timestamp_version_1)
	if err != nil {
		return nil, err
	}
	_, err = imports.Append("ext_offchain_sleep_until_version_1", ext_offchain_sleep_until_version_1, C.ext_offchain_sleep_until_version_1)
	if err != nil {
		return nil, err
	}
<<<<<<< HEAD

=======
>>>>>>> 67bb5efa
	_, err = imports.Append("ext_sandbox_instance_teardown_version_1", ext_sandbox_instance_teardown_version_1, C.ext_sandbox_instance_teardown_version_1)
	if err != nil {
		return nil, err
	}
	_, err = imports.Append("ext_sandbox_instantiate_version_1", ext_sandbox_instantiate_version_1, C.ext_sandbox_instantiate_version_1)
	if err != nil {
		return nil, err
	}
	_, err = imports.Append("ext_sandbox_invoke_version_1", ext_sandbox_invoke_version_1, C.ext_sandbox_invoke_version_1)
	if err != nil {
		return nil, err
	}
	_, err = imports.Append("ext_sandbox_memory_get_version_1", ext_sandbox_memory_get_version_1, C.ext_sandbox_memory_get_version_1)
	if err != nil {
		return nil, err
	}
	_, err = imports.Append("ext_sandbox_memory_new_version_1", ext_sandbox_memory_new_version_1, C.ext_sandbox_memory_new_version_1)
	if err != nil {
		return nil, err
	}
	_, err = imports.Append("ext_sandbox_memory_set_version_1", ext_sandbox_memory_set_version_1, C.ext_sandbox_memory_set_version_1)
	if err != nil {
		return nil, err
	}
	_, err = imports.Append("ext_sandbox_memory_teardown_version_1", ext_sandbox_memory_teardown_version_1, C.ext_sandbox_memory_teardown_version_1)
	if err != nil {
		return nil, err
	}

	_, err = imports.Append("ext_storage_append_version_1", ext_storage_append_version_1, C.ext_storage_append_version_1)
	if err != nil {
		return nil, err
	}
	_, err = imports.Append("ext_storage_changes_root_version_1", ext_storage_changes_root_version_1, C.ext_storage_changes_root_version_1)
	if err != nil {
		return nil, err
	}
	_, err = imports.Append("ext_storage_clear_version_1", ext_storage_clear_version_1, C.ext_storage_clear_version_1)
	if err != nil {
		return nil, err
	}
	_, err = imports.Append("ext_storage_clear_prefix_version_1", ext_storage_clear_prefix_version_1, C.ext_storage_clear_prefix_version_1)
	if err != nil {
		return nil, err
	}
	_, err = imports.Append("ext_storage_clear_prefix_version_2", ext_storage_clear_prefix_version_2, C.ext_storage_clear_prefix_version_2)
	if err != nil {
		return nil, err
	}
	_, err = imports.Append("ext_storage_commit_transaction_version_1", ext_storage_commit_transaction_version_1, C.ext_storage_commit_transaction_version_1)
	if err != nil {
		return nil, err
	}
	_, err = imports.Append("ext_storage_exists_version_1", ext_storage_exists_version_1, C.ext_storage_exists_version_1)
	if err != nil {
		return nil, err
	}
	_, err = imports.Append("ext_storage_get_version_1", ext_storage_get_version_1, C.ext_storage_get_version_1)
	if err != nil {
		return nil, err
	}
	_, err = imports.Append("ext_storage_next_key_version_1", ext_storage_next_key_version_1, C.ext_storage_next_key_version_1)
	if err != nil {
		return nil, err
	}
	_, err = imports.Append("ext_storage_read_version_1", ext_storage_read_version_1, C.ext_storage_read_version_1)
	if err != nil {
		return nil, err
	}
	_, err = imports.Append("ext_storage_rollback_transaction_version_1", ext_storage_rollback_transaction_version_1, C.ext_storage_rollback_transaction_version_1)
	if err != nil {
		return nil, err
	}
	_, err = imports.Append("ext_storage_root_version_1", ext_storage_root_version_1, C.ext_storage_root_version_1)
	if err != nil {
		return nil, err
	}
	_, err = imports.Append("ext_storage_set_version_1", ext_storage_set_version_1, C.ext_storage_set_version_1)
	if err != nil {
		return nil, err
	}
	_, err = imports.Append("ext_storage_start_transaction_version_1", ext_storage_start_transaction_version_1, C.ext_storage_start_transaction_version_1)
	if err != nil {
		return nil, err
	}

	_, err = imports.Append("ext_trie_blake2_256_ordered_root_version_1", ext_trie_blake2_256_ordered_root_version_1, C.ext_trie_blake2_256_ordered_root_version_1)
	if err != nil {
		return nil, err
	}
	_, err = imports.Append("ext_trie_blake2_256_root_version_1", ext_trie_blake2_256_root_version_1, C.ext_trie_blake2_256_root_version_1)
	if err != nil {
		return nil, err
	}
	_, err = imports.Append("ext_trie_blake2_256_verify_proof_version_1", ext_trie_blake2_256_verify_proof_version_1, C.ext_trie_blake2_256_verify_proof_version_1)
	if err != nil {
		return nil, err
	}

	_, err = imports.Append("ext_transaction_index_index_version_1", ext_transaction_index_index_version_1, C.ext_transaction_index_index_version_1)
	if err != nil {
		return nil, err
	}
	_, err = imports.Append("ext_transaction_index_renew_version_1", ext_transaction_index_renew_version_1, C.ext_transaction_index_renew_version_1)
	if err != nil {
		return nil, err
	}

	return imports, nil
}<|MERGE_RESOLUTION|>--- conflicted
+++ resolved
@@ -2213,10 +2213,6 @@
 	if err != nil {
 		return nil, err
 	}
-<<<<<<< HEAD
-
-=======
->>>>>>> 67bb5efa
 	_, err = imports.Append("ext_sandbox_instance_teardown_version_1", ext_sandbox_instance_teardown_version_1, C.ext_sandbox_instance_teardown_version_1)
 	if err != nil {
 		return nil, err
