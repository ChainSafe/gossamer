--- conflicted
+++ resolved
@@ -2290,361 +2290,6 @@
 	return toWasmMemory(context, enc)
 }
 
-<<<<<<< HEAD
-// ImportsNodeRuntime returns the imports for the v0.8 runtime
-func ImportsNodeRuntime() (*wasm.Imports, error) { //nolint:gocyclo
-	var err error
-
-	imports := wasm.NewImports()
-
-	_, err = imports.Append("ext_allocator_free_version_1", ext_allocator_free_version_1, C.ext_allocator_free_version_1)
-	if err != nil {
-		return nil, err
-	}
-	_, err = imports.Append("ext_allocator_malloc_version_1", ext_allocator_malloc_version_1, C.ext_allocator_malloc_version_1)
-	if err != nil {
-		return nil, err
-	}
-
-	_, err = imports.Append("ext_crypto_ed25519_generate_version_1", ext_crypto_ed25519_generate_version_1, C.ext_crypto_ed25519_generate_version_1)
-	if err != nil {
-		return nil, err
-	}
-	_, err = imports.Append("ext_crypto_ed25519_public_keys_version_1", ext_crypto_ed25519_public_keys_version_1, C.ext_crypto_ed25519_public_keys_version_1)
-	if err != nil {
-		return nil, err
-	}
-	_, err = imports.Append("ext_crypto_ed25519_sign_version_1", ext_crypto_ed25519_sign_version_1, C.ext_crypto_ed25519_sign_version_1)
-	if err != nil {
-		return nil, err
-	}
-	_, err = imports.Append("ext_crypto_ed25519_verify_version_1", ext_crypto_ed25519_verify_version_1, C.ext_crypto_ed25519_verify_version_1)
-	if err != nil {
-		return nil, err
-	}
-	_, err = imports.Append("ext_crypto_finish_batch_verify_version_1", ext_crypto_finish_batch_verify_version_1, C.ext_crypto_finish_batch_verify_version_1)
-	if err != nil {
-		return nil, err
-	}
-	_, err = imports.Append("ext_crypto_secp256k1_ecdsa_recover_version_1", ext_crypto_secp256k1_ecdsa_recover_version_1, C.ext_crypto_secp256k1_ecdsa_recover_version_1)
-	if err != nil {
-		return nil, err
-	}
-	_, err = imports.Append("ext_crypto_secp256k1_ecdsa_recover_version_2", ext_crypto_secp256k1_ecdsa_recover_version_2, C.ext_crypto_secp256k1_ecdsa_recover_version_2)
-	if err != nil {
-		return nil, err
-	}
-	_, err = imports.Append("ext_crypto_secp256k1_ecdsa_recover_compressed_version_1", ext_crypto_secp256k1_ecdsa_recover_compressed_version_1, C.ext_crypto_secp256k1_ecdsa_recover_compressed_version_1)
-	if err != nil {
-		return nil, err
-	}
-	_, err = imports.Append("ext_crypto_secp256k1_ecdsa_recover_compressed_version_2", ext_crypto_secp256k1_ecdsa_recover_compressed_version_2, C.ext_crypto_secp256k1_ecdsa_recover_compressed_version_2)
-	if err != nil {
-		return nil, err
-	}
-	_, err = imports.Append("ext_crypto_sr25519_generate_version_1", ext_crypto_sr25519_generate_version_1, C.ext_crypto_sr25519_generate_version_1)
-	if err != nil {
-		return nil, err
-	}
-	_, err = imports.Append("ext_crypto_sr25519_public_keys_version_1", ext_crypto_sr25519_public_keys_version_1, C.ext_crypto_sr25519_public_keys_version_1)
-	if err != nil {
-		return nil, err
-	}
-	_, err = imports.Append("ext_crypto_sr25519_sign_version_1", ext_crypto_sr25519_sign_version_1, C.ext_crypto_sr25519_sign_version_1)
-	if err != nil {
-		return nil, err
-	}
-	_, err = imports.Append("ext_crypto_sr25519_verify_version_1", ext_crypto_sr25519_verify_version_1, C.ext_crypto_sr25519_verify_version_1)
-	if err != nil {
-		return nil, err
-	}
-	_, err = imports.Append("ext_crypto_sr25519_verify_version_2", ext_crypto_sr25519_verify_version_2, C.ext_crypto_sr25519_verify_version_2)
-	if err != nil {
-		return nil, err
-	}
-	_, err = imports.Append("ext_crypto_ecdsa_verify_version_2", ext_crypto_ecdsa_verify_version_2, C.ext_crypto_ecdsa_verify_version_2)
-	if err != nil {
-		return nil, err
-	}
-	_, err = imports.Append("ext_crypto_start_batch_verify_version_1", ext_crypto_start_batch_verify_version_1, C.ext_crypto_start_batch_verify_version_1)
-	if err != nil {
-		return nil, err
-	}
-	_, err = imports.Append("ext_default_child_storage_clear_version_1", ext_default_child_storage_clear_version_1, C.ext_default_child_storage_clear_version_1)
-	if err != nil {
-		return nil, err
-	}
-	_, err = imports.Append("ext_default_child_storage_clear_prefix_version_1", ext_default_child_storage_clear_prefix_version_1, C.ext_default_child_storage_clear_prefix_version_1)
-	if err != nil {
-		return nil, err
-	}
-	_, err = imports.Append("ext_default_child_storage_exists_version_1", ext_default_child_storage_exists_version_1, C.ext_default_child_storage_exists_version_1)
-	if err != nil {
-		return nil, err
-	}
-	_, err = imports.Append("ext_default_child_storage_get_version_1", ext_default_child_storage_get_version_1, C.ext_default_child_storage_get_version_1)
-	if err != nil {
-		return nil, err
-	}
-	_, err = imports.Append("ext_default_child_storage_next_key_version_1", ext_default_child_storage_next_key_version_1, C.ext_default_child_storage_next_key_version_1)
-	if err != nil {
-		return nil, err
-	}
-	_, err = imports.Append("ext_default_child_storage_read_version_1", ext_default_child_storage_read_version_1, C.ext_default_child_storage_read_version_1)
-	if err != nil {
-		return nil, err
-	}
-	_, err = imports.Append("ext_default_child_storage_root_version_1", ext_default_child_storage_root_version_1, C.ext_default_child_storage_root_version_1)
-	if err != nil {
-		return nil, err
-	}
-	_, err = imports.Append("ext_default_child_storage_set_version_1", ext_default_child_storage_set_version_1, C.ext_default_child_storage_set_version_1)
-	if err != nil {
-		return nil, err
-	}
-	_, err = imports.Append("ext_default_child_storage_storage_kill_version_1", ext_default_child_storage_storage_kill_version_1, C.ext_default_child_storage_storage_kill_version_1)
-	if err != nil {
-		return nil, err
-	}
-	_, err = imports.Append("ext_default_child_storage_storage_kill_version_2", ext_default_child_storage_storage_kill_version_2, C.ext_default_child_storage_storage_kill_version_2)
-	if err != nil {
-		return nil, err
-	}
-	_, err = imports.Append("ext_default_child_storage_storage_kill_version_3", ext_default_child_storage_storage_kill_version_3, C.ext_default_child_storage_storage_kill_version_3)
-	if err != nil {
-		return nil, err
-	}
-
-	_, err = imports.Append("ext_hashing_blake2_128_version_1", ext_hashing_blake2_128_version_1, C.ext_hashing_blake2_128_version_1)
-	if err != nil {
-		return nil, err
-	}
-	_, err = imports.Append("ext_hashing_blake2_256_version_1", ext_hashing_blake2_256_version_1, C.ext_hashing_blake2_256_version_1)
-	if err != nil {
-		return nil, err
-	}
-	_, err = imports.Append("ext_hashing_keccak_256_version_1", ext_hashing_keccak_256_version_1, C.ext_hashing_keccak_256_version_1)
-	if err != nil {
-		return nil, err
-	}
-	_, err = imports.Append("ext_hashing_sha2_256_version_1", ext_hashing_sha2_256_version_1, C.ext_hashing_sha2_256_version_1)
-	if err != nil {
-		return nil, err
-	}
-	_, err = imports.Append("ext_hashing_twox_256_version_1", ext_hashing_twox_256_version_1, C.ext_hashing_twox_256_version_1)
-	if err != nil {
-		return nil, err
-	}
-	_, err = imports.Append("ext_hashing_twox_128_version_1", ext_hashing_twox_128_version_1, C.ext_hashing_twox_128_version_1)
-	if err != nil {
-		return nil, err
-	}
-	_, err = imports.Append("ext_hashing_twox_64_version_1", ext_hashing_twox_64_version_1, C.ext_hashing_twox_64_version_1)
-	if err != nil {
-		return nil, err
-	}
-
-	_, err = imports.Append("ext_logging_log_version_1", ext_logging_log_version_1, C.ext_logging_log_version_1)
-	if err != nil {
-		return nil, err
-	}
-	_, err = imports.Append("ext_logging_max_level_version_1", ext_logging_max_level_version_1, C.ext_logging_max_level_version_1)
-	if err != nil {
-		return nil, err
-	}
-
-	_, err = imports.Append("ext_misc_print_hex_version_1", ext_misc_print_hex_version_1, C.ext_misc_print_hex_version_1)
-	if err != nil {
-		return nil, err
-	}
-	_, err = imports.Append("ext_misc_print_num_version_1", ext_misc_print_num_version_1, C.ext_misc_print_num_version_1)
-	if err != nil {
-		return nil, err
-	}
-	_, err = imports.Append("ext_misc_print_utf8_version_1", ext_misc_print_utf8_version_1, C.ext_misc_print_utf8_version_1)
-	if err != nil {
-		return nil, err
-	}
-	_, err = imports.Append("ext_misc_runtime_version_version_1", ext_misc_runtime_version_version_1, C.ext_misc_runtime_version_version_1)
-	if err != nil {
-		return nil, err
-	}
-
-	_, err = imports.Append("ext_offchain_index_set_version_1", ext_offchain_index_set_version_1, C.ext_offchain_index_set_version_1)
-	if err != nil {
-		return nil, err
-	}
-	_, err = imports.Append("ext_offchain_is_validator_version_1", ext_offchain_is_validator_version_1, C.ext_offchain_is_validator_version_1)
-	if err != nil {
-		return nil, err
-	}
-	_, err = imports.Append("ext_offchain_local_storage_clear_version_1", ext_offchain_local_storage_clear_version_1, C.ext_offchain_local_storage_clear_version_1)
-	if err != nil {
-		return nil, err
-	}
-	_, err = imports.Append("ext_offchain_local_storage_compare_and_set_version_1", ext_offchain_local_storage_compare_and_set_version_1, C.ext_offchain_local_storage_compare_and_set_version_1)
-	if err != nil {
-		return nil, err
-	}
-	_, err = imports.Append("ext_offchain_local_storage_get_version_1", ext_offchain_local_storage_get_version_1, C.ext_offchain_local_storage_get_version_1)
-	if err != nil {
-		return nil, err
-	}
-	_, err = imports.Append("ext_offchain_local_storage_set_version_1", ext_offchain_local_storage_set_version_1, C.ext_offchain_local_storage_set_version_1)
-	if err != nil {
-		return nil, err
-	}
-	_, err = imports.Append("ext_offchain_network_state_version_1", ext_offchain_network_state_version_1, C.ext_offchain_network_state_version_1)
-	if err != nil {
-		return nil, err
-	}
-	_, err = imports.Append("ext_offchain_random_seed_version_1", ext_offchain_random_seed_version_1, C.ext_offchain_random_seed_version_1)
-	if err != nil {
-		return nil, err
-	}
-	_, err = imports.Append("ext_offchain_submit_transaction_version_1", ext_offchain_submit_transaction_version_1, C.ext_offchain_submit_transaction_version_1)
-	if err != nil {
-		return nil, err
-	}
-	_, err = imports.Append("ext_offchain_timestamp_version_1", ext_offchain_timestamp_version_1, C.ext_offchain_timestamp_version_1)
-	if err != nil {
-		return nil, err
-	}
-	_, err = imports.Append("ext_offchain_sleep_until_version_1", ext_offchain_sleep_until_version_1, C.ext_offchain_sleep_until_version_1)
-	if err != nil {
-		return nil, err
-	}
-	_, err = imports.Append("ext_offchain_http_request_start_version_1", ext_offchain_http_request_start_version_1, C.ext_offchain_http_request_start_version_1)
-	if err != nil {
-		return nil, err
-	}
-	_, err = imports.Append("ext_offchain_http_request_add_header_version_1", ext_offchain_http_request_add_header_version_1, C.ext_offchain_http_request_add_header_version_1)
-	if err != nil {
-		return nil, err
-	}
-	_, err = imports.Append("ext_sandbox_instance_teardown_version_1", ext_sandbox_instance_teardown_version_1, C.ext_sandbox_instance_teardown_version_1)
-	if err != nil {
-		return nil, err
-	}
-	_, err = imports.Append("ext_sandbox_instantiate_version_1", ext_sandbox_instantiate_version_1, C.ext_sandbox_instantiate_version_1)
-	if err != nil {
-		return nil, err
-	}
-	_, err = imports.Append("ext_sandbox_invoke_version_1", ext_sandbox_invoke_version_1, C.ext_sandbox_invoke_version_1)
-	if err != nil {
-		return nil, err
-	}
-	_, err = imports.Append("ext_sandbox_memory_get_version_1", ext_sandbox_memory_get_version_1, C.ext_sandbox_memory_get_version_1)
-	if err != nil {
-		return nil, err
-	}
-	_, err = imports.Append("ext_sandbox_memory_new_version_1", ext_sandbox_memory_new_version_1, C.ext_sandbox_memory_new_version_1)
-	if err != nil {
-		return nil, err
-	}
-	_, err = imports.Append("ext_sandbox_memory_set_version_1", ext_sandbox_memory_set_version_1, C.ext_sandbox_memory_set_version_1)
-	if err != nil {
-		return nil, err
-	}
-	_, err = imports.Append("ext_sandbox_memory_teardown_version_1", ext_sandbox_memory_teardown_version_1, C.ext_sandbox_memory_teardown_version_1)
-	if err != nil {
-		return nil, err
-	}
-
-	_, err = imports.Append("ext_storage_append_version_1", ext_storage_append_version_1, C.ext_storage_append_version_1)
-	if err != nil {
-		return nil, err
-	}
-	_, err = imports.Append("ext_storage_changes_root_version_1", ext_storage_changes_root_version_1, C.ext_storage_changes_root_version_1)
-	if err != nil {
-		return nil, err
-	}
-	_, err = imports.Append("ext_storage_clear_version_1", ext_storage_clear_version_1, C.ext_storage_clear_version_1)
-	if err != nil {
-		return nil, err
-	}
-	_, err = imports.Append("ext_storage_clear_prefix_version_1", ext_storage_clear_prefix_version_1, C.ext_storage_clear_prefix_version_1)
-	if err != nil {
-		return nil, err
-	}
-	_, err = imports.Append("ext_storage_clear_prefix_version_2", ext_storage_clear_prefix_version_2, C.ext_storage_clear_prefix_version_2)
-	if err != nil {
-		return nil, err
-	}
-	_, err = imports.Append("ext_storage_commit_transaction_version_1", ext_storage_commit_transaction_version_1, C.ext_storage_commit_transaction_version_1)
-	if err != nil {
-		return nil, err
-	}
-	_, err = imports.Append("ext_storage_exists_version_1", ext_storage_exists_version_1, C.ext_storage_exists_version_1)
-	if err != nil {
-		return nil, err
-	}
-	_, err = imports.Append("ext_storage_get_version_1", ext_storage_get_version_1, C.ext_storage_get_version_1)
-	if err != nil {
-		return nil, err
-	}
-	_, err = imports.Append("ext_storage_next_key_version_1", ext_storage_next_key_version_1, C.ext_storage_next_key_version_1)
-	if err != nil {
-		return nil, err
-	}
-	_, err = imports.Append("ext_storage_read_version_1", ext_storage_read_version_1, C.ext_storage_read_version_1)
-	if err != nil {
-		return nil, err
-	}
-	_, err = imports.Append("ext_storage_rollback_transaction_version_1", ext_storage_rollback_transaction_version_1, C.ext_storage_rollback_transaction_version_1)
-	if err != nil {
-		return nil, err
-	}
-	_, err = imports.Append("ext_storage_root_version_1", ext_storage_root_version_1, C.ext_storage_root_version_1)
-	if err != nil {
-		return nil, err
-	}
-	_, err = imports.Append("ext_storage_root_version_2", ext_storage_root_version_2, C.ext_storage_root_version_2)
-	if err != nil {
-		return nil, err
-	}
-	_, err = imports.Append("ext_storage_root_version_2", ext_storage_root_version_2, C.ext_storage_root_version_2)
-	if err != nil {
-		return nil, err
-	}
-	_, err = imports.Append("ext_storage_set_version_1", ext_storage_set_version_1, C.ext_storage_set_version_1)
-	if err != nil {
-		return nil, err
-	}
-	_, err = imports.Append("ext_storage_start_transaction_version_1", ext_storage_start_transaction_version_1, C.ext_storage_start_transaction_version_1)
-	if err != nil {
-		return nil, err
-	}
-
-	_, err = imports.Append("ext_trie_blake2_256_ordered_root_version_1", ext_trie_blake2_256_ordered_root_version_1, C.ext_trie_blake2_256_ordered_root_version_1)
-	if err != nil {
-		return nil, err
-	}
-	_, err = imports.Append("ext_trie_blake2_256_ordered_root_version_2", ext_trie_blake2_256_ordered_root_version_2, C.ext_trie_blake2_256_ordered_root_version_2)
-	if err != nil {
-		return nil, err
-	}
-	_, err = imports.Append("ext_trie_blake2_256_ordered_root_version_2", ext_trie_blake2_256_ordered_root_version_2, C.ext_trie_blake2_256_ordered_root_version_2)
-	if err != nil {
-		return nil, err
-	}
-	_, err = imports.Append("ext_trie_blake2_256_root_version_1", ext_trie_blake2_256_root_version_1, C.ext_trie_blake2_256_root_version_1)
-	if err != nil {
-		return nil, err
-	}
-	_, err = imports.Append("ext_trie_blake2_256_verify_proof_version_1", ext_trie_blake2_256_verify_proof_version_1, C.ext_trie_blake2_256_verify_proof_version_1)
-	if err != nil {
-		return nil, err
-	}
-
-	_, err = imports.Append("ext_transaction_index_index_version_1", ext_transaction_index_index_version_1, C.ext_transaction_index_index_version_1)
-	if err != nil {
-		return nil, err
-	}
-	_, err = imports.Append("ext_transaction_index_renew_version_1", ext_transaction_index_renew_version_1, C.ext_transaction_index_renew_version_1)
-	if err != nil {
-		return nil, err
-=======
 // ImportsNodeRuntime returns the WASM imports for the node runtime.
 func ImportsNodeRuntime() (imports *wasm.Imports, err error) {
 	imports = wasm.NewImports()
@@ -2742,7 +2387,6 @@
 		if err != nil {
 			return nil, fmt.Errorf("importing function: %w", err)
 		}
->>>>>>> 8c16d4ec
 	}
 
 	return imports, nil
