--- conflicted
+++ resolved
@@ -19,10 +19,7 @@
 // #include <stdlib.h>
 //
 // extern void ext_logging_log_version_1(void *context, int32_t level, int64_t target, int64_t msg);
-<<<<<<< HEAD
-=======
-//
->>>>>>> cf68fa6a
+//
 // extern void ext_sandbox_instance_teardown_version_1(void *context, int32_t a);
 // extern int32_t ext_sandbox_instantiate_version_1(void *context, int32_t a, int64_t b, int64_t c, int32_t d);
 // extern int32_t ext_sandbox_invoke_version_1(void *context, int32_t a, int64_t b, int64_t c, int32_t d, int32_t e, int32_t f);
@@ -30,14 +27,10 @@
 // extern int32_t ext_sandbox_memory_new_version_1(void *context, int32_t a, int32_t b);
 // extern int32_t ext_sandbox_memory_set_version_1(void *context, int32_t a, int32_t b, int32_t c, int32_t d);
 // extern void ext_sandbox_memory_teardown_version_1(void *context, int32_t a);
-<<<<<<< HEAD
-// extern int32_t ext_crypto_ed25519_generate_version_1(void *context, int32_t a, int64_t b);
-=======
 //
 // extern int32_t ext_crypto_ed25519_generate_version_1(void *context, int32_t a, int64_t b);
 // extern int64_t ext_crypto_ed25519_public_keys_version_1(void *context, int32_t a);
 // extern int64_t ext_crypto_ed25519_sign_version_1(void *context, int32_t a, int32_t b, int64_t c);
->>>>>>> cf68fa6a
 // extern int32_t ext_crypto_ed25519_verify_version_1(void *context, int32_t a, int64_t b, int32_t c);
 // extern int32_t ext_crypto_finish_batch_verify_version_1(void *context);
 // extern int64_t ext_crypto_secp256k1_ecdsa_recover_version_1(void *context, int32_t a, int32_t b);
@@ -45,11 +38,6 @@
 // extern int32_t ext_crypto_sr25519_generate_version_1(void *context, int32_t a, int64_t b);
 // extern int64_t ext_crypto_sr25519_public_keys_version_1(void *context, int32_t a);
 // extern int64_t ext_crypto_sr25519_sign_version_1(void *context, int32_t a, int32_t b, int64_t c);
-<<<<<<< HEAD
-// extern int32_t ext_crypto_sr25519_verify_version_2(void *context, int32_t a, int64_t b, int32_t c);
-// extern void ext_crypto_start_batch_verify_version_1(void *context);
-// extern int32_t ext_trie_blake2_256_ordered_root_version_1(void *context, int64_t a);
-=======
 // extern int32_t ext_crypto_sr25519_verify_version_1(void *context, int32_t a, int64_t b, int32_t c);
 // extern int32_t ext_crypto_sr25519_verify_version_2(void *context, int32_t a, int64_t b, int32_t c);
 // extern void ext_crypto_start_batch_verify_version_1(void *context);
@@ -57,20 +45,10 @@
 // extern int32_t ext_trie_blake2_256_root_version_1(void *context, int64_t a);
 // extern int32_t ext_trie_blake2_256_ordered_root_version_1(void *context, int64_t a);
 //
->>>>>>> cf68fa6a
 // extern void ext_misc_print_hex_version_1(void *context, int64_t a);
 // extern void ext_misc_print_num_version_1(void *context, int64_t a);
 // extern void ext_misc_print_utf8_version_1(void *context, int64_t a);
 // extern int64_t ext_misc_runtime_version_version_1(void *context, int64_t a);
-<<<<<<< HEAD
-// extern void ext_default_child_storage_clear_version_1(void *context, int64_t a, int64_t b);
-// extern int64_t ext_default_child_storage_get_version_1(void *context, int64_t a, int64_t b);
-// extern int64_t ext_default_child_storage_root_version_1(void *context, int64_t a);
-// extern void ext_default_child_storage_set_version_1(void *context, int64_t a, int64_t b, int64_t c);
-// extern void ext_default_child_storage_storage_kill_version_1(void *context, int64_t a);
-// extern void ext_allocator_free_version_1(void *context, int32_t a);
-// extern int32_t ext_allocator_malloc_version_1(void *context, int32_t a);
-=======
 //
 // extern void ext_default_child_storage_clear_version_1(void *context, int64_t a, int64_t b);
 // extern int64_t ext_default_child_storage_get_version_1(void *context, int64_t a, int64_t b);
@@ -85,21 +63,15 @@
 // extern void ext_allocator_free_version_1(void *context, int32_t a);
 // extern int32_t ext_allocator_malloc_version_1(void *context, int32_t a);
 //
->>>>>>> cf68fa6a
 // extern int32_t ext_hashing_blake2_128_version_1(void *context, int64_t a);
 // extern int32_t ext_hashing_blake2_256_version_1(void *context, int64_t a);
 // extern int32_t ext_hashing_keccak_256_version_1(void *context, int64_t a);
 // extern int32_t ext_hashing_sha2_256_version_1(void *context, int64_t a);
-<<<<<<< HEAD
-// extern int32_t ext_hashing_twox_128_version_1(void *context, int64_t a);
-// extern int32_t ext_hashing_twox_64_version_1(void *context, int64_t a);
-=======
 // extern int32_t ext_hashing_twox_256_version_1(void *context, int64_t a);
 // extern int32_t ext_hashing_twox_128_version_1(void *context, int64_t a);
 // extern int32_t ext_hashing_twox_64_version_1(void *context, int64_t a);
 //
 // extern void ext_offchain_index_set_version_1(void *context, int64_t a, int64_t b);
->>>>>>> cf68fa6a
 // extern int32_t ext_offchain_is_validator_version_1(void *context);
 // extern int32_t ext_offchain_local_storage_compare_and_set_version_1(void *context, int32_t a, int64_t b, int64_t c, int64_t d);
 // extern int64_t ext_offchain_local_storage_get_version_1(void *context, int32_t a, int64_t b);
@@ -107,19 +79,13 @@
 // extern int64_t ext_offchain_network_state_version_1(void *context);
 // extern int32_t ext_offchain_random_seed_version_1(void *context);
 // extern int64_t ext_offchain_submit_transaction_version_1(void *context, int64_t a);
-<<<<<<< HEAD
-=======
-//
->>>>>>> cf68fa6a
+//
 // extern void ext_storage_append_version_1(void *context, int64_t a, int64_t b);
 // extern int64_t ext_storage_changes_root_version_1(void *context, int64_t a);
 // extern void ext_storage_clear_version_1(void *context, int64_t a);
 // extern void ext_storage_clear_prefix_version_1(void *context, int64_t a);
 // extern void ext_storage_commit_transaction_version_1(void *context);
-<<<<<<< HEAD
-=======
 // extern int32_t ext_storage_exists_version_1(void *context, int64_t a);
->>>>>>> cf68fa6a
 // extern int64_t ext_storage_get_version_1(void *context, int64_t a);
 // extern int64_t ext_storage_next_key_version_1(void *context, int64_t a);
 // extern int64_t ext_storage_read_version_1(void *context, int64_t a, int64_t b, int32_t c);
@@ -127,15 +93,6 @@
 // extern int64_t ext_storage_root_version_1(void *context);
 // extern void ext_storage_set_version_1(void *context, int64_t a, int64_t b);
 // extern void ext_storage_start_transaction_version_1(void *context);
-<<<<<<< HEAD
-// extern void ext_offchain_index_set_version_1(void *context, int64_t a, int64_t b);
-import "C"
-
-import (
-	"fmt"
-	"unsafe"
-
-=======
 import "C"
 
 import (
@@ -144,12 +101,15 @@
 	"unsafe"
 
 	"github.com/ChainSafe/gossamer/lib/common"
->>>>>>> cf68fa6a
 	"github.com/ChainSafe/gossamer/lib/common/optional"
 	"github.com/ChainSafe/gossamer/lib/runtime"
 	"github.com/ChainSafe/gossamer/lib/trie"
 
 	wasm "github.com/wasmerio/go-ext-wasm/wasmer"
+)
+
+var (
+	data int64
 )
 
 //export ext_logging_log_version_1
@@ -181,7 +141,6 @@
 func ext_sandbox_instance_teardown_version_1(context unsafe.Pointer, a C.int32_t) {
 	logger.Trace("[ext_sandbox_instance_teardown_version_1] executing...")
 }
-<<<<<<< HEAD
 
 //export ext_sandbox_instantiate_version_1
 func ext_sandbox_instantiate_version_1(context unsafe.Pointer, a C.int32_t, x, y C.int64_t, z C.int32_t) C.int32_t {
@@ -224,6 +183,18 @@
 	return 0
 }
 
+//export ext_crypto_ed25519_public_keys_version_1
+func ext_crypto_ed25519_public_keys_version_1(context unsafe.Pointer, a C.int32_t) C.int64_t {
+	logger.Trace("[ext_crypto_ed25519_public_keys_version_1] executing...")
+	return 0
+}
+
+//export ext_crypto_ed25519_sign_version_1
+func ext_crypto_ed25519_sign_version_1(context unsafe.Pointer, a, z C.int32_t, y C.int64_t) C.int64_t {
+	logger.Trace("[ext_crypto_ed25519_sign_version_1] executing...")
+	return 0
+}
+
 //export ext_crypto_ed25519_verify_version_1
 func ext_crypto_ed25519_verify_version_1(context unsafe.Pointer, a C.int32_t, z C.int64_t, y C.int32_t) C.int32_t {
 	logger.Trace("[ext_crypto_ed25519_verify_version_1] executing...")
@@ -266,6 +237,12 @@
 	return 0
 }
 
+//export ext_crypto_sr25519_verify_version_1
+func ext_crypto_sr25519_verify_version_1(context unsafe.Pointer, a C.int32_t, z C.int64_t, y C.int32_t) C.int32_t {
+	logger.Trace("[ext_crypto_sr25519_verify_version_1] executing...")
+	return 0
+}
+
 //export ext_crypto_sr25519_verify_version_2
 func ext_crypto_sr25519_verify_version_2(context unsafe.Pointer, a C.int32_t, z C.int64_t, y C.int32_t) C.int32_t {
 	logger.Trace("[ext_crypto_sr25519_verify_version_2] executing...")
@@ -275,6 +252,12 @@
 //export ext_crypto_start_batch_verify_version_1
 func ext_crypto_start_batch_verify_version_1(context unsafe.Pointer) {
 	logger.Trace("[ext_crypto_start_batch_verify_version_1] executing...")
+}
+
+//export ext_trie_blake2_256_root_version_1
+func ext_trie_blake2_256_root_version_1(context unsafe.Pointer, data C.int64_t) C.int32_t {
+	logger.Trace("[ext_trie_blake2_256_root_version_1] executing...")
+	return 0
 }
 
 //export ext_trie_blake2_256_ordered_root_version_1
@@ -320,14 +303,37 @@
 	return 0
 }
 
+//export ext_default_child_storage_read_version_1
+func ext_default_child_storage_read_version_1(context unsafe.Pointer, a C.int64_t, b C.int64_t, c C.int64_t, d C.int32_t) C.int64_t {
+	logger.Trace("[ext_default_child_storage_read_version_1] executing...")
+	return 0
+}
+
 //export ext_default_child_storage_clear_version_1
 func ext_default_child_storage_clear_version_1(context unsafe.Pointer, a, b C.int64_t) {
 	logger.Trace("[ext_default_child_storage_clear_version_1] executing...")
 }
 
+//export ext_default_child_storage_clear_prefix_version_1
+func ext_default_child_storage_clear_prefix_version_1(context unsafe.Pointer, a C.int64_t, b C.int64_t) {
+	logger.Trace("[ext_default_child_storage_clear_prefix_version_1] executing...")
+}
+
+//export ext_default_child_storage_exists_version_1
+func ext_default_child_storage_exists_version_1(context unsafe.Pointer, a C.int64_t, b C.int64_t) C.int32_t {
+	logger.Trace("[ext_default_child_storage_exists_version_1] executing...")
+	return 0
+}
+
 //export ext_default_child_storage_get_version_1
 func ext_default_child_storage_get_version_1(context unsafe.Pointer, a, b C.int64_t) C.int64_t {
 	logger.Trace("[ext_default_child_storage_get_version_1] executing...")
+	return 0
+}
+
+//export ext_default_child_storage_next_key_version_1
+func ext_default_child_storage_next_key_version_1(context unsafe.Pointer, a C.int64_t, b C.int64_t) C.int64_t {
+	logger.Trace("[ext_default_child_storage_next_key_version_1] executing...")
 	return 0
 }
 
@@ -356,31 +362,104 @@
 //export ext_allocator_malloc_version_1
 func ext_allocator_malloc_version_1(context unsafe.Pointer, size C.int32_t) C.int32_t {
 	logger.Trace("[ext_allocator_malloc_version_1] executing...", "size", size)
+	instanceContext := wasm.IntoInstanceContext(context)
+
+	logger.Info("[ext_allocator_malloc_version_1]", "data", asMemorySlice(instanceContext, C.int64_t(data)))
 	return ext_malloc(context, size)
 }
 
 //export ext_hashing_blake2_128_version_1
-func ext_hashing_blake2_128_version_1(context unsafe.Pointer, z C.int64_t) C.int32_t {
+func ext_hashing_blake2_128_version_1(context unsafe.Pointer, dataSpan C.int64_t) C.int32_t {
 	logger.Trace("[ext_hashing_blake2_128_version_1] executing...")
-	return 0
+	instanceContext := wasm.IntoInstanceContext(context)
+
+	data := asMemorySlice(instanceContext, dataSpan)
+
+	hash, err := common.Blake2b128(data)
+	if err != nil {
+		logger.Error("[ext_hashing_blake2_128_version_1]", "error", err)
+		panic(err)
+	}
+
+	out, err := toWasmMemorySized(instanceContext, hash, 16)
+	if err != nil {
+		logger.Error("[ext_hashing_blake2_128_version_1] failed to allocate", "error", err)
+		panic(err)
+	}
+
+	return C.int32_t(out)
 }
 
 //export ext_hashing_blake2_256_version_1
-func ext_hashing_blake2_256_version_1(context unsafe.Pointer, z C.int64_t) C.int32_t {
+func ext_hashing_blake2_256_version_1(context unsafe.Pointer, dataSpan C.int64_t) C.int32_t {
 	logger.Trace("[ext_hashing_blake2_256_version_1] executing...")
-	return 0
+	instanceContext := wasm.IntoInstanceContext(context)
+
+	data := asMemorySlice(instanceContext, dataSpan)
+
+	hash, err := common.Blake2bHash(data)
+	if err != nil {
+		logger.Error("[ext_hashing_blake2_256_version_1]", "error", err)
+		panic(err)
+	}
+
+	out, err := toWasmMemorySized(instanceContext, hash[:], 32)
+	if err != nil {
+		logger.Error("[ext_hashing_blake2_256_version_1] failed to allocate", "error", err)
+		panic(err)
+	}
+
+	return C.int32_t(out)
 }
 
 //export ext_hashing_keccak_256_version_1
-func ext_hashing_keccak_256_version_1(context unsafe.Pointer, z C.int64_t) C.int32_t {
+func ext_hashing_keccak_256_version_1(context unsafe.Pointer, dataSpan C.int64_t) C.int32_t {
 	logger.Trace("[ext_hashing_keccak_256_version_1] executing...")
-	return 0
+	instanceContext := wasm.IntoInstanceContext(context)
+
+	data := asMemorySlice(instanceContext, dataSpan)
+
+	hash, err := common.Keccak256(data)
+	if err != nil {
+		logger.Error("[ext_hashing_keccak_256_version_1]", "error", err)
+		panic(err)
+	}
+
+	out, err := toWasmMemorySized(instanceContext, hash[:], 32)
+	if err != nil {
+		logger.Error("[ext_hashing_keccak_256_version_1] failed to allocate", "error", err)
+		panic(err)
+	}
+
+	return C.int32_t(out)
 }
 
 //export ext_hashing_sha2_256_version_1
 func ext_hashing_sha2_256_version_1(context unsafe.Pointer, z C.int64_t) C.int32_t {
 	logger.Trace("[ext_hashing_sha2_256_version_1] executing...")
 	return 0
+}
+
+//export ext_hashing_twox_256_version_1
+func ext_hashing_twox_256_version_1(context unsafe.Pointer, dataSpan C.int64_t) C.int32_t {
+	logger.Trace("[ext_hashing_twox_256_version_1] executing...")
+	instanceContext := wasm.IntoInstanceContext(context)
+
+	data := asMemorySlice(instanceContext, dataSpan)
+
+	hash, err := common.Twox256(data)
+	if err != nil {
+		logger.Error("[ext_hashing_twox_256_version_1]", "error", err)
+		panic(err)
+	}
+
+	out, err := toWasmMemorySized(instanceContext, hash[:], 32)
+	if err != nil {
+		logger.Error("[ext_hashing_twox_256_version_1] failed to allocate", "error", err)
+		panic(err)
+	}
+
+	return C.int32_t(out)
 }
 
 //export ext_hashing_twox_128_version_1
@@ -400,9 +479,30 @@
 }
 
 //export ext_hashing_twox_64_version_1
-func ext_hashing_twox_64_version_1(context unsafe.Pointer, z C.int64_t) C.int32_t {
+func ext_hashing_twox_64_version_1(context unsafe.Pointer, dataSpan C.int64_t) C.int32_t {
 	logger.Trace("[ext_hashing_twox_64_version_1] executing...")
-	return 0
+	instanceContext := wasm.IntoInstanceContext(context)
+
+	data := asMemorySlice(instanceContext, dataSpan)
+
+	hash, err := common.Twox64(data)
+	if err != nil {
+		logger.Error("[ext_hashing_twox_64_version_1]", "error", err)
+		panic(err)
+	}
+
+	out, err := toWasmMemorySized(instanceContext, hash, 8)
+	if err != nil {
+		logger.Error("[ext_hashing_twox_64_version_1] failed to allocate", "error", err)
+		panic(err)
+	}
+
+	return C.int32_t(out)
+}
+
+//export ext_offchain_index_set_version_1
+func ext_offchain_index_set_version_1(context unsafe.Pointer, a, b C.int64_t) {
+	logger.Trace("[ext_offchain_index_set_version_1] executing...")
 }
 
 //export ext_offchain_is_validator_version_1
@@ -428,392 +528,6 @@
 	logger.Trace("[ext_offchain_local_storage_set_version_1] executing...")
 }
 
-=======
-
-//export ext_sandbox_instantiate_version_1
-func ext_sandbox_instantiate_version_1(context unsafe.Pointer, a C.int32_t, x, y C.int64_t, z C.int32_t) C.int32_t {
-	logger.Trace("[ext_sandbox_instantiate_version_1] executing...")
-	return 0
-}
-
-//export ext_sandbox_invoke_version_1
-func ext_sandbox_invoke_version_1(context unsafe.Pointer, a C.int32_t, x, y C.int64_t, z, d, e C.int32_t) C.int32_t {
-	logger.Trace("[ext_sandbox_invoke_version_1] executing...")
-	return 0
-}
-
-//export ext_sandbox_memory_get_version_1
-func ext_sandbox_memory_get_version_1(context unsafe.Pointer, a, z, d, e C.int32_t) C.int32_t {
-	logger.Trace("[ext_sandbox_memory_get_version_1] executing...")
-	return 0
-}
-
-//export ext_sandbox_memory_new_version_1
-func ext_sandbox_memory_new_version_1(context unsafe.Pointer, a, z C.int32_t) C.int32_t {
-	logger.Trace("[ext_sandbox_memory_new_version_1] executing...")
-	return 0
-}
-
-//export ext_sandbox_memory_set_version_1
-func ext_sandbox_memory_set_version_1(context unsafe.Pointer, a, z, d, e C.int32_t) C.int32_t {
-	logger.Trace("[ext_sandbox_memory_set_version_1] executing...")
-	return 0
-}
-
-//export ext_sandbox_memory_teardown_version_1
-func ext_sandbox_memory_teardown_version_1(context unsafe.Pointer, a C.int32_t) {
-	logger.Trace("[ext_sandbox_memory_teardown_version_1] executing...")
-}
-
-//export ext_crypto_ed25519_generate_version_1
-func ext_crypto_ed25519_generate_version_1(context unsafe.Pointer, a C.int32_t, z C.int64_t) C.int32_t {
-	logger.Trace("[ext_crypto_ed25519_generate_version_1] executing...")
-	return 0
-}
-
-//export ext_crypto_ed25519_public_keys_version_1
-func ext_crypto_ed25519_public_keys_version_1(context unsafe.Pointer, a C.int32_t) C.int64_t {
-	logger.Trace("[ext_crypto_ed25519_public_keys_version_1] executing...")
-	return 0
-}
-
-//export ext_crypto_ed25519_sign_version_1
-func ext_crypto_ed25519_sign_version_1(context unsafe.Pointer, a, z C.int32_t, y C.int64_t) C.int64_t {
-	logger.Trace("[ext_crypto_ed25519_sign_version_1] executing...")
-	return 0
-}
-
-//export ext_crypto_ed25519_verify_version_1
-func ext_crypto_ed25519_verify_version_1(context unsafe.Pointer, a C.int32_t, z C.int64_t, y C.int32_t) C.int32_t {
-	logger.Trace("[ext_crypto_ed25519_verify_version_1] executing...")
-	return 0
-}
-
-//export ext_crypto_finish_batch_verify_version_1
-func ext_crypto_finish_batch_verify_version_1(context unsafe.Pointer) C.int32_t {
-	logger.Trace("[ext_crypto_finish_batch_verify_version_1] executing...")
-	return 0
-}
-
-//export ext_crypto_secp256k1_ecdsa_recover_version_1
-func ext_crypto_secp256k1_ecdsa_recover_version_1(context unsafe.Pointer, a, z C.int32_t) C.int64_t {
-	logger.Trace("[ext_crypto_secp256k1_ecdsa_recover_version_1] executing...")
-	return 0
-}
-
-//export ext_crypto_secp256k1_ecdsa_recover_compressed_version_1
-func ext_crypto_secp256k1_ecdsa_recover_compressed_version_1(context unsafe.Pointer, a, z C.int32_t) C.int64_t {
-	logger.Trace("[ext_crypto_secp256k1_ecdsa_recover_compressed_version_1] executing...")
-	return 0
-}
-
-//export ext_crypto_sr25519_generate_version_1
-func ext_crypto_sr25519_generate_version_1(context unsafe.Pointer, a C.int32_t, z C.int64_t) C.int32_t {
-	logger.Trace("[ext_crypto_sr25519_generate_version_1] executing...")
-	return 0
-}
-
-//export ext_crypto_sr25519_public_keys_version_1
-func ext_crypto_sr25519_public_keys_version_1(context unsafe.Pointer, a C.int32_t) C.int64_t {
-	logger.Trace("[ext_crypto_sr25519_public_keys_version_1] executing...")
-	return 0
-}
-
-//export ext_crypto_sr25519_sign_version_1
-func ext_crypto_sr25519_sign_version_1(context unsafe.Pointer, a, z C.int32_t, y C.int64_t) C.int64_t {
-	logger.Trace("[ext_crypto_sr25519_sign_version_1] executing...")
-	return 0
-}
-
-//export ext_crypto_sr25519_verify_version_1
-func ext_crypto_sr25519_verify_version_1(context unsafe.Pointer, a C.int32_t, z C.int64_t, y C.int32_t) C.int32_t {
-	logger.Trace("[ext_crypto_sr25519_verify_version_1] executing...")
-	return 0
-}
-
-//export ext_crypto_sr25519_verify_version_2
-func ext_crypto_sr25519_verify_version_2(context unsafe.Pointer, a C.int32_t, z C.int64_t, y C.int32_t) C.int32_t {
-	logger.Trace("[ext_crypto_sr25519_verify_version_2] executing...")
-	return 0
-}
-
-//export ext_crypto_start_batch_verify_version_1
-func ext_crypto_start_batch_verify_version_1(context unsafe.Pointer) {
-	logger.Trace("[ext_crypto_start_batch_verify_version_1] executing...")
-}
-
-//export ext_trie_blake2_256_root_version_1
-func ext_trie_blake2_256_root_version_1(context unsafe.Pointer, data C.int64_t) C.int32_t {
-	logger.Trace("[ext_trie_blake2_256_root_version_1] executing...")
-	return 0
-}
-
-//export ext_trie_blake2_256_ordered_root_version_1
-func ext_trie_blake2_256_ordered_root_version_1(context unsafe.Pointer, data C.int64_t) C.int32_t {
-	logger.Trace("[ext_trie_blake2_256_ordered_root_version_1] executing...")
-	//dataPtr, dataSize := int64ToPointerAndSize(int64(data))
-
-	instanceContext := wasm.IntoInstanceContext(context)
-	memory := instanceContext.Memory().Data()
-	runtimeCtx := instanceContext.Data().(*runtime.Context)
-
-	// allocate memory for value and copy value to memory
-	ptr, err := runtimeCtx.Allocator.Allocate(32)
-	if err != nil {
-		logger.Error("[ext_trie_blake2_256_ordered_root_version_1]", "error", err)
-		return 0
-	}
-
-	copy(memory[ptr:ptr+32], trie.EmptyHash[:])
-	return C.int32_t(ptr)
-}
-
-//export ext_misc_print_hex_version_1
-func ext_misc_print_hex_version_1(context unsafe.Pointer, a C.int64_t) {
-	logger.Trace("[ext_misc_print_hex_version_1] executing...")
-}
-
-//export ext_misc_print_num_version_1
-func ext_misc_print_num_version_1(context unsafe.Pointer, a C.int64_t) {
-	logger.Trace("[ext_misc_print_num_version_1] executing...")
-}
-
-//export ext_misc_print_utf8_version_1
-func ext_misc_print_utf8_version_1(context unsafe.Pointer, data C.int64_t) {
-	logger.Trace("[ext_misc_print_utf8_version_1] executing...")
-	ptr, size := int64ToPointerAndSize(int64(data))
-	ext_print_utf8(context, C.int32_t(ptr), C.int32_t(size))
-}
-
-//export ext_misc_runtime_version_version_1
-func ext_misc_runtime_version_version_1(context unsafe.Pointer, z C.int64_t) C.int64_t {
-	logger.Trace("[ext_misc_runtime_version_version_1] executing...")
-	return 0
-}
-
-//export ext_default_child_storage_read_version_1
-func ext_default_child_storage_read_version_1(context unsafe.Pointer, a C.int64_t, b C.int64_t, c C.int64_t, d C.int32_t) C.int64_t {
-	logger.Trace("[ext_default_child_storage_read_version_1] executing...")
-	return 0
-}
-
-//export ext_default_child_storage_clear_version_1
-func ext_default_child_storage_clear_version_1(context unsafe.Pointer, a, b C.int64_t) {
-	logger.Trace("[ext_default_child_storage_clear_version_1] executing...")
-}
-
-//export ext_default_child_storage_clear_prefix_version_1
-func ext_default_child_storage_clear_prefix_version_1(context unsafe.Pointer, a C.int64_t, b C.int64_t) {
-	logger.Trace("[ext_default_child_storage_clear_prefix_version_1] executing...")
-}
-
-//export ext_default_child_storage_exists_version_1
-func ext_default_child_storage_exists_version_1(context unsafe.Pointer, a C.int64_t, b C.int64_t) C.int32_t {
-	logger.Trace("[ext_default_child_storage_exists_version_1] executing...")
-	return 0
-}
-
-//export ext_default_child_storage_get_version_1
-func ext_default_child_storage_get_version_1(context unsafe.Pointer, a, b C.int64_t) C.int64_t {
-	logger.Trace("[ext_default_child_storage_get_version_1] executing...")
-	return 0
-}
-
-//export ext_default_child_storage_next_key_version_1
-func ext_default_child_storage_next_key_version_1(context unsafe.Pointer, a C.int64_t, b C.int64_t) C.int64_t {
-	logger.Trace("[ext_default_child_storage_next_key_version_1] executing...")
-	return 0
-}
-
-//export ext_default_child_storage_root_version_1
-func ext_default_child_storage_root_version_1(context unsafe.Pointer, z C.int64_t) C.int64_t {
-	logger.Trace("[ext_default_child_storage_root_version_1] executing...")
-	return 0
-}
-
-//export ext_default_child_storage_set_version_1
-func ext_default_child_storage_set_version_1(context unsafe.Pointer, a, b, z C.int64_t) {
-	logger.Trace("[ext_default_child_storage_set_version_1] executing...")
-}
-
-//export ext_default_child_storage_storage_kill_version_1
-func ext_default_child_storage_storage_kill_version_1(context unsafe.Pointer, a C.int64_t) {
-	logger.Trace("[ext_default_child_storage_storage_kill_version_1] executing...")
-}
-
-//export ext_allocator_free_version_1
-func ext_allocator_free_version_1(context unsafe.Pointer, addr C.int32_t) {
-	logger.Trace("[ext_allocator_free_version_1] executing...")
-	ext_free(context, addr)
-}
-
-//export ext_allocator_malloc_version_1
-func ext_allocator_malloc_version_1(context unsafe.Pointer, size C.int32_t) C.int32_t {
-	logger.Trace("[ext_allocator_malloc_version_1] executing...", "size", size)
-	return ext_malloc(context, size)
-}
-
-//export ext_hashing_blake2_128_version_1
-func ext_hashing_blake2_128_version_1(context unsafe.Pointer, dataSpan C.int64_t) C.int32_t {
-	logger.Trace("[ext_hashing_blake2_128_version_1] executing...")
-	instanceContext := wasm.IntoInstanceContext(context)
-
-	data := asMemorySlice(instanceContext, dataSpan)
-
-	hash, err := common.Blake2b128(data)
-	if err != nil {
-		logger.Error("[ext_hashing_blake2_128_version_1]", "error", err)
-		panic(err)
-	}
-
-	out, err := toWasmMemorySized(instanceContext, hash, 16)
-	if err != nil {
-		logger.Error("[ext_hashing_blake2_128_version_1] failed to allocate", "error", err)
-		panic(err)
-	}
-
-	return C.int32_t(out)
-}
-
-//export ext_hashing_blake2_256_version_1
-func ext_hashing_blake2_256_version_1(context unsafe.Pointer, dataSpan C.int64_t) C.int32_t {
-	logger.Trace("[ext_hashing_blake2_256_version_1] executing...")
-	instanceContext := wasm.IntoInstanceContext(context)
-
-	data := asMemorySlice(instanceContext, dataSpan)
-
-	hash, err := common.Blake2bHash(data)
-	if err != nil {
-		logger.Error("[ext_hashing_blake2_256_version_1]", "error", err)
-		panic(err)
-	}
-
-	out, err := toWasmMemorySized(instanceContext, hash[:], 32)
-	if err != nil {
-		logger.Error("[ext_hashing_blake2_256_version_1] failed to allocate", "error", err)
-		panic(err)
-	}
-
-	return C.int32_t(out)
-}
-
-//export ext_hashing_keccak_256_version_1
-func ext_hashing_keccak_256_version_1(context unsafe.Pointer, dataSpan C.int64_t) C.int32_t {
-	logger.Trace("[ext_hashing_keccak_256_version_1] executing...")
-	instanceContext := wasm.IntoInstanceContext(context)
-
-	data := asMemorySlice(instanceContext, dataSpan)
-
-	hash, err := common.Keccak256(data)
-	if err != nil {
-		logger.Error("[ext_hashing_keccak_256_version_1]", "error", err)
-		panic(err)
-	}
-
-	out, err := toWasmMemorySized(instanceContext, hash[:], 32)
-	if err != nil {
-		logger.Error("[ext_hashing_keccak_256_version_1] failed to allocate", "error", err)
-		panic(err)
-	}
-
-	return C.int32_t(out)
-}
-
-//export ext_hashing_sha2_256_version_1
-func ext_hashing_sha2_256_version_1(context unsafe.Pointer, z C.int64_t) C.int32_t {
-	logger.Trace("[ext_hashing_sha2_256_version_1] executing...")
-	return 0
-}
-
-//export ext_hashing_twox_256_version_1
-func ext_hashing_twox_256_version_1(context unsafe.Pointer, dataSpan C.int64_t) C.int32_t {
-	logger.Trace("[ext_hashing_twox_256_version_1] executing...")
-	instanceContext := wasm.IntoInstanceContext(context)
-
-	data := asMemorySlice(instanceContext, dataSpan)
-
-	hash, err := common.Twox256(data)
-	if err != nil {
-		logger.Error("[ext_hashing_twox_256_version_1]", "error", err)
-		panic(err)
-	}
-
-	out, err := toWasmMemorySized(instanceContext, hash[:], 32)
-	if err != nil {
-		logger.Error("[ext_hashing_twox_256_version_1] failed to allocate", "error", err)
-		panic(err)
-	}
-
-	return C.int32_t(out)
-}
-
-//export ext_hashing_twox_128_version_1
-func ext_hashing_twox_128_version_1(context unsafe.Pointer, data C.int64_t) C.int32_t {
-	logger.Trace("[ext_hashing_twox_128_version_1] executing...")
-	ptr, size := int64ToPointerAndSize(int64(data))
-
-	instanceContext := wasm.IntoInstanceContext(context)
-	ctx := instanceContext.Data().(*runtime.Context)
-	out, err := ctx.Allocator.Allocate(16)
-	if err != nil {
-		logger.Error("[ext_hashing_twox_128_version_1] failed to allocate", "error", err)
-		panic(err)
-	}
-	ext_twox_128(context, C.int32_t(ptr), C.int32_t(size), C.int32_t(out))
-	return C.int32_t(out)
-}
-
-//export ext_hashing_twox_64_version_1
-func ext_hashing_twox_64_version_1(context unsafe.Pointer, dataSpan C.int64_t) C.int32_t {
-	logger.Trace("[ext_hashing_twox_64_version_1] executing...")
-	instanceContext := wasm.IntoInstanceContext(context)
-
-	data := asMemorySlice(instanceContext, dataSpan)
-
-	hash, err := common.Twox64(data)
-	if err != nil {
-		logger.Error("[ext_hashing_twox_64_version_1]", "error", err)
-		panic(err)
-	}
-
-	out, err := toWasmMemorySized(instanceContext, hash, 8)
-	if err != nil {
-		logger.Error("[ext_hashing_twox_64_version_1] failed to allocate", "error", err)
-		panic(err)
-	}
-
-	return C.int32_t(out)
-}
-
-//export ext_offchain_index_set_version_1
-func ext_offchain_index_set_version_1(context unsafe.Pointer, a, b C.int64_t) {
-	logger.Trace("[ext_offchain_index_set_version_1] executing...")
-}
-
-//export ext_offchain_is_validator_version_1
-func ext_offchain_is_validator_version_1(context unsafe.Pointer) C.int32_t {
-	logger.Trace("[ext_offchain_is_validator_version_1] executing...")
-	return 0
-}
-
-//export ext_offchain_local_storage_compare_and_set_version_1
-func ext_offchain_local_storage_compare_and_set_version_1(context unsafe.Pointer, a C.int32_t, x, y, z C.int64_t) C.int32_t {
-	logger.Trace("[ext_offchain_local_storage_compare_and_set_version_1] executing...")
-	return 0
-}
-
-//export ext_offchain_local_storage_get_version_1
-func ext_offchain_local_storage_get_version_1(context unsafe.Pointer, a C.int32_t, x C.int64_t) C.int64_t {
-	logger.Trace("[ext_offchain_local_storage_get_version_1] executing...")
-	return 0
-}
-
-//export ext_offchain_local_storage_set_version_1
-func ext_offchain_local_storage_set_version_1(context unsafe.Pointer, a C.int32_t, x, y C.int64_t) {
-	logger.Trace("[ext_offchain_local_storage_set_version_1] executing...")
-}
-
->>>>>>> cf68fa6a
 //export ext_offchain_network_state_version_1
 func ext_offchain_network_state_version_1(context unsafe.Pointer) C.int64_t {
 	logger.Trace("[ext_offchain_network_state_version_1] executing...")
@@ -835,7 +549,6 @@
 //export ext_storage_append_version_1
 func ext_storage_append_version_1(context unsafe.Pointer, a, b C.int64_t) {
 	logger.Trace("[ext_storage_append_version_1] executing...")
-<<<<<<< HEAD
 }
 
 //export ext_storage_changes_root_version_1
@@ -859,45 +572,6 @@
 	logger.Trace("[ext_storage_commit_transaction_version_1] executing...")
 }
 
-//export ext_storage_get_version_1
-func ext_storage_get_version_1(context unsafe.Pointer, keyData C.int64_t) C.int64_t {
-	logger.Trace("[ext_storage_get_version_1] executing...")
-	keyPtr, keySize := int64ToPointerAndSize(int64(keyData))
-
-	instanceContext := wasm.IntoInstanceContext(context)
-	memory := instanceContext.Memory().Data()
-
-	runtimeCtx := instanceContext.Data().(*runtime.Context)
-	s := runtimeCtx.Storage
-
-	key := memory[keyPtr : keyPtr+keySize]
-	logger.Trace("[ext_storage_get_version_1]", "key", fmt.Sprintf("0x%x", key))
-
-	val, err := s.Get(key)
-=======
-}
-
-//export ext_storage_changes_root_version_1
-func ext_storage_changes_root_version_1(context unsafe.Pointer, z C.int64_t) C.int64_t {
-	logger.Trace("[ext_storage_changes_root_version_1] executing...")
-	return 0
-}
-
-//export ext_storage_clear_version_1
-func ext_storage_clear_version_1(context unsafe.Pointer, a C.int64_t) {
-	logger.Trace("[ext_storage_clear_version_1] executing...")
-}
-
-//export ext_storage_clear_prefix_version_1
-func ext_storage_clear_prefix_version_1(context unsafe.Pointer, a C.int64_t) {
-	logger.Trace("[ext_storage_clear_prefix_version_1] executing...")
-}
-
-//export ext_storage_commit_transaction_version_1
-func ext_storage_commit_transaction_version_1(context unsafe.Pointer) {
-	logger.Trace("[ext_storage_commit_transaction_version_1] executing...")
-}
-
 //export ext_storage_exists_version_1
 func ext_storage_exists_version_1(context unsafe.Pointer, a C.int64_t) C.int32_t {
 	logger.Trace("[ext_storage_exists_version_1] executing...")
@@ -916,40 +590,19 @@
 	logger.Trace("[ext_storage_get_version_1]", "key", fmt.Sprintf("0x%x", key))
 
 	value, err := storage.Get(key)
->>>>>>> cf68fa6a
 	if err != nil {
 		logger.Error("[ext_storage_get_version_1]", "error", err)
 		return 0
 	}
 	logger.Trace("[ext_storage_get_version_1]", "value", value)
 
-<<<<<<< HEAD
-	logger.Trace("[ext_storage_get_version_1]", "value", val)
-	return storeAsOptional("ext_storage_get_version_1", runtimeCtx.Allocator, memory, val)
-}
-
-//export ext_storage_next_key_version_1
-func ext_storage_next_key_version_1(context unsafe.Pointer, keyData C.int64_t) C.int64_t {
-	logger.Trace("[ext_storage_next_key_version_1] executing...")
-	keyPtr, keySize := int64ToPointerAndSize(int64(keyData))
-
-	instanceContext := wasm.IntoInstanceContext(context)
-	memory := instanceContext.Memory().Data()
-
-	runtimeCtx := instanceContext.Data().(*runtime.Context)
-	s := runtimeCtx.Storage
-
-	key := memory[keyPtr : keyPtr+keySize]
-	next := s.NextKey(key)
-	logger.Trace("[ext_storage_next_key_version_1]", "next", next)
-	return storeAsOptional("ext_storage_next_key_version_1", runtimeCtx.Allocator, memory, next)
-=======
 	valueSpan, err := toWasmMemoryOptional(instanceContext, value)
 	if err != nil {
 		logger.Error("[ext_storage_get_version_1] failed to allocate", "error", err)
 		panic(err)
 	}
 
+	data = valueSpan
 	return C.int64_t(valueSpan)
 }
 
@@ -972,7 +625,6 @@
 	}
 
 	return C.int64_t(nextSpan)
->>>>>>> cf68fa6a
 }
 
 //export ext_storage_read_version_1
@@ -993,10 +645,6 @@
 }
 
 //export ext_storage_set_version_1
-<<<<<<< HEAD
-func ext_storage_set_version_1(context unsafe.Pointer, a, b C.int64_t) {
-	logger.Trace("[ext_storage_set_version_1] executing...")
-=======
 func ext_storage_set_version_1(context unsafe.Pointer, keySpan C.int64_t, valueSpan C.int64_t) {
 	logger.Trace("[ext_storage_set_version_1] executing...")
 
@@ -1012,7 +660,6 @@
 		logger.Error("[ext_storage_set_version_1]", "error", err)
 		panic(err)
 	}
->>>>>>> cf68fa6a
 }
 
 //export ext_storage_start_transaction_version_1
@@ -1020,16 +667,6 @@
 	logger.Trace("[ext_storage_start_transaction_version_1] executing...")
 }
 
-<<<<<<< HEAD
-//export ext_offchain_index_set_version_1
-func ext_offchain_index_set_version_1(context unsafe.Pointer, a, b C.int64_t) {
-	logger.Trace("[ext_offchain_index_set_version_1] executing...")
-}
-
-// storeAsOptional allocates memory for the given data, converts it to an optional type, encodes it and
-// stores it in memory. it returns the pointer-size to the data
-func storeAsOptional(caller string, allocator *runtime.FreeingBumpHeapAllocator, memory []byte, data []byte) C.int64_t {
-=======
 // Convert 64bit wasm span descriptor to Go memory slice
 func asMemorySlice(context wasm.InstanceContext, span C.int64_t) []byte {
 	memory := context.Memory().Data()
@@ -1052,13 +689,11 @@
 	}
 
 	copy(memory[out:out+size], data[:])
-
 	return pointerAndSizeToInt64(int32(out), int32(size)), nil
 }
 
 // Copy a byte slice of a fixed size to wasm memory and return resulting pointer
 func toWasmMemorySized(context wasm.InstanceContext, data []byte, size uint32) (uint32, error) {
-
 	if int(size) != len(data) {
 		return 0, errors.New("internal byte array size missmatch")
 	}
@@ -1078,8 +713,6 @@
 
 // Wraps slice in optional and copies result to wasm memory. Returns resulting 64bit span descriptor
 func toWasmMemoryOptional(context wasm.InstanceContext, data []byte) (int64, error) {
-
->>>>>>> cf68fa6a
 	var opt *optional.Bytes
 	if len(data) == 0 {
 		opt = optional.NewBytes(false, nil)
@@ -1087,46 +720,203 @@
 		opt = optional.NewBytes(true, data)
 	}
 
-<<<<<<< HEAD
-	enc := opt.Encode()
-	length := uint32(len(enc))
-
-	// allocate memory for value and copy value to memory
-	ptr, err := allocator.Allocate(length)
-	if err != nil {
-		logger.Error(fmt.Sprintf("[%s]", caller), "error", err)
-		return 0
-	}
-
-	copy(memory[ptr:ptr+length], enc)
-	return C.int64_t(pointerAndSizeToInt64(int32(ptr), int32(length)))
-=======
 	enc, err := opt.Encode()
 	if err != nil {
 		return 0, err
 	}
 
 	return toWasmMemory(context, enc)
->>>>>>> cf68fa6a
 }
 
 // ImportsNodeRuntime returns the imports for the v0.8 runtime
 func ImportsNodeRuntime() (*wasm.Imports, error) { //nolint
 	var err error
-<<<<<<< HEAD
-	memory, err = wasm.NewMemory(20, 0)
-	if err != nil {
-		return nil, err
-	}
-
-	imports, err := wasm.NewImports().AppendMemory("memory", memory)
-	if err != nil {
-		return nil, err
-	}
+
+	imports := wasm.NewImports()
+
+	_, err = imports.Append("ext_allocator_free_version_1", ext_allocator_free_version_1, C.ext_allocator_free_version_1)
+	if err != nil {
+		return nil, err
+	}
+	_, err = imports.Append("ext_allocator_malloc_version_1", ext_allocator_malloc_version_1, C.ext_allocator_malloc_version_1)
+	if err != nil {
+		return nil, err
+	}
+
+	_, err = imports.Append("ext_crypto_ed25519_generate_version_1", ext_crypto_ed25519_generate_version_1, C.ext_crypto_ed25519_generate_version_1)
+	if err != nil {
+		return nil, err
+	}
+	_, err = imports.Append("ext_crypto_ed25519_public_keys_version_1", ext_crypto_ed25519_public_keys_version_1, C.ext_crypto_ed25519_public_keys_version_1)
+	if err != nil {
+		return nil, err
+	}
+	_, err = imports.Append("ext_crypto_ed25519_sign_version_1", ext_crypto_ed25519_sign_version_1, C.ext_crypto_ed25519_sign_version_1)
+	if err != nil {
+		return nil, err
+	}
+	_, err = imports.Append("ext_crypto_ed25519_verify_version_1", ext_crypto_ed25519_verify_version_1, C.ext_crypto_ed25519_verify_version_1)
+	if err != nil {
+		return nil, err
+	}
+	_, err = imports.Append("ext_crypto_finish_batch_verify_version_1", ext_crypto_finish_batch_verify_version_1, C.ext_crypto_finish_batch_verify_version_1)
+	if err != nil {
+		return nil, err
+	}
+	_, err = imports.Append("ext_crypto_secp256k1_ecdsa_recover_version_1", ext_crypto_secp256k1_ecdsa_recover_version_1, C.ext_crypto_secp256k1_ecdsa_recover_version_1)
+	if err != nil {
+		return nil, err
+	}
+	_, err = imports.Append("ext_crypto_secp256k1_ecdsa_recover_compressed_version_1", ext_crypto_secp256k1_ecdsa_recover_compressed_version_1, C.ext_crypto_secp256k1_ecdsa_recover_compressed_version_1)
+	if err != nil {
+		return nil, err
+	}
+	_, err = imports.Append("ext_crypto_sr25519_generate_version_1", ext_crypto_sr25519_generate_version_1, C.ext_crypto_sr25519_generate_version_1)
+	if err != nil {
+		return nil, err
+	}
+	_, err = imports.Append("ext_crypto_sr25519_public_keys_version_1", ext_crypto_sr25519_public_keys_version_1, C.ext_crypto_sr25519_public_keys_version_1)
+	if err != nil {
+		return nil, err
+	}
+	_, err = imports.Append("ext_crypto_sr25519_sign_version_1", ext_crypto_sr25519_sign_version_1, C.ext_crypto_sr25519_sign_version_1)
+	if err != nil {
+		return nil, err
+	}
+	_, err = imports.Append("ext_crypto_sr25519_verify_version_1", ext_crypto_sr25519_verify_version_1, C.ext_crypto_sr25519_verify_version_1)
+	if err != nil {
+		return nil, err
+	}
+	_, err = imports.Append("ext_crypto_sr25519_verify_version_2", ext_crypto_sr25519_verify_version_2, C.ext_crypto_sr25519_verify_version_2)
+	if err != nil {
+		return nil, err
+	}
+	_, err = imports.Append("ext_crypto_start_batch_verify_version_1", ext_crypto_start_batch_verify_version_1, C.ext_crypto_start_batch_verify_version_1)
+	if err != nil {
+		return nil, err
+	}
+
+	_, err = imports.Append("ext_default_child_storage_clear_version_1", ext_default_child_storage_clear_version_1, C.ext_default_child_storage_clear_version_1)
+	if err != nil {
+		return nil, err
+	}
+	_, err = imports.Append("ext_default_child_storage_clear_prefix_version_1", ext_default_child_storage_clear_prefix_version_1, C.ext_default_child_storage_clear_prefix_version_1)
+	if err != nil {
+		return nil, err
+	}
+	_, err = imports.Append("ext_default_child_storage_exists_version_1", ext_default_child_storage_exists_version_1, C.ext_default_child_storage_exists_version_1)
+	if err != nil {
+		return nil, err
+	}
+	_, err = imports.Append("ext_default_child_storage_get_version_1", ext_default_child_storage_get_version_1, C.ext_default_child_storage_get_version_1)
+	if err != nil {
+		return nil, err
+	}
+	_, err = imports.Append("ext_default_child_storage_next_key_version_1", ext_default_child_storage_next_key_version_1, C.ext_default_child_storage_next_key_version_1)
+	if err != nil {
+		return nil, err
+	}
+	_, err = imports.Append("ext_default_child_storage_read_version_1", ext_default_child_storage_read_version_1, C.ext_default_child_storage_read_version_1)
+	if err != nil {
+		return nil, err
+	}
+	_, err = imports.Append("ext_default_child_storage_root_version_1", ext_default_child_storage_root_version_1, C.ext_default_child_storage_root_version_1)
+	if err != nil {
+		return nil, err
+	}
+	_, err = imports.Append("ext_default_child_storage_set_version_1", ext_default_child_storage_set_version_1, C.ext_default_child_storage_set_version_1)
+	if err != nil {
+		return nil, err
+	}
+	_, err = imports.Append("ext_default_child_storage_storage_kill_version_1", ext_default_child_storage_storage_kill_version_1, C.ext_default_child_storage_storage_kill_version_1)
+	if err != nil {
+		return nil, err
+	}
+
+	_, err = imports.Append("ext_hashing_blake2_128_version_1", ext_hashing_blake2_128_version_1, C.ext_hashing_blake2_128_version_1)
+	if err != nil {
+		return nil, err
+	}
+	_, err = imports.Append("ext_hashing_blake2_256_version_1", ext_hashing_blake2_256_version_1, C.ext_hashing_blake2_256_version_1)
+	if err != nil {
+		return nil, err
+	}
+	_, err = imports.Append("ext_hashing_keccak_256_version_1", ext_hashing_keccak_256_version_1, C.ext_hashing_keccak_256_version_1)
+	if err != nil {
+		return nil, err
+	}
+	_, err = imports.Append("ext_hashing_sha2_256_version_1", ext_hashing_sha2_256_version_1, C.ext_hashing_sha2_256_version_1)
+	if err != nil {
+		return nil, err
+	}
+	_, err = imports.Append("ext_hashing_twox_256_version_1", ext_hashing_twox_256_version_1, C.ext_hashing_twox_256_version_1)
+	if err != nil {
+		return nil, err
+	}
+	_, err = imports.Append("ext_hashing_twox_128_version_1", ext_hashing_twox_128_version_1, C.ext_hashing_twox_128_version_1)
+	if err != nil {
+		return nil, err
+	}
+	_, err = imports.Append("ext_hashing_twox_64_version_1", ext_hashing_twox_64_version_1, C.ext_hashing_twox_64_version_1)
+	if err != nil {
+		return nil, err
+	}
+
 	_, err = imports.Append("ext_logging_log_version_1", ext_logging_log_version_1, C.ext_logging_log_version_1)
 	if err != nil {
 		return nil, err
 	}
+
+	_, err = imports.Append("ext_misc_print_hex_version_1", ext_misc_print_hex_version_1, C.ext_misc_print_hex_version_1)
+	if err != nil {
+		return nil, err
+	}
+	_, err = imports.Append("ext_misc_print_num_version_1", ext_misc_print_num_version_1, C.ext_misc_print_num_version_1)
+	if err != nil {
+		return nil, err
+	}
+	_, err = imports.Append("ext_misc_print_utf8_version_1", ext_misc_print_utf8_version_1, C.ext_misc_print_utf8_version_1)
+	if err != nil {
+		return nil, err
+	}
+	_, err = imports.Append("ext_misc_runtime_version_version_1", ext_misc_runtime_version_version_1, C.ext_misc_runtime_version_version_1)
+	if err != nil {
+		return nil, err
+	}
+
+	_, err = imports.Append("ext_offchain_index_set_version_1", ext_offchain_index_set_version_1, C.ext_offchain_index_set_version_1)
+	if err != nil {
+		return nil, err
+	}
+	_, err = imports.Append("ext_offchain_is_validator_version_1", ext_offchain_is_validator_version_1, C.ext_offchain_is_validator_version_1)
+	if err != nil {
+		return nil, err
+	}
+	_, err = imports.Append("ext_offchain_local_storage_compare_and_set_version_1", ext_offchain_local_storage_compare_and_set_version_1, C.ext_offchain_local_storage_compare_and_set_version_1)
+	if err != nil {
+		return nil, err
+	}
+	_, err = imports.Append("ext_offchain_local_storage_get_version_1", ext_offchain_local_storage_get_version_1, C.ext_offchain_local_storage_get_version_1)
+	if err != nil {
+		return nil, err
+	}
+	_, err = imports.Append("ext_offchain_local_storage_set_version_1", ext_offchain_local_storage_set_version_1, C.ext_offchain_local_storage_set_version_1)
+	if err != nil {
+		return nil, err
+	}
+	_, err = imports.Append("ext_offchain_network_state_version_1", ext_offchain_network_state_version_1, C.ext_offchain_network_state_version_1)
+	if err != nil {
+		return nil, err
+	}
+	_, err = imports.Append("ext_offchain_random_seed_version_1", ext_offchain_random_seed_version_1, C.ext_offchain_random_seed_version_1)
+	if err != nil {
+		return nil, err
+	}
+	_, err = imports.Append("ext_offchain_submit_transaction_version_1", ext_offchain_submit_transaction_version_1, C.ext_offchain_submit_transaction_version_1)
+	if err != nil {
+		return nil, err
+	}
+
 	_, err = imports.Append("ext_sandbox_instance_teardown_version_1", ext_sandbox_instance_teardown_version_1, C.ext_sandbox_instance_teardown_version_1)
 	if err != nil {
 		return nil, err
@@ -1155,470 +945,65 @@
 	if err != nil {
 		return nil, err
 	}
-	_, err = imports.Append("ext_crypto_ed25519_generate_version_1", ext_crypto_ed25519_generate_version_1, C.ext_crypto_ed25519_generate_version_1)
-	if err != nil {
-		return nil, err
-	}
-	_, err = imports.Append("ext_crypto_ed25519_verify_version_1", ext_crypto_ed25519_verify_version_1, C.ext_crypto_ed25519_verify_version_1)
-	if err != nil {
-		return nil, err
-	}
-	_, err = imports.Append("ext_crypto_finish_batch_verify_version_1", ext_crypto_finish_batch_verify_version_1, C.ext_crypto_finish_batch_verify_version_1)
-	if err != nil {
-		return nil, err
-	}
-	_, err = imports.Append("ext_crypto_secp256k1_ecdsa_recover_version_1", ext_crypto_secp256k1_ecdsa_recover_version_1, C.ext_crypto_secp256k1_ecdsa_recover_version_1)
-	if err != nil {
-		return nil, err
-	}
-	_, err = imports.Append("ext_crypto_secp256k1_ecdsa_recover_compressed_version_1", ext_crypto_secp256k1_ecdsa_recover_compressed_version_1, C.ext_crypto_secp256k1_ecdsa_recover_compressed_version_1)
-	if err != nil {
-		return nil, err
-	}
-	_, err = imports.Append("ext_crypto_sr25519_generate_version_1", ext_crypto_sr25519_generate_version_1, C.ext_crypto_sr25519_generate_version_1)
-	if err != nil {
-		return nil, err
-	}
-	_, err = imports.Append("ext_crypto_sr25519_public_keys_version_1", ext_crypto_sr25519_public_keys_version_1, C.ext_crypto_sr25519_public_keys_version_1)
-	if err != nil {
-		return nil, err
-	}
-	_, err = imports.Append("ext_crypto_sr25519_sign_version_1", ext_crypto_sr25519_sign_version_1, C.ext_crypto_sr25519_sign_version_1)
-	if err != nil {
-		return nil, err
-	}
-	_, err = imports.Append("ext_crypto_sr25519_verify_version_2", ext_crypto_sr25519_verify_version_2, C.ext_crypto_sr25519_verify_version_2)
-	if err != nil {
-		return nil, err
-	}
-	_, err = imports.Append("ext_crypto_start_batch_verify_version_1", ext_crypto_start_batch_verify_version_1, C.ext_crypto_start_batch_verify_version_1)
-	if err != nil {
-		return nil, err
-	}
+
+	_, err = imports.Append("ext_storage_append_version_1", ext_storage_append_version_1, C.ext_storage_append_version_1)
+	if err != nil {
+		return nil, err
+	}
+	_, err = imports.Append("ext_storage_changes_root_version_1", ext_storage_changes_root_version_1, C.ext_storage_changes_root_version_1)
+	if err != nil {
+		return nil, err
+	}
+	_, err = imports.Append("ext_storage_clear_version_1", ext_storage_clear_version_1, C.ext_storage_clear_version_1)
+	if err != nil {
+		return nil, err
+	}
+	_, err = imports.Append("ext_storage_clear_prefix_version_1", ext_storage_clear_prefix_version_1, C.ext_storage_clear_prefix_version_1)
+	if err != nil {
+		return nil, err
+	}
+	_, err = imports.Append("ext_storage_commit_transaction_version_1", ext_storage_commit_transaction_version_1, C.ext_storage_commit_transaction_version_1)
+	if err != nil {
+		return nil, err
+	}
+	_, err = imports.Append("ext_storage_exists_version_1", ext_storage_exists_version_1, C.ext_storage_exists_version_1)
+	if err != nil {
+		return nil, err
+	}
+	_, err = imports.Append("ext_storage_get_version_1", ext_storage_get_version_1, C.ext_storage_get_version_1)
+	if err != nil {
+		return nil, err
+	}
+	_, err = imports.Append("ext_storage_next_key_version_1", ext_storage_next_key_version_1, C.ext_storage_next_key_version_1)
+	if err != nil {
+		return nil, err
+	}
+	_, err = imports.Append("ext_storage_read_version_1", ext_storage_read_version_1, C.ext_storage_read_version_1)
+	if err != nil {
+		return nil, err
+	}
+	_, err = imports.Append("ext_storage_rollback_transaction_version_1", ext_storage_rollback_transaction_version_1, C.ext_storage_rollback_transaction_version_1)
+	if err != nil {
+		return nil, err
+	}
+	_, err = imports.Append("ext_storage_root_version_1", ext_storage_root_version_1, C.ext_storage_root_version_1)
+	if err != nil {
+		return nil, err
+	}
+	_, err = imports.Append("ext_storage_set_version_1", ext_storage_set_version_1, C.ext_storage_set_version_1)
+	if err != nil {
+		return nil, err
+	}
+	_, err = imports.Append("ext_storage_start_transaction_version_1", ext_storage_start_transaction_version_1, C.ext_storage_start_transaction_version_1)
+	if err != nil {
+		return nil, err
+	}
+
 	_, err = imports.Append("ext_trie_blake2_256_ordered_root_version_1", ext_trie_blake2_256_ordered_root_version_1, C.ext_trie_blake2_256_ordered_root_version_1)
 	if err != nil {
 		return nil, err
 	}
-	_, err = imports.Append("ext_misc_print_hex_version_1", ext_misc_print_hex_version_1, C.ext_misc_print_hex_version_1)
-	if err != nil {
-		return nil, err
-	}
-	_, err = imports.Append("ext_misc_print_num_version_1", ext_misc_print_num_version_1, C.ext_misc_print_num_version_1)
-	if err != nil {
-		return nil, err
-	}
-	_, err = imports.Append("ext_misc_print_utf8_version_1", ext_misc_print_utf8_version_1, C.ext_misc_print_utf8_version_1)
-	if err != nil {
-		return nil, err
-	}
-	_, err = imports.Append("ext_misc_runtime_version_version_1", ext_misc_runtime_version_version_1, C.ext_misc_runtime_version_version_1)
-	if err != nil {
-		return nil, err
-	}
-	_, err = imports.Append("ext_default_child_storage_clear_version_1", ext_default_child_storage_clear_version_1, C.ext_default_child_storage_clear_version_1)
-	if err != nil {
-		return nil, err
-	}
-	_, err = imports.Append("ext_default_child_storage_get_version_1", ext_default_child_storage_get_version_1, C.ext_default_child_storage_get_version_1)
-	if err != nil {
-		return nil, err
-	}
-	_, err = imports.Append("ext_default_child_storage_root_version_1", ext_default_child_storage_root_version_1, C.ext_default_child_storage_root_version_1)
-	if err != nil {
-		return nil, err
-	}
-	_, err = imports.Append("ext_default_child_storage_set_version_1", ext_default_child_storage_set_version_1, C.ext_default_child_storage_set_version_1)
-	if err != nil {
-		return nil, err
-	}
-	_, err = imports.Append("ext_default_child_storage_storage_kill_version_1", ext_default_child_storage_storage_kill_version_1, C.ext_default_child_storage_storage_kill_version_1)
-	if err != nil {
-		return nil, err
-	}
-	_, err = imports.Append("ext_allocator_free_version_1", ext_allocator_free_version_1, C.ext_allocator_free_version_1)
-	if err != nil {
-		return nil, err
-	}
-	_, err = imports.Append("ext_allocator_malloc_version_1", ext_allocator_malloc_version_1, C.ext_allocator_malloc_version_1)
-	if err != nil {
-		return nil, err
-	}
-	_, err = imports.Append("ext_hashing_blake2_128_version_1", ext_hashing_blake2_128_version_1, C.ext_hashing_blake2_128_version_1)
-	if err != nil {
-		return nil, err
-	}
-	_, err = imports.Append("ext_hashing_blake2_256_version_1", ext_hashing_blake2_256_version_1, C.ext_hashing_blake2_256_version_1)
-	if err != nil {
-		return nil, err
-	}
-	_, err = imports.Append("ext_hashing_keccak_256_version_1", ext_hashing_keccak_256_version_1, C.ext_hashing_keccak_256_version_1)
-	if err != nil {
-		return nil, err
-	}
-	_, err = imports.Append("ext_hashing_sha2_256_version_1", ext_hashing_sha2_256_version_1, C.ext_hashing_sha2_256_version_1)
-	if err != nil {
-		return nil, err
-	}
-	_, err = imports.Append("ext_hashing_twox_128_version_1", ext_hashing_twox_128_version_1, C.ext_hashing_twox_128_version_1)
-	if err != nil {
-		return nil, err
-	}
-	_, err = imports.Append("ext_hashing_twox_64_version_1", ext_hashing_twox_64_version_1, C.ext_hashing_twox_64_version_1)
-	if err != nil {
-		return nil, err
-	}
-	_, err = imports.Append("ext_offchain_is_validator_version_1", ext_offchain_is_validator_version_1, C.ext_offchain_is_validator_version_1)
-	if err != nil {
-		return nil, err
-	}
-	_, err = imports.Append("ext_offchain_local_storage_compare_and_set_version_1", ext_offchain_local_storage_compare_and_set_version_1, C.ext_offchain_local_storage_compare_and_set_version_1)
-	if err != nil {
-		return nil, err
-	}
-	_, err = imports.Append("ext_offchain_local_storage_get_version_1", ext_offchain_local_storage_get_version_1, C.ext_offchain_local_storage_get_version_1)
-	if err != nil {
-		return nil, err
-	}
-	_, err = imports.Append("ext_offchain_local_storage_set_version_1", ext_offchain_local_storage_set_version_1, C.ext_offchain_local_storage_set_version_1)
-	if err != nil {
-		return nil, err
-	}
-	_, err = imports.Append("ext_offchain_network_state_version_1", ext_offchain_network_state_version_1, C.ext_offchain_network_state_version_1)
-	if err != nil {
-		return nil, err
-	}
-	_, err = imports.Append("ext_offchain_random_seed_version_1", ext_offchain_random_seed_version_1, C.ext_offchain_random_seed_version_1)
-	if err != nil {
-		return nil, err
-	}
-	_, err = imports.Append("ext_offchain_submit_transaction_version_1", ext_offchain_submit_transaction_version_1, C.ext_offchain_submit_transaction_version_1)
-	if err != nil {
-		return nil, err
-	}
-	_, err = imports.Append("ext_storage_append_version_1", ext_storage_append_version_1, C.ext_storage_append_version_1)
-	if err != nil {
-		return nil, err
-	}
-	_, err = imports.Append("ext_storage_changes_root_version_1", ext_storage_changes_root_version_1, C.ext_storage_changes_root_version_1)
-	if err != nil {
-		return nil, err
-	}
-	_, err = imports.Append("ext_storage_clear_version_1", ext_storage_clear_version_1, C.ext_storage_clear_version_1)
-	if err != nil {
-		return nil, err
-	}
-	_, err = imports.Append("ext_storage_clear_prefix_version_1", ext_storage_clear_prefix_version_1, C.ext_storage_clear_prefix_version_1)
-	if err != nil {
-		return nil, err
-	}
-	_, err = imports.Append("ext_storage_commit_transaction_version_1", ext_storage_commit_transaction_version_1, C.ext_storage_commit_transaction_version_1)
-	if err != nil {
-		return nil, err
-	}
-	_, err = imports.Append("ext_storage_get_version_1", ext_storage_get_version_1, C.ext_storage_get_version_1)
-	if err != nil {
-		return nil, err
-	}
-	_, err = imports.Append("ext_storage_next_key_version_1", ext_storage_next_key_version_1, C.ext_storage_next_key_version_1)
-	if err != nil {
-		return nil, err
-	}
-	_, err = imports.Append("ext_storage_read_version_1", ext_storage_read_version_1, C.ext_storage_read_version_1)
-	if err != nil {
-		return nil, err
-	}
-	_, err = imports.Append("ext_storage_rollback_transaction_version_1", ext_storage_rollback_transaction_version_1, C.ext_storage_rollback_transaction_version_1)
-	if err != nil {
-		return nil, err
-	}
-	_, err = imports.Append("ext_storage_root_version_1", ext_storage_root_version_1, C.ext_storage_root_version_1)
-	if err != nil {
-		return nil, err
-	}
-	_, err = imports.Append("ext_storage_set_version_1", ext_storage_set_version_1, C.ext_storage_set_version_1)
-	if err != nil {
-		return nil, err
-	}
-	_, err = imports.Append("ext_storage_start_transaction_version_1", ext_storage_start_transaction_version_1, C.ext_storage_start_transaction_version_1)
-	if err != nil {
-		return nil, err
-	}
-	_, err = imports.Append("ext_offchain_index_set_version_1", ext_offchain_index_set_version_1, C.ext_offchain_index_set_version_1)
-=======
-
-	imports := wasm.NewImports()
-
-	_, err = imports.Append("ext_allocator_free_version_1", ext_allocator_free_version_1, C.ext_allocator_free_version_1)
-	if err != nil {
-		return nil, err
-	}
-	_, err = imports.Append("ext_allocator_malloc_version_1", ext_allocator_malloc_version_1, C.ext_allocator_malloc_version_1)
-	if err != nil {
-		return nil, err
-	}
-
-	_, err = imports.Append("ext_crypto_ed25519_generate_version_1", ext_crypto_ed25519_generate_version_1, C.ext_crypto_ed25519_generate_version_1)
-	if err != nil {
-		return nil, err
-	}
-	_, err = imports.Append("ext_crypto_ed25519_public_keys_version_1", ext_crypto_ed25519_public_keys_version_1, C.ext_crypto_ed25519_public_keys_version_1)
-	if err != nil {
-		return nil, err
-	}
-	_, err = imports.Append("ext_crypto_ed25519_sign_version_1", ext_crypto_ed25519_sign_version_1, C.ext_crypto_ed25519_sign_version_1)
-	if err != nil {
-		return nil, err
-	}
-	_, err = imports.Append("ext_crypto_ed25519_verify_version_1", ext_crypto_ed25519_verify_version_1, C.ext_crypto_ed25519_verify_version_1)
-	if err != nil {
-		return nil, err
-	}
-	_, err = imports.Append("ext_crypto_finish_batch_verify_version_1", ext_crypto_finish_batch_verify_version_1, C.ext_crypto_finish_batch_verify_version_1)
-	if err != nil {
-		return nil, err
-	}
-	_, err = imports.Append("ext_crypto_secp256k1_ecdsa_recover_version_1", ext_crypto_secp256k1_ecdsa_recover_version_1, C.ext_crypto_secp256k1_ecdsa_recover_version_1)
-	if err != nil {
-		return nil, err
-	}
-	_, err = imports.Append("ext_crypto_secp256k1_ecdsa_recover_compressed_version_1", ext_crypto_secp256k1_ecdsa_recover_compressed_version_1, C.ext_crypto_secp256k1_ecdsa_recover_compressed_version_1)
-	if err != nil {
-		return nil, err
-	}
-	_, err = imports.Append("ext_crypto_sr25519_generate_version_1", ext_crypto_sr25519_generate_version_1, C.ext_crypto_sr25519_generate_version_1)
-	if err != nil {
-		return nil, err
-	}
-	_, err = imports.Append("ext_crypto_sr25519_public_keys_version_1", ext_crypto_sr25519_public_keys_version_1, C.ext_crypto_sr25519_public_keys_version_1)
-	if err != nil {
-		return nil, err
-	}
-	_, err = imports.Append("ext_crypto_sr25519_sign_version_1", ext_crypto_sr25519_sign_version_1, C.ext_crypto_sr25519_sign_version_1)
-	if err != nil {
-		return nil, err
-	}
-	_, err = imports.Append("ext_crypto_sr25519_verify_version_1", ext_crypto_sr25519_verify_version_1, C.ext_crypto_sr25519_verify_version_1)
-	if err != nil {
-		return nil, err
-	}
-	_, err = imports.Append("ext_crypto_sr25519_verify_version_2", ext_crypto_sr25519_verify_version_2, C.ext_crypto_sr25519_verify_version_2)
-	if err != nil {
-		return nil, err
-	}
-	_, err = imports.Append("ext_crypto_start_batch_verify_version_1", ext_crypto_start_batch_verify_version_1, C.ext_crypto_start_batch_verify_version_1)
-	if err != nil {
-		return nil, err
-	}
-
-	_, err = imports.Append("ext_default_child_storage_clear_version_1", ext_default_child_storage_clear_version_1, C.ext_default_child_storage_clear_version_1)
-	if err != nil {
-		return nil, err
-	}
-	_, err = imports.Append("ext_default_child_storage_clear_prefix_version_1", ext_default_child_storage_clear_prefix_version_1, C.ext_default_child_storage_clear_prefix_version_1)
-	if err != nil {
-		return nil, err
-	}
-	_, err = imports.Append("ext_default_child_storage_exists_version_1", ext_default_child_storage_exists_version_1, C.ext_default_child_storage_exists_version_1)
-	if err != nil {
-		return nil, err
-	}
-	_, err = imports.Append("ext_default_child_storage_get_version_1", ext_default_child_storage_get_version_1, C.ext_default_child_storage_get_version_1)
-	if err != nil {
-		return nil, err
-	}
-	_, err = imports.Append("ext_default_child_storage_next_key_version_1", ext_default_child_storage_next_key_version_1, C.ext_default_child_storage_next_key_version_1)
-	if err != nil {
-		return nil, err
-	}
-	_, err = imports.Append("ext_default_child_storage_read_version_1", ext_default_child_storage_read_version_1, C.ext_default_child_storage_read_version_1)
-	if err != nil {
-		return nil, err
-	}
-	_, err = imports.Append("ext_default_child_storage_root_version_1", ext_default_child_storage_root_version_1, C.ext_default_child_storage_root_version_1)
-	if err != nil {
-		return nil, err
-	}
-	_, err = imports.Append("ext_default_child_storage_set_version_1", ext_default_child_storage_set_version_1, C.ext_default_child_storage_set_version_1)
-	if err != nil {
-		return nil, err
-	}
-	_, err = imports.Append("ext_default_child_storage_storage_kill_version_1", ext_default_child_storage_storage_kill_version_1, C.ext_default_child_storage_storage_kill_version_1)
-	if err != nil {
-		return nil, err
-	}
-
-	_, err = imports.Append("ext_hashing_blake2_128_version_1", ext_hashing_blake2_128_version_1, C.ext_hashing_blake2_128_version_1)
-	if err != nil {
-		return nil, err
-	}
-	_, err = imports.Append("ext_hashing_blake2_256_version_1", ext_hashing_blake2_256_version_1, C.ext_hashing_blake2_256_version_1)
-	if err != nil {
-		return nil, err
-	}
-	_, err = imports.Append("ext_hashing_keccak_256_version_1", ext_hashing_keccak_256_version_1, C.ext_hashing_keccak_256_version_1)
-	if err != nil {
-		return nil, err
-	}
-	_, err = imports.Append("ext_hashing_sha2_256_version_1", ext_hashing_sha2_256_version_1, C.ext_hashing_sha2_256_version_1)
-	if err != nil {
-		return nil, err
-	}
-	_, err = imports.Append("ext_hashing_twox_256_version_1", ext_hashing_twox_256_version_1, C.ext_hashing_twox_256_version_1)
-	if err != nil {
-		return nil, err
-	}
-	_, err = imports.Append("ext_hashing_twox_128_version_1", ext_hashing_twox_128_version_1, C.ext_hashing_twox_128_version_1)
-	if err != nil {
-		return nil, err
-	}
-	_, err = imports.Append("ext_hashing_twox_64_version_1", ext_hashing_twox_64_version_1, C.ext_hashing_twox_64_version_1)
-	if err != nil {
-		return nil, err
-	}
-
-	_, err = imports.Append("ext_logging_log_version_1", ext_logging_log_version_1, C.ext_logging_log_version_1)
-	if err != nil {
-		return nil, err
-	}
-
-	_, err = imports.Append("ext_misc_print_hex_version_1", ext_misc_print_hex_version_1, C.ext_misc_print_hex_version_1)
-	if err != nil {
-		return nil, err
-	}
-	_, err = imports.Append("ext_misc_print_num_version_1", ext_misc_print_num_version_1, C.ext_misc_print_num_version_1)
-	if err != nil {
-		return nil, err
-	}
-	_, err = imports.Append("ext_misc_print_utf8_version_1", ext_misc_print_utf8_version_1, C.ext_misc_print_utf8_version_1)
-	if err != nil {
-		return nil, err
-	}
-	_, err = imports.Append("ext_misc_runtime_version_version_1", ext_misc_runtime_version_version_1, C.ext_misc_runtime_version_version_1)
-	if err != nil {
-		return nil, err
-	}
-
-	_, err = imports.Append("ext_offchain_index_set_version_1", ext_offchain_index_set_version_1, C.ext_offchain_index_set_version_1)
-	if err != nil {
-		return nil, err
-	}
-	_, err = imports.Append("ext_offchain_is_validator_version_1", ext_offchain_is_validator_version_1, C.ext_offchain_is_validator_version_1)
-	if err != nil {
-		return nil, err
-	}
-	_, err = imports.Append("ext_offchain_local_storage_compare_and_set_version_1", ext_offchain_local_storage_compare_and_set_version_1, C.ext_offchain_local_storage_compare_and_set_version_1)
-	if err != nil {
-		return nil, err
-	}
-	_, err = imports.Append("ext_offchain_local_storage_get_version_1", ext_offchain_local_storage_get_version_1, C.ext_offchain_local_storage_get_version_1)
-	if err != nil {
-		return nil, err
-	}
-	_, err = imports.Append("ext_offchain_local_storage_set_version_1", ext_offchain_local_storage_set_version_1, C.ext_offchain_local_storage_set_version_1)
-	if err != nil {
-		return nil, err
-	}
-	_, err = imports.Append("ext_offchain_network_state_version_1", ext_offchain_network_state_version_1, C.ext_offchain_network_state_version_1)
-	if err != nil {
-		return nil, err
-	}
-	_, err = imports.Append("ext_offchain_random_seed_version_1", ext_offchain_random_seed_version_1, C.ext_offchain_random_seed_version_1)
-	if err != nil {
-		return nil, err
-	}
-	_, err = imports.Append("ext_offchain_submit_transaction_version_1", ext_offchain_submit_transaction_version_1, C.ext_offchain_submit_transaction_version_1)
-	if err != nil {
-		return nil, err
-	}
-
-	_, err = imports.Append("ext_sandbox_instance_teardown_version_1", ext_sandbox_instance_teardown_version_1, C.ext_sandbox_instance_teardown_version_1)
-	if err != nil {
-		return nil, err
-	}
-	_, err = imports.Append("ext_sandbox_instantiate_version_1", ext_sandbox_instantiate_version_1, C.ext_sandbox_instantiate_version_1)
-	if err != nil {
-		return nil, err
-	}
-	_, err = imports.Append("ext_sandbox_invoke_version_1", ext_sandbox_invoke_version_1, C.ext_sandbox_invoke_version_1)
-	if err != nil {
-		return nil, err
-	}
-	_, err = imports.Append("ext_sandbox_memory_get_version_1", ext_sandbox_memory_get_version_1, C.ext_sandbox_memory_get_version_1)
-	if err != nil {
-		return nil, err
-	}
-	_, err = imports.Append("ext_sandbox_memory_new_version_1", ext_sandbox_memory_new_version_1, C.ext_sandbox_memory_new_version_1)
-	if err != nil {
-		return nil, err
-	}
-	_, err = imports.Append("ext_sandbox_memory_set_version_1", ext_sandbox_memory_set_version_1, C.ext_sandbox_memory_set_version_1)
-	if err != nil {
-		return nil, err
-	}
-	_, err = imports.Append("ext_sandbox_memory_teardown_version_1", ext_sandbox_memory_teardown_version_1, C.ext_sandbox_memory_teardown_version_1)
-	if err != nil {
-		return nil, err
-	}
-
-	_, err = imports.Append("ext_storage_append_version_1", ext_storage_append_version_1, C.ext_storage_append_version_1)
-	if err != nil {
-		return nil, err
-	}
-	_, err = imports.Append("ext_storage_changes_root_version_1", ext_storage_changes_root_version_1, C.ext_storage_changes_root_version_1)
-	if err != nil {
-		return nil, err
-	}
-	_, err = imports.Append("ext_storage_clear_version_1", ext_storage_clear_version_1, C.ext_storage_clear_version_1)
-	if err != nil {
-		return nil, err
-	}
-	_, err = imports.Append("ext_storage_clear_prefix_version_1", ext_storage_clear_prefix_version_1, C.ext_storage_clear_prefix_version_1)
-	if err != nil {
-		return nil, err
-	}
-	_, err = imports.Append("ext_storage_commit_transaction_version_1", ext_storage_commit_transaction_version_1, C.ext_storage_commit_transaction_version_1)
-	if err != nil {
-		return nil, err
-	}
-	_, err = imports.Append("ext_storage_exists_version_1", ext_storage_exists_version_1, C.ext_storage_exists_version_1)
-	if err != nil {
-		return nil, err
-	}
-	_, err = imports.Append("ext_storage_get_version_1", ext_storage_get_version_1, C.ext_storage_get_version_1)
-	if err != nil {
-		return nil, err
-	}
-	_, err = imports.Append("ext_storage_next_key_version_1", ext_storage_next_key_version_1, C.ext_storage_next_key_version_1)
-	if err != nil {
-		return nil, err
-	}
-	_, err = imports.Append("ext_storage_read_version_1", ext_storage_read_version_1, C.ext_storage_read_version_1)
-	if err != nil {
-		return nil, err
-	}
-	_, err = imports.Append("ext_storage_rollback_transaction_version_1", ext_storage_rollback_transaction_version_1, C.ext_storage_rollback_transaction_version_1)
-	if err != nil {
-		return nil, err
-	}
-	_, err = imports.Append("ext_storage_root_version_1", ext_storage_root_version_1, C.ext_storage_root_version_1)
-	if err != nil {
-		return nil, err
-	}
-	_, err = imports.Append("ext_storage_set_version_1", ext_storage_set_version_1, C.ext_storage_set_version_1)
-	if err != nil {
-		return nil, err
-	}
-	_, err = imports.Append("ext_storage_start_transaction_version_1", ext_storage_start_transaction_version_1, C.ext_storage_start_transaction_version_1)
-	if err != nil {
-		return nil, err
-	}
-
-	_, err = imports.Append("ext_trie_blake2_256_ordered_root_version_1", ext_trie_blake2_256_ordered_root_version_1, C.ext_trie_blake2_256_ordered_root_version_1)
-	if err != nil {
-		return nil, err
-	}
 	_, err = imports.Append("ext_trie_blake2_256_root_version_1", ext_trie_blake2_256_root_version_1, C.ext_trie_blake2_256_root_version_1)
->>>>>>> cf68fa6a
 	if err != nil {
 		return nil, err
 	}
