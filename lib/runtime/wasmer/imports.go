// Copyright 2019 ChainSafe Systems (ON) Corp.
// This file is part of gossamer.
//
// The gossamer library is free software: you can redistribute it and/or modify
// it under the terms of the GNU Lesser General Public License as published by
// the Free Software Foundation, either version 3 of the License, or
// (at your option) any later version.
//
// The gossamer library is distributed in the hope that it will be useful,
// but WITHOUT ANY WARRANTY; without even the implied warranty of
// MERCHANTABILITY or FITNESS FOR A PARTICULAR PURPOSE. See the
// GNU Lesser General Public License for more details.
//
// You should have received a copy of the GNU Lesser General Public License
// along with the gossamer library. If not, see <http://www.gnu.org/licenses/>.

package wasmer

// #include <stdlib.h>
//
// extern void ext_logging_log_version_1(void *context, int32_t level, int64_t target, int64_t msg);
//
// extern void ext_sandbox_instance_teardown_version_1(void *context, int32_t a);
// extern int32_t ext_sandbox_instantiate_version_1(void *context, int32_t a, int64_t b, int64_t c, int32_t d);
// extern int32_t ext_sandbox_invoke_version_1(void *context, int32_t a, int64_t b, int64_t c, int32_t d, int32_t e, int32_t f);
// extern int32_t ext_sandbox_memory_get_version_1(void *context, int32_t a, int32_t b, int32_t c, int32_t d);
// extern int32_t ext_sandbox_memory_new_version_1(void *context, int32_t a, int32_t b);
// extern int32_t ext_sandbox_memory_set_version_1(void *context, int32_t a, int32_t b, int32_t c, int32_t d);
// extern void ext_sandbox_memory_teardown_version_1(void *context, int32_t a);
//
// extern int32_t ext_crypto_ed25519_generate_version_1(void *context, int32_t a, int64_t b);
// extern int64_t ext_crypto_ed25519_public_keys_version_1(void *context, int32_t a);
// extern int64_t ext_crypto_ed25519_sign_version_1(void *context, int32_t a, int32_t b, int64_t c);
// extern int32_t ext_crypto_ed25519_verify_version_1(void *context, int32_t a, int64_t b, int32_t c);
// extern int32_t ext_crypto_finish_batch_verify_version_1(void *context);
// extern int64_t ext_crypto_secp256k1_ecdsa_recover_version_1(void *context, int32_t a, int32_t b);
// extern int64_t ext_crypto_secp256k1_ecdsa_recover_compressed_version_1(void *context, int32_t a, int32_t b);
// extern int32_t ext_crypto_sr25519_generate_version_1(void *context, int32_t a, int64_t b);
// extern int64_t ext_crypto_sr25519_public_keys_version_1(void *context, int32_t a);
// extern int64_t ext_crypto_sr25519_sign_version_1(void *context, int32_t a, int32_t b, int64_t c);
// extern int32_t ext_crypto_sr25519_verify_version_1(void *context, int32_t a, int64_t b, int32_t c);
// extern int32_t ext_crypto_sr25519_verify_version_2(void *context, int32_t a, int64_t b, int32_t c);
// extern void ext_crypto_start_batch_verify_version_1(void *context);
//
// extern int32_t ext_trie_blake2_256_root_version_1(void *context, int64_t a);
// extern int32_t ext_trie_blake2_256_ordered_root_version_1(void *context, int64_t a);
//
// extern void ext_misc_print_hex_version_1(void *context, int64_t a);
// extern void ext_misc_print_num_version_1(void *context, int64_t a);
// extern void ext_misc_print_utf8_version_1(void *context, int64_t a);
// extern int64_t ext_misc_runtime_version_version_1(void *context, int64_t a);
//
// extern void ext_default_child_storage_clear_version_1(void *context, int64_t a, int64_t b);
// extern int64_t ext_default_child_storage_get_version_1(void *context, int64_t a, int64_t b);
// extern int64_t ext_default_child_storage_next_key_version_1(void *context, int64_t a, int64_t b);
// extern int64_t ext_default_child_storage_read_version_1(void *context, int64_t a, int64_t b, int64_t c, int32_t d);
// extern int64_t ext_default_child_storage_root_version_1(void *context, int64_t a);
// extern void ext_default_child_storage_set_version_1(void *context, int64_t a, int64_t b, int64_t c);
// extern void ext_default_child_storage_storage_kill_version_1(void *context, int64_t a);
// extern void ext_default_child_storage_clear_prefix_version_1(void *context, int64_t a, int64_t b);
// extern int32_t ext_default_child_storage_exists_version_1(void *context, int64_t a, int64_t b);
//
// extern void ext_allocator_free_version_1(void *context, int32_t a);
// extern int32_t ext_allocator_malloc_version_1(void *context, int32_t a);
//
// extern int32_t ext_hashing_blake2_128_version_1(void *context, int64_t a);
// extern int32_t ext_hashing_blake2_256_version_1(void *context, int64_t a);
// extern int32_t ext_hashing_keccak_256_version_1(void *context, int64_t a);
// extern int32_t ext_hashing_sha2_256_version_1(void *context, int64_t a);
// extern int32_t ext_hashing_twox_256_version_1(void *context, int64_t a);
// extern int32_t ext_hashing_twox_128_version_1(void *context, int64_t a);
// extern int32_t ext_hashing_twox_64_version_1(void *context, int64_t a);
//
// extern void ext_offchain_index_set_version_1(void *context, int64_t a, int64_t b);
// extern int32_t ext_offchain_is_validator_version_1(void *context);
// extern int32_t ext_offchain_local_storage_compare_and_set_version_1(void *context, int32_t a, int64_t b, int64_t c, int64_t d);
// extern int64_t ext_offchain_local_storage_get_version_1(void *context, int32_t a, int64_t b);
// extern void ext_offchain_local_storage_set_version_1(void *context, int32_t a, int64_t b, int64_t c);
// extern int64_t ext_offchain_network_state_version_1(void *context);
// extern int32_t ext_offchain_random_seed_version_1(void *context);
// extern int64_t ext_offchain_submit_transaction_version_1(void *context, int64_t a);
//
// extern void ext_storage_append_version_1(void *context, int64_t a, int64_t b);
// extern int64_t ext_storage_changes_root_version_1(void *context, int64_t a);
// extern void ext_storage_clear_version_1(void *context, int64_t a);
// extern void ext_storage_clear_prefix_version_1(void *context, int64_t a);
// extern void ext_storage_commit_transaction_version_1(void *context);
// extern int32_t ext_storage_exists_version_1(void *context, int64_t a);
// extern int64_t ext_storage_get_version_1(void *context, int64_t a);
// extern int64_t ext_storage_next_key_version_1(void *context, int64_t a);
// extern int64_t ext_storage_read_version_1(void *context, int64_t a, int64_t b, int32_t c);
// extern void ext_storage_rollback_transaction_version_1(void *context);
// extern int64_t ext_storage_root_version_1(void *context);
// extern void ext_storage_set_version_1(void *context, int64_t a, int64_t b);
// extern void ext_storage_start_transaction_version_1(void *context);
import "C"

import (
	"bytes"
	"encoding/binary"
	"errors"
	"fmt"
	"math/big"
	"math/rand"
	"reflect"
	"unsafe"

	"github.com/ChainSafe/gossamer/dot/types"
	"github.com/ChainSafe/gossamer/lib/common"
	"github.com/ChainSafe/gossamer/lib/common/optional"
	"github.com/ChainSafe/gossamer/lib/runtime"
	"github.com/ChainSafe/gossamer/lib/scale"
	"github.com/ChainSafe/gossamer/lib/transaction"
	"github.com/ChainSafe/gossamer/lib/trie"

	wasm "github.com/wasmerio/go-ext-wasm/wasmer"
)

//export ext_logging_log_version_1
func ext_logging_log_version_1(context unsafe.Pointer, level C.int32_t, targetData C.int64_t, msgData C.int64_t) {
	logger.Trace("[ext_logging_log_version_1] executing...")
	instanceContext := wasm.IntoInstanceContext(context)

	target := fmt.Sprintf("%s", asMemorySlice(instanceContext, targetData))
	msg := fmt.Sprintf("%s", asMemorySlice(instanceContext, msgData))

	switch int(level) {
	case 0:
		logger.Crit("[ext_logging_log_version_1]", "target", target, "message", msg)
	case 1:
		logger.Warn("[ext_logging_log_version_1]", "target", target, "message", msg)
	case 2:
		logger.Info("[ext_logging_log_version_1]", "target", target, "message", msg)
	case 3:
		logger.Debug("[ext_logging_log_version_1]", "target", target, "message", msg)
	case 4:
		logger.Trace("[ext_logging_log_version_1]", "target", target, "message", msg)
	default:
		logger.Error("[ext_logging_log_version_1]", "level", int(level), "target", target, "message", msg)
	}
}

//export ext_sandbox_instance_teardown_version_1
func ext_sandbox_instance_teardown_version_1(context unsafe.Pointer, a C.int32_t) {
	logger.Trace("[ext_sandbox_instance_teardown_version_1] executing...")
	logger.Warn("[ext_sandbox_instance_teardown_version_1] unimplemented")
}

//export ext_sandbox_instantiate_version_1
func ext_sandbox_instantiate_version_1(context unsafe.Pointer, a C.int32_t, x, y C.int64_t, z C.int32_t) C.int32_t {
	logger.Trace("[ext_sandbox_instantiate_version_1] executing...")
	logger.Warn("[ext_sandbox_instantiate_version_1] unimplemented")
	return 0
}

//export ext_sandbox_invoke_version_1
func ext_sandbox_invoke_version_1(context unsafe.Pointer, a C.int32_t, x, y C.int64_t, z, d, e C.int32_t) C.int32_t {
	logger.Trace("[ext_sandbox_invoke_version_1] executing...")
	logger.Warn("[ext_sandbox_invoke_version_1] unimplemented")
	return 0
}

//export ext_sandbox_memory_get_version_1
func ext_sandbox_memory_get_version_1(context unsafe.Pointer, a, z, d, e C.int32_t) C.int32_t {
	logger.Trace("[ext_sandbox_memory_get_version_1] executing...")
	logger.Warn("[ext_sandbox_memory_get_version_1] unimplemented")
	return 0
}

//export ext_sandbox_memory_new_version_1
func ext_sandbox_memory_new_version_1(context unsafe.Pointer, a, z C.int32_t) C.int32_t {
	logger.Trace("[ext_sandbox_memory_new_version_1] executing...")
	logger.Warn("[ext_sandbox_memory_new_version_1] unimplemented")
	return 0
}

//export ext_sandbox_memory_set_version_1
func ext_sandbox_memory_set_version_1(context unsafe.Pointer, a, z, d, e C.int32_t) C.int32_t {
	logger.Trace("[ext_sandbox_memory_set_version_1] executing...")
	logger.Warn("[ext_sandbox_memory_set_version_1] unimplemented")
	return 0
}

//export ext_sandbox_memory_teardown_version_1
func ext_sandbox_memory_teardown_version_1(context unsafe.Pointer, a C.int32_t) {
	logger.Trace("[ext_sandbox_memory_teardown_version_1] executing...")
	logger.Warn("[ext_sandbox_memory_teardown_version_1] unimplemented")
}

//export ext_crypto_ed25519_generate_version_1
func ext_crypto_ed25519_generate_version_1(context unsafe.Pointer, a C.int32_t, z C.int64_t) C.int32_t {
	logger.Trace("[ext_crypto_ed25519_generate_version_1] executing...")
	logger.Warn("[ext_crypto_ed25519_generate_version_1] unimplemented")
	return 0
}

//export ext_crypto_ed25519_public_keys_version_1
func ext_crypto_ed25519_public_keys_version_1(context unsafe.Pointer, a C.int32_t) C.int64_t {
	logger.Trace("[ext_crypto_ed25519_public_keys_version_1] executing...")
	logger.Warn("[ext_crypto_ed25519_public_keys_version_1] unimplemented")
	return 0
}

//export ext_crypto_ed25519_sign_version_1
func ext_crypto_ed25519_sign_version_1(context unsafe.Pointer, a, z C.int32_t, y C.int64_t) C.int64_t {
	logger.Trace("[ext_crypto_ed25519_sign_version_1] executing...")
	logger.Warn("[ext_crypto_ed25519_sign_version_1] unimplemented")
	return 0
}

//export ext_crypto_ed25519_verify_version_1
func ext_crypto_ed25519_verify_version_1(context unsafe.Pointer, a C.int32_t, z C.int64_t, y C.int32_t) C.int32_t {
	logger.Trace("[ext_crypto_ed25519_verify_version_1] executing...")
	logger.Warn("[ext_crypto_ed25519_verify_version_1] unimplemented")
	return 0
}

//export ext_crypto_finish_batch_verify_version_1
func ext_crypto_finish_batch_verify_version_1(context unsafe.Pointer) C.int32_t {
	logger.Trace("[ext_crypto_finish_batch_verify_version_1] executing...")
	logger.Warn("[ext_crypto_finish_batch_verify_version_1] unimplemented")
	return 1
}

//export ext_crypto_secp256k1_ecdsa_recover_version_1
func ext_crypto_secp256k1_ecdsa_recover_version_1(context unsafe.Pointer, a, z C.int32_t) C.int64_t {
	logger.Trace("[ext_crypto_secp256k1_ecdsa_recover_version_1] executing...")
	logger.Warn("[ext_crypto_secp256k1_ecdsa_recover_version_1] unimplemented")
	return 0
}

//export ext_crypto_secp256k1_ecdsa_recover_compressed_version_1
func ext_crypto_secp256k1_ecdsa_recover_compressed_version_1(context unsafe.Pointer, a, z C.int32_t) C.int64_t {
	logger.Trace("[ext_crypto_secp256k1_ecdsa_recover_compressed_version_1] executing...")
	logger.Warn("[ext_crypto_secp256k1_ecdsa_recover_compressed_version_1] unimplemented")
	return 0
}

//export ext_crypto_sr25519_generate_version_1
func ext_crypto_sr25519_generate_version_1(context unsafe.Pointer, a C.int32_t, z C.int64_t) C.int32_t {
	logger.Trace("[ext_crypto_sr25519_generate_version_1] executing...")
	logger.Warn("[ext_crypto_sr25519_generate_version_1] unimplemented")
	return 0
}

//export ext_crypto_sr25519_public_keys_version_1
func ext_crypto_sr25519_public_keys_version_1(context unsafe.Pointer, a C.int32_t) C.int64_t {
	logger.Trace("[ext_crypto_sr25519_public_keys_version_1] executing...")
	logger.Warn("[ext_crypto_sr25519_public_keys_version_1] unimplemented")
	return 0
}

//export ext_crypto_sr25519_sign_version_1
func ext_crypto_sr25519_sign_version_1(context unsafe.Pointer, a, z C.int32_t, y C.int64_t) C.int64_t {
	logger.Trace("[ext_crypto_sr25519_sign_version_1] executing...")
	logger.Warn("[ext_crypto_sr25519_sign_version_1] unimplemented")
	return 0
}

//export ext_crypto_sr25519_verify_version_1
func ext_crypto_sr25519_verify_version_1(context unsafe.Pointer, a C.int32_t, z C.int64_t, y C.int32_t) C.int32_t {
	logger.Trace("[ext_crypto_sr25519_verify_version_1] executing...")
	logger.Warn("[ext_crypto_sr25519_verify_version_1] unimplemented")
	return 1
}

//export ext_crypto_sr25519_verify_version_2
func ext_crypto_sr25519_verify_version_2(context unsafe.Pointer, a C.int32_t, z C.int64_t, y C.int32_t) C.int32_t {
	logger.Trace("[ext_crypto_sr25519_verify_version_2] executing...")
	logger.Warn("[ext_crypto_sr25519_verify_version_2] unimplemented")
	return 1
}

//export ext_crypto_start_batch_verify_version_1
func ext_crypto_start_batch_verify_version_1(context unsafe.Pointer) {
	logger.Trace("[ext_crypto_start_batch_verify_version_1] executing...")
	logger.Warn("[ext_crypto_start_batch_verify_version_1] unimplemented")
}

//export ext_trie_blake2_256_root_version_1
func ext_trie_blake2_256_root_version_1(context unsafe.Pointer, dataSpan C.int64_t) C.int32_t {
	logger.Trace("[ext_trie_blake2_256_root_version_1] executing...")

	instanceContext := wasm.IntoInstanceContext(context)
	memory := instanceContext.Memory().Data()
	runtimeCtx := instanceContext.Data().(*runtime.Context)
	data := asMemorySlice(instanceContext, dataSpan)

	t := trie.NewEmptyTrie()
	// TODO: this is a fix for the length until slices of structs can be decoded
	// length passed in is the # of (key, value) tuples, but we are decoding as a slice of []byte
	data[0] = data[0] << 1

	// this function is expecting an array of (key, value) tuples
	kvs, err := scale.Decode(data, [][]byte{})
	if err != nil {
		logger.Error("[ext_trie_blake2_256_root_version_1]", "error", err)
		return 0
	}

	keyValues := kvs.([][]byte)
	if len(keyValues)%2 != 0 { // TODO: this can be removed when we have decoding of slices of structs
		logger.Warn("[ext_trie_blake2_256_root_version_1] odd number of input key-values, skipping last value")
		keyValues = keyValues[:len(keyValues)-1]
	}

	for i := 0; i < len(keyValues); i = i + 2 {
		err = t.Put(keyValues[i], keyValues[i+1])
		if err != nil {
			logger.Error("[ext_trie_blake2_256_root_version_1]", "error", err)
			return 0
		}
	}

	// allocate memory for value and copy value to memory
	ptr, err := runtimeCtx.Allocator.Allocate(32)
	if err != nil {
		logger.Error("[ext_trie_blake2_256_root_version_1]", "error", err)
		return 0
	}

	hash, err := t.Hash()
	if err != nil {
		logger.Error("[ext_trie_blake2_256_root_version_1]", "error", err)
		return 0
	}

	logger.Debug("[ext_trie_blake2_256_root_version_1]", "root", hash)
	copy(memory[ptr:ptr+32], hash[:])
	return C.int32_t(ptr)
}

//export ext_trie_blake2_256_ordered_root_version_1
func ext_trie_blake2_256_ordered_root_version_1(context unsafe.Pointer, dataSpan C.int64_t) C.int32_t {
	logger.Trace("[ext_trie_blake2_256_ordered_root_version_1] executing...")

	instanceContext := wasm.IntoInstanceContext(context)
	memory := instanceContext.Memory().Data()
	runtimeCtx := instanceContext.Data().(*runtime.Context)
	data := asMemorySlice(instanceContext, dataSpan)

	t := trie.NewEmptyTrie()
	v, err := scale.Decode(data, [][]byte{})
	if err != nil {
		logger.Error("[ext_trie_blake2_256_ordered_root_version_1]", "error", err)
		return 0
	}

	values := v.([][]byte)

	for i, val := range values {
		key, err := scale.Encode(big.NewInt(int64(i))) //nolint
		if err != nil {
			logger.Error("[ext_blake2_256_enumerated_trie_root]", "error", err)
			return 0
		}
		logger.Trace("[ext_trie_blake2_256_ordered_root_version_1]", "key", key, "value", val)

		err = t.Put(key, val)
		if err != nil {
			logger.Error("[ext_blake2_256_enumerated_trie_root]", "error", err)
			return 0
		}
	}

	// allocate memory for value and copy value to memory
	ptr, err := runtimeCtx.Allocator.Allocate(32)
	if err != nil {
		logger.Error("[ext_trie_blake2_256_ordered_root_version_1]", "error", err)
		return 0
	}

	hash, err := t.Hash()
	if err != nil {
		logger.Error("[ext_trie_blake2_256_ordered_root_version_1]", "error", err)
		return 0
	}

	logger.Debug("[ext_trie_blake2_256_ordered_root_version_1]", "root", hash)
	copy(memory[ptr:ptr+32], hash[:])
	return C.int32_t(ptr)
}

//export ext_misc_print_hex_version_1
func ext_misc_print_hex_version_1(context unsafe.Pointer, dataSpan C.int64_t) {
	logger.Trace("[ext_misc_print_hex_version_1] executing...")

	instanceContext := wasm.IntoInstanceContext(context)
	data := asMemorySlice(instanceContext, dataSpan)
	logger.Debug("[ext_misc_print_hex_version_1]", "hex", fmt.Sprintf("0x%x", data))
}

//export ext_misc_print_num_version_1
func ext_misc_print_num_version_1(context unsafe.Pointer, data C.int64_t) {
	logger.Trace("[ext_misc_print_num_version_1] executing...")

	logger.Debug("[ext_misc_print_num_version_1]", "num", fmt.Sprintf("%d", int64(data)))
}

//export ext_misc_print_utf8_version_1
func ext_misc_print_utf8_version_1(context unsafe.Pointer, dataSpan C.int64_t) {
	logger.Trace("[ext_misc_print_utf8_version_1] executing...")

	instanceContext := wasm.IntoInstanceContext(context)
	data := asMemorySlice(instanceContext, dataSpan)
	logger.Debug("[ext_misc_print_utf8_version_1]", "utf8", fmt.Sprintf("%s", data))
}

//export ext_misc_runtime_version_version_1
func ext_misc_runtime_version_version_1(context unsafe.Pointer, dataSpan C.int64_t) C.int64_t {
	logger.Trace("[ext_misc_runtime_version_version_1] executing...")

	instanceContext := wasm.IntoInstanceContext(context)
	data := asMemorySlice(instanceContext, dataSpan)

	cfg := &Config{
		Imports: ImportsNodeRuntime,
	}
	cfg.Storage = instanceContext.Data().(*runtime.Context).Storage

	instance, err := NewInstance(data, cfg)
	if err != nil {
		logger.Error("[ext_misc_runtime_version_version_1] failed to create instance", "error", err)
		return 0
	}

	version, err := instance.Version()
	if err != nil {
		logger.Error("[ext_misc_runtime_version_version_1] failed to fetch version", "error", err)
		return 0
	}

	encodedData, err := scale.Encode(version.RuntimeVersion)
	if err != nil {
		logger.Error("[ext_misc_runtime_version_version_1] failed to encode result", "error", err)
		return 0
	}

	out, err := toWasmMemoryOptional(instanceContext, encodedData)
	if err != nil {
		logger.Error("[ext_misc_runtime_version_version_1] failed to allocate", "error", err)
		return 0
	}

	return C.int64_t(out)
}

//export ext_default_child_storage_read_version_1
func ext_default_child_storage_read_version_1(context unsafe.Pointer, childStorageKey C.int64_t, key C.int64_t, valueOut C.int64_t, offset C.int32_t) C.int64_t {
	logger.Trace("[ext_default_child_storage_read_version_1] executing...")

	instanceContext := wasm.IntoInstanceContext(context)
	storage := instanceContext.Data().(*runtime.Context).Storage
	memory := instanceContext.Memory().Data()

	value, err := storage.GetChildStorage(asMemorySlice(instanceContext, childStorageKey), asMemorySlice(instanceContext, key))
	if err != nil {
		logger.Error("[ext_default_child_storage_read_version_1] failed to get child storage", "error", err)
		return 0
	}

	valueBuf, valueLen := int64ToPointerAndSize(int64(valueOut))
	copy(memory[valueBuf:valueBuf+valueLen], value[offset:])

	size := uint32(len(value[offset:]))
	sizeBuf := make([]byte, 4)
	binary.LittleEndian.PutUint32(sizeBuf, size)

	sizeSpan, err := toWasmMemoryOptional(instanceContext, sizeBuf)
	if err != nil {
		logger.Error("[ext_default_child_storage_read_version_1] failed to allocate", "error", err)
		return 0
	}

	return C.int64_t(sizeSpan)
}

//export ext_default_child_storage_clear_version_1
func ext_default_child_storage_clear_version_1(context unsafe.Pointer, childStorageKey, keySpan C.int64_t) {
	logger.Trace("[ext_default_child_storage_clear_version_1] executing...")

	instanceContext := wasm.IntoInstanceContext(context)
	ctx := instanceContext.Data().(*runtime.Context)
	storage := ctx.Storage

	keyToChild := asMemorySlice(instanceContext, childStorageKey)
	key := asMemorySlice(instanceContext, keySpan)

	if ctx.TransactionStorageChanges != nil {
		ctx.TransactionStorageChanges = append(ctx.TransactionStorageChanges, &runtime.TransactionStorageChange{
			Operation:  runtime.ClearOp,
			KeyToChild: keyToChild,
			Key:        key,
		})
		return
	}

	err := storage.ClearChildStorage(keyToChild, key)
	if err != nil {
		logger.Error("[ext_default_child_storage_clear_version_1] failed to clear child storage", "error", err)
	}
}

//export ext_default_child_storage_clear_prefix_version_1
func ext_default_child_storage_clear_prefix_version_1(context unsafe.Pointer, childStorageKey C.int64_t, prefixSpan C.int64_t) {
	logger.Trace("[ext_default_child_storage_clear_prefix_version_1] executing...")

	instanceContext := wasm.IntoInstanceContext(context)
	ctx := instanceContext.Data().(*runtime.Context)
	storage := ctx.Storage

	keyToChild := asMemorySlice(instanceContext, childStorageKey)
	prefix := asMemorySlice(instanceContext, prefixSpan)

	if ctx.TransactionStorageChanges != nil {
		ctx.TransactionStorageChanges = append(ctx.TransactionStorageChanges, &runtime.TransactionStorageChange{
			Operation:  runtime.ClearPrefixOp,
			KeyToChild: keyToChild,
			Prefix:     prefix,
		})
		return
	}

	err := storage.ClearPrefixInChild(keyToChild, prefix)
	if err != nil {
		logger.Error("[ext_default_child_storage_clear_prefix_version_1] failed to clear prefix in child", "error", err)
	}
}

//export ext_default_child_storage_exists_version_1
func ext_default_child_storage_exists_version_1(context unsafe.Pointer, childStorageKey C.int64_t, key C.int64_t) C.int32_t {
	logger.Trace("[ext_default_child_storage_exists_version_1] executing...")

	instanceContext := wasm.IntoInstanceContext(context)
	storage := instanceContext.Data().(*runtime.Context).Storage

	child, err := storage.GetChildStorage(asMemorySlice(instanceContext, childStorageKey), asMemorySlice(instanceContext, key))
	if err != nil {
		logger.Error("[ext_default_child_storage_exists_version_1] failed to get child from child storage", "error", err)
		return 0
	}
	if child != nil {
		return 1
	}
	return 0
}

//export ext_default_child_storage_get_version_1
func ext_default_child_storage_get_version_1(context unsafe.Pointer, childStorageKey, key C.int64_t) C.int64_t {
	logger.Trace("[ext_default_child_storage_get_version_1] executing...")

	instanceContext := wasm.IntoInstanceContext(context)
	storage := instanceContext.Data().(*runtime.Context).Storage

	child, err := storage.GetChildStorage(asMemorySlice(instanceContext, childStorageKey), asMemorySlice(instanceContext, key))
	if err != nil {
		logger.Error("[ext_default_child_storage_get_version_1] failed to get child from child storage", "error", err)
		return 0
	}

	value, err := toWasmMemoryOptional(instanceContext, child)
	if err != nil {
		logger.Error("[ext_default_child_storage_get_version_1] failed to allocate", "error", err)
		return 0
	}

	return C.int64_t(value)
}

//export ext_default_child_storage_next_key_version_1
func ext_default_child_storage_next_key_version_1(context unsafe.Pointer, childStorageKey C.int64_t, key C.int64_t) C.int64_t {
	logger.Trace("[ext_default_child_storage_next_key_version_1] executing...")

	instanceContext := wasm.IntoInstanceContext(context)
	storage := instanceContext.Data().(*runtime.Context).Storage

	child, err := storage.GetChildNextKey(asMemorySlice(instanceContext, childStorageKey), asMemorySlice(instanceContext, key))
	if err != nil {
		logger.Error("[ext_default_child_storage_next_key_version_1] failed to get child's next key", "error", err)
		return 0
	}

	value, err := toWasmMemoryOptional(instanceContext, child)
	if err != nil {
		logger.Error("[ext_default_child_storage_next_key_version_1] failed to allocate", "error", err)
		return 0
	}

	return C.int64_t(value)
}

//export ext_default_child_storage_root_version_1
func ext_default_child_storage_root_version_1(context unsafe.Pointer, childStorageKey C.int64_t) C.int64_t {
	logger.Trace("[ext_default_child_storage_root_version_1] executing...")

	instanceContext := wasm.IntoInstanceContext(context)
	storage := instanceContext.Data().(*runtime.Context).Storage

	child, err := storage.GetChild(asMemorySlice(instanceContext, childStorageKey))
	if err != nil {
		logger.Error("[ext_default_child_storage_root_version_1] failed to retrieve child", "error", err)
		return 0
	}

	childRoot, err := child.Hash()
	if err != nil {
		logger.Error("[ext_default_child_storage_root_version_1] failed to encode child root", "error", err)
		return 0
	}

	root, err := toWasmMemoryOptional(instanceContext, childRoot[:])
	if err != nil {
		logger.Error("[ext_default_child_storage_root_version_1] failed to allocate", "error", err)
		return 0
	}

	return C.int64_t(root)
}

//export ext_default_child_storage_set_version_1
func ext_default_child_storage_set_version_1(context unsafe.Pointer, childStorageKeySpan, keySpan, valueSpan C.int64_t) {
	logger.Trace("[ext_default_child_storage_set_version_1] executing...")

	instanceContext := wasm.IntoInstanceContext(context)
	ctx := instanceContext.Data().(*runtime.Context)
	storage := ctx.Storage

	childStorageKey := asMemorySlice(instanceContext, childStorageKeySpan)
	key := asMemorySlice(instanceContext, keySpan)
	value := asMemorySlice(instanceContext, valueSpan)

	if ctx.TransactionStorageChanges != nil {
		ctx.TransactionStorageChanges = append(ctx.TransactionStorageChanges, &runtime.TransactionStorageChange{
			Operation:  runtime.SetOp,
			KeyToChild: childStorageKey,
			Key:        key,
			Value:      value,
		})
		return
	}

	err := storage.SetChildStorage(childStorageKey, key, value)
	if err != nil {
		logger.Error("[ext_default_child_storage_set_version_1] failed to set value in child storage", "error", err)
		return
	}
}

//export ext_default_child_storage_storage_kill_version_1
func ext_default_child_storage_storage_kill_version_1(context unsafe.Pointer, childStorageKeySpan C.int64_t) {
	logger.Trace("[ext_default_child_storage_storage_kill_version_1] executing...")

	instanceContext := wasm.IntoInstanceContext(context)
	ctx := instanceContext.Data().(*runtime.Context)
	storage := ctx.Storage

	childStorageKey := asMemorySlice(instanceContext, childStorageKeySpan)

	if ctx.TransactionStorageChanges != nil {
		ctx.TransactionStorageChanges = append(ctx.TransactionStorageChanges, &runtime.TransactionStorageChange{
			Operation:  runtime.DeleteChildOp,
			KeyToChild: childStorageKey,
		})
		return
	}

	err := storage.DeleteChildStorage(childStorageKey)
	if err != nil {
		logger.Error("[ext_default_child_storage_storage_kill_version_1] failed to delete child storage from trie", "error", err)
		return
	}
}

//export ext_allocator_free_version_1
func ext_allocator_free_version_1(context unsafe.Pointer, addr C.int32_t) {
	logger.Trace("[ext_allocator_free_version_1] executing...")
	ext_free(context, addr)
}

//export ext_allocator_malloc_version_1
func ext_allocator_malloc_version_1(context unsafe.Pointer, size C.int32_t) C.int32_t {
	logger.Trace("[ext_allocator_malloc_version_1] executing...", "size", size)
	return ext_malloc(context, size)
}

//export ext_hashing_blake2_128_version_1
func ext_hashing_blake2_128_version_1(context unsafe.Pointer, dataSpan C.int64_t) C.int32_t {
	logger.Trace("[ext_hashing_blake2_128_version_1] executing...")
	instanceContext := wasm.IntoInstanceContext(context)

	data := asMemorySlice(instanceContext, dataSpan)

	hash, err := common.Blake2b128(data)
	if err != nil {
		logger.Error("[ext_hashing_blake2_128_version_1]", "error", err)
		return 0
	}

	out, err := toWasmMemorySized(instanceContext, hash, 16)
	if err != nil {
		logger.Error("[ext_hashing_blake2_128_version_1] failed to allocate", "error", err)
		return 0
	}

	return C.int32_t(out)
}

//export ext_hashing_blake2_256_version_1
func ext_hashing_blake2_256_version_1(context unsafe.Pointer, dataSpan C.int64_t) C.int32_t {
	logger.Trace("[ext_hashing_blake2_256_version_1] executing...")
	instanceContext := wasm.IntoInstanceContext(context)

	data := asMemorySlice(instanceContext, dataSpan)

	hash, err := common.Blake2bHash(data)
	if err != nil {
		logger.Error("[ext_hashing_blake2_256_version_1]", "error", err)
		return 0
	}

	logger.Debug("[ext_hashing_blake2_256_version_1]", "data", data, "hash", hash)

	out, err := toWasmMemorySized(instanceContext, hash[:], 32)
	if err != nil {
		logger.Error("[ext_hashing_blake2_256_version_1] failed to allocate", "error", err)
		return 0
	}

	return C.int32_t(out)
}

//export ext_hashing_keccak_256_version_1
func ext_hashing_keccak_256_version_1(context unsafe.Pointer, dataSpan C.int64_t) C.int32_t {
	logger.Trace("[ext_hashing_keccak_256_version_1] executing...")
	instanceContext := wasm.IntoInstanceContext(context)

	data := asMemorySlice(instanceContext, dataSpan)

	hash, err := common.Keccak256(data)
	if err != nil {
		logger.Error("[ext_hashing_keccak_256_version_1]", "error", err)
		return 0
	}

	logger.Debug("[ext_hashing_keccak_256_version_1]", "data", data, "hash", hash)

	out, err := toWasmMemorySized(instanceContext, hash[:], 32)
	if err != nil {
		logger.Error("[ext_hashing_keccak_256_version_1] failed to allocate", "error", err)
		return 0
	}

	return C.int32_t(out)
}

//export ext_hashing_sha2_256_version_1
func ext_hashing_sha2_256_version_1(context unsafe.Pointer, dataSpan C.int64_t) C.int32_t {
	logger.Trace("[ext_hashing_sha2_256_version_1] executing...")
	instanceContext := wasm.IntoInstanceContext(context)

	data := asMemorySlice(instanceContext, dataSpan)
	hash := common.Sha256(data)

	logger.Debug("[ext_hashing_sha2_256_version_1]", "data", data, "hash", hash)

	out, err := toWasmMemorySized(instanceContext, hash[:], 32)
	if err != nil {
		logger.Error("[ext_hashing_sha2_256_version_1] failed to allocate", "error", err)
		return 0
	}

	return C.int32_t(out)
}

//export ext_hashing_twox_256_version_1
func ext_hashing_twox_256_version_1(context unsafe.Pointer, dataSpan C.int64_t) C.int32_t {
	logger.Trace("[ext_hashing_twox_256_version_1] executing...")
	instanceContext := wasm.IntoInstanceContext(context)

	data := asMemorySlice(instanceContext, dataSpan)

	hash, err := common.Twox256(data)
	if err != nil {
		logger.Error("[ext_hashing_twox_256_version_1]", "error", err)
		return 0
	}

	logger.Debug("[ext_hashing_twox_256_version_1]", "data", data, "hash", hash)

	out, err := toWasmMemorySized(instanceContext, hash[:], 32)
	if err != nil {
		logger.Error("[ext_hashing_twox_256_version_1] failed to allocate", "error", err)
		return 0
	}

	return C.int32_t(out)
}

//export ext_hashing_twox_128_version_1
func ext_hashing_twox_128_version_1(context unsafe.Pointer, dataSpan C.int64_t) C.int32_t {
	logger.Trace("[ext_hashing_twox_128_version_1] executing...")
	instanceContext := wasm.IntoInstanceContext(context)
	data := asMemorySlice(instanceContext, dataSpan)

	hash, err := common.Twox128Hash(data)
<<<<<<< HEAD
=======
	if err != nil {
		logger.Error("[ext_hashing_twox_128_version_1]", "error", err)
		return 0
	}

	logger.Debug("[ext_hashing_twox_128_version_1]", "data", fmt.Sprintf("%s", data), "hash", fmt.Sprintf("0x%x", hash))

	out, err := toWasmMemorySized(instanceContext, hash, 16)
>>>>>>> 53a9e780
	if err != nil {
		logger.Error("[ext_hashing_twox_64_version_1]", "error", err)
		return 0
	}

<<<<<<< HEAD
	logger.Debug("[ext_hashing_twox_128_version_1]", "data", fmt.Sprintf("%s", data), "hash", fmt.Sprintf("0x%x", hash))

	out, err := toWasmMemorySized(instanceContext, hash, 16)
	if err != nil {
		logger.Error("[ext_hashing_twox_64_version_1] failed to allocate", "error", err)
		return 0
	}

=======
>>>>>>> 53a9e780
	return C.int32_t(out)
}

//export ext_hashing_twox_64_version_1
func ext_hashing_twox_64_version_1(context unsafe.Pointer, dataSpan C.int64_t) C.int32_t {
	logger.Trace("[ext_hashing_twox_64_version_1] executing...")
	instanceContext := wasm.IntoInstanceContext(context)

	data := asMemorySlice(instanceContext, dataSpan)

	hash, err := common.Twox64(data)
	if err != nil {
		logger.Error("[ext_hashing_twox_64_version_1]", "error", err)
		return 0
	}

	logger.Debug("[ext_hashing_twox_64_version_1]", "data", data, "hash", hash)

	out, err := toWasmMemorySized(instanceContext, hash, 8)
	if err != nil {
		logger.Error("[ext_hashing_twox_64_version_1] failed to allocate", "error", err)
		return 0
	}

	return C.int32_t(out)
}

//export ext_offchain_index_set_version_1
func ext_offchain_index_set_version_1(context unsafe.Pointer, a, b C.int64_t) {
	logger.Trace("[ext_offchain_index_set_version_1] executing...")
	logger.Warn("[ext_offchain_index_set_version_1] unimplemented")
}

//export ext_offchain_is_validator_version_1
func ext_offchain_is_validator_version_1(context unsafe.Pointer) C.int32_t {
	logger.Trace("[ext_offchain_is_validator_version_1] executing...")
	instanceContext := wasm.IntoInstanceContext(context)

	runtimeCtx := instanceContext.Data().(*runtime.Context)
	if runtimeCtx.Validator {
		return 1
	}
	return 0
}

//export ext_offchain_local_storage_compare_and_set_version_1
func ext_offchain_local_storage_compare_and_set_version_1(context unsafe.Pointer, kind C.int32_t, key, oldValue, newValue C.int64_t) C.int32_t {
	logger.Trace("[ext_offchain_local_storage_compare_and_set_version_1] executing...")

	instanceContext := wasm.IntoInstanceContext(context)
	runtimeCtx := instanceContext.Data().(*runtime.Context)

	storageKey := asMemorySlice(instanceContext, key)

	var storedValue []byte
	var err error

	switch runtime.NodeStorageType(kind) {
	case runtime.NodeStorageTypePersistent:
		storedValue, err = runtimeCtx.NodeStorage.PersistentStorage.Get(storageKey)
	case runtime.NodeStorageTypeLocal:
		storedValue, err = runtimeCtx.NodeStorage.LocalStorage.Get(storageKey)
	}

	if err != nil {
		logger.Error("[ext_offchain_local_storage_compare_and_set_version_1] failed to get value from storage", "error", err)
		return 0
	}

	oldVal := asMemorySlice(instanceContext, oldValue)
	newVal := asMemorySlice(instanceContext, newValue)
	if reflect.DeepEqual(storedValue, oldVal) {
		err = runtimeCtx.NodeStorage.LocalStorage.Put(storageKey, newVal)
		if err != nil {
			logger.Error("[ext_offchain_local_storage_compare_and_set_version_1] failed to set value in storage", "error", err)
			return 0
		}
	}

	return 1
}

//export ext_offchain_local_storage_get_version_1
func ext_offchain_local_storage_get_version_1(context unsafe.Pointer, kind C.int32_t, key C.int64_t) C.int64_t {
	logger.Trace("[ext_offchain_local_storage_get_version_1] executing...")

	instanceContext := wasm.IntoInstanceContext(context)
	runtimeCtx := instanceContext.Data().(*runtime.Context)
	storageKey := asMemorySlice(instanceContext, key)

	var res []byte
	var err error

	switch runtime.NodeStorageType(kind) {
	case runtime.NodeStorageTypePersistent:
		res, err = runtimeCtx.NodeStorage.PersistentStorage.Get(storageKey)
	case runtime.NodeStorageTypeLocal:
		res, err = runtimeCtx.NodeStorage.LocalStorage.Get(storageKey)
	}

	if err != nil {
		logger.Error("[ext_offchain_local_storage_get_version_1] failed to get value from storage", "error", err)
	}
	// allocate memory for value and copy value to memory
	ptr, err := toWasmMemoryOptional(instanceContext, res)
	if err != nil {
		logger.Error("[ext_offchain_local_storage_get_version_1] failed to allocate memory", "error", err)
		return 0
	}
	return C.int64_t(ptr)
}

//export ext_offchain_local_storage_set_version_1
func ext_offchain_local_storage_set_version_1(context unsafe.Pointer, kind C.int32_t, key, value C.int64_t) {
	logger.Trace("[ext_offchain_local_storage_set_version_1] executing...")

	instanceContext := wasm.IntoInstanceContext(context)
	runtimeCtx := instanceContext.Data().(*runtime.Context)
	storageKey := asMemorySlice(instanceContext, key)
	newValue := asMemorySlice(instanceContext, value)

	var err error
	switch runtime.NodeStorageType(kind) {
	case runtime.NodeStorageTypePersistent:
		err = runtimeCtx.NodeStorage.PersistentStorage.Put(storageKey, newValue)
	case runtime.NodeStorageTypeLocal:
		err = runtimeCtx.NodeStorage.LocalStorage.Put(storageKey, newValue)
	}

	if err != nil {
		logger.Error("[ext_offchain_local_storage_set_version_1] failed to set value in storage", "error", err)
	}
}

//export ext_offchain_network_state_version_1
func ext_offchain_network_state_version_1(context unsafe.Pointer) C.int64_t {
	logger.Trace("[ext_offchain_network_state_version_1] executing...")
	instanceContext := wasm.IntoInstanceContext(context)
	runtimeCtx := instanceContext.Data().(*runtime.Context)
	if runtimeCtx.Network == nil {
		return 0
	}

	nsEnc, err := scale.Encode(runtimeCtx.Network.NetworkState())
	if err != nil {
		logger.Error("[ext_offchain_network_state_version_1] failed at encoding network state", "error", err)
		return 0
	}

	// copy network state length to memory writtenOut location
	nsEncLen := uint32(len(nsEnc))
	buf := make([]byte, 4)
	binary.LittleEndian.PutUint32(buf, nsEncLen)

	// allocate memory for value and copy value to memory
	ptr, err := toWasmMemorySized(instanceContext, nsEnc, nsEncLen)
	if err != nil {
		logger.Error("[ext_offchain_network_state_version_1] failed to allocate memory", "error", err)
		return 0
	}

	return C.int64_t(ptr)
}

//export ext_offchain_random_seed_version_1
func ext_offchain_random_seed_version_1(context unsafe.Pointer) C.int32_t {
	logger.Trace("[ext_offchain_random_seed_version_1] executing...")
	instanceContext := wasm.IntoInstanceContext(context)

	seed := make([]byte, 32)
	_, err := rand.Read(seed)
	if err != nil {
		logger.Error("[ext_offchain_random_seed_version_1] failed to generate random seed", "error", err)
	}
	ptr, err := toWasmMemorySized(instanceContext, seed, 32)
	if err != nil {
		logger.Error("[ext_offchain_random_seed_version_1] failed to allocate memory", "error", err)
	}
	return C.int32_t(ptr)
}

//export ext_offchain_submit_transaction_version_1
func ext_offchain_submit_transaction_version_1(context unsafe.Pointer, data C.int64_t) C.int64_t {
	logger.Trace("[ext_offchain_submit_transaction_version_1] executing...")

	instanceContext := wasm.IntoInstanceContext(context)
	extBytes := asMemorySlice(instanceContext, data)

	var decExt interface{}
	decExt, err := scale.Decode(extBytes, decExt)
	if err != nil {
		logger.Error("[ext_offchain_submit_transaction_version_1] failed to decode extrinsic data", "error", err)
	}

	extrinsic := types.Extrinsic(decExt.([]byte))

	// validate the transaction
	txv := transaction.NewValidity(0, [][]byte{{}}, [][]byte{{}}, 0, false)
	vtx := transaction.NewValidTransaction(extrinsic, txv)

	runtimeCtx := instanceContext.Data().(*runtime.Context)
	runtimeCtx.Transaction.AddToPool(vtx)

	ptr, err := toWasmMemoryOptional(instanceContext, nil)
	if err != nil {
		logger.Error("[ext_offchain_submit_transaction_version_1] failed to allocate memory", "error", err)
	}
	return C.int64_t(ptr)
}

func storageAppend(storage runtime.Storage, key, valueToAppend []byte) error {
	// this function assumes the item in storage is a SCALE encoded array of items
	// the valueToAppend is a new item, so it appends the item and increases the length prefix by 1
	valueCurr, err := storage.Get(key)
	if err != nil {
		return err
	}

	if len(valueCurr) == 0 {
		enc, err := scale.Encode([][]byte{valueToAppend}) //nolint
		if err != nil {
			logger.Trace("[ext_storage_append_version_1] failed to encode item", "error", err)
			return err
		}
		return storage.Set(key, enc)
	}

	// remove length prefix from existing value
	r := &bytes.Buffer{}
	_, _ = r.Write(valueCurr)
	dec := &scale.Decoder{Reader: r}
	currLength, err := dec.DecodeBigInt()
	if err != nil {
		logger.Trace("[ext_storage_append_version_1] item in storage is not SCALE encoded, overwriting", "key", key)
		return storage.Set(key, valueToAppend)
	}

	// append new item
	valueRes := append(r.Bytes(), valueToAppend...)

	// increase length by 1
	nextLength := big.NewInt(0).Add(currLength, big.NewInt(1))
	lengthEnc, err := scale.Encode(nextLength)
	if err != nil {
		logger.Trace("[ext_storage_append_version_1] failed to encode new length", "error", err)
	}

	// append new length prefix to start of items array
	finalVal := append(lengthEnc, valueRes...)
	logger.Debug("[ext_storage_append_version_1]", "resulting value", fmt.Sprintf("0x%x", finalVal))
	return storage.Set(key, finalVal)
}

//export ext_storage_append_version_1
func ext_storage_append_version_1(context unsafe.Pointer, keySpan, valueSpan C.int64_t) {
	logger.Trace("[ext_storage_append_version_1] executing...")
	instanceContext := wasm.IntoInstanceContext(context)
	ctx := instanceContext.Data().(*runtime.Context)
	storage := ctx.Storage

	key := asMemorySlice(instanceContext, keySpan)
	logger.Debug("[ext_storage_append_version_1]", "key", fmt.Sprintf("0x%x", key))
	valueAppend := asMemorySlice(instanceContext, valueSpan)

	if ctx.TransactionStorageChanges != nil {
		ctx.TransactionStorageChanges = append(ctx.TransactionStorageChanges, &runtime.TransactionStorageChange{
			Operation: runtime.AppendOp,
			Key:       key,
			Value:     valueAppend,
		})
		return
	}

	err := storageAppend(storage, key, valueAppend)
	if err != nil {
		logger.Error("[ext_storage_append_version_1]", "error", err)
	}
}

//export ext_storage_changes_root_version_1
func ext_storage_changes_root_version_1(context unsafe.Pointer, parentHashSpan C.int64_t) C.int64_t {
	logger.Trace("[ext_storage_changes_root_version_1] executing...")
	logger.Debug("[ext_storage_changes_root_version_1] returning None")

	instanceContext := wasm.IntoInstanceContext(context)

	rootSpan, err := toWasmMemoryOptional(instanceContext, nil)
	if err != nil {
		logger.Error("[ext_storage_changes_root_version_1] failed to allocate", "error", err)
		return 0
	}

	return C.int64_t(rootSpan)
}

//export ext_storage_clear_version_1
func ext_storage_clear_version_1(context unsafe.Pointer, keySpan C.int64_t) {
	logger.Trace("[ext_storage_clear_version_1] executing...")
	instanceContext := wasm.IntoInstanceContext(context)
	ctx := instanceContext.Data().(*runtime.Context)
	storage := ctx.Storage

	key := asMemorySlice(instanceContext, keySpan)

	logger.Debug("[ext_storage_clear_version_1]", "key", fmt.Sprintf("0x%x", key))

	if ctx.TransactionStorageChanges != nil {
		ctx.TransactionStorageChanges = append(ctx.TransactionStorageChanges, &runtime.TransactionStorageChange{
			Operation: runtime.ClearOp,
			Key:       key,
		})
		return
	}

	_ = storage.Delete(key)
}

//export ext_storage_clear_prefix_version_1
func ext_storage_clear_prefix_version_1(context unsafe.Pointer, prefixSpan C.int64_t) {
	logger.Trace("[ext_storage_clear_prefix_version_1] executing...")
	instanceContext := wasm.IntoInstanceContext(context)
	ctx := instanceContext.Data().(*runtime.Context)
	storage := ctx.Storage

	prefix := asMemorySlice(instanceContext, prefixSpan)
	logger.Debug("[ext_storage_clear_prefix_version_1]", "prefix", fmt.Sprintf("0x%x", prefix))

	if ctx.TransactionStorageChanges != nil {
		ctx.TransactionStorageChanges = append(ctx.TransactionStorageChanges, &runtime.TransactionStorageChange{
			Operation: runtime.ClearPrefixOp,
			Prefix:    prefix,
		})
		return
	}

	storage.ClearPrefix(prefix)

	// sanity check
	next := storage.NextKey(prefix)
	if len(next) >= len(prefix) && bytes.Equal(prefix, next[:len(prefix)]) {
		panic("did not clear prefix")
	}
}

//export ext_storage_exists_version_1
func ext_storage_exists_version_1(context unsafe.Pointer, keySpan C.int64_t) C.int32_t {
	logger.Trace("[ext_storage_exists_version_1] executing...")
	instanceContext := wasm.IntoInstanceContext(context)
	storage := instanceContext.Data().(*runtime.Context).Storage

	key := asMemorySlice(instanceContext, keySpan)
	logger.Debug("[ext_storage_exists_version_1]", "key", fmt.Sprintf("0x%x", key))

	val, err := storage.Get(key)
	if err != nil {
		return 0
	}

	if len(val) > 0 {
		return 1
	}

	return 0
}

//export ext_storage_get_version_1
func ext_storage_get_version_1(context unsafe.Pointer, keySpan C.int64_t) C.int64_t {
	logger.Trace("[ext_storage_get_version_1] executing...")

	instanceContext := wasm.IntoInstanceContext(context)
	storage := instanceContext.Data().(*runtime.Context).Storage

	key := asMemorySlice(instanceContext, keySpan)
	logger.Debug("[ext_storage_get_version_1]", "key", fmt.Sprintf("0x%x", key))

	value, err := storage.Get(key)
	if err != nil {
		logger.Error("[ext_storage_get_version_1]", "error", err)
		return 0
	}

	logger.Debug("[ext_storage_get_version_1]", "value", fmt.Sprintf("0x%x", value))

	valueSpan, err := toWasmMemoryOptional(instanceContext, value)
	if err != nil {
		logger.Error("[ext_storage_get_version_1] failed to allocate", "error", err)
		return 0
	}

	return C.int64_t(valueSpan)
}

//export ext_storage_next_key_version_1
func ext_storage_next_key_version_1(context unsafe.Pointer, keySpan C.int64_t) C.int64_t {
	logger.Trace("[ext_storage_next_key_version_1] executing...")

	instanceContext := wasm.IntoInstanceContext(context)
	storage := instanceContext.Data().(*runtime.Context).Storage

	key := asMemorySlice(instanceContext, keySpan)

	next := storage.NextKey(key)
	logger.Debug("[ext_storage_next_key_version_1]", "key", key, "next", next)

	nextSpan, err := toWasmMemoryOptional(instanceContext, next)
	if err != nil {
		logger.Error("[ext_storage_next_key_version_1] failed to allocate", "error", err)
		return 0
	}

	return C.int64_t(nextSpan)
}

//export ext_storage_read_version_1
func ext_storage_read_version_1(context unsafe.Pointer, keySpan, valueOut C.int64_t, offset C.int32_t) C.int64_t {
	logger.Trace("[ext_storage_read_version_1] executing...")

	instanceContext := wasm.IntoInstanceContext(context)
	storage := instanceContext.Data().(*runtime.Context).Storage
	memory := instanceContext.Memory().Data()

	key := asMemorySlice(instanceContext, keySpan)
	value, err := storage.Get(key)
	if err != nil {
		logger.Error("[ext_storage_read_version_1]", "error", err)
		ret, _ := toWasmMemoryOptional(instanceContext, []byte{})
		return C.int64_t(ret)
	}

	logger.Debug("[ext_storage_read_version_1]", "key", fmt.Sprintf("0x%x", key), "value", fmt.Sprintf("0x%x", value))

	if value == nil {
		ret, _ := toWasmMemoryOptional(instanceContext, []byte{})
		return C.int64_t(ret)
	}

	var size uint32

	if int(offset) > len(value) {
		size = uint32(0)
	} else {
		size = uint32(len(value[offset:]))
		valueBuf, valueLen := int64ToPointerAndSize(int64(valueOut))
		copy(memory[valueBuf:valueBuf+valueLen], value[offset:])
	}

	sizeBuf := make([]byte, 4)
	binary.LittleEndian.PutUint32(sizeBuf, size)

	sizeSpan, err := toWasmMemoryOptional(instanceContext, sizeBuf)
	if err != nil {
		logger.Error("[ext_storage_read_version_1] failed to allocate", "error", err)
		return 0
	}

	return C.int64_t(sizeSpan)
}

//export ext_storage_root_version_1
func ext_storage_root_version_1(context unsafe.Pointer) C.int64_t {
	logger.Trace("[ext_storage_root_version_1] executing...")

	instanceContext := wasm.IntoInstanceContext(context)
	storage := instanceContext.Data().(*runtime.Context).Storage

	root, err := storage.Root()
	if err != nil {
		logger.Error("[ext_storage_root_version_1] failed to get storage root", "error", err)
		return 0
	}

	logger.Debug("[ext_storage_root_version_1]", "root", root)

	rootSpan, err := toWasmMemory(instanceContext, root[:])
	if err != nil {
		logger.Error("[ext_storage_root_version_1] failed to allocate", "error", err)
		return 0
	}

	return C.int64_t(rootSpan)
}

//export ext_storage_set_version_1
func ext_storage_set_version_1(context unsafe.Pointer, keySpan C.int64_t, valueSpan C.int64_t) {
	logger.Trace("[ext_storage_set_version_1] executing...")

	instanceContext := wasm.IntoInstanceContext(context)
	ctx := instanceContext.Data().(*runtime.Context)
	storage := ctx.Storage

	key := asMemorySlice(instanceContext, keySpan)
	value := asMemorySlice(instanceContext, valueSpan)

	if ctx.TransactionStorageChanges != nil {
		ctx.TransactionStorageChanges = append(ctx.TransactionStorageChanges, &runtime.TransactionStorageChange{
			Operation: runtime.SetOp,
			Key:       key,
			Value:     value,
		})
		return
	}

	logger.Debug("[ext_storage_set_version_1]", "key", fmt.Sprintf("0x%x", key), "val", fmt.Sprintf("0x%x", value))

	err := storage.Set(key, value)
	if err != nil {
		logger.Error("[ext_storage_set_version_1]", "error", err)
		return
	}
}

//export ext_storage_start_transaction_version_1
func ext_storage_start_transaction_version_1(context unsafe.Pointer) {
	logger.Trace("[ext_storage_start_transaction_version_1] executing...")
	instanceContext := wasm.IntoInstanceContext(context)
	instanceContext.Data().(*runtime.Context).TransactionStorageChanges = []*runtime.TransactionStorageChange{}
}

//export ext_storage_rollback_transaction_version_1
func ext_storage_rollback_transaction_version_1(context unsafe.Pointer) {
	logger.Trace("[ext_storage_rollback_transaction_version_1] executing...")
	instanceContext := wasm.IntoInstanceContext(context)
	instanceContext.Data().(*runtime.Context).TransactionStorageChanges = nil
}

//export ext_storage_commit_transaction_version_1
func ext_storage_commit_transaction_version_1(context unsafe.Pointer) {
	logger.Trace("[ext_storage_commit_transaction_version_1] executing...")
	instanceContext := wasm.IntoInstanceContext(context)
	ctx := instanceContext.Data().(*runtime.Context)
	changes := ctx.TransactionStorageChanges
	storage := ctx.Storage

	if changes == nil {
		panic("ext_storage_start_transaction_version_1 was not called before ext_storage_commit_transaction_version_1")
	}

	for _, change := range changes {
		switch change.Operation {
		case runtime.SetOp:
			if change.KeyToChild != nil {
				err := storage.SetChildStorage(change.KeyToChild, change.Key, change.Value)
				if err != nil {
					logger.Error("[ext_default_child_storage_set_version_1] failed to set value in child storage", "error", err)
				}

				continue
			}

			err := storage.Set(change.Key, change.Value)
			if err != nil {
				logger.Error("[ext_storage_commit_transaction_version_1] failed to set key", "key", change.Key, "error", err)
			}
		case runtime.ClearOp:
			if change.KeyToChild != nil {
				err := storage.ClearChildStorage(change.KeyToChild, change.Key)
				if err != nil {
					logger.Error("[ext_default_child_storage_clear_version_1] failed to clear child storage", "error", err)
				}

				continue
			}

			err := storage.Delete(change.Key)
			if err != nil {
				logger.Error("[ext_storage_commit_transaction_version_1] failed to clear key", "key", change.Key, "error", err)
			}
		case runtime.ClearPrefixOp:
			if change.KeyToChild != nil {
				err := storage.ClearPrefixInChild(change.KeyToChild, change.Prefix)
				if err != nil {
					logger.Error("[ext_storage_commit_transaction_version_1] failed to clear prefix in child", "error", err)
				}

				continue
			}

			storage.ClearPrefix(change.Prefix)
		case runtime.AppendOp:
			err := storageAppend(storage, change.Key, change.Value)
			if err != nil {
				logger.Error("[ext_storage_commit_transaction_version_1] failed to append to storage", "key", change.Key, "error", err)
			}
		case runtime.DeleteChildOp:
			err := storage.DeleteChildStorage(change.KeyToChild)
			if err != nil {
				logger.Error("[ext_storage_commit_transaction_version_1] failed to delete child from trie", "error", err)
			}
		}
	}
}

// Convert 64bit wasm span descriptor to Go memory slice
func asMemorySlice(context wasm.InstanceContext, span C.int64_t) []byte {
	memory := context.Memory().Data()
	ptr, size := int64ToPointerAndSize(int64(span))
	return memory[ptr : ptr+size]
}

// Copy a byte slice to wasm memory and return the resulting 64bit span descriptor
func toWasmMemory(context wasm.InstanceContext, data []byte) (int64, error) {
	memory := context.Memory().Data()
	allocator := context.Data().(*runtime.Context).Allocator

	size := uint32(len(data))

	out, err := allocator.Allocate(size)
	if err != nil {
		return 0, err
	}

	copy(memory[out:out+size], data[:])
	return pointerAndSizeToInt64(int32(out), int32(size)), nil
}

// Copy a byte slice of a fixed size to wasm memory and return resulting pointer
func toWasmMemorySized(context wasm.InstanceContext, data []byte, size uint32) (uint32, error) {
	if int(size) != len(data) {
		return 0, errors.New("internal byte array size missmatch")
	}

	memory := context.Memory().Data()
	allocator := context.Data().(*runtime.Context).Allocator

	out, err := allocator.Allocate(size)
	if err != nil {
		return 0, err
	}

	copy(memory[out:out+size], data[:])

	return out, nil
}

// Wraps slice in optional and copies result to wasm memory. Returns resulting 64bit span descriptor
func toWasmMemoryOptional(context wasm.InstanceContext, data []byte) (int64, error) {
	var opt *optional.Bytes
	if len(data) == 0 {
		opt = optional.NewBytes(false, nil)
	} else {
		opt = optional.NewBytes(true, data)
	}

	enc, err := opt.Encode()
	if err != nil {
		return 0, err
	}

	return toWasmMemory(context, enc)
}

// ImportsNodeRuntime returns the imports for the v0.8 runtime
func ImportsNodeRuntime() (*wasm.Imports, error) { //nolint
	var err error

	imports := wasm.NewImports()

	_, err = imports.Append("ext_allocator_free_version_1", ext_allocator_free_version_1, C.ext_allocator_free_version_1)
	if err != nil {
		return nil, err
	}
	_, err = imports.Append("ext_allocator_malloc_version_1", ext_allocator_malloc_version_1, C.ext_allocator_malloc_version_1)
	if err != nil {
		return nil, err
	}

	_, err = imports.Append("ext_crypto_ed25519_generate_version_1", ext_crypto_ed25519_generate_version_1, C.ext_crypto_ed25519_generate_version_1)
	if err != nil {
		return nil, err
	}
	_, err = imports.Append("ext_crypto_ed25519_public_keys_version_1", ext_crypto_ed25519_public_keys_version_1, C.ext_crypto_ed25519_public_keys_version_1)
	if err != nil {
		return nil, err
	}
	_, err = imports.Append("ext_crypto_ed25519_sign_version_1", ext_crypto_ed25519_sign_version_1, C.ext_crypto_ed25519_sign_version_1)
	if err != nil {
		return nil, err
	}
	_, err = imports.Append("ext_crypto_ed25519_verify_version_1", ext_crypto_ed25519_verify_version_1, C.ext_crypto_ed25519_verify_version_1)
	if err != nil {
		return nil, err
	}
	_, err = imports.Append("ext_crypto_finish_batch_verify_version_1", ext_crypto_finish_batch_verify_version_1, C.ext_crypto_finish_batch_verify_version_1)
	if err != nil {
		return nil, err
	}
	_, err = imports.Append("ext_crypto_secp256k1_ecdsa_recover_version_1", ext_crypto_secp256k1_ecdsa_recover_version_1, C.ext_crypto_secp256k1_ecdsa_recover_version_1)
	if err != nil {
		return nil, err
	}
	_, err = imports.Append("ext_crypto_secp256k1_ecdsa_recover_compressed_version_1", ext_crypto_secp256k1_ecdsa_recover_compressed_version_1, C.ext_crypto_secp256k1_ecdsa_recover_compressed_version_1)
	if err != nil {
		return nil, err
	}
	_, err = imports.Append("ext_crypto_sr25519_generate_version_1", ext_crypto_sr25519_generate_version_1, C.ext_crypto_sr25519_generate_version_1)
	if err != nil {
		return nil, err
	}
	_, err = imports.Append("ext_crypto_sr25519_public_keys_version_1", ext_crypto_sr25519_public_keys_version_1, C.ext_crypto_sr25519_public_keys_version_1)
	if err != nil {
		return nil, err
	}
	_, err = imports.Append("ext_crypto_sr25519_sign_version_1", ext_crypto_sr25519_sign_version_1, C.ext_crypto_sr25519_sign_version_1)
	if err != nil {
		return nil, err
	}
	_, err = imports.Append("ext_crypto_sr25519_verify_version_1", ext_crypto_sr25519_verify_version_1, C.ext_crypto_sr25519_verify_version_1)
	if err != nil {
		return nil, err
	}
	_, err = imports.Append("ext_crypto_sr25519_verify_version_2", ext_crypto_sr25519_verify_version_2, C.ext_crypto_sr25519_verify_version_2)
	if err != nil {
		return nil, err
	}
	_, err = imports.Append("ext_crypto_start_batch_verify_version_1", ext_crypto_start_batch_verify_version_1, C.ext_crypto_start_batch_verify_version_1)
	if err != nil {
		return nil, err
	}

	_, err = imports.Append("ext_default_child_storage_clear_version_1", ext_default_child_storage_clear_version_1, C.ext_default_child_storage_clear_version_1)
	if err != nil {
		return nil, err
	}
	_, err = imports.Append("ext_default_child_storage_clear_prefix_version_1", ext_default_child_storage_clear_prefix_version_1, C.ext_default_child_storage_clear_prefix_version_1)
	if err != nil {
		return nil, err
	}
	_, err = imports.Append("ext_default_child_storage_exists_version_1", ext_default_child_storage_exists_version_1, C.ext_default_child_storage_exists_version_1)
	if err != nil {
		return nil, err
	}
	_, err = imports.Append("ext_default_child_storage_get_version_1", ext_default_child_storage_get_version_1, C.ext_default_child_storage_get_version_1)
	if err != nil {
		return nil, err
	}
	_, err = imports.Append("ext_default_child_storage_next_key_version_1", ext_default_child_storage_next_key_version_1, C.ext_default_child_storage_next_key_version_1)
	if err != nil {
		return nil, err
	}
	_, err = imports.Append("ext_default_child_storage_read_version_1", ext_default_child_storage_read_version_1, C.ext_default_child_storage_read_version_1)
	if err != nil {
		return nil, err
	}
	_, err = imports.Append("ext_default_child_storage_root_version_1", ext_default_child_storage_root_version_1, C.ext_default_child_storage_root_version_1)
	if err != nil {
		return nil, err
	}
	_, err = imports.Append("ext_default_child_storage_set_version_1", ext_default_child_storage_set_version_1, C.ext_default_child_storage_set_version_1)
	if err != nil {
		return nil, err
	}
	_, err = imports.Append("ext_default_child_storage_storage_kill_version_1", ext_default_child_storage_storage_kill_version_1, C.ext_default_child_storage_storage_kill_version_1)
	if err != nil {
		return nil, err
	}

	_, err = imports.Append("ext_hashing_blake2_128_version_1", ext_hashing_blake2_128_version_1, C.ext_hashing_blake2_128_version_1)
	if err != nil {
		return nil, err
	}
	_, err = imports.Append("ext_hashing_blake2_256_version_1", ext_hashing_blake2_256_version_1, C.ext_hashing_blake2_256_version_1)
	if err != nil {
		return nil, err
	}
	_, err = imports.Append("ext_hashing_keccak_256_version_1", ext_hashing_keccak_256_version_1, C.ext_hashing_keccak_256_version_1)
	if err != nil {
		return nil, err
	}
	_, err = imports.Append("ext_hashing_sha2_256_version_1", ext_hashing_sha2_256_version_1, C.ext_hashing_sha2_256_version_1)
	if err != nil {
		return nil, err
	}
	_, err = imports.Append("ext_hashing_twox_256_version_1", ext_hashing_twox_256_version_1, C.ext_hashing_twox_256_version_1)
	if err != nil {
		return nil, err
	}
	_, err = imports.Append("ext_hashing_twox_128_version_1", ext_hashing_twox_128_version_1, C.ext_hashing_twox_128_version_1)
	if err != nil {
		return nil, err
	}
	_, err = imports.Append("ext_hashing_twox_64_version_1", ext_hashing_twox_64_version_1, C.ext_hashing_twox_64_version_1)
	if err != nil {
		return nil, err
	}

	_, err = imports.Append("ext_logging_log_version_1", ext_logging_log_version_1, C.ext_logging_log_version_1)
	if err != nil {
		return nil, err
	}

	_, err = imports.Append("ext_misc_print_hex_version_1", ext_misc_print_hex_version_1, C.ext_misc_print_hex_version_1)
	if err != nil {
		return nil, err
	}
	_, err = imports.Append("ext_misc_print_num_version_1", ext_misc_print_num_version_1, C.ext_misc_print_num_version_1)
	if err != nil {
		return nil, err
	}
	_, err = imports.Append("ext_misc_print_utf8_version_1", ext_misc_print_utf8_version_1, C.ext_misc_print_utf8_version_1)
	if err != nil {
		return nil, err
	}
	_, err = imports.Append("ext_misc_runtime_version_version_1", ext_misc_runtime_version_version_1, C.ext_misc_runtime_version_version_1)
	if err != nil {
		return nil, err
	}

	_, err = imports.Append("ext_offchain_index_set_version_1", ext_offchain_index_set_version_1, C.ext_offchain_index_set_version_1)
	if err != nil {
		return nil, err
	}
	_, err = imports.Append("ext_offchain_is_validator_version_1", ext_offchain_is_validator_version_1, C.ext_offchain_is_validator_version_1)
	if err != nil {
		return nil, err
	}
	_, err = imports.Append("ext_offchain_local_storage_compare_and_set_version_1", ext_offchain_local_storage_compare_and_set_version_1, C.ext_offchain_local_storage_compare_and_set_version_1)
	if err != nil {
		return nil, err
	}
	_, err = imports.Append("ext_offchain_local_storage_get_version_1", ext_offchain_local_storage_get_version_1, C.ext_offchain_local_storage_get_version_1)
	if err != nil {
		return nil, err
	}
	_, err = imports.Append("ext_offchain_local_storage_set_version_1", ext_offchain_local_storage_set_version_1, C.ext_offchain_local_storage_set_version_1)
	if err != nil {
		return nil, err
	}
	_, err = imports.Append("ext_offchain_network_state_version_1", ext_offchain_network_state_version_1, C.ext_offchain_network_state_version_1)
	if err != nil {
		return nil, err
	}
	_, err = imports.Append("ext_offchain_random_seed_version_1", ext_offchain_random_seed_version_1, C.ext_offchain_random_seed_version_1)
	if err != nil {
		return nil, err
	}
	_, err = imports.Append("ext_offchain_submit_transaction_version_1", ext_offchain_submit_transaction_version_1, C.ext_offchain_submit_transaction_version_1)
	if err != nil {
		return nil, err
	}

	_, err = imports.Append("ext_sandbox_instance_teardown_version_1", ext_sandbox_instance_teardown_version_1, C.ext_sandbox_instance_teardown_version_1)
	if err != nil {
		return nil, err
	}
	_, err = imports.Append("ext_sandbox_instantiate_version_1", ext_sandbox_instantiate_version_1, C.ext_sandbox_instantiate_version_1)
	if err != nil {
		return nil, err
	}
	_, err = imports.Append("ext_sandbox_invoke_version_1", ext_sandbox_invoke_version_1, C.ext_sandbox_invoke_version_1)
	if err != nil {
		return nil, err
	}
	_, err = imports.Append("ext_sandbox_memory_get_version_1", ext_sandbox_memory_get_version_1, C.ext_sandbox_memory_get_version_1)
	if err != nil {
		return nil, err
	}
	_, err = imports.Append("ext_sandbox_memory_new_version_1", ext_sandbox_memory_new_version_1, C.ext_sandbox_memory_new_version_1)
	if err != nil {
		return nil, err
	}
	_, err = imports.Append("ext_sandbox_memory_set_version_1", ext_sandbox_memory_set_version_1, C.ext_sandbox_memory_set_version_1)
	if err != nil {
		return nil, err
	}
	_, err = imports.Append("ext_sandbox_memory_teardown_version_1", ext_sandbox_memory_teardown_version_1, C.ext_sandbox_memory_teardown_version_1)
	if err != nil {
		return nil, err
	}

	_, err = imports.Append("ext_storage_append_version_1", ext_storage_append_version_1, C.ext_storage_append_version_1)
	if err != nil {
		return nil, err
	}
	_, err = imports.Append("ext_storage_changes_root_version_1", ext_storage_changes_root_version_1, C.ext_storage_changes_root_version_1)
	if err != nil {
		return nil, err
	}
	_, err = imports.Append("ext_storage_clear_version_1", ext_storage_clear_version_1, C.ext_storage_clear_version_1)
	if err != nil {
		return nil, err
	}
	_, err = imports.Append("ext_storage_clear_prefix_version_1", ext_storage_clear_prefix_version_1, C.ext_storage_clear_prefix_version_1)
	if err != nil {
		return nil, err
	}
	_, err = imports.Append("ext_storage_commit_transaction_version_1", ext_storage_commit_transaction_version_1, C.ext_storage_commit_transaction_version_1)
	if err != nil {
		return nil, err
	}
	_, err = imports.Append("ext_storage_exists_version_1", ext_storage_exists_version_1, C.ext_storage_exists_version_1)
	if err != nil {
		return nil, err
	}
	_, err = imports.Append("ext_storage_get_version_1", ext_storage_get_version_1, C.ext_storage_get_version_1)
	if err != nil {
		return nil, err
	}
	_, err = imports.Append("ext_storage_next_key_version_1", ext_storage_next_key_version_1, C.ext_storage_next_key_version_1)
	if err != nil {
		return nil, err
	}
	_, err = imports.Append("ext_storage_read_version_1", ext_storage_read_version_1, C.ext_storage_read_version_1)
	if err != nil {
		return nil, err
	}
	_, err = imports.Append("ext_storage_rollback_transaction_version_1", ext_storage_rollback_transaction_version_1, C.ext_storage_rollback_transaction_version_1)
	if err != nil {
		return nil, err
	}
	_, err = imports.Append("ext_storage_root_version_1", ext_storage_root_version_1, C.ext_storage_root_version_1)
	if err != nil {
		return nil, err
	}
	_, err = imports.Append("ext_storage_set_version_1", ext_storage_set_version_1, C.ext_storage_set_version_1)
	if err != nil {
		return nil, err
	}
	_, err = imports.Append("ext_storage_start_transaction_version_1", ext_storage_start_transaction_version_1, C.ext_storage_start_transaction_version_1)
	if err != nil {
		return nil, err
	}

	_, err = imports.Append("ext_trie_blake2_256_ordered_root_version_1", ext_trie_blake2_256_ordered_root_version_1, C.ext_trie_blake2_256_ordered_root_version_1)
	if err != nil {
		return nil, err
	}
	_, err = imports.Append("ext_trie_blake2_256_root_version_1", ext_trie_blake2_256_root_version_1, C.ext_trie_blake2_256_root_version_1)
	if err != nil {
		return nil, err
	}

	return imports, nil
}<|MERGE_RESOLUTION|>--- conflicted
+++ resolved
@@ -803,8 +803,6 @@
 	data := asMemorySlice(instanceContext, dataSpan)
 
 	hash, err := common.Twox128Hash(data)
-<<<<<<< HEAD
-=======
 	if err != nil {
 		logger.Error("[ext_hashing_twox_128_version_1]", "error", err)
 		return 0
@@ -813,23 +811,11 @@
 	logger.Debug("[ext_hashing_twox_128_version_1]", "data", fmt.Sprintf("%s", data), "hash", fmt.Sprintf("0x%x", hash))
 
 	out, err := toWasmMemorySized(instanceContext, hash, 16)
->>>>>>> 53a9e780
-	if err != nil {
-		logger.Error("[ext_hashing_twox_64_version_1]", "error", err)
-		return 0
-	}
-
-<<<<<<< HEAD
-	logger.Debug("[ext_hashing_twox_128_version_1]", "data", fmt.Sprintf("%s", data), "hash", fmt.Sprintf("0x%x", hash))
-
-	out, err := toWasmMemorySized(instanceContext, hash, 16)
-	if err != nil {
-		logger.Error("[ext_hashing_twox_64_version_1] failed to allocate", "error", err)
-		return 0
-	}
-
-=======
->>>>>>> 53a9e780
+	if err != nil {
+		logger.Error("[ext_hashing_twox_128_version_1] failed to allocate", "error", err)
+		return 0
+	}
+
 	return C.int32_t(out)
 }
 
