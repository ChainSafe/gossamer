// Copyright 2019 ChainSafe Systems (ON) Corp.
// This file is part of gossamer.
//
// The gossamer library is free software: you can redistribute it and/or modify
// it under the terms of the GNU Lesser General Public License as published by
// the Free Software Foundation, either version 3 of the License, or
// (at your option) any later version.
//
// The gossamer library is distributed in the hope that it will be useful,
// but WITHOUT ANY WARRANTY; without even the implied warranty of
// MERCHANTABILITY or FITNESS FOR A PARTICULAR PURPOSE. See the
// GNU Lesser General Public License for more details.
//
// You should have received a copy of the GNU Lesser General Public License
// along with the gossamer library. If not, see <http://www.gnu.org/licenses/>.

package wasmer

// #include <stdlib.h>
//
// extern void ext_logging_log_version_1(void *context, int32_t level, int64_t target, int64_t msg);
// extern int32_t ext_logging_max_level_version_1(void *context);
//
// extern void ext_sandbox_instance_teardown_version_1(void *context, int32_t a);
// extern int32_t ext_sandbox_instantiate_version_1(void *context, int32_t a, int64_t b, int64_t c, int32_t d);
// extern int32_t ext_sandbox_invoke_version_1(void *context, int32_t a, int64_t b, int64_t c, int32_t d, int32_t e, int32_t f);
// extern int32_t ext_sandbox_memory_get_version_1(void *context, int32_t a, int32_t b, int32_t c, int32_t d);
// extern int32_t ext_sandbox_memory_new_version_1(void *context, int32_t a, int32_t b);
// extern int32_t ext_sandbox_memory_set_version_1(void *context, int32_t a, int32_t b, int32_t c, int32_t d);
// extern void ext_sandbox_memory_teardown_version_1(void *context, int32_t a);
//
// extern int32_t ext_crypto_ed25519_generate_version_1(void *context, int32_t a, int64_t b);
// extern int64_t ext_crypto_ed25519_public_keys_version_1(void *context, int32_t a);
// extern int64_t ext_crypto_ed25519_sign_version_1(void *context, int32_t a, int32_t b, int64_t c);
// extern int32_t ext_crypto_ed25519_verify_version_1(void *context, int32_t a, int64_t b, int32_t c);
// extern int32_t ext_crypto_finish_batch_verify_version_1(void *context);
// extern int64_t ext_crypto_secp256k1_ecdsa_recover_version_1(void *context, int32_t a, int32_t b);
// extern int64_t ext_crypto_secp256k1_ecdsa_recover_version_2(void *context, int32_t a, int32_t b);
// extern int64_t ext_crypto_secp256k1_ecdsa_recover_compressed_version_1(void *context, int32_t a, int32_t b);
// extern int64_t ext_crypto_secp256k1_ecdsa_recover_compressed_version_2(void *context, int32_t a, int32_t b);
// extern int32_t ext_crypto_ecdsa_verify_version_2(void *context, int32_t a, int64_t b, int32_t c);
// extern int32_t ext_crypto_sr25519_generate_version_1(void *context, int32_t a, int64_t b);
// extern int64_t ext_crypto_sr25519_public_keys_version_1(void *context, int32_t a);
// extern int64_t ext_crypto_sr25519_sign_version_1(void *context, int32_t a, int32_t b, int64_t c);
// extern int32_t ext_crypto_sr25519_verify_version_1(void *context, int32_t a, int64_t b, int32_t c);
// extern int32_t ext_crypto_sr25519_verify_version_2(void *context, int32_t a, int64_t b, int32_t c);
// extern void ext_crypto_start_batch_verify_version_1(void *context);
//
// extern int32_t ext_trie_blake2_256_root_version_1(void *context, int64_t a);
// extern int32_t ext_trie_blake2_256_ordered_root_version_1(void *context, int64_t a);
// extern int32_t ext_trie_blake2_256_verify_proof_version_1(void *context, int32_t a, int64_t b, int64_t c, int64_t d);
//
// extern int64_t ext_misc_runtime_version_version_1(void *context, int64_t a);
// extern void ext_misc_print_hex_version_1(void *context, int64_t a);
// extern void ext_misc_print_num_version_1(void *context, int64_t a);
// extern void ext_misc_print_utf8_version_1(void *context, int64_t a);
//
// extern void ext_default_child_storage_clear_version_1(void *context, int64_t a, int64_t b);
// extern int64_t ext_default_child_storage_get_version_1(void *context, int64_t a, int64_t b);
// extern int64_t ext_default_child_storage_next_key_version_1(void *context, int64_t a, int64_t b);
// extern int64_t ext_default_child_storage_read_version_1(void *context, int64_t a, int64_t b, int64_t c, int32_t d);
// extern int64_t ext_default_child_storage_root_version_1(void *context, int64_t a);
// extern void ext_default_child_storage_set_version_1(void *context, int64_t a, int64_t b, int64_t c);
// extern void ext_default_child_storage_storage_kill_version_1(void *context, int64_t a);
// extern int32_t ext_default_child_storage_storage_kill_version_2(void *context, int64_t a, int64_t b);
// extern int64_t ext_default_child_storage_storage_kill_version_3(void *context, int64_t a, int64_t b);
// extern void ext_default_child_storage_clear_prefix_version_1(void *context, int64_t a, int64_t b);
// extern int32_t ext_default_child_storage_exists_version_1(void *context, int64_t a, int64_t b);
//
// extern void ext_allocator_free_version_1(void *context, int32_t a);
// extern int32_t ext_allocator_malloc_version_1(void *context, int32_t a);
//
// extern int32_t ext_hashing_blake2_128_version_1(void *context, int64_t a);
// extern int32_t ext_hashing_blake2_256_version_1(void *context, int64_t a);
// extern int32_t ext_hashing_keccak_256_version_1(void *context, int64_t a);
// extern int32_t ext_hashing_sha2_256_version_1(void *context, int64_t a);
// extern int32_t ext_hashing_twox_256_version_1(void *context, int64_t a);
// extern int32_t ext_hashing_twox_128_version_1(void *context, int64_t a);
// extern int32_t ext_hashing_twox_64_version_1(void *context, int64_t a);
//
// extern void ext_offchain_index_set_version_1(void *context, int64_t a, int64_t b);
// extern int32_t ext_offchain_is_validator_version_1(void *context);
// extern void ext_offchain_local_storage_clear_version_1(void *context, int32_t a, int64_t b);
// extern int32_t ext_offchain_local_storage_compare_and_set_version_1(void *context, int32_t a, int64_t b, int64_t c, int64_t d);
// extern int64_t ext_offchain_local_storage_get_version_1(void *context, int32_t a, int64_t b);
// extern void ext_offchain_local_storage_set_version_1(void *context, int32_t a, int64_t b, int64_t c);
// extern int64_t ext_offchain_network_state_version_1(void *context);
// extern int32_t ext_offchain_random_seed_version_1(void *context);
// extern int64_t ext_offchain_submit_transaction_version_1(void *context, int64_t a);
// extern int64_t ext_offchain_timestamp_version_1(void *context);
// extern void ext_offchain_sleep_until_version_1(void *context, int64_t a);
//
// extern void ext_storage_append_version_1(void *context, int64_t a, int64_t b);
// extern int64_t ext_storage_changes_root_version_1(void *context, int64_t a);
// extern void ext_storage_clear_version_1(void *context, int64_t a);
// extern void ext_storage_clear_prefix_version_1(void *context, int64_t a);
// extern int64_t ext_storage_clear_prefix_version_2(void *context, int64_t a, int64_t b);
// extern void ext_storage_commit_transaction_version_1(void *context);
// extern int32_t ext_storage_exists_version_1(void *context, int64_t a);
// extern int64_t ext_storage_get_version_1(void *context, int64_t a);
// extern int64_t ext_storage_next_key_version_1(void *context, int64_t a);
// extern int64_t ext_storage_read_version_1(void *context, int64_t a, int64_t b, int32_t c);
// extern void ext_storage_rollback_transaction_version_1(void *context);
// extern int64_t ext_storage_root_version_1(void *context);
// extern void ext_storage_set_version_1(void *context, int64_t a, int64_t b);
// extern void ext_storage_start_transaction_version_1(void *context);
//
// extern void ext_transaction_index_index_version_1(void *context, int32_t a, int32_t b, int32_t c);
// extern void ext_transaction_index_renew_version_1(void *context, int32_t a, int32_t b);
import "C"

import (
	"encoding/binary"
	"errors"
	"fmt"
	"math/big"
	"math/rand"
	"reflect"
	"unsafe"

	"github.com/ChainSafe/gossamer/internal/log"
	"github.com/ChainSafe/gossamer/lib/common"
	rtype "github.com/ChainSafe/gossamer/lib/common/types"
	"github.com/ChainSafe/gossamer/lib/crypto"
	"github.com/ChainSafe/gossamer/lib/crypto/ed25519"
	"github.com/ChainSafe/gossamer/lib/crypto/secp256k1"
	"github.com/ChainSafe/gossamer/lib/crypto/sr25519"
	"github.com/ChainSafe/gossamer/lib/runtime"
	rtstorage "github.com/ChainSafe/gossamer/lib/runtime/storage"
	"github.com/ChainSafe/gossamer/lib/transaction"
	"github.com/ChainSafe/gossamer/lib/trie"
	"github.com/ChainSafe/gossamer/pkg/scale"

	wasm "github.com/wasmerio/go-ext-wasm/wasmer"
)

//export ext_logging_log_version_1
func ext_logging_log_version_1(context unsafe.Pointer, level C.int32_t, targetData, msgData C.int64_t) {
	logger.Trace("[ext_logging_log_version_1] executing...")
	instanceContext := wasm.IntoInstanceContext(context)

	target := string(asMemorySlice(instanceContext, targetData))
	msg := string(asMemorySlice(instanceContext, msgData))

	switch int(level) {
	case 0:
		logger.Critical("[ext_logging_log_version_1] target=" + target + " message=" + msg)
	case 1:
		logger.Warn("[ext_logging_log_version_1] target=" + target + " message=" + msg)
	case 2:
		logger.Info("[ext_logging_log_version_1] target=" + target + " message=" + msg)
	case 3:
		logger.Debug("[ext_logging_log_version_1] target=" + target + " message=" + msg)
	case 4:
		logger.Trace("[ext_logging_log_version_1] target=" + target + " message=" + msg)
	default:
		logger.Errorf("[ext_logging_log_version_1] level=%d target=%s message=%s", int(level), target, msg)
	}
}

//export ext_logging_max_level_version_1
func ext_logging_max_level_version_1(context unsafe.Pointer) C.int32_t {
	logger.Trace("[ext_logging_max_level_version_1] executing...")
	return 4
}

//export ext_transaction_index_index_version_1
func ext_transaction_index_index_version_1(context unsafe.Pointer, a, b, c C.int32_t) {
	logger.Trace("[ext_transaction_index_index_version_1] executing...")
	logger.Warn("[ext_transaction_index_index_version_1] unimplemented")
}

//export ext_transaction_index_renew_version_1
func ext_transaction_index_renew_version_1(context unsafe.Pointer, a, b C.int32_t) {
	logger.Trace("[ext_transaction_index_renew_version_1] executing...")
	logger.Warn("[ext_transaction_index_renew_version_1] unimplemented")
}

//export ext_sandbox_instance_teardown_version_1
func ext_sandbox_instance_teardown_version_1(context unsafe.Pointer, a C.int32_t) {
	logger.Trace("[ext_sandbox_instance_teardown_version_1] executing...")
	logger.Warn("[ext_sandbox_instance_teardown_version_1] unimplemented")
}

//export ext_sandbox_instantiate_version_1
func ext_sandbox_instantiate_version_1(context unsafe.Pointer, a C.int32_t, x, y C.int64_t, z C.int32_t) C.int32_t {
	logger.Trace("[ext_sandbox_instantiate_version_1] executing...")
	logger.Warn("[ext_sandbox_instantiate_version_1] unimplemented")
	return 0
}

//export ext_sandbox_invoke_version_1
func ext_sandbox_invoke_version_1(context unsafe.Pointer, a C.int32_t, x, y C.int64_t, z, d, e C.int32_t) C.int32_t {
	logger.Trace("[ext_sandbox_invoke_version_1] executing...")
	logger.Warn("[ext_sandbox_invoke_version_1] unimplemented")
	return 0
}

//export ext_sandbox_memory_get_version_1
func ext_sandbox_memory_get_version_1(context unsafe.Pointer, a, z, d, e C.int32_t) C.int32_t {
	logger.Trace("[ext_sandbox_memory_get_version_1] executing...")
	logger.Warn("[ext_sandbox_memory_get_version_1] unimplemented")
	return 0
}

//export ext_sandbox_memory_new_version_1
func ext_sandbox_memory_new_version_1(context unsafe.Pointer, a, z C.int32_t) C.int32_t {
	logger.Trace("[ext_sandbox_memory_new_version_1] executing...")
	logger.Warn("[ext_sandbox_memory_new_version_1] unimplemented")
	return 0
}

//export ext_sandbox_memory_set_version_1
func ext_sandbox_memory_set_version_1(context unsafe.Pointer, a, z, d, e C.int32_t) C.int32_t {
	logger.Trace("[ext_sandbox_memory_set_version_1] executing...")
	logger.Warn("[ext_sandbox_memory_set_version_1] unimplemented")
	return 0
}

//export ext_sandbox_memory_teardown_version_1
func ext_sandbox_memory_teardown_version_1(context unsafe.Pointer, a C.int32_t) {
	logger.Trace("[ext_sandbox_memory_teardown_version_1] executing...")
	logger.Warn("[ext_sandbox_memory_teardown_version_1] unimplemented")
}

//export ext_crypto_ed25519_generate_version_1
func ext_crypto_ed25519_generate_version_1(context unsafe.Pointer, keyTypeID C.int32_t, seedSpan C.int64_t) C.int32_t {
	logger.Trace("[ext_crypto_ed25519_generate_version_1] executing...")

	instanceContext := wasm.IntoInstanceContext(context)
	runtimeCtx := instanceContext.Data().(*runtime.Context)
	memory := instanceContext.Memory().Data()

	id := memory[keyTypeID : keyTypeID+4]
	seedBytes := asMemorySlice(instanceContext, seedSpan)

	var seed *[]byte
	err := scale.Unmarshal(seedBytes, &seed)
	if err != nil {
		logger.Warnf("[ext_crypto_ed25519_generate_version_1] cannot generate key: %s", err)
		return 0
	}

	var kp crypto.Keypair

	if seed != nil {
		kp, err = ed25519.NewKeypairFromMnenomic(string(*seed), "")
	} else {
		kp, err = ed25519.GenerateKeypair()
	}

	if err != nil {
		logger.Warnf("[ext_crypto_ed25519_generate_version_1] cannot generate key: %s", err)
		return 0
	}

	ks, err := runtimeCtx.Keystore.GetKeystore(id)
	if err != nil {
		logger.Warnf("[ext_crypto_ed25519_generate_version_1] error for id 0x%x: %s", id, err)
		return 0
	}

	ks.Insert(kp)

	ret, err := toWasmMemorySized(instanceContext, kp.Public().Encode(), 32)
	if err != nil {
		logger.Warnf("[ext_crypto_ed25519_generate_version_1] failed to allocate memory: %s", err)
		return 0
	}

	logger.Debug("[ext_crypto_ed25519_generate_version_1] generated ed25519 keypair with public key: " + kp.Public().Hex())
	return C.int32_t(ret)
}

//export ext_crypto_ed25519_public_keys_version_1
func ext_crypto_ed25519_public_keys_version_1(context unsafe.Pointer, keyTypeID C.int32_t) C.int64_t {
	logger.Debug("[ext_crypto_ed25519_public_keys_version_1] executing...")

	instanceContext := wasm.IntoInstanceContext(context)
	runtimeCtx := instanceContext.Data().(*runtime.Context)
	memory := instanceContext.Memory().Data()

	id := memory[keyTypeID : keyTypeID+4]

	ks, err := runtimeCtx.Keystore.GetKeystore(id)
	if err != nil {
		logger.Warnf("[ext_crypto_ed25519_public_keys_version_1] error for id "+
			common.BytesToHex(id)+": %s", err)
		ret, _ := toWasmMemory(instanceContext, []byte{0})
		return C.int64_t(ret)
	}

	if ks.Type() != crypto.Ed25519Type && ks.Type() != crypto.UnknownType {
		logger.Warn("[ext_crypto_ed25519_public_keys_version_1] error for id " +
			common.BytesToHex(id) + ": keystore type is " + ks.Type() + " and not the expected ed25519")
		ret, _ := toWasmMemory(instanceContext, []byte{0})
		return C.int64_t(ret)
	}

	keys := ks.PublicKeys()

	var encodedKeys []byte
	for _, key := range keys {
		encodedKeys = append(encodedKeys, key.Encode()...)
	}

	prefix, err := scale.Marshal(big.NewInt(int64(len(keys))))
	if err != nil {
		logger.Errorf("[ext_crypto_ed25519_public_keys_version_1] failed to allocate memory: %s", err)
		ret, _ := toWasmMemory(instanceContext, []byte{0})
		return C.int64_t(ret)
	}

	ret, err := toWasmMemory(instanceContext, append(prefix, encodedKeys...))
	if err != nil {
		logger.Errorf("[ext_crypto_ed25519_public_keys_version_1] failed to allocate memory: %s", err)
		ret, _ = toWasmMemory(instanceContext, []byte{0})
		return C.int64_t(ret)
	}

	return C.int64_t(ret)
}

//export ext_crypto_ed25519_sign_version_1
func ext_crypto_ed25519_sign_version_1(context unsafe.Pointer, keyTypeID, key C.int32_t, msg C.int64_t) C.int64_t {
	logger.Debug("[ext_crypto_ed25519_sign_version_1] executing...")

	instanceContext := wasm.IntoInstanceContext(context)
	runtimeCtx := instanceContext.Data().(*runtime.Context)
	memory := instanceContext.Memory().Data()

	id := memory[keyTypeID : keyTypeID+4]

	pubKeyData := memory[key : key+32]
	pubKey, err := ed25519.NewPublicKey(pubKeyData)
	if err != nil {
		logger.Errorf("[ext_crypto_ed25519_sign_version_1] failed to get public keys: %s", err)
		return 0
	}

	ks, err := runtimeCtx.Keystore.GetKeystore(id)
	if err != nil {
		logger.Warnf("[ext_crypto_ed25519_sign_version_1] error for id 0x%x: %s", id, err)
		ret, _ := toWasmMemoryOptional(instanceContext, nil)
		return C.int64_t(ret)
	}

	var ret int64
	signingKey := ks.GetKeypair(pubKey)
	if signingKey == nil {
		logger.Error("[ext_crypto_ed25519_sign_version_1] could not find public key " + pubKey.Hex() + " in keystore")
		ret, err = toWasmMemoryOptional(instanceContext, nil)
		if err != nil {
			logger.Errorf("[ext_crypto_ed25519_sign_version_1] failed to allocate memory: %s", err)
			return 0
		}
		return C.int64_t(ret)
	}

	sig, err := signingKey.Sign(asMemorySlice(instanceContext, msg))
	if err != nil {
		logger.Error("[ext_crypto_ed25519_sign_version_1] could not sign message")
	}

	ret, err = toWasmMemoryFixedSizeOptional(instanceContext, sig)
	if err != nil {
		logger.Errorf("[ext_crypto_ed25519_sign_version_1] failed to allocate memory: %s", err)
		return 0
	}

	return C.int64_t(ret)
}

//export ext_crypto_ed25519_verify_version_1
func ext_crypto_ed25519_verify_version_1(context unsafe.Pointer, sig C.int32_t, msg C.int64_t, key C.int32_t) C.int32_t {
	logger.Debug("[ext_crypto_ed25519_verify_version_1] executing...")

	instanceContext := wasm.IntoInstanceContext(context)
	memory := instanceContext.Memory().Data()
	sigVerifier := instanceContext.Data().(*runtime.Context).SigVerifier

	signature := memory[sig : sig+64]
	message := asMemorySlice(instanceContext, msg)
	pubKeyData := memory[key : key+32]

	pubKey, err := ed25519.NewPublicKey(pubKeyData)
	if err != nil {
		logger.Error("[ext_crypto_ed25519_verify_version_1] failed to create public key")
		return 0
	}

	if sigVerifier.IsStarted() {
		signature := runtime.Signature{
			PubKey:    pubKey.Encode(),
			Sign:      signature,
			Msg:       message,
			KeyTypeID: crypto.Ed25519Type,
		}
		sigVerifier.Add(&signature)
		return 1
	}

	if ok, err := pubKey.Verify(message, signature); err != nil || !ok {
		logger.Error("[ext_crypto_ed25519_verify_version_1] failed to verify")
		return 0
	}

	logger.Debug("[ext_crypto_ed25519_verify_version_1] verified ed25519 signature")
	return 1
}

//export ext_crypto_secp256k1_ecdsa_recover_version_1
func ext_crypto_secp256k1_ecdsa_recover_version_1(context unsafe.Pointer, sig, msg C.int32_t) C.int64_t {
	logger.Trace("[ext_crypto_secp256k1_ecdsa_recover_version_1] executing...")
	instanceContext := wasm.IntoInstanceContext(context)
	memory := instanceContext.Memory().Data()

	// msg must be the 32-byte hash of the message to be signed.
	// sig must be a 65-byte compact ECDSA signature containing the
	// recovery id as the last element
	message := memory[msg : msg+32]
	signature := memory[sig : sig+65]

	pub, err := secp256k1.RecoverPublicKey(message, signature)
	if err != nil {
		logger.Errorf("[ext_crypto_secp256k1_ecdsa_recover_version_1] failed to recover public key: %s", err)
		var ret int64
		ret, err = toWasmMemoryResult(instanceContext, nil)
		if err != nil {
			logger.Errorf("[ext_crypto_secp256k1_ecdsa_recover_version_1] failed to allocate memory: %s", err)
			return 0
		}
		return C.int64_t(ret)
	}

	logger.Debugf(
		"[ext_crypto_secp256k1_ecdsa_recover_version_1] recovered public key of length %d: 0x%x",
		len(pub), pub)

	ret, err := toWasmMemoryResult(instanceContext, pub[1:])
	if err != nil {
		logger.Errorf("[ext_crypto_secp256k1_ecdsa_recover_version_1] failed to allocate memory: %s", err)
		return 0
	}

	return C.int64_t(ret)
}

//export ext_crypto_secp256k1_ecdsa_recover_version_2
func ext_crypto_secp256k1_ecdsa_recover_version_2(context unsafe.Pointer, sig, msg C.int32_t) C.int64_t {
	logger.Trace("[ext_crypto_secp256k1_ecdsa_recover_version_2] executing...")
	return ext_crypto_secp256k1_ecdsa_recover_version_1(context, sig, msg)
}

//export ext_crypto_ecdsa_verify_version_2
func ext_crypto_ecdsa_verify_version_2(context unsafe.Pointer, sig C.int32_t, msg C.int64_t, key C.int32_t) C.int32_t {
	logger.Trace("executing...")

	instanceContext := wasm.IntoInstanceContext(context)
	memory := instanceContext.Memory().Data()
	sigVerifier := instanceContext.Data().(*runtime.Context).SigVerifier

	message := asMemorySlice(instanceContext, msg)
	signature := memory[sig : sig+64]
	pubKey := memory[key : key+33]

	pub := new(secp256k1.PublicKey)
	err := pub.Decode(pubKey)
	if err != nil {
		logger.Errorf("failed to decode public key: %s", err)
		return C.int32_t(0)
	}

	logger.Debugf("pub=%s, message=0x%x, signature=0x%x",
		pub.Hex(), fmt.Sprintf("0x%x", message), fmt.Sprintf("0x%x", signature))

	hash, err := common.Blake2bHash(message)
	if err != nil {
		logger.Errorf("failed to hash message: %s", err)
		return C.int32_t(0)
	}

	if sigVerifier.IsStarted() {
		signature := runtime.Signature{
			PubKey:    pub.Encode(),
			Sign:      signature,
			Msg:       hash[:],
			KeyTypeID: crypto.Secp256k1Type,
		}
		sigVerifier.Add(&signature)
		return C.int32_t(1)
	}

	if ok, err := pub.Verify(hash[:], signature); err != nil || !ok {
		logger.Errorf("failed to validate signature: %s", err)
		return C.int32_t(0)
	}

	logger.Debug("validated signature")
	return C.int32_t(1)
}

//export ext_crypto_secp256k1_ecdsa_recover_compressed_version_1
func ext_crypto_secp256k1_ecdsa_recover_compressed_version_1(context unsafe.Pointer, sig, msg C.int32_t) C.int64_t {
	logger.Trace("[ext_crypto_secp256k1_ecdsa_recover_compressed_version_1] executing...")
	instanceContext := wasm.IntoInstanceContext(context)
	memory := instanceContext.Memory().Data()

	// msg must be the 32-byte hash of the message to be signed.
	// sig must be a 65-byte compact ECDSA signature containing the
	// recovery id as the last element
	message := memory[msg : msg+32]
	signature := memory[sig : sig+65]

	cpub, err := secp256k1.RecoverPublicKeyCompressed(message, signature)
	if err != nil {
		logger.Errorf("[ext_crypto_secp256k1_ecdsa_recover_compressed_version_1] failed to recover public key: %s", err)
		ret, _ := toWasmMemoryResult(instanceContext, nil)
		return C.int64_t(ret)
	}

	logger.Debugf(
		"[ext_crypto_secp256k1_ecdsa_recover_compressed_version_1] recovered public key of length %d: 0x%x",
		len(cpub), cpub)

	ret, err := toWasmMemoryResult(instanceContext, cpub)
	if err != nil {
		logger.Errorf("[ext_crypto_secp256k1_ecdsa_recover_compressed_version_1] failed to allocate memory: %s", err)
		return 0
	}

	return C.int64_t(ret)
}

//export ext_crypto_secp256k1_ecdsa_recover_compressed_version_2
func ext_crypto_secp256k1_ecdsa_recover_compressed_version_2(context unsafe.Pointer, sig, msg C.int32_t) C.int64_t {
	logger.Trace("[ext_crypto_secp256k1_ecdsa_recover_compressed_version_2] executing...")
	return ext_crypto_secp256k1_ecdsa_recover_compressed_version_1(context, sig, msg)
}

//export ext_crypto_sr25519_generate_version_1
func ext_crypto_sr25519_generate_version_1(context unsafe.Pointer, keyTypeID C.int32_t, seedSpan C.int64_t) C.int32_t {
	logger.Trace("[ext_crypto_sr25519_generate_version_1] executing...")

	instanceContext := wasm.IntoInstanceContext(context)
	runtimeCtx := instanceContext.Data().(*runtime.Context)
	memory := instanceContext.Memory().Data()

	id := memory[keyTypeID : keyTypeID+4]
	seedBytes := asMemorySlice(instanceContext, seedSpan)

	var seed *[]byte
	err := scale.Unmarshal(seedBytes, &seed)
	if err != nil {
		logger.Warnf("[ext_crypto_sr25519_generate_version_1] cannot generate key: %s", err)
		return 0
	}

	var kp crypto.Keypair
	if seed != nil {
		kp, err = sr25519.NewKeypairFromMnenomic(string(*seed), "")
	} else {
		kp, err = sr25519.GenerateKeypair()
	}

	if err != nil {
		logger.Tracef("[ext_crypto_sr25519_generate_version_1] cannot generate key: %s", err)
		panic(err)
	}

	ks, err := runtimeCtx.Keystore.GetKeystore(id)
	if err != nil {
		logger.Warnf("[ext_crypto_sr25519_generate_version_1] error for id "+common.BytesToHex(id)+": %s", err)
		return 0
	}

	ks.Insert(kp)
	ret, err := toWasmMemorySized(instanceContext, kp.Public().Encode(), 32)
	if err != nil {
		logger.Errorf("[ext_crypto_sr25519_generate_version_1] failed to allocate memory: %s", err)
		return 0
	}

	logger.Debug("[ext_crypto_sr25519_generate_version_1] generated sr25519 keypair with public key: " + kp.Public().Hex())
	return C.int32_t(ret)
}

//export ext_crypto_sr25519_public_keys_version_1
func ext_crypto_sr25519_public_keys_version_1(context unsafe.Pointer, keyTypeID C.int32_t) C.int64_t {
	logger.Debug("[ext_crypto_sr25519_public_keys_version_1] executing...")

	instanceContext := wasm.IntoInstanceContext(context)
	runtimeCtx := instanceContext.Data().(*runtime.Context)
	memory := instanceContext.Memory().Data()

	id := memory[keyTypeID : keyTypeID+4]

	ks, err := runtimeCtx.Keystore.GetKeystore(id)
	if err != nil {
		logger.Warnf("[ext_crypto_sr25519_public_keys_version_1] error for id "+common.BytesToHex(id)+": %s", err)
		ret, _ := toWasmMemory(instanceContext, []byte{0})
		return C.int64_t(ret)
	}

	if ks.Type() != crypto.Sr25519Type && ks.Type() != crypto.UnknownType {
		logger.Warn("[ext_crypto_sr25519_public_keys_version_1] keystore type for id " +
			common.BytesToHex(id) + " is " + ks.Type() + " and not expected sr25519")
		ret, _ := toWasmMemory(instanceContext, []byte{0})
		return C.int64_t(ret)
	}

	keys := ks.PublicKeys()

	var encodedKeys []byte
	for _, key := range keys {
		encodedKeys = append(encodedKeys, key.Encode()...)
	}

	prefix, err := scale.Marshal(big.NewInt(int64(len(keys))))
	if err != nil {
		logger.Errorf("[ext_crypto_sr25519_public_keys_version_1] failed to allocate memory: %s", err)
		ret, _ := toWasmMemory(instanceContext, []byte{0})
		return C.int64_t(ret)
	}

	ret, err := toWasmMemory(instanceContext, append(prefix, encodedKeys...))
	if err != nil {
		logger.Errorf("[ext_crypto_sr25519_public_keys_version_1] failed to allocate memory: %s", err)
		ret, _ = toWasmMemory(instanceContext, []byte{0})
		return C.int64_t(ret)
	}

	return C.int64_t(ret)
}

//export ext_crypto_sr25519_sign_version_1
func ext_crypto_sr25519_sign_version_1(context unsafe.Pointer, keyTypeID, key C.int32_t, msg C.int64_t) C.int64_t {
	logger.Debug("[ext_crypto_sr25519_sign_version_1] executing...")
	instanceContext := wasm.IntoInstanceContext(context)
	runtimeCtx := instanceContext.Data().(*runtime.Context)
	memory := instanceContext.Memory().Data()

	emptyRet, _ := toWasmMemoryOptional(instanceContext, nil)

	id := memory[keyTypeID : keyTypeID+4]

	ks, err := runtimeCtx.Keystore.GetKeystore(id)
	if err != nil {
		logger.Warnf("[ext_crypto_sr25519_sign_version_1] error for id 0x%x: %s", id, err)
		return C.int64_t(emptyRet)
	}

	var ret int64
	pubKey, err := sr25519.NewPublicKey(memory[key : key+32])
	if err != nil {
		logger.Errorf("[ext_crypto_sr25519_sign_version_1] failed to get public key: %s", err)
		return C.int64_t(emptyRet)
	}

	signingKey := ks.GetKeypair(pubKey)
	if signingKey == nil {
		logger.Error("[ext_crypto_sr25519_sign_version_1] could not find public key " + pubKey.Hex() + " in keystore")
		return C.int64_t(emptyRet)
	}

	msgData := asMemorySlice(instanceContext, msg)
	sig, err := signingKey.Sign(msgData)
	if err != nil {
		logger.Errorf("[ext_crypto_sr25519_sign_version_1] could not sign message: %s", err)
		return C.int64_t(emptyRet)
	}

	ret, err = toWasmMemoryFixedSizeOptional(instanceContext, sig)
	if err != nil {
		logger.Errorf("[ext_crypto_sr25519_sign_version_1] failed to allocate memory: %s", err)
		return C.int64_t(emptyRet)
	}

	return C.int64_t(ret)
}

//export ext_crypto_sr25519_verify_version_1
func ext_crypto_sr25519_verify_version_1(context unsafe.Pointer, sig C.int32_t, msg C.int64_t, key C.int32_t) C.int32_t {
	logger.Debug("[ext_crypto_sr25519_verify_version_1] executing...")

	instanceContext := wasm.IntoInstanceContext(context)
	memory := instanceContext.Memory().Data()
	sigVerifier := instanceContext.Data().(*runtime.Context).SigVerifier

	message := asMemorySlice(instanceContext, msg)
	signature := memory[sig : sig+64]

	pub, err := sr25519.NewPublicKey(memory[key : key+32])
	if err != nil {
		logger.Error("[ext_crypto_sr25519_verify_version_1] invalid sr25519 public key")
		return 0
	}

	logger.Debugf(
		"[ext_crypto_sr25519_verify_version_1] pub=%s message=0x%x signature=0x%x",
		pub.Hex(), message, signature)

	if sigVerifier.IsStarted() {
		signature := runtime.Signature{
			PubKey:    pub.Encode(),
			Sign:      signature,
			Msg:       message,
			KeyTypeID: crypto.Sr25519Type,
		}
		sigVerifier.Add(&signature)
		return 1
	}

	if ok, err := pub.VerifyDeprecated(message, signature); err != nil || !ok {
		logger.Debugf("[ext_crypto_sr25519_verify_version_1] failed to validate signature: %s", err)
		// this fails at block 3876, which seems to be expected, based on discussions
		return 1
	}

	logger.Debug("[ext_crypto_sr25519_verify_version_1] verified sr25519 signature")
	return 1
}

//export ext_crypto_sr25519_verify_version_2
func ext_crypto_sr25519_verify_version_2(context unsafe.Pointer, sig C.int32_t, msg C.int64_t, key C.int32_t) C.int32_t {
	logger.Trace("[ext_crypto_sr25519_verify_version_2] executing...")

	instanceContext := wasm.IntoInstanceContext(context)
	memory := instanceContext.Memory().Data()
	sigVerifier := instanceContext.Data().(*runtime.Context).SigVerifier

	message := asMemorySlice(instanceContext, msg)
	signature := memory[sig : sig+64]

	pub, err := sr25519.NewPublicKey(memory[key : key+32])
	if err != nil {
		logger.Error("[ext_crypto_sr25519_verify_version_2] invalid sr25519 public key")
		return 0
	}

	logger.Debugf(
		"[ext_crypto_sr25519_verify_version_2] pub=%s; message=0x%x; signature=0x%x",
		pub.Hex(), message, signature)

	if sigVerifier.IsStarted() {
		signature := runtime.Signature{
			PubKey:    pub.Encode(),
			Sign:      signature,
			Msg:       message,
			KeyTypeID: crypto.Sr25519Type,
		}
		sigVerifier.Add(&signature)
		return 1
	}

	if ok, err := pub.Verify(message, signature); err != nil || !ok {
		logger.Errorf("[ext_crypto_sr25519_verify_version_2] failed to validate signature: %s", err)
		return 0
	}

	logger.Debug("[ext_crypto_sr25519_verify_version_2] validated signature")
	return C.int32_t(1)
}

//export ext_crypto_start_batch_verify_version_1
func ext_crypto_start_batch_verify_version_1(context unsafe.Pointer) {
	logger.Debug("[ext_crypto_start_batch_verify_version_1] executing...")

	// TODO: fix and re-enable signature verification (#1405)
	// beginBatchVerify(context)
}

func beginBatchVerify(context unsafe.Pointer) { //nolint
	instanceContext := wasm.IntoInstanceContext(context)
	sigVerifier := instanceContext.Data().(*runtime.Context).SigVerifier

	if sigVerifier.IsStarted() {
		logger.Error("[ext_crypto_start_batch_verify_version_1] previous batch verification is not finished")
		return
	}

	sigVerifier.Start()
}

//export ext_crypto_finish_batch_verify_version_1
func ext_crypto_finish_batch_verify_version_1(context unsafe.Pointer) C.int32_t {
	logger.Debug("[ext_crypto_finish_batch_verify_version_1] executing...")

	// TODO: fix and re-enable signature verification (#1405)
	// return finishBatchVerify(context)
	return 1
}

func finishBatchVerify(context unsafe.Pointer) C.int32_t { //nolint
	instanceContext := wasm.IntoInstanceContext(context)
	sigVerifier := instanceContext.Data().(*runtime.Context).SigVerifier

	if !sigVerifier.IsStarted() {
		logger.Error("[ext_crypto_finish_batch_verify_version_1] batch verification is not started")
		panic("batch verification is not started")
	}

	if sigVerifier.Finish() {
		return 1
	}
	logger.Error("[ext_crypto_finish_batch_verify_version_1] failed to batch verify; invalid signature")
	return 0
}

//export ext_trie_blake2_256_root_version_1
func ext_trie_blake2_256_root_version_1(context unsafe.Pointer, dataSpan C.int64_t) C.int32_t {
	logger.Debug("[ext_trie_blake2_256_root_version_1] executing...")

	instanceContext := wasm.IntoInstanceContext(context)
	memory := instanceContext.Memory().Data()
	runtimeCtx := instanceContext.Data().(*runtime.Context)
	data := asMemorySlice(instanceContext, dataSpan)

	t := trie.NewEmptyTrie()

	type kv struct {
		Key, Value []byte
	}

	// this function is expecting an array of (key, value) tuples
	var kvs []kv
	if err := scale.Unmarshal(data, &kvs); err != nil {
		logger.Errorf("[ext_trie_blake2_256_root_version_1]: %s", err)
		return 0
	}

	for _, kv := range kvs {
		t.Put(kv.Key, kv.Value)
	}

	// allocate memory for value and copy value to memory
	ptr, err := runtimeCtx.Allocator.Allocate(32)
	if err != nil {
		logger.Errorf("[ext_trie_blake2_256_root_version_1]: %s", err)
		return 0
	}

	hash, err := t.Hash()
	if err != nil {
		logger.Errorf("[ext_trie_blake2_256_root_version_1]: %s", err)
		return 0
	}

	logger.Debugf("[ext_trie_blake2_256_root_version_1]: root hash is %s", hash)
	copy(memory[ptr:ptr+32], hash[:])
	return C.int32_t(ptr)
}

//export ext_trie_blake2_256_ordered_root_version_1
func ext_trie_blake2_256_ordered_root_version_1(context unsafe.Pointer, dataSpan C.int64_t) C.int32_t {
	logger.Debug("[ext_trie_blake2_256_ordered_root_version_1] executing...")

	instanceContext := wasm.IntoInstanceContext(context)
	memory := instanceContext.Memory().Data()
	runtimeCtx := instanceContext.Data().(*runtime.Context)
	data := asMemorySlice(instanceContext, dataSpan)

	t := trie.NewEmptyTrie()
	var values [][]byte
	err := scale.Unmarshal(data, &values)
	if err != nil {
		logger.Errorf("[ext_trie_blake2_256_ordered_root_version_1]: %s", err)
		return 0
	}

	for i, val := range values {
		key, err := scale.Marshal(big.NewInt(int64(i))) //nolint
		if err != nil {
			logger.Errorf("[ext_trie_blake2_256_ordered_root_version_1]: %s", err)
			return 0
		}
		logger.Tracef(
			"[ext_trie_blake2_256_ordered_root_version_1] put key=0x%x and value=0x%x",
			key, val)

		t.Put(key, val)
	}

	// allocate memory for value and copy value to memory
	ptr, err := runtimeCtx.Allocator.Allocate(32)
	if err != nil {
		logger.Errorf("[ext_trie_blake2_256_ordered_root_version_1]: %s", err)
		return 0
	}

	hash, err := t.Hash()
	if err != nil {
		logger.Errorf("[ext_trie_blake2_256_ordered_root_version_1]: %s", err)
		return 0
	}

	logger.Debugf("[ext_trie_blake2_256_ordered_root_version_1]: root hash is %s", hash)
	copy(memory[ptr:ptr+32], hash[:])
	return C.int32_t(ptr)
}

//export ext_trie_blake2_256_verify_proof_version_1
func ext_trie_blake2_256_verify_proof_version_1(context unsafe.Pointer, a C.int32_t, b, c, d C.int64_t) C.int32_t {
	logger.Debug("[ext_trie_blake2_256_verify_proof_version_1] executing...")
	logger.Warn("[ext_trie_blake2_256_verify_proof_version_1] unimplemented")
	return 0
}

//export ext_misc_print_hex_version_1
func ext_misc_print_hex_version_1(context unsafe.Pointer, dataSpan C.int64_t) {
	logger.Trace("[ext_misc_print_hex_version_1] executing...")

	instanceContext := wasm.IntoInstanceContext(context)
	data := asMemorySlice(instanceContext, dataSpan)
	logger.Debugf("[ext_misc_print_hex_version_1] data: 0x%x", data)
}

//export ext_misc_print_num_version_1
func ext_misc_print_num_version_1(_ unsafe.Pointer, data C.int64_t) {
	logger.Trace("[ext_misc_print_num_version_1] executing...")

	logger.Debugf("[ext_misc_print_num_version_1] num: %d", int64(data))
}

//export ext_misc_print_utf8_version_1
func ext_misc_print_utf8_version_1(context unsafe.Pointer, dataSpan C.int64_t) {
	logger.Trace("[ext_misc_print_utf8_version_1] executing...")

	instanceContext := wasm.IntoInstanceContext(context)
	data := asMemorySlice(instanceContext, dataSpan)
	logger.Debug("[ext_misc_print_utf8_version_1] utf8: " + string(data))
}

//export ext_misc_runtime_version_version_1
func ext_misc_runtime_version_version_1(context unsafe.Pointer, dataSpan C.int64_t) C.int64_t {
	logger.Trace("[ext_misc_runtime_version_version_1] executing...")

	instanceContext := wasm.IntoInstanceContext(context)
	data := asMemorySlice(instanceContext, dataSpan)

	cfg := &Config{
		Imports: ImportsNodeRuntime,
	}
	cfg.LogLvl = log.DoNotChange
	cfg.Storage, _ = rtstorage.NewTrieState(nil)

	instance, err := NewInstance(data, cfg)
	if err != nil {
		logger.Errorf("[ext_misc_runtime_version_version_1] failed to create instance: %s", err)
		return 0
	}

	// instance version is set and cached in NewInstance
	version := instance.version

	if version == nil {
		logger.Error("[ext_misc_runtime_version_version_1] failed to get runtime version")
		out, _ := toWasmMemoryOptional(instanceContext, nil)
		return C.int64_t(out)
	}

	encodedData, err := version.Encode()
	if err != nil {
		logger.Errorf("[ext_misc_runtime_version_version_1] failed to encode result: %s", err)
		return 0
	}

	out, err := toWasmMemoryOptional(instanceContext, encodedData)
	if err != nil {
		logger.Errorf("[ext_misc_runtime_version_version_1] failed to allocate: %s", err)
		return 0
	}

	return C.int64_t(out)
}

//export ext_default_child_storage_read_version_1
func ext_default_child_storage_read_version_1(context unsafe.Pointer, childStorageKey, key, valueOut C.int64_t, offset C.int32_t) C.int64_t {
	logger.Debug("[ext_default_child_storage_read_version_1] executing...")

	instanceContext := wasm.IntoInstanceContext(context)
	storage := instanceContext.Data().(*runtime.Context).Storage
	memory := instanceContext.Memory().Data()

	value, err := storage.GetChildStorage(asMemorySlice(instanceContext, childStorageKey), asMemorySlice(instanceContext, key))
	if err != nil {
		logger.Errorf("[ext_default_child_storage_read_version_1] failed to get child storage: %s", err)
		return 0
	}

	valueBuf, valueLen := runtime.Int64ToPointerAndSize(int64(valueOut))
	copy(memory[valueBuf:valueBuf+valueLen], value[offset:])

	size := uint32(len(value[offset:]))
	sizeBuf := make([]byte, 4)
	binary.LittleEndian.PutUint32(sizeBuf, size)

	sizeSpan, err := toWasmMemoryOptional(instanceContext, sizeBuf)
	if err != nil {
		logger.Errorf("[ext_default_child_storage_read_version_1] failed to allocate: %s", err)
		return 0
	}

	return C.int64_t(sizeSpan)
}

//export ext_default_child_storage_clear_version_1
func ext_default_child_storage_clear_version_1(context unsafe.Pointer, childStorageKey, keySpan C.int64_t) {
	logger.Debug("[ext_default_child_storage_clear_version_1] executing...")

	instanceContext := wasm.IntoInstanceContext(context)
	ctx := instanceContext.Data().(*runtime.Context)
	storage := ctx.Storage

	keyToChild := asMemorySlice(instanceContext, childStorageKey)
	key := asMemorySlice(instanceContext, keySpan)

	err := storage.ClearChildStorage(keyToChild, key)
	if err != nil {
		logger.Errorf("[ext_default_child_storage_clear_version_1] failed to clear child storage: %s", err)
	}
}

//export ext_default_child_storage_clear_prefix_version_1
func ext_default_child_storage_clear_prefix_version_1(context unsafe.Pointer, childStorageKey, prefixSpan C.int64_t) {
	logger.Debug("[ext_default_child_storage_clear_prefix_version_1] executing...")

	instanceContext := wasm.IntoInstanceContext(context)
	ctx := instanceContext.Data().(*runtime.Context)
	storage := ctx.Storage

	keyToChild := asMemorySlice(instanceContext, childStorageKey)
	prefix := asMemorySlice(instanceContext, prefixSpan)

	err := storage.ClearPrefixInChild(keyToChild, prefix)
	if err != nil {
		logger.Errorf("[ext_default_child_storage_clear_prefix_version_1] failed to clear prefix in child: %s", err)
	}
}

//export ext_default_child_storage_exists_version_1
func ext_default_child_storage_exists_version_1(context unsafe.Pointer, childStorageKey, key C.int64_t) C.int32_t {
	logger.Debug("[ext_default_child_storage_exists_version_1] executing...")

	instanceContext := wasm.IntoInstanceContext(context)
	storage := instanceContext.Data().(*runtime.Context).Storage

	child, err := storage.GetChildStorage(asMemorySlice(instanceContext, childStorageKey), asMemorySlice(instanceContext, key))
	if err != nil {
		logger.Errorf("[ext_default_child_storage_exists_version_1] failed to get child from child storage: %s", err)
		return 0
	}
	if child != nil {
		return 1
	}
	return 0
}

//export ext_default_child_storage_get_version_1
func ext_default_child_storage_get_version_1(context unsafe.Pointer, childStorageKey, key C.int64_t) C.int64_t {
	logger.Debug("[ext_default_child_storage_get_version_1] executing...")

	instanceContext := wasm.IntoInstanceContext(context)
	storage := instanceContext.Data().(*runtime.Context).Storage

	child, err := storage.GetChildStorage(asMemorySlice(instanceContext, childStorageKey), asMemorySlice(instanceContext, key))
	if err != nil {
		logger.Errorf("[ext_default_child_storage_get_version_1] failed to get child from child storage: %s", err)
		return 0
	}

	value, err := toWasmMemoryOptional(instanceContext, child)
	if err != nil {
		logger.Errorf("[ext_default_child_storage_get_version_1] failed to allocate: %s", err)
		return 0
	}

	return C.int64_t(value)
}

//export ext_default_child_storage_next_key_version_1
func ext_default_child_storage_next_key_version_1(context unsafe.Pointer, childStorageKey, key C.int64_t) C.int64_t {
	logger.Debug("[ext_default_child_storage_next_key_version_1] executing...")

	instanceContext := wasm.IntoInstanceContext(context)
	storage := instanceContext.Data().(*runtime.Context).Storage

	child, err := storage.GetChildNextKey(asMemorySlice(instanceContext, childStorageKey), asMemorySlice(instanceContext, key))
	if err != nil {
		logger.Errorf("[ext_default_child_storage_next_key_version_1] failed to get child's next key: %s", err)
		return 0
	}

	value, err := toWasmMemoryOptional(instanceContext, child)
	if err != nil {
		logger.Errorf("[ext_default_child_storage_next_key_version_1] failed to allocate: %s", err)
		return 0
	}

	return C.int64_t(value)
}

//export ext_default_child_storage_root_version_1
func ext_default_child_storage_root_version_1(context unsafe.Pointer, childStorageKey C.int64_t) C.int64_t {
	logger.Debug("[ext_default_child_storage_root_version_1] executing...")

	instanceContext := wasm.IntoInstanceContext(context)
	storage := instanceContext.Data().(*runtime.Context).Storage

	child, err := storage.GetChild(asMemorySlice(instanceContext, childStorageKey))
	if err != nil {
		logger.Errorf("[ext_default_child_storage_root_version_1] failed to retrieve child: %s", err)
		return 0
	}

	childRoot, err := child.Hash()
	if err != nil {
		logger.Errorf("[ext_default_child_storage_root_version_1] failed to encode child root: %s", err)
		return 0
	}

	root, err := toWasmMemoryOptional(instanceContext, childRoot[:])
	if err != nil {
		logger.Errorf("[ext_default_child_storage_root_version_1] failed to allocate: %s", err)
		return 0
	}

	return C.int64_t(root)
}

//export ext_default_child_storage_set_version_1
func ext_default_child_storage_set_version_1(context unsafe.Pointer, childStorageKeySpan, keySpan, valueSpan C.int64_t) {
	logger.Debug("[ext_default_child_storage_set_version_1] executing...")

	instanceContext := wasm.IntoInstanceContext(context)
	ctx := instanceContext.Data().(*runtime.Context)
	storage := ctx.Storage

	childStorageKey := asMemorySlice(instanceContext, childStorageKeySpan)
	key := asMemorySlice(instanceContext, keySpan)
	value := asMemorySlice(instanceContext, valueSpan)

	cp := make([]byte, len(value))
	copy(cp, value)

	err := storage.SetChildStorage(childStorageKey, key, cp)
	if err != nil {
		logger.Errorf("[ext_default_child_storage_set_version_1] failed to set value in child storage: %s", err)
		return
	}
}

//export ext_default_child_storage_storage_kill_version_1
func ext_default_child_storage_storage_kill_version_1(context unsafe.Pointer, childStorageKeySpan C.int64_t) {
	logger.Debug("[ext_default_child_storage_storage_kill_version_1] executing...")

	instanceContext := wasm.IntoInstanceContext(context)
	ctx := instanceContext.Data().(*runtime.Context)
	storage := ctx.Storage

	childStorageKey := asMemorySlice(instanceContext, childStorageKeySpan)
	storage.DeleteChild(childStorageKey)
}

//export ext_default_child_storage_storage_kill_version_2
func ext_default_child_storage_storage_kill_version_2(context unsafe.Pointer, childStorageKeySpan, lim C.int64_t) C.int32_t {
	logger.Debug("[ext_default_child_storage_storage_kill_version_2] executing...")

	instanceContext := wasm.IntoInstanceContext(context)
	ctx := instanceContext.Data().(*runtime.Context)
	storage := ctx.Storage
	childStorageKey := asMemorySlice(instanceContext, childStorageKeySpan)

	limitBytes := asMemorySlice(instanceContext, lim)

	var limit *[]byte
	err := scale.Unmarshal(limitBytes, &limit)
	if err != nil {
		logger.Warnf("[ext_default_child_storage_storage_kill_version_2] cannot generate limit: %s", err)
		return 0
	}

	_, all, err := storage.DeleteChildLimit(childStorageKey, limit)
	if err != nil {
		logger.Warnf("[ext_default_child_storage_storage_kill_version_2] cannot get child storage: %s", err)
	}

	if all {
		return 1
	}

	return 0
}

type noneRemain uint32
type someRemain uint32

func (noneRemain) Index() uint {
	return 0
}
func (someRemain) Index() uint {
	return 1
}

//export ext_default_child_storage_storage_kill_version_3
func ext_default_child_storage_storage_kill_version_3(context unsafe.Pointer, childStorageKeySpan, lim C.int64_t) C.int64_t {
	logger.Debug("executing...")
	instanceContext := wasm.IntoInstanceContext(context)
	ctx := instanceContext.Data().(*runtime.Context)
	storage := ctx.Storage
	childStorageKey := asMemorySlice(instanceContext, childStorageKeySpan)

	limitBytes := asMemorySlice(instanceContext, lim)

	var limit *[]byte
	err := scale.Unmarshal(limitBytes, &limit)
	if err != nil {
		logger.Warnf("cannot generate limit: %s", err)
	}

	deleted, all, err := storage.DeleteChildLimit(childStorageKey, limit)
	if err != nil {
		logger.Warnf("cannot get child storage: %s", err)
		return C.int64_t(0)
	}

	vdt, err := scale.NewVaryingDataType(noneRemain(0), someRemain(0))
	if err != nil {
		logger.Warnf("cannot create new varying data type: %s", err)
	}

	if all {
		err = vdt.Set(noneRemain(deleted))
	} else {
		err = vdt.Set(someRemain(deleted))
	}
	if err != nil {
		logger.Warnf("cannot set varying data type: %s", err)
		return C.int64_t(0)
	}

	encoded, err := scale.Marshal(vdt)
	if err != nil {
		logger.Warnf("problem marshaling varying data type: %s", err)
		return C.int64_t(0)
	}

	out, err := toWasmMemoryOptional(instanceContext, encoded)
	if err != nil {
		logger.Warnf("failed to allocate: %s", err)
		return 0
	}

	return C.int64_t(out)
}

//export ext_allocator_free_version_1
func ext_allocator_free_version_1(context unsafe.Pointer, addr C.int32_t) {
	logger.Trace("[ext_allocator_free_version_1] executing...")
	instanceContext := wasm.IntoInstanceContext(context)
	runtimeCtx := instanceContext.Data().(*runtime.Context)

	// Deallocate memory
	err := runtimeCtx.Allocator.Deallocate(uint32(addr))
	if err != nil {
		logger.Errorf("[ext_allocator_free_version_1] failed to free memory: %s", err)
	}
}

//export ext_allocator_malloc_version_1
func ext_allocator_malloc_version_1(context unsafe.Pointer, size C.int32_t) C.int32_t {
	logger.Tracef("[ext_allocator_malloc_version_1] executing with size %d...", int64(size))

	instanceContext := wasm.IntoInstanceContext(context)
	ctx := instanceContext.Data().(*runtime.Context)

	// Allocate memory
	res, err := ctx.Allocator.Allocate(uint32(size))
	if err != nil {
		logger.Criticalf("[ext_allocator_malloc_version_1] failed to allocate memory: %s", err)
		panic(err)
	}

	return C.int32_t(res)
}

//export ext_hashing_blake2_128_version_1
func ext_hashing_blake2_128_version_1(context unsafe.Pointer, dataSpan C.int64_t) C.int32_t {
	logger.Trace("[ext_hashing_blake2_128_version_1] executing...")
	instanceContext := wasm.IntoInstanceContext(context)

	data := asMemorySlice(instanceContext, dataSpan)

	hash, err := common.Blake2b128(data)
	if err != nil {
		logger.Errorf("[ext_hashing_blake2_128_version_1]: %s", err)
		return 0
	}

	logger.Debugf(
		"[ext_hashing_blake2_128_version_1] data 0x%x has hash 0x%x",
		data, hash)

	out, err := toWasmMemorySized(instanceContext, hash, 16)
	if err != nil {
		logger.Errorf("[ext_hashing_blake2_128_version_1] failed to allocate: %s", err)
		return 0
	}

	return C.int32_t(out)
}

//export ext_hashing_blake2_256_version_1
func ext_hashing_blake2_256_version_1(context unsafe.Pointer, dataSpan C.int64_t) C.int32_t {
	logger.Trace("[ext_hashing_blake2_256_version_1] executing...")
	instanceContext := wasm.IntoInstanceContext(context)

	data := asMemorySlice(instanceContext, dataSpan)

	hash, err := common.Blake2bHash(data)
	if err != nil {
		logger.Errorf("[ext_hashing_blake2_256_version_1]: %s", err)
		return 0
	}

	logger.Debug("[ext_hashing_blake2_256_version_1] data " +
		common.BytesToHex(data) + " has hash " + hash.String())

	out, err := toWasmMemorySized(instanceContext, hash[:], 32)
	if err != nil {
		logger.Errorf("[ext_hashing_blake2_256_version_1] failed to allocate: %s", err)
		return 0
	}

	return C.int32_t(out)
}

//export ext_hashing_keccak_256_version_1
func ext_hashing_keccak_256_version_1(context unsafe.Pointer, dataSpan C.int64_t) C.int32_t {
	logger.Trace("[ext_hashing_keccak_256_version_1] executing...")
	instanceContext := wasm.IntoInstanceContext(context)

	data := asMemorySlice(instanceContext, dataSpan)

	hash, err := common.Keccak256(data)
	if err != nil {
		logger.Errorf("[ext_hashing_keccak_256_version_1]: %s", err)
		return 0
	}

	logger.Debug("[ext_hashing_keccak_256_version_1] data " +
		common.BytesToHex(data) + " has hash " + hash.String())

	out, err := toWasmMemorySized(instanceContext, hash[:], 32)
	if err != nil {
		logger.Errorf("[ext_hashing_keccak_256_version_1] failed to allocate: %s", err)
		return 0
	}

	return C.int32_t(out)
}

//export ext_hashing_sha2_256_version_1
func ext_hashing_sha2_256_version_1(context unsafe.Pointer, dataSpan C.int64_t) C.int32_t {
	logger.Trace("[ext_hashing_sha2_256_version_1] executing...")
	instanceContext := wasm.IntoInstanceContext(context)

	data := asMemorySlice(instanceContext, dataSpan)
	hash := common.Sha256(data)

	logger.Debug("[ext_hashing_sha2_256_version_1] data " +
		common.BytesToHex(data) + " has hash " + hash.String())

	out, err := toWasmMemorySized(instanceContext, hash[:], 32)
	if err != nil {
		logger.Errorf("[ext_hashing_sha2_256_version_1] failed to allocate: %s", err)
		return 0
	}

	return C.int32_t(out)
}

//export ext_hashing_twox_256_version_1
func ext_hashing_twox_256_version_1(context unsafe.Pointer, dataSpan C.int64_t) C.int32_t {
	logger.Trace("[ext_hashing_twox_256_version_1] executing...")
	instanceContext := wasm.IntoInstanceContext(context)

	data := asMemorySlice(instanceContext, dataSpan)

	hash, err := common.Twox256(data)
	if err != nil {
		logger.Errorf("[ext_hashing_twox_256_version_1]: %s", err)
		return 0
	}

	logger.Debug("[ext_hashing_twox_256_version_1] data " +
		common.BytesToHex(data) + " has hash " + hash.String())

	out, err := toWasmMemorySized(instanceContext, hash[:], 32)
	if err != nil {
		logger.Errorf("[ext_hashing_twox_256_version_1] failed to allocate: %s", err)
		return 0
	}

	return C.int32_t(out)
}

//export ext_hashing_twox_128_version_1
func ext_hashing_twox_128_version_1(context unsafe.Pointer, dataSpan C.int64_t) C.int32_t {
	logger.Trace("[ext_hashing_twox_128_version_1] executing...")
	instanceContext := wasm.IntoInstanceContext(context)
	data := asMemorySlice(instanceContext, dataSpan)

	hash, err := common.Twox128Hash(data)
	if err != nil {
		logger.Errorf("[ext_hashing_twox_128_version_1]: %s", err)
		return 0
	}

	logger.Debugf(
		"[ext_hashing_twox_128_version_1] data 0x%x hash hash 0x%x",
		data, hash)

	out, err := toWasmMemorySized(instanceContext, hash, 16)
	if err != nil {
		logger.Errorf("[ext_hashing_twox_128_version_1] failed to allocate: %s", err)
		return 0
	}

	return C.int32_t(out)
}

//export ext_hashing_twox_64_version_1
func ext_hashing_twox_64_version_1(context unsafe.Pointer, dataSpan C.int64_t) C.int32_t {
	logger.Trace("[ext_hashing_twox_64_version_1] executing...")
	instanceContext := wasm.IntoInstanceContext(context)

	data := asMemorySlice(instanceContext, dataSpan)

	hash, err := common.Twox64(data)
	if err != nil {
		logger.Errorf("[ext_hashing_twox_64_version_1]: %s", err)
		return 0
	}

	logger.Debugf(
		"[ext_hashing_twox_64_version_1] data 0x%x has hash 0x%x",
		data, hash)

	out, err := toWasmMemorySized(instanceContext, hash, 8)
	if err != nil {
		logger.Errorf("[ext_hashing_twox_64_version_1] failed to allocate: %s", err)
		return 0
	}

	return C.int32_t(out)
}

//export ext_offchain_index_set_version_1
func ext_offchain_index_set_version_1(context unsafe.Pointer, keySpan, valueSpan C.int64_t) {
	logger.Trace("[ext_offchain_index_set_version_1] executing...")
	instanceContext := wasm.IntoInstanceContext(context)
	runtimeCtx := instanceContext.Data().(*runtime.Context)

	storageKey := asMemorySlice(instanceContext, keySpan)
	newValue := asMemorySlice(instanceContext, valueSpan)
	cp := make([]byte, len(newValue))
	copy(cp, newValue)

	err := runtimeCtx.NodeStorage.BaseDB.Put(storageKey, cp)
	if err != nil {
		logger.Errorf("[ext_offchain_index_set_version_1] failed to set value in raw storage: %s", err)
	}
}

//export ext_offchain_local_storage_clear_version_1
func ext_offchain_local_storage_clear_version_1(context unsafe.Pointer, kind C.int32_t, key C.int64_t) {
	logger.Trace("[ext_offchain_local_storage_clear_version_1] executing...")
	instanceContext := wasm.IntoInstanceContext(context)
	runtimeCtx := instanceContext.Data().(*runtime.Context)

	storageKey := asMemorySlice(instanceContext, key)

	memory := instanceContext.Memory().Data()
	kindInt := binary.LittleEndian.Uint32(memory[kind : kind+4])

	var err error

	switch runtime.NodeStorageType(kindInt) {
	case runtime.NodeStorageTypePersistent:
		err = runtimeCtx.NodeStorage.PersistentStorage.Del(storageKey)
	case runtime.NodeStorageTypeLocal:
		err = runtimeCtx.NodeStorage.LocalStorage.Del(storageKey)
	}

	if err != nil {
		logger.Errorf("[ext_offchain_local_storage_clear_version_1] failed to clear value from storage: %s", err)
	}
}

//export ext_offchain_is_validator_version_1
func ext_offchain_is_validator_version_1(context unsafe.Pointer) C.int32_t {
	logger.Debug("[ext_offchain_is_validator_version_1] executing...")
	instanceContext := wasm.IntoInstanceContext(context)

	runtimeCtx := instanceContext.Data().(*runtime.Context)
	if runtimeCtx.Validator {
		return 1
	}
	return 0
}

//export ext_offchain_local_storage_compare_and_set_version_1
func ext_offchain_local_storage_compare_and_set_version_1(context unsafe.Pointer, kind C.int32_t, key, oldValue, newValue C.int64_t) C.int32_t {
	logger.Debug("[ext_offchain_local_storage_compare_and_set_version_1] executing...")

	instanceContext := wasm.IntoInstanceContext(context)
	runtimeCtx := instanceContext.Data().(*runtime.Context)

	storageKey := asMemorySlice(instanceContext, key)

	var storedValue []byte
	var err error

	switch runtime.NodeStorageType(kind) {
	case runtime.NodeStorageTypePersistent:
		storedValue, err = runtimeCtx.NodeStorage.PersistentStorage.Get(storageKey)
	case runtime.NodeStorageTypeLocal:
		storedValue, err = runtimeCtx.NodeStorage.LocalStorage.Get(storageKey)
	}

	if err != nil {
		logger.Errorf("[ext_offchain_local_storage_compare_and_set_version_1] failed to get value from storage: %s", err)
		return 0
	}

	oldVal := asMemorySlice(instanceContext, oldValue)
	newVal := asMemorySlice(instanceContext, newValue)
	if reflect.DeepEqual(storedValue, oldVal) {
		cp := make([]byte, len(newVal))
		copy(cp, newVal)
		err = runtimeCtx.NodeStorage.LocalStorage.Put(storageKey, cp)
		if err != nil {
			logger.Errorf("[ext_offchain_local_storage_compare_and_set_version_1] failed to set value in storage: %s", err)
			return 0
		}
	}

	return 1
}

//export ext_offchain_local_storage_get_version_1
func ext_offchain_local_storage_get_version_1(context unsafe.Pointer, kind C.int32_t, key C.int64_t) C.int64_t {
	logger.Debug("[ext_offchain_local_storage_get_version_1] executing...")

	instanceContext := wasm.IntoInstanceContext(context)
	runtimeCtx := instanceContext.Data().(*runtime.Context)
	storageKey := asMemorySlice(instanceContext, key)

	var res []byte
	var err error

	switch runtime.NodeStorageType(kind) {
	case runtime.NodeStorageTypePersistent:
		res, err = runtimeCtx.NodeStorage.PersistentStorage.Get(storageKey)
	case runtime.NodeStorageTypeLocal:
		res, err = runtimeCtx.NodeStorage.LocalStorage.Get(storageKey)
	}

	if err != nil {
		logger.Errorf("[ext_offchain_local_storage_get_version_1] failed to get value from storage: %s", err)
	}
	// allocate memory for value and copy value to memory
	ptr, err := toWasmMemoryOptional(instanceContext, res)
	if err != nil {
		logger.Errorf("[ext_offchain_local_storage_get_version_1] failed to allocate memory: %s", err)
		return 0
	}
	return C.int64_t(ptr)
}

//export ext_offchain_local_storage_set_version_1
func ext_offchain_local_storage_set_version_1(context unsafe.Pointer, kind C.int32_t, key, value C.int64_t) {
	logger.Debug("[ext_offchain_local_storage_set_version_1] executing...")

	instanceContext := wasm.IntoInstanceContext(context)
	runtimeCtx := instanceContext.Data().(*runtime.Context)
	storageKey := asMemorySlice(instanceContext, key)
	newValue := asMemorySlice(instanceContext, value)
	cp := make([]byte, len(newValue))
	copy(cp, newValue)

	var err error
	switch runtime.NodeStorageType(kind) {
	case runtime.NodeStorageTypePersistent:
		err = runtimeCtx.NodeStorage.PersistentStorage.Put(storageKey, cp)
	case runtime.NodeStorageTypeLocal:
		err = runtimeCtx.NodeStorage.LocalStorage.Put(storageKey, cp)
	}

	if err != nil {
		logger.Errorf("[ext_offchain_local_storage_set_version_1] failed to set value in storage: %s", err)
	}
}

//export ext_offchain_network_state_version_1
func ext_offchain_network_state_version_1(context unsafe.Pointer) C.int64_t {
	logger.Debug("[ext_offchain_network_state_version_1] executing...")
	instanceContext := wasm.IntoInstanceContext(context)
	runtimeCtx := instanceContext.Data().(*runtime.Context)
	if runtimeCtx.Network == nil {
		return 0
	}

	nsEnc, err := scale.Marshal(runtimeCtx.Network.NetworkState())
	if err != nil {
		logger.Errorf("[ext_offchain_network_state_version_1] failed at encoding network state: %s", err)
		return 0
	}

	// copy network state length to memory writtenOut location
	nsEncLen := uint32(len(nsEnc))
	buf := make([]byte, 4)
	binary.LittleEndian.PutUint32(buf, nsEncLen)

	// allocate memory for value and copy value to memory
	ptr, err := toWasmMemorySized(instanceContext, nsEnc, nsEncLen)
	if err != nil {
		logger.Errorf("[ext_offchain_network_state_version_1] failed to allocate memory: %s", err)
		return 0
	}

	return C.int64_t(ptr)
}

//export ext_offchain_random_seed_version_1
func ext_offchain_random_seed_version_1(context unsafe.Pointer) C.int32_t {
	logger.Debug("[ext_offchain_random_seed_version_1] executing...")
	instanceContext := wasm.IntoInstanceContext(context)

	seed := make([]byte, 32)
	_, err := rand.Read(seed)
	if err != nil {
		logger.Errorf("[ext_offchain_random_seed_version_1] failed to generate random seed: %s", err)
	}
	ptr, err := toWasmMemorySized(instanceContext, seed, 32)
	if err != nil {
		logger.Errorf("[ext_offchain_random_seed_version_1] failed to allocate memory: %s", err)
	}
	return C.int32_t(ptr)
}

//export ext_offchain_submit_transaction_version_1
func ext_offchain_submit_transaction_version_1(context unsafe.Pointer, data C.int64_t) C.int64_t {
	logger.Debug("[ext_offchain_submit_transaction_version_1] executing...")

	instanceContext := wasm.IntoInstanceContext(context)
	extBytes := asMemorySlice(instanceContext, data)

	var extrinsic []byte
	err := scale.Unmarshal(extBytes, &extrinsic)
	if err != nil {
		logger.Errorf("[ext_offchain_submit_transaction_version_1] failed to decode extrinsic data: %s", err)
	}

	// validate the transaction
	txv := transaction.NewValidity(0, [][]byte{{}}, [][]byte{{}}, 0, false)
	vtx := transaction.NewValidTransaction(extrinsic, txv)

	runtimeCtx := instanceContext.Data().(*runtime.Context)
	runtimeCtx.Transaction.AddToPool(vtx)

	ptr, err := toWasmMemoryOptional(instanceContext, nil)
	if err != nil {
		logger.Errorf("[ext_offchain_submit_transaction_version_1] failed to allocate memory: %s", err)
	}
	return C.int64_t(ptr)
}

//export ext_offchain_timestamp_version_1
func ext_offchain_timestamp_version_1(context unsafe.Pointer) C.int64_t {
	logger.Trace("[ext_offchain_timestamp_version_1] executing...")
	logger.Warn("[ext_offchain_timestamp_version_1] unimplemented")
	return 0
}

//export ext_offchain_sleep_until_version_1
func ext_offchain_sleep_until_version_1(_ unsafe.Pointer, deadline C.int64_t) {
	logger.Trace("executing...")
	logger.Warn("unimplemented")
}

func storageAppend(storage runtime.Storage, key, valueToAppend []byte) error {
	nextLength := big.NewInt(1)
	var valueRes []byte

	// this function assumes the item in storage is a SCALE encoded array of items
	// the valueToAppend is a new item, so it appends the item and increases the length prefix by 1
	valueCurr := storage.Get(key)

	if len(valueCurr) == 0 {
		valueRes = valueToAppend
	} else {
		var currLength *big.Int
		err := scale.Unmarshal(valueCurr, &currLength)
		if err != nil {
			logger.Tracef(
				"[ext_storage_append_version_1] item in storage is not SCALE encoded, overwriting at key 0x%x", key)
			storage.Set(key, append([]byte{4}, valueToAppend...))
			return nil
		}

		lengthBytes, err := scale.Marshal(currLength)
		if err != nil {
			return err
		}
		// append new item, pop off number of bytes required for length encoding,
		// since we're not using old scale.Decoder
		valueRes = append(valueCurr[len(lengthBytes):], valueToAppend...)

		// increase length by 1
		nextLength = big.NewInt(0).Add(currLength, big.NewInt(1))
	}

	lengthEnc, err := scale.Marshal(nextLength)
	if err != nil {
		logger.Tracef("[ext_storage_append_version_1] failed to encode new length: %s", err)
		return err
	}

	// append new length prefix to start of items array
	lengthEnc = append(lengthEnc, valueRes...)
	logger.Debugf("[ext_storage_append_version_1] resulting value: 0x%x", lengthEnc)
	storage.Set(key, lengthEnc)
	return nil
}

//export ext_storage_append_version_1
func ext_storage_append_version_1(context unsafe.Pointer, keySpan, valueSpan C.int64_t) {
	logger.Trace("[ext_storage_append_version_1] executing...")
	instanceContext := wasm.IntoInstanceContext(context)
	ctx := instanceContext.Data().(*runtime.Context)
	storage := ctx.Storage

	key := asMemorySlice(instanceContext, keySpan)
	valueAppend := asMemorySlice(instanceContext, valueSpan)
	logger.Debugf(
		"[ext_storage_append_version_1] will append value 0x%x to values at key 0x%x",
		valueAppend, key)

	cp := make([]byte, len(valueAppend))
	copy(cp, valueAppend)

	err := storageAppend(storage, key, cp)
	if err != nil {
		logger.Errorf("[ext_storage_append_version_1]: %s", err)
	}
}

//export ext_storage_changes_root_version_1
func ext_storage_changes_root_version_1(context unsafe.Pointer, parentHashSpan C.int64_t) C.int64_t {
	logger.Trace("[ext_storage_changes_root_version_1] executing...")
	logger.Debug("[ext_storage_changes_root_version_1] returning None")

	instanceContext := wasm.IntoInstanceContext(context)

	rootSpan, err := toWasmMemoryOptional(instanceContext, nil)
	if err != nil {
		logger.Errorf("[ext_storage_changes_root_version_1] failed to allocate: %s", err)
		return 0
	}

	return C.int64_t(rootSpan)
}

//export ext_storage_clear_version_1
func ext_storage_clear_version_1(context unsafe.Pointer, keySpan C.int64_t) {
	logger.Trace("[ext_storage_clear_version_1] executing...")
	instanceContext := wasm.IntoInstanceContext(context)
	ctx := instanceContext.Data().(*runtime.Context)
	storage := ctx.Storage

	key := asMemorySlice(instanceContext, keySpan)

	logger.Debugf("[ext_storage_clear_version_1] key: 0x%x", key)
	storage.Delete(key)
}

//export ext_storage_clear_prefix_version_1
func ext_storage_clear_prefix_version_1(context unsafe.Pointer, prefixSpan C.int64_t) {
	logger.Trace("[ext_storage_clear_prefix_version_1] executing...")
	instanceContext := wasm.IntoInstanceContext(context)
	ctx := instanceContext.Data().(*runtime.Context)
	storage := ctx.Storage

	prefix := asMemorySlice(instanceContext, prefixSpan)
	logger.Debugf("[ext_storage_clear_prefix_version_1] prefix: 0x%x", prefix)

	err := storage.ClearPrefix(prefix)
	if err != nil {
		logger.Errorf("[ext_storage_clear_prefix_version_1]: %s", err)
	}
}

//export ext_storage_clear_prefix_version_2
func ext_storage_clear_prefix_version_2(context unsafe.Pointer, prefixSpan, lim C.int64_t) C.int64_t {
	logger.Trace("[ext_storage_clear_prefix_version_2] executing...")

	instanceContext := wasm.IntoInstanceContext(context)
	ctx := instanceContext.Data().(*runtime.Context)
	storage := ctx.Storage

	prefix := asMemorySlice(instanceContext, prefixSpan)
<<<<<<< HEAD
	logger.Debugf("[ext_storage_clear_prefix_version_1] prefix: 0x%x", prefix)
=======
	logger.Debug("[ext_storage_clear_prefix_version_2]", "prefix", fmt.Sprintf("0x%x", prefix))
>>>>>>> d2334e3d

	limitBytes := asMemorySlice(instanceContext, lim)

	var limit []byte
	err := scale.Unmarshal(limitBytes, &limit)
	if err != nil {
<<<<<<< HEAD
		logger.Errorf("[ext_storage_clear_prefix_version_1]: %s", err)
=======
		logger.Warn("[ext_storage_clear_prefix_version_2] cannot generate limit", "error", err)
		ret, _ := toWasmMemory(instanceContext, nil)
		return C.int64_t(ret)
>>>>>>> d2334e3d
	}

	limitUint := binary.LittleEndian.Uint32(limit)
	numRemoved, all := storage.ClearPrefixLimit(prefix, limitUint)
	encBytes, err := toKillStorageResultEnum(all, numRemoved)

	if err != nil {
		logger.Error("[ext_storage_clear_prefix_version_2] failed to allocate memory", err)
		ret, _ := toWasmMemory(instanceContext, nil)
		return C.int64_t(ret)
	}

	valueSpan, err := toWasmMemory(instanceContext, encBytes)
	if err != nil {
		logger.Error("[ext_storage_clear_prefix_version_2] failed to allocate", "error", err)
		ptr, _ := toWasmMemory(instanceContext, nil)
		return C.int64_t(ptr)
	}

	return C.int64_t(valueSpan)
}

//export ext_storage_exists_version_1
func ext_storage_exists_version_1(context unsafe.Pointer, keySpan C.int64_t) C.int32_t {
	logger.Trace("[ext_storage_exists_version_1] executing...")
	instanceContext := wasm.IntoInstanceContext(context)
	storage := instanceContext.Data().(*runtime.Context).Storage

	key := asMemorySlice(instanceContext, keySpan)
	logger.Debugf("[ext_storage_exists_version_1] key: 0x%x", key)

	val := storage.Get(key)
	if len(val) > 0 {
		return 1
	}

	return 0
}

//export ext_storage_get_version_1
func ext_storage_get_version_1(context unsafe.Pointer, keySpan C.int64_t) C.int64_t {
	logger.Trace("[ext_storage_get_version_1] executing...")

	instanceContext := wasm.IntoInstanceContext(context)
	storage := instanceContext.Data().(*runtime.Context).Storage

	key := asMemorySlice(instanceContext, keySpan)
	logger.Debugf("[ext_storage_get_version_1] key: 0x%x", key)

	value := storage.Get(key)
	logger.Debugf("[ext_storage_get_version_1] value: 0x%x", value)

	valueSpan, err := toWasmMemoryOptional(instanceContext, value)
	if err != nil {
		logger.Errorf("[ext_storage_get_version_1] failed to allocate: %s", err)
		ptr, _ := toWasmMemoryOptional(instanceContext, nil)
		return C.int64_t(ptr)
	}

	return C.int64_t(valueSpan)
}

//export ext_storage_next_key_version_1
func ext_storage_next_key_version_1(context unsafe.Pointer, keySpan C.int64_t) C.int64_t {
	logger.Trace("[ext_storage_next_key_version_1] executing...")

	instanceContext := wasm.IntoInstanceContext(context)
	storage := instanceContext.Data().(*runtime.Context).Storage

	key := asMemorySlice(instanceContext, keySpan)

	next := storage.NextKey(key)
	logger.Debugf(
		"[ext_storage_next_key_version_1] key: 0x%x; next key 0x%x",
		key, next)

	nextSpan, err := toWasmMemoryOptional(instanceContext, next)
	if err != nil {
		logger.Errorf("[ext_storage_next_key_version_1] failed to allocate: %s", err)
		return 0
	}

	return C.int64_t(nextSpan)
}

//export ext_storage_read_version_1
func ext_storage_read_version_1(context unsafe.Pointer, keySpan, valueOut C.int64_t, offset C.int32_t) C.int64_t {
	logger.Trace("[ext_storage_read_version_1] executing...")

	instanceContext := wasm.IntoInstanceContext(context)
	storage := instanceContext.Data().(*runtime.Context).Storage
	memory := instanceContext.Memory().Data()

	key := asMemorySlice(instanceContext, keySpan)
	value := storage.Get(key)
	logger.Debugf(
		"[ext_storage_read_version_1] key 0x%x has value 0x%x",
		key, value)

	if value == nil {
		ret, _ := toWasmMemoryOptional(instanceContext, nil)
		return C.int64_t(ret)
	}

	var size uint32

	if int(offset) > len(value) {
		size = uint32(0)
	} else {
		size = uint32(len(value[offset:]))
		valueBuf, valueLen := runtime.Int64ToPointerAndSize(int64(valueOut))
		copy(memory[valueBuf:valueBuf+valueLen], value[offset:])
	}

	sizeSpan, err := toWasmMemoryOptionalUint32(instanceContext, &size)
	if err != nil {
		logger.Errorf("[ext_storage_read_version_1] failed to allocate: %s", err)
		return 0
	}

	return C.int64_t(sizeSpan)
}

//export ext_storage_root_version_1
func ext_storage_root_version_1(context unsafe.Pointer) C.int64_t {
	logger.Trace("[ext_storage_root_version_1] executing...")

	instanceContext := wasm.IntoInstanceContext(context)
	storage := instanceContext.Data().(*runtime.Context).Storage

	root, err := storage.Root()
	if err != nil {
		logger.Errorf("[ext_storage_root_version_1] failed to get storage root: %s", err)
		return 0
	}

	logger.Debugf("[ext_storage_root_version_1] root hash is: %s", root)

	rootSpan, err := toWasmMemory(instanceContext, root[:])
	if err != nil {
		logger.Errorf("[ext_storage_root_version_1] failed to allocate: %s", err)
		return 0
	}

	return C.int64_t(rootSpan)
}

//export ext_storage_set_version_1
func ext_storage_set_version_1(context unsafe.Pointer, keySpan, valueSpan C.int64_t) {
	logger.Trace("[ext_storage_set_version_1] executing...")

	instanceContext := wasm.IntoInstanceContext(context)
	ctx := instanceContext.Data().(*runtime.Context)
	storage := ctx.Storage

	key := asMemorySlice(instanceContext, keySpan)
	value := asMemorySlice(instanceContext, valueSpan)

	cp := make([]byte, len(value))
	copy(cp, value)

	logger.Debugf(
		"[ext_storage_set_version_1] key 0x%x has value 0x%x",
		key, value)
	storage.Set(key, cp)
}

//export ext_storage_start_transaction_version_1
func ext_storage_start_transaction_version_1(context unsafe.Pointer) {
	logger.Debug("[ext_storage_start_transaction_version_1] executing...")
	instanceContext := wasm.IntoInstanceContext(context)
	instanceContext.Data().(*runtime.Context).Storage.BeginStorageTransaction()
}

//export ext_storage_rollback_transaction_version_1
func ext_storage_rollback_transaction_version_1(context unsafe.Pointer) {
	logger.Debug("[ext_storage_rollback_transaction_version_1] executing...")
	instanceContext := wasm.IntoInstanceContext(context)
	instanceContext.Data().(*runtime.Context).Storage.RollbackStorageTransaction()
}

//export ext_storage_commit_transaction_version_1
func ext_storage_commit_transaction_version_1(context unsafe.Pointer) {
	logger.Debug("[ext_storage_commit_transaction_version_1] executing...")
	instanceContext := wasm.IntoInstanceContext(context)
	instanceContext.Data().(*runtime.Context).Storage.CommitStorageTransaction()
}

// Convert 64bit wasm span descriptor to Go memory slice
func asMemorySlice(context wasm.InstanceContext, span C.int64_t) []byte {
	memory := context.Memory().Data()
	ptr, size := runtime.Int64ToPointerAndSize(int64(span))
	return memory[ptr : ptr+size]
}

// Copy a byte slice to wasm memory and return the resulting 64bit span descriptor
func toWasmMemory(context wasm.InstanceContext, data []byte) (int64, error) {
	allocator := context.Data().(*runtime.Context).Allocator
	size := uint32(len(data))

	out, err := allocator.Allocate(size)
	if err != nil {
		return 0, err
	}

	memory := context.Memory().Data()

	if uint32(len(memory)) < out+size {
		panic(fmt.Sprintf("length of memory is less than expected, want %d have %d", out+size, len(memory)))
	}

	copy(memory[out:out+size], data)
	return runtime.PointerAndSizeToInt64(int32(out), int32(size)), nil
}

// Copy a byte slice of a fixed size to wasm memory and return resulting pointer
func toWasmMemorySized(context wasm.InstanceContext, data []byte, size uint32) (uint32, error) {
	if int(size) != len(data) {
		return 0, errors.New("internal byte array size missmatch")
	}

	allocator := context.Data().(*runtime.Context).Allocator

	out, err := allocator.Allocate(size)
	if err != nil {
		return 0, err
	}

	memory := context.Memory().Data()
	copy(memory[out:out+size], data)

	return out, nil
}

// Wraps slice in optional.Bytes and copies result to wasm memory. Returns resulting 64bit span descriptor
func toWasmMemoryOptional(context wasm.InstanceContext, data []byte) (int64, error) {
	var opt *[]byte
	if data != nil {
		temp := data
		opt = &temp
	}

	enc, err := scale.Marshal(opt)
	if err != nil {
		return 0, err
	}

	return toWasmMemory(context, enc)
}

// Wraps slice in Result type and copies result to wasm memory. Returns resulting 64bit span descriptor
func toWasmMemoryResult(context wasm.InstanceContext, data []byte) (int64, error) {
	var res *rtype.Result
	if len(data) == 0 {
		res = rtype.NewResult(byte(1), nil)
	} else {
		res = rtype.NewResult(byte(0), data)
	}

	enc, err := res.Encode()
	if err != nil {
		return 0, err
	}

	return toWasmMemory(context, enc)
}

// Wraps slice in optional and copies result to wasm memory. Returns resulting 64bit span descriptor
func toWasmMemoryOptionalUint32(context wasm.InstanceContext, data *uint32) (int64, error) {
	var opt *uint32
	if data != nil {
		temp := *data
		opt = &temp
	}

	enc, err := scale.Marshal(opt)
	if err != nil {
		return int64(0), err
	}
	return toWasmMemory(context, enc)
}

// toKillStorageResult returns enum encoded value
func toKillStorageResultEnum(allRemoved bool, numRemoved uint32) ([]byte, error) {
	var b, sbytes []byte
	sbytes, err := scale.Marshal(numRemoved)
	if err != nil {
		return nil, err
	}

	if allRemoved {
		// No key remains in the child trie.
		b = append(b, byte(0))
	} else {
		// At least one key still resides in the child trie due to the supplied limit.
		b = append(b, byte(1))
	}

	b = append(b, sbytes...)

	return b, err
}

// Wraps slice in optional.FixedSizeBytes and copies result to wasm memory. Returns resulting 64bit span descriptor
func toWasmMemoryFixedSizeOptional(context wasm.InstanceContext, data []byte) (int64, error) {
	var opt [64]byte
	copy(opt[:], data[:])
	enc, err := scale.Marshal(&opt)
	if err != nil {
		return 0, err
	}
	return toWasmMemory(context, enc)
}

// ImportsNodeRuntime returns the imports for the v0.8 runtime
func ImportsNodeRuntime() (*wasm.Imports, error) { //nolint
	var err error

	imports := wasm.NewImports()

	_, err = imports.Append("ext_allocator_free_version_1", ext_allocator_free_version_1, C.ext_allocator_free_version_1)
	if err != nil {
		return nil, err
	}
	_, err = imports.Append("ext_allocator_malloc_version_1", ext_allocator_malloc_version_1, C.ext_allocator_malloc_version_1)
	if err != nil {
		return nil, err
	}

	_, err = imports.Append("ext_crypto_ed25519_generate_version_1", ext_crypto_ed25519_generate_version_1, C.ext_crypto_ed25519_generate_version_1)
	if err != nil {
		return nil, err
	}
	_, err = imports.Append("ext_crypto_ed25519_public_keys_version_1", ext_crypto_ed25519_public_keys_version_1, C.ext_crypto_ed25519_public_keys_version_1)
	if err != nil {
		return nil, err
	}
	_, err = imports.Append("ext_crypto_ed25519_sign_version_1", ext_crypto_ed25519_sign_version_1, C.ext_crypto_ed25519_sign_version_1)
	if err != nil {
		return nil, err
	}
	_, err = imports.Append("ext_crypto_ed25519_verify_version_1", ext_crypto_ed25519_verify_version_1, C.ext_crypto_ed25519_verify_version_1)
	if err != nil {
		return nil, err
	}
	_, err = imports.Append("ext_crypto_finish_batch_verify_version_1", ext_crypto_finish_batch_verify_version_1, C.ext_crypto_finish_batch_verify_version_1)
	if err != nil {
		return nil, err
	}
	_, err = imports.Append("ext_crypto_secp256k1_ecdsa_recover_version_1", ext_crypto_secp256k1_ecdsa_recover_version_1, C.ext_crypto_secp256k1_ecdsa_recover_version_1)
	if err != nil {
		return nil, err
	}
	_, err = imports.Append("ext_crypto_secp256k1_ecdsa_recover_version_2", ext_crypto_secp256k1_ecdsa_recover_version_2, C.ext_crypto_secp256k1_ecdsa_recover_version_2)
	if err != nil {
		return nil, err
	}
	_, err = imports.Append("ext_crypto_secp256k1_ecdsa_recover_compressed_version_1", ext_crypto_secp256k1_ecdsa_recover_compressed_version_1, C.ext_crypto_secp256k1_ecdsa_recover_compressed_version_1)
	if err != nil {
		return nil, err
	}
	_, err = imports.Append("ext_crypto_secp256k1_ecdsa_recover_compressed_version_2", ext_crypto_secp256k1_ecdsa_recover_compressed_version_2, C.ext_crypto_secp256k1_ecdsa_recover_compressed_version_2)
	if err != nil {
		return nil, err
	}
	_, err = imports.Append("ext_crypto_sr25519_generate_version_1", ext_crypto_sr25519_generate_version_1, C.ext_crypto_sr25519_generate_version_1)
	if err != nil {
		return nil, err
	}
	_, err = imports.Append("ext_crypto_sr25519_public_keys_version_1", ext_crypto_sr25519_public_keys_version_1, C.ext_crypto_sr25519_public_keys_version_1)
	if err != nil {
		return nil, err
	}
	_, err = imports.Append("ext_crypto_sr25519_sign_version_1", ext_crypto_sr25519_sign_version_1, C.ext_crypto_sr25519_sign_version_1)
	if err != nil {
		return nil, err
	}
	_, err = imports.Append("ext_crypto_sr25519_verify_version_1", ext_crypto_sr25519_verify_version_1, C.ext_crypto_sr25519_verify_version_1)
	if err != nil {
		return nil, err
	}
	_, err = imports.Append("ext_crypto_sr25519_verify_version_2", ext_crypto_sr25519_verify_version_2, C.ext_crypto_sr25519_verify_version_2)
	if err != nil {
		return nil, err
	}
	_, err = imports.Append("ext_crypto_ecdsa_verify_version_2", ext_crypto_ecdsa_verify_version_2, C.ext_crypto_ecdsa_verify_version_2)
	if err != nil {
		return nil, err
	}
	_, err = imports.Append("ext_crypto_start_batch_verify_version_1", ext_crypto_start_batch_verify_version_1, C.ext_crypto_start_batch_verify_version_1)
	if err != nil {
		return nil, err
	}
	_, err = imports.Append("ext_default_child_storage_clear_version_1", ext_default_child_storage_clear_version_1, C.ext_default_child_storage_clear_version_1)
	if err != nil {
		return nil, err
	}
	_, err = imports.Append("ext_default_child_storage_clear_prefix_version_1", ext_default_child_storage_clear_prefix_version_1, C.ext_default_child_storage_clear_prefix_version_1)
	if err != nil {
		return nil, err
	}
	_, err = imports.Append("ext_default_child_storage_exists_version_1", ext_default_child_storage_exists_version_1, C.ext_default_child_storage_exists_version_1)
	if err != nil {
		return nil, err
	}
	_, err = imports.Append("ext_default_child_storage_get_version_1", ext_default_child_storage_get_version_1, C.ext_default_child_storage_get_version_1)
	if err != nil {
		return nil, err
	}
	_, err = imports.Append("ext_default_child_storage_next_key_version_1", ext_default_child_storage_next_key_version_1, C.ext_default_child_storage_next_key_version_1)
	if err != nil {
		return nil, err
	}
	_, err = imports.Append("ext_default_child_storage_read_version_1", ext_default_child_storage_read_version_1, C.ext_default_child_storage_read_version_1)
	if err != nil {
		return nil, err
	}
	_, err = imports.Append("ext_default_child_storage_root_version_1", ext_default_child_storage_root_version_1, C.ext_default_child_storage_root_version_1)
	if err != nil {
		return nil, err
	}
	_, err = imports.Append("ext_default_child_storage_set_version_1", ext_default_child_storage_set_version_1, C.ext_default_child_storage_set_version_1)
	if err != nil {
		return nil, err
	}
	_, err = imports.Append("ext_default_child_storage_storage_kill_version_1", ext_default_child_storage_storage_kill_version_1, C.ext_default_child_storage_storage_kill_version_1)
	if err != nil {
		return nil, err
	}
	_, err = imports.Append("ext_default_child_storage_storage_kill_version_2", ext_default_child_storage_storage_kill_version_2, C.ext_default_child_storage_storage_kill_version_2)
	if err != nil {
		return nil, err
	}
	_, err = imports.Append("ext_default_child_storage_storage_kill_version_3", ext_default_child_storage_storage_kill_version_3, C.ext_default_child_storage_storage_kill_version_3)
	if err != nil {
		return nil, err
	}

	_, err = imports.Append("ext_hashing_blake2_128_version_1", ext_hashing_blake2_128_version_1, C.ext_hashing_blake2_128_version_1)
	if err != nil {
		return nil, err
	}
	_, err = imports.Append("ext_hashing_blake2_256_version_1", ext_hashing_blake2_256_version_1, C.ext_hashing_blake2_256_version_1)
	if err != nil {
		return nil, err
	}
	_, err = imports.Append("ext_hashing_keccak_256_version_1", ext_hashing_keccak_256_version_1, C.ext_hashing_keccak_256_version_1)
	if err != nil {
		return nil, err
	}
	_, err = imports.Append("ext_hashing_sha2_256_version_1", ext_hashing_sha2_256_version_1, C.ext_hashing_sha2_256_version_1)
	if err != nil {
		return nil, err
	}
	_, err = imports.Append("ext_hashing_twox_256_version_1", ext_hashing_twox_256_version_1, C.ext_hashing_twox_256_version_1)
	if err != nil {
		return nil, err
	}
	_, err = imports.Append("ext_hashing_twox_128_version_1", ext_hashing_twox_128_version_1, C.ext_hashing_twox_128_version_1)
	if err != nil {
		return nil, err
	}
	_, err = imports.Append("ext_hashing_twox_64_version_1", ext_hashing_twox_64_version_1, C.ext_hashing_twox_64_version_1)
	if err != nil {
		return nil, err
	}

	_, err = imports.Append("ext_logging_log_version_1", ext_logging_log_version_1, C.ext_logging_log_version_1)
	if err != nil {
		return nil, err
	}
	_, err = imports.Append("ext_logging_max_level_version_1", ext_logging_max_level_version_1, C.ext_logging_max_level_version_1)
	if err != nil {
		return nil, err
	}

	_, err = imports.Append("ext_misc_print_hex_version_1", ext_misc_print_hex_version_1, C.ext_misc_print_hex_version_1)
	if err != nil {
		return nil, err
	}
	_, err = imports.Append("ext_misc_print_num_version_1", ext_misc_print_num_version_1, C.ext_misc_print_num_version_1)
	if err != nil {
		return nil, err
	}
	_, err = imports.Append("ext_misc_print_utf8_version_1", ext_misc_print_utf8_version_1, C.ext_misc_print_utf8_version_1)
	if err != nil {
		return nil, err
	}
	_, err = imports.Append("ext_misc_runtime_version_version_1", ext_misc_runtime_version_version_1, C.ext_misc_runtime_version_version_1)
	if err != nil {
		return nil, err
	}

	_, err = imports.Append("ext_offchain_index_set_version_1", ext_offchain_index_set_version_1, C.ext_offchain_index_set_version_1)
	if err != nil {
		return nil, err
	}
	_, err = imports.Append("ext_offchain_is_validator_version_1", ext_offchain_is_validator_version_1, C.ext_offchain_is_validator_version_1)
	if err != nil {
		return nil, err
	}
	_, err = imports.Append("ext_offchain_local_storage_clear_version_1", ext_offchain_local_storage_clear_version_1, C.ext_offchain_local_storage_clear_version_1)
	if err != nil {
		return nil, err
	}
	_, err = imports.Append("ext_offchain_local_storage_compare_and_set_version_1", ext_offchain_local_storage_compare_and_set_version_1, C.ext_offchain_local_storage_compare_and_set_version_1)
	if err != nil {
		return nil, err
	}
	_, err = imports.Append("ext_offchain_local_storage_get_version_1", ext_offchain_local_storage_get_version_1, C.ext_offchain_local_storage_get_version_1)
	if err != nil {
		return nil, err
	}
	_, err = imports.Append("ext_offchain_local_storage_set_version_1", ext_offchain_local_storage_set_version_1, C.ext_offchain_local_storage_set_version_1)
	if err != nil {
		return nil, err
	}
	_, err = imports.Append("ext_offchain_network_state_version_1", ext_offchain_network_state_version_1, C.ext_offchain_network_state_version_1)
	if err != nil {
		return nil, err
	}
	_, err = imports.Append("ext_offchain_random_seed_version_1", ext_offchain_random_seed_version_1, C.ext_offchain_random_seed_version_1)
	if err != nil {
		return nil, err
	}
	_, err = imports.Append("ext_offchain_submit_transaction_version_1", ext_offchain_submit_transaction_version_1, C.ext_offchain_submit_transaction_version_1)
	if err != nil {
		return nil, err
	}
	_, err = imports.Append("ext_offchain_timestamp_version_1", ext_offchain_timestamp_version_1, C.ext_offchain_timestamp_version_1)
	if err != nil {
		return nil, err
	}
	_, err = imports.Append("ext_offchain_sleep_until_version_1", ext_offchain_sleep_until_version_1, C.ext_offchain_sleep_until_version_1)
	if err != nil {
		return nil, err
	}
	_, err = imports.Append("ext_sandbox_instance_teardown_version_1", ext_sandbox_instance_teardown_version_1, C.ext_sandbox_instance_teardown_version_1)
	if err != nil {
		return nil, err
	}
	_, err = imports.Append("ext_sandbox_instantiate_version_1", ext_sandbox_instantiate_version_1, C.ext_sandbox_instantiate_version_1)
	if err != nil {
		return nil, err
	}
	_, err = imports.Append("ext_sandbox_invoke_version_1", ext_sandbox_invoke_version_1, C.ext_sandbox_invoke_version_1)
	if err != nil {
		return nil, err
	}
	_, err = imports.Append("ext_sandbox_memory_get_version_1", ext_sandbox_memory_get_version_1, C.ext_sandbox_memory_get_version_1)
	if err != nil {
		return nil, err
	}
	_, err = imports.Append("ext_sandbox_memory_new_version_1", ext_sandbox_memory_new_version_1, C.ext_sandbox_memory_new_version_1)
	if err != nil {
		return nil, err
	}
	_, err = imports.Append("ext_sandbox_memory_set_version_1", ext_sandbox_memory_set_version_1, C.ext_sandbox_memory_set_version_1)
	if err != nil {
		return nil, err
	}
	_, err = imports.Append("ext_sandbox_memory_teardown_version_1", ext_sandbox_memory_teardown_version_1, C.ext_sandbox_memory_teardown_version_1)
	if err != nil {
		return nil, err
	}

	_, err = imports.Append("ext_storage_append_version_1", ext_storage_append_version_1, C.ext_storage_append_version_1)
	if err != nil {
		return nil, err
	}
	_, err = imports.Append("ext_storage_changes_root_version_1", ext_storage_changes_root_version_1, C.ext_storage_changes_root_version_1)
	if err != nil {
		return nil, err
	}
	_, err = imports.Append("ext_storage_clear_version_1", ext_storage_clear_version_1, C.ext_storage_clear_version_1)
	if err != nil {
		return nil, err
	}
	_, err = imports.Append("ext_storage_clear_prefix_version_1", ext_storage_clear_prefix_version_1, C.ext_storage_clear_prefix_version_1)
	if err != nil {
		return nil, err
	}
	_, err = imports.Append("ext_storage_clear_prefix_version_2", ext_storage_clear_prefix_version_2, C.ext_storage_clear_prefix_version_2)
	if err != nil {
		return nil, err
	}
	_, err = imports.Append("ext_storage_commit_transaction_version_1", ext_storage_commit_transaction_version_1, C.ext_storage_commit_transaction_version_1)
	if err != nil {
		return nil, err
	}
	_, err = imports.Append("ext_storage_exists_version_1", ext_storage_exists_version_1, C.ext_storage_exists_version_1)
	if err != nil {
		return nil, err
	}
	_, err = imports.Append("ext_storage_get_version_1", ext_storage_get_version_1, C.ext_storage_get_version_1)
	if err != nil {
		return nil, err
	}
	_, err = imports.Append("ext_storage_next_key_version_1", ext_storage_next_key_version_1, C.ext_storage_next_key_version_1)
	if err != nil {
		return nil, err
	}
	_, err = imports.Append("ext_storage_read_version_1", ext_storage_read_version_1, C.ext_storage_read_version_1)
	if err != nil {
		return nil, err
	}
	_, err = imports.Append("ext_storage_rollback_transaction_version_1", ext_storage_rollback_transaction_version_1, C.ext_storage_rollback_transaction_version_1)
	if err != nil {
		return nil, err
	}
	_, err = imports.Append("ext_storage_root_version_1", ext_storage_root_version_1, C.ext_storage_root_version_1)
	if err != nil {
		return nil, err
	}
	_, err = imports.Append("ext_storage_set_version_1", ext_storage_set_version_1, C.ext_storage_set_version_1)
	if err != nil {
		return nil, err
	}
	_, err = imports.Append("ext_storage_start_transaction_version_1", ext_storage_start_transaction_version_1, C.ext_storage_start_transaction_version_1)
	if err != nil {
		return nil, err
	}

	_, err = imports.Append("ext_trie_blake2_256_ordered_root_version_1", ext_trie_blake2_256_ordered_root_version_1, C.ext_trie_blake2_256_ordered_root_version_1)
	if err != nil {
		return nil, err
	}
	_, err = imports.Append("ext_trie_blake2_256_root_version_1", ext_trie_blake2_256_root_version_1, C.ext_trie_blake2_256_root_version_1)
	if err != nil {
		return nil, err
	}
	_, err = imports.Append("ext_trie_blake2_256_verify_proof_version_1", ext_trie_blake2_256_verify_proof_version_1, C.ext_trie_blake2_256_verify_proof_version_1)
	if err != nil {
		return nil, err
	}

	_, err = imports.Append("ext_transaction_index_index_version_1", ext_transaction_index_index_version_1, C.ext_transaction_index_index_version_1)
	if err != nil {
		return nil, err
	}
	_, err = imports.Append("ext_transaction_index_renew_version_1", ext_transaction_index_renew_version_1, C.ext_transaction_index_renew_version_1)
	if err != nil {
		return nil, err
	}

	return imports, nil
}<|MERGE_RESOLUTION|>--- conflicted
+++ resolved
@@ -1811,24 +1811,16 @@
 	storage := ctx.Storage
 
 	prefix := asMemorySlice(instanceContext, prefixSpan)
-<<<<<<< HEAD
-	logger.Debugf("[ext_storage_clear_prefix_version_1] prefix: 0x%x", prefix)
-=======
-	logger.Debug("[ext_storage_clear_prefix_version_2]", "prefix", fmt.Sprintf("0x%x", prefix))
->>>>>>> d2334e3d
+	logger.Debugf("[ext_storage_clear_prefix_version_2] prefix: 0x%x", prefix)
 
 	limitBytes := asMemorySlice(instanceContext, lim)
 
 	var limit []byte
 	err := scale.Unmarshal(limitBytes, &limit)
 	if err != nil {
-<<<<<<< HEAD
-		logger.Errorf("[ext_storage_clear_prefix_version_1]: %s", err)
-=======
-		logger.Warn("[ext_storage_clear_prefix_version_2] cannot generate limit", "error", err)
+		logger.Warnf("[ext_storage_clear_prefix_version_2]: cannot generate limit: %s", err)
 		ret, _ := toWasmMemory(instanceContext, nil)
 		return C.int64_t(ret)
->>>>>>> d2334e3d
 	}
 
 	limitUint := binary.LittleEndian.Uint32(limit)
@@ -1836,14 +1828,14 @@
 	encBytes, err := toKillStorageResultEnum(all, numRemoved)
 
 	if err != nil {
-		logger.Error("[ext_storage_clear_prefix_version_2] failed to allocate memory", err)
+		logger.Errorf("[ext_storage_clear_prefix_version_2] failed to allocate memory: %s", err)
 		ret, _ := toWasmMemory(instanceContext, nil)
 		return C.int64_t(ret)
 	}
 
 	valueSpan, err := toWasmMemory(instanceContext, encBytes)
 	if err != nil {
-		logger.Error("[ext_storage_clear_prefix_version_2] failed to allocate", "error", err)
+		logger.Errorf("[ext_storage_clear_prefix_version_2] failed to allocate: %s", err)
 		ptr, _ := toWasmMemory(instanceContext, nil)
 		return C.int64_t(ptr)
 	}
