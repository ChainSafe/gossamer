// Copyright 2019 ChainSafe Systems (ON) Corp.
// This file is part of gossamer.
//
// The gossamer library is free software: you can redistribute it and/or modify
// it under the terms of the GNU Lesser General Public License as published by
// the Free Software Foundation, either version 3 of the License, or
// (at your option) any later version.
//
// The gossamer library is distributed in the hope that it will be useful,
// but WITHOUT ANY WARRANTY; without even the implied warranty of
// MERCHANTABILITY or FITNESS FOR A PARTICULAR PURPOSE. See the
// GNU Lesser General Public License for more details.
//
// You should have received a copy of the GNU Lesser General Public License
// along with the gossamer library. If not, see <http://www.gnu.org/licenses/>.

package runtime

import (
	"bytes"
	"fmt"
	"sync"
	"time"

	"github.com/ChainSafe/gossamer/lib/crypto"
	"github.com/ChainSafe/gossamer/lib/crypto/ed25519"
	"github.com/ChainSafe/gossamer/lib/crypto/sr25519"
	"github.com/ChainSafe/gossamer/lib/keystore"
	"github.com/ChainSafe/gossamer/lib/scale"
	"github.com/ethereum/go-ethereum/crypto/secp256k1"

	log "github.com/ChainSafe/log15"
)

// NodeStorageType type to identify offchain storage type
type NodeStorageType byte

// NodeStorageTypePersistent flag to identify offchain storage as persistent (db)
const NodeStorageTypePersistent NodeStorageType = 1

// NodeStorageTypeLocal flog to identify offchain storage as local (memory)
const NodeStorageTypeLocal NodeStorageType = 2

// NodeStorage struct for storage of runtime offchain worker data
type NodeStorage struct {
	LocalStorage      BasicStorage
	PersistentStorage BasicStorage
}

// InstanceConfig represents a runtime instance configuration
type InstanceConfig struct {
	Storage     Storage
	Keystore    *keystore.GenericKeystore
	LogLvl      log.Lvl
	Role        byte
	NodeStorage NodeStorage
	Network     BasicNetwork
	Transaction TransactionState
}

// StorageChangeOperation represents a storage change operation
type StorageChangeOperation byte

//nolint
const (
	SetOp         StorageChangeOperation = 0
	ClearOp       StorageChangeOperation = 1
	ClearPrefixOp StorageChangeOperation = 2
	AppendOp      StorageChangeOperation = 3
	DeleteChildOp StorageChangeOperation = 4
)

// TransactionStorageChange represents a storage change made after ext_storage_start_transaction is called
type TransactionStorageChange struct {
	Operation  StorageChangeOperation
	Prefix     []byte
	KeyToChild []byte // key to child trie, if applicable
	Key        []byte
	Value      []byte
}

// Context is the context for the wasm interpreter's imported functions
type Context struct {
	Storage     Storage
	Allocator   *FreeingBumpHeapAllocator
	Keystore    *keystore.GenericKeystore
	Validator   bool
	NodeStorage NodeStorage
	Network     BasicNetwork
	Transaction TransactionState
<<<<<<< HEAD
	SigVerifier *SignatureVerifier
}

// Signature ...
type Signature struct {
	PubKey    []byte
	Sign      []byte
	Msg       []byte
	KyeTypeID crypto.KeyType
}

func (sig *Signature) verify() error {
	switch sig.KyeTypeID {
	case crypto.Ed25519Type:
		pubKey, err := ed25519.NewPublicKey(sig.PubKey)
		if err != nil {
			return fmt.Errorf("failed to fetch ed25519 public key: %s", err)
		}
		ok, err := pubKey.Verify(sig.Msg, sig.Sign)
		if err != nil || !ok {
			return fmt.Errorf("failed to verify ed25519 signature: %s", err)
		}
	case crypto.Sr25519Type:
		pubKey, err := sr25519.NewPublicKey(sig.PubKey)
		if err != nil {
			return fmt.Errorf("failed to fetch sr25519 public key: %s", err)
		}
		ok, err := pubKey.Verify(sig.Msg, sig.Sign)
		if err != nil || !ok {
			return fmt.Errorf("failed to verify sr25519 signature: %s", err)
		}
	case crypto.Secp256k1Type:
		ok := secp256k1.VerifySignature(sig.PubKey, sig.Msg, sig.Sign)
		if !ok {
			return fmt.Errorf("failed to verify secp256k1 signature")
		}
	}
	return nil
}

// SignatureVerifier ...
type SignatureVerifier struct {
	batch   []*Signature
	init    bool
	inValid bool
	sync.RWMutex
	closeCh chan struct{}
}

// Init ...
func (sv *SignatureVerifier) Init() {
	sv.Lock()
	defer sv.Unlock()

	sv.init = true
	sv.inValid = false
	sv.batch = make([]*Signature, 0)
	sv.closeCh = make(chan struct{})
}

// IsStarted ...
func (sv *SignatureVerifier) IsStarted() bool {
	sv.RLock()
	defer sv.RUnlock()
	return sv.init
}

// IsInValid ...
func (sv *SignatureVerifier) IsInValid() bool {
	sv.RLock()
	defer sv.RUnlock()
	return sv.inValid
}

// InValid ...
func (sv *SignatureVerifier) InValid() {
	sv.RLock()
	defer sv.RUnlock()
	sv.inValid = true
}

// Add ...
func (sv *SignatureVerifier) Add(s *Signature) {
	if sv.IsInValid() {
		return
	}

	sv.Lock()
	defer sv.Unlock()
	sv.batch = append(sv.batch, s)
}

// Start signature verification in batch.
func (sv *SignatureVerifier) Start() {
	sv.Init()
	for {
		select {
		case <-sv.closeCh:
			return
		default:
			if sv.IsEmpty() {
				continue
			}

			sv.Lock()
			sign := sv.batch[0]
			sv.batch = sv.batch[1:len(sv.batch)]
			sv.Unlock()

			err := sign.verify()
			if err != nil {
				log.Error("[ext_crypto_start_batch_verify_version_1] %s", err)
				sv.InValid()
				return
			}
		}
	}
}

// Finish waits till batch is finished. Returns true if all the signatures are valid, Otherwise returns false.
func (sv *SignatureVerifier) Finish() bool {
	for !sv.IsEmpty() && !sv.IsInValid() {
		time.Sleep(100 * time.Millisecond)
	}
	close(sv.closeCh)
	return !sv.IsInValid()
}

// IsEmpty ...
func (sv *SignatureVerifier) IsEmpty() bool {
	sv.RLock()
	defer sv.RUnlock()
	return len(sv.batch) == 0
=======

	// TransactionStorageChanges is used by ext_storage_start_transaction to keep track of
	// changes made after it's called. The next call to ext_storage_commit_transaction will
	// commit all the changes, or if ext_storage_rollback_transaction is called, the changes
	// will be discarded.
	TransactionStorageChanges []*TransactionStorageChange
>>>>>>> 4cf04f63
}

// Version struct
type Version struct {
	Spec_name         []byte
	Impl_name         []byte
	Authoring_version int32
	Spec_version      int32
	Impl_version      int32
}

// VersionAPI struct that holds Runtime Version info and API array
type VersionAPI struct {
	RuntimeVersion *Version
	API            []*API_Item
}

// API_Item struct to hold runtime API Name and Version
type API_Item struct {
	Name []byte
	Ver  int32
}

// Decode to scale decode []byte to VersionAPI struct
func (v *VersionAPI) Decode(in []byte) error {
	// decode runtime version
	_, err := scale.Decode(in, v.RuntimeVersion)
	if err != nil {
		return err
	}

	// 1 + len(Spec_name) + 1 + len(Impl_name) + 12 for  3 int32's - 1 (zero index)
	index := len(v.RuntimeVersion.Spec_name) + len(v.RuntimeVersion.Impl_name) + 14

	// read byte at index for qty of apis
	sd := scale.Decoder{Reader: bytes.NewReader(in[index : index+1])}
	numApis, err := sd.DecodeInteger()
	if err != nil {
		return err
	}
	// put index on first value
	index++
	// load api_item objects
	for i := 0; i < int(numApis); i++ {
		ver, err := scale.Decode(in[index+8+(i*12):index+12+(i*12)], int32(0))
		if err != nil {
			return err
		}
		v.API = append(v.API, &API_Item{
			Name: in[index+(i*12) : index+8+(i*12)],
			Ver:  ver.(int32),
		})
	}

	return nil
}

// NewValidateTransactionError returns an error based on a return value from TaggedTransactionQueueValidateTransaction
func NewValidateTransactionError(res []byte) error {
	// confirm we have an error
	if res[0] == 0 {
		return nil
	}

	if res[1] == 0 {
		// transaction is invalid
		return ErrInvalidTransaction
	}

	if res[1] == 1 {
		// transaction validity can't be determined
		return ErrUnknownTransaction
	}

	return ErrCannotValidateTx
}<|MERGE_RESOLUTION|>--- conflicted
+++ resolved
@@ -88,8 +88,12 @@
 	NodeStorage NodeStorage
 	Network     BasicNetwork
 	Transaction TransactionState
-<<<<<<< HEAD
 	SigVerifier *SignatureVerifier
+	// TransactionStorageChanges is used by ext_storage_start_transaction to keep track of
+	// changes made after it's called. The next call to ext_storage_commit_transaction will
+	// commit all the changes, or if ext_storage_rollback_transaction is called, the changes
+	// will be discarded.
+	TransactionStorageChanges []*TransactionStorageChange
 }
 
 // Signature ...
@@ -222,14 +226,6 @@
 	sv.RLock()
 	defer sv.RUnlock()
 	return len(sv.batch) == 0
-=======
-
-	// TransactionStorageChanges is used by ext_storage_start_transaction to keep track of
-	// changes made after it's called. The next call to ext_storage_commit_transaction will
-	// commit all the changes, or if ext_storage_rollback_transaction is called, the changes
-	// will be discarded.
-	TransactionStorageChanges []*TransactionStorageChange
->>>>>>> 4cf04f63
 }
 
 // Version struct
