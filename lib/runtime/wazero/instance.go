--- conflicted
+++ resolved
@@ -22,7 +22,6 @@
 	"github.com/ChainSafe/gossamer/lib/transaction"
 	"github.com/ChainSafe/gossamer/pkg/scale"
 	"github.com/ChainSafe/gossamer/pkg/trie"
-	"github.com/ChainSafe/gossamer/pkg/trie/inmemory"
 	"github.com/klauspost/compress/zstd"
 	"github.com/tetratelabs/wazero"
 	"github.com/tetratelabs/wazero/api"
@@ -92,11 +91,7 @@
 }
 
 // NewInstanceFromTrie returns a new runtime instance with the code provided in the given trie
-<<<<<<< HEAD
-func NewInstanceFromTrie(t *inmemory.InMemoryTrie, cfg Config) (*Instance, error) {
-=======
 func NewInstanceFromTrie(t trie.Trie, cfg Config) (*Instance, error) {
->>>>>>> 121d0822
 	code := t.Get(common.CodeKey)
 	if len(code) == 0 {
 		return nil, fmt.Errorf("cannot find :code in trie")
