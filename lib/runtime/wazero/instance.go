// Copyright 2023 ChainSafe Systems (ON)
// SPDX-License-Identifier: LGPL-3.0-only

package wazero_runtime

import (
	"bytes"
	"context"
	"errors"
	"fmt"
	"sync"

	"github.com/ChainSafe/gossamer/dot/types"
	"github.com/ChainSafe/gossamer/internal/log"
	"github.com/ChainSafe/gossamer/lib/common"
	"github.com/ChainSafe/gossamer/lib/crypto"
	"github.com/ChainSafe/gossamer/lib/crypto/ed25519"
	"github.com/ChainSafe/gossamer/lib/keystore"
	"github.com/ChainSafe/gossamer/lib/runtime"
	"github.com/ChainSafe/gossamer/lib/runtime/allocator"
	"github.com/ChainSafe/gossamer/lib/runtime/offchain"
	"github.com/ChainSafe/gossamer/lib/transaction"
	"github.com/ChainSafe/gossamer/pkg/scale"
	"github.com/ChainSafe/gossamer/pkg/trie"
	"github.com/klauspost/compress/zstd"
	"github.com/tetratelabs/wazero"
	"github.com/tetratelabs/wazero/api"
)

// Name represents the name of the interpreter
const Name = "wazero"

type contextKey string

const runtimeContextKey = contextKey("runtime.Context")

var _ runtime.Instance = &Instance{}

type cacheMetadata struct {
	config      wazero.RuntimeConfig
	cache       wazero.CompilationCache
	hostModule  wazero.CompiledModule
	guestModule wazero.CompiledModule
}

// Instance backed by wazero.Runtime
type Instance struct {
	Runtime      wazero.Runtime
	Module       api.Module
	Context      *runtime.Context
	wasmByteCode []byte
	codeHash     common.Hash
	metadata     cacheMetadata
	sync.Mutex
}

// Config is the configuration used to create a Wasmer runtime instance.
type Config struct {
	Storage        runtime.Storage
	Keystore       *keystore.GlobalKeystore
	LogLvl         log.Level
	Role           common.NetworkRole
	NodeStorage    runtime.NodeStorage
	Network        runtime.BasicNetwork
	Transaction    runtime.TransactionState
	CodeHash       common.Hash
	DefaultVersion *runtime.Version
}

func decompressWasm(code []byte) ([]byte, error) {
	compressionFlag := []byte{82, 188, 83, 118, 70, 219, 142, 5}
	if !bytes.HasPrefix(code, compressionFlag) {
		return code, nil
	}

	decoder, err := zstd.NewReader(nil)
	if err != nil {
		return nil, fmt.Errorf("creating zstd reader: %s", err)
	}
	bytes, err := decoder.DecodeAll(code[len(compressionFlag):], nil)
	if err != nil {
		return nil, err
	}
	return bytes, err
}

// NewRuntimeFromGenesis creates a runtime instance from the genesis data
func NewRuntimeFromGenesis(cfg Config) (instance *Instance, err error) {
	if cfg.Storage == nil {
		return nil, errors.New("storage is nil")
	}

	code := cfg.Storage.LoadCode()
	if len(code) == 0 {
		return nil, fmt.Errorf("cannot find :code in state")
	}

	return NewInstance(code, cfg)
}

// NewInstanceFromTrie returns a new runtime instance with the code provided in the given trie
func NewInstanceFromTrie(t trie.Trie, cfg Config) (*Instance, error) {
	code := t.Get(common.CodeKey)
	if len(code) == 0 {
		return nil, fmt.Errorf("cannot find :code in trie")
	}

	return NewInstance(code, cfg)
}

func newRuntimeInstance(ctx context.Context,
	code []byte,
	config wazero.RuntimeConfig,
) (api.Module, wazero.Runtime, wazero.CompiledModule, wazero.CompiledModule, error) {
	rt := wazero.NewRuntimeWithConfig(ctx, config)

	hostCompiledModule, err := rt.NewHostModuleBuilder("env").
		// values from newer kusama/polkadot runtimes
		ExportMemory("memory", 23).
		NewFunctionBuilder().
		WithFunc(ext_logging_log_version_1).
		Export("ext_logging_log_version_1").
		NewFunctionBuilder().
		WithFunc(func() int32 {
			return 4
		}).
		Export("ext_logging_max_level_version_1").
		NewFunctionBuilder().
		WithFunc(func(a int32, b int32, c int32) {
			panic("unimplemented")
		}).
		Export("ext_transaction_index_index_version_1").
		NewFunctionBuilder().
		WithFunc(func(a int32, b int32) {
			panic("unimplemented")
		}).
		Export("ext_transaction_index_renew_version_1").
		NewFunctionBuilder().
		WithFunc(func(a int32) {
			panic("unimplemented")
		}).
		Export("ext_sandbox_instance_teardown_version_1").
		NewFunctionBuilder().
		WithFunc(func(a int32, b int64, c int64, d int32) int32 {
			panic("unimplemented")
		}).
		Export("ext_sandbox_instantiate_version_1").
		NewFunctionBuilder().
		WithFunc(func(a int32, b int64, c int64, d int32, e int32, f int32) int32 {
			panic("unimplemented")
		}).
		Export("ext_sandbox_invoke_version_1").
		NewFunctionBuilder().
		WithFunc(func(a int32, b int32, c int32, d int32) int32 {
			panic("unimplemented")
		}).
		Export("ext_sandbox_memory_get_version_1").
		NewFunctionBuilder().
		WithFunc(func(a int32, b int32, c int32, d int32) int32 {
			panic("unimplemented")
		}).
		Export("ext_sandbox_memory_set_version_1").
		NewFunctionBuilder().
		WithFunc(func(a int32) {
			panic("unimplemented")
		}).
		Export("ext_sandbox_memory_teardown_version_1").
		NewFunctionBuilder().
		WithFunc(ext_crypto_ed25519_generate_version_1).
		Export("ext_crypto_ed25519_generate_version_1").
		NewFunctionBuilder().
		WithFunc(ext_crypto_ed25519_public_keys_version_1).
		Export("ext_crypto_ed25519_public_keys_version_1").
		NewFunctionBuilder().
		WithFunc(ext_crypto_ed25519_sign_version_1).
		Export("ext_crypto_ed25519_sign_version_1").
		NewFunctionBuilder().
		WithFunc(ext_crypto_ed25519_verify_version_1).
		Export("ext_crypto_ed25519_verify_version_1").
		NewFunctionBuilder().
		WithFunc(ext_crypto_secp256k1_ecdsa_recover_version_1).
		Export("ext_crypto_secp256k1_ecdsa_recover_version_1").
		NewFunctionBuilder().
		WithFunc(ext_crypto_secp256k1_ecdsa_recover_version_2).
		Export("ext_crypto_secp256k1_ecdsa_recover_version_2").
		NewFunctionBuilder().
		WithFunc(ext_crypto_ecdsa_verify_version_2).
		Export("ext_crypto_ecdsa_verify_version_2").
		NewFunctionBuilder().
		WithFunc(ext_crypto_secp256k1_ecdsa_recover_compressed_version_1).
		Export("ext_crypto_secp256k1_ecdsa_recover_compressed_version_1").
		NewFunctionBuilder().
		WithFunc(ext_crypto_secp256k1_ecdsa_recover_compressed_version_2).
		Export("ext_crypto_secp256k1_ecdsa_recover_compressed_version_2").
		NewFunctionBuilder().
		WithFunc(ext_crypto_sr25519_generate_version_1).
		Export("ext_crypto_sr25519_generate_version_1").
		NewFunctionBuilder().
		WithFunc(ext_crypto_sr25519_public_keys_version_1).
		Export("ext_crypto_sr25519_public_keys_version_1").
		NewFunctionBuilder().
		WithFunc(ext_crypto_sr25519_sign_version_1).
		Export("ext_crypto_sr25519_sign_version_1").
		NewFunctionBuilder().
		WithFunc(ext_crypto_sr25519_verify_version_1).
		Export("ext_crypto_sr25519_verify_version_1").
		NewFunctionBuilder().
		WithFunc(ext_crypto_sr25519_verify_version_2).
		Export("ext_crypto_sr25519_verify_version_2").
		NewFunctionBuilder().
		WithFunc(ext_crypto_start_batch_verify_version_1).
		Export("ext_crypto_start_batch_verify_version_1").
		NewFunctionBuilder().
		WithFunc(ext_crypto_finish_batch_verify_version_1).
		Export("ext_crypto_finish_batch_verify_version_1").
		NewFunctionBuilder().
		WithFunc(ext_trie_blake2_256_root_version_1).
		Export("ext_trie_blake2_256_root_version_1").
		NewFunctionBuilder().
		WithFunc(ext_trie_blake2_256_root_version_2).
		Export("ext_trie_blake2_256_root_version_2").
		NewFunctionBuilder().
		WithFunc(ext_trie_blake2_256_ordered_root_version_1).
		Export("ext_trie_blake2_256_ordered_root_version_1").
		NewFunctionBuilder().
		WithFunc(ext_trie_blake2_256_ordered_root_version_2).
		Export("ext_trie_blake2_256_ordered_root_version_2").
		NewFunctionBuilder().
		WithFunc(ext_trie_blake2_256_verify_proof_version_1).
		Export("ext_trie_blake2_256_verify_proof_version_1").
		NewFunctionBuilder().
		WithFunc(ext_trie_blake2_256_verify_proof_version_2).
		Export("ext_trie_blake2_256_verify_proof_version_2").
		NewFunctionBuilder().
		WithFunc(ext_misc_print_hex_version_1).
		Export("ext_misc_print_hex_version_1").
		NewFunctionBuilder().
		WithFunc(ext_misc_print_num_version_1).
		Export("ext_misc_print_num_version_1").
		NewFunctionBuilder().
		WithFunc(ext_misc_print_utf8_version_1).
		Export("ext_misc_print_utf8_version_1").
		NewFunctionBuilder().
		WithFunc(ext_misc_runtime_version_version_1).
		Export("ext_misc_runtime_version_version_1").
		NewFunctionBuilder().
		WithFunc(ext_default_child_storage_set_version_1).
		Export("ext_default_child_storage_set_version_1").
		NewFunctionBuilder().
		WithFunc(ext_default_child_storage_read_version_1).
		Export("ext_default_child_storage_read_version_1").
		NewFunctionBuilder().
		WithFunc(ext_default_child_storage_clear_version_1).
		Export("ext_default_child_storage_clear_version_1").
		NewFunctionBuilder().
		WithFunc(ext_default_child_storage_clear_prefix_version_1).
		Export("ext_default_child_storage_clear_prefix_version_1").
		NewFunctionBuilder().
		WithFunc(ext_default_child_storage_clear_prefix_version_2).
		Export("ext_default_child_storage_clear_prefix_version_2").
		NewFunctionBuilder().
		WithFunc(ext_default_child_storage_exists_version_1).
		Export("ext_default_child_storage_exists_version_1").
		NewFunctionBuilder().
		WithFunc(ext_default_child_storage_get_version_1).
		Export("ext_default_child_storage_get_version_1").
		NewFunctionBuilder().
		WithFunc(ext_default_child_storage_next_key_version_1).
		Export("ext_default_child_storage_next_key_version_1").
		NewFunctionBuilder().
		WithFunc(ext_default_child_storage_root_version_1).
		Export("ext_default_child_storage_root_version_1").
		NewFunctionBuilder().
		WithFunc(ext_default_child_storage_root_version_2).
		Export("ext_default_child_storage_root_version_2").
		NewFunctionBuilder().
		WithFunc(ext_default_child_storage_storage_kill_version_1).
		Export("ext_default_child_storage_storage_kill_version_1").
		NewFunctionBuilder().
		WithFunc(ext_default_child_storage_storage_kill_version_2).
		Export("ext_default_child_storage_storage_kill_version_2").
		NewFunctionBuilder().
		WithFunc(ext_default_child_storage_storage_kill_version_3).
		Export("ext_default_child_storage_storage_kill_version_3").
		NewFunctionBuilder().
		WithFunc(ext_allocator_free_version_1).
		Export("ext_allocator_free_version_1").
		NewFunctionBuilder().
		WithFunc(ext_allocator_malloc_version_1).
		Export("ext_allocator_malloc_version_1").
		NewFunctionBuilder().
		WithFunc(ext_hashing_blake2_128_version_1).
		Export("ext_hashing_blake2_128_version_1").
		NewFunctionBuilder().
		WithFunc(ext_hashing_blake2_256_version_1).
		Export("ext_hashing_blake2_256_version_1").
		NewFunctionBuilder().
		WithFunc(ext_hashing_keccak_256_version_1).
		Export("ext_hashing_keccak_256_version_1").
		NewFunctionBuilder().
		WithFunc(ext_hashing_sha2_256_version_1).
		Export("ext_hashing_sha2_256_version_1").
		NewFunctionBuilder().
		WithFunc(ext_hashing_twox_256_version_1).
		Export("ext_hashing_twox_256_version_1").
		NewFunctionBuilder().
		WithFunc(ext_hashing_twox_128_version_1).
		Export("ext_hashing_twox_128_version_1").
		NewFunctionBuilder().
		WithFunc(ext_hashing_twox_64_version_1).
		Export("ext_hashing_twox_64_version_1").
		NewFunctionBuilder().
		WithFunc(ext_offchain_index_set_version_1).
		Export("ext_offchain_index_set_version_1").
		NewFunctionBuilder().
		WithFunc(ext_offchain_index_clear_version_1).
		Export("ext_offchain_index_clear_version_1").
		NewFunctionBuilder().
		WithFunc(ext_offchain_local_storage_clear_version_1).
		Export("ext_offchain_local_storage_clear_version_1").
		NewFunctionBuilder().
		WithFunc(ext_offchain_is_validator_version_1).
		Export("ext_offchain_is_validator_version_1").
		NewFunctionBuilder().
		WithFunc(ext_offchain_local_storage_compare_and_set_version_1).
		Export("ext_offchain_local_storage_compare_and_set_version_1").
		NewFunctionBuilder().
		WithFunc(ext_offchain_local_storage_get_version_1).
		Export("ext_offchain_local_storage_get_version_1").
		NewFunctionBuilder().
		WithFunc(ext_offchain_local_storage_set_version_1).
		Export("ext_offchain_local_storage_set_version_1").
		NewFunctionBuilder().
		WithFunc(ext_offchain_network_state_version_1).
		Export("ext_offchain_network_state_version_1").
		NewFunctionBuilder().
		WithFunc(ext_offchain_random_seed_version_1).
		Export("ext_offchain_random_seed_version_1").
		NewFunctionBuilder().
		WithFunc(ext_offchain_submit_transaction_version_1).
		Export("ext_offchain_submit_transaction_version_1").
		NewFunctionBuilder().
		WithFunc(ext_offchain_timestamp_version_1).
		Export("ext_offchain_timestamp_version_1").
		NewFunctionBuilder().
		WithFunc(ext_offchain_sleep_until_version_1).
		Export("ext_offchain_sleep_until_version_1").
		NewFunctionBuilder().
		WithFunc(ext_offchain_http_request_start_version_1).
		Export("ext_offchain_http_request_start_version_1").
		NewFunctionBuilder().
		WithFunc(ext_offchain_http_request_add_header_version_1).
		Export("ext_offchain_http_request_add_header_version_1").
		NewFunctionBuilder().
		WithFunc(ext_storage_append_version_1).
		Export("ext_storage_append_version_1").
		NewFunctionBuilder().
		WithFunc(ext_storage_changes_root_version_1).
		Export("ext_storage_changes_root_version_1").
		NewFunctionBuilder().
		WithFunc(ext_storage_clear_version_1).
		Export("ext_storage_clear_version_1").
		NewFunctionBuilder().
		WithFunc(ext_storage_clear_prefix_version_1).
		Export("ext_storage_clear_prefix_version_1").
		NewFunctionBuilder().
		WithFunc(ext_storage_clear_prefix_version_2).
		Export("ext_storage_clear_prefix_version_2").
		NewFunctionBuilder().
		WithFunc(ext_storage_exists_version_1).
		Export("ext_storage_exists_version_1").
		NewFunctionBuilder().
		WithFunc(ext_storage_get_version_1).
		Export("ext_storage_get_version_1").
		NewFunctionBuilder().
		WithFunc(ext_storage_next_key_version_1).
		Export("ext_storage_next_key_version_1").
		NewFunctionBuilder().
		WithFunc(ext_storage_read_version_1).
		Export("ext_storage_read_version_1").
		NewFunctionBuilder().
		WithFunc(ext_storage_root_version_1).
		Export("ext_storage_root_version_1").
		NewFunctionBuilder().
		WithFunc(ext_storage_root_version_2).
		Export("ext_storage_root_version_2").
		NewFunctionBuilder().
		WithFunc(ext_storage_set_version_1).
		Export("ext_storage_set_version_1").
		NewFunctionBuilder().
		WithFunc(ext_storage_start_transaction_version_1).
		Export("ext_storage_start_transaction_version_1").
		NewFunctionBuilder().
		WithFunc(ext_storage_rollback_transaction_version_1).
		Export("ext_storage_rollback_transaction_version_1").
		NewFunctionBuilder().
		WithFunc(ext_storage_commit_transaction_version_1).
		Export("ext_storage_commit_transaction_version_1").
		NewFunctionBuilder().
		WithFunc(ext_crypto_ecdsa_generate_version_1).
		Export("ext_crypto_ecdsa_generate_version_1").
		Compile(ctx)

	if err != nil {
		return nil, nil, nil, nil, err
	}

	_, err = rt.InstantiateModule(ctx, hostCompiledModule, wazero.NewModuleConfig())
	if err != nil {
		return nil, nil, nil, nil, err
	}

	code, err = decompressWasm(code)
	if err != nil {
		return nil, nil, nil, nil, err
	}

	guestCompiledModule, err := rt.CompileModule(ctx, code)
	if err != nil {
		return nil, nil, nil, nil, err
	}
	mod, err := rt.Instantiate(ctx, code)
	if err != nil {
		return nil, nil, nil, nil, err
	}

	return mod, rt, hostCompiledModule, guestCompiledModule, nil
}

// NewInstance instantiates a runtime from raw wasm bytecode
func NewInstance(code []byte, cfg Config) (instance *Instance, err error) {
	logger.Debug("instantiating a runtime!")
	logger.Patch(log.SetLevel(cfg.LogLvl), log.SetCallerFunc(true))

	// Prepare a cache directory.
	ctx := context.Background()
	cache := wazero.NewCompilationCache()
	config := wazero.NewRuntimeConfig().WithCompilationCache(cache)
<<<<<<< HEAD
	mod, rt, hostCompiledModule, guestCompiledModule, err := newRuntimeInstance(ctx, code, config)
=======

	mod, rt, err := newRuntimeInstance(ctx, code, config)
>>>>>>> 2e8bc9ae
	if err != nil {
		return nil, fmt.Errorf("creating runtime instance: %w", err)
	}

	instance = &Instance{
		wasmByteCode: code,
		Runtime:      rt,
		Context: &runtime.Context{
			Keystore:        cfg.Keystore,
			Validator:       cfg.Role == common.AuthorityRole,
			NodeStorage:     cfg.NodeStorage,
			Network:         cfg.Network,
			Transaction:     cfg.Transaction,
			SigVerifier:     crypto.NewSignatureVerifier(logger),
			OffchainHTTPSet: offchain.NewHTTPSet(),
		},
		Module:   mod,
		codeHash: cfg.CodeHash,
		metadata: cacheMetadata{
			config:      config,
			cache:       cache,
			hostModule:  hostCompiledModule,
			guestModule: guestCompiledModule,
		},
	}

	if cfg.DefaultVersion == nil {
		err = instance.version()
		if err != nil {
			return nil, fmt.Errorf("while getting runtime version: %w", err)
		}
	} else {
		instance.Context.Version = cfg.DefaultVersion
	}

	if cfg.Storage != nil {
		instance.SetContextStorage(cfg.Storage)
	}

	return instance, nil
}

var ErrExportFunctionNotFound = errors.New("export function not found")

func (i *Instance) Exec(function string, data []byte) (result []byte, err error) {
	i.Lock()
	defer i.Unlock()

	mod, err := i.Runtime.InstantiateModule(context.Background(), i.metadata.guestModule, wazero.NewModuleConfig())
	if mod == nil {
		return nil, fmt.Errorf("instantiate guest module: nil")
	}
	if err != nil {
		return nil, fmt.Errorf("instantiate guest module: %w", err)
	}

	defer func() {
		err = mod.Close(context.Background())
		if err != nil {
			logger.Criticalf("guest module not closed: %w", err)
		}
	}()

	encodedHeapBase := mod.ExportedGlobal("__heap_base")
	if encodedHeapBase == nil {
		return nil, fmt.Errorf("wazero error: nil global for __heap_base")
	}

	heapBase := api.DecodeU32(encodedHeapBase.Get())
	i.Context.Allocator = allocator.NewFreeingBumpHeapAllocator(heapBase)

	memory := mod.Memory()
	if memory == nil {
		panic("nil memory")
	}

	dataLength := uint32(len(data))
	inputPtr, err := i.Context.Allocator.Allocate(memory, dataLength)
	if err != nil {
		return nil, fmt.Errorf("allocating input memory: %w", err)
	}

	ok := memory.Write(inputPtr, data)
	if !ok {
		panic("write overflow")
	}

	runtimeFunc := mod.ExportedFunction(function)
	if runtimeFunc == nil {
		return nil, fmt.Errorf("%w: %s", ErrExportFunctionNotFound, function)
	}

	ctx := context.WithValue(context.Background(), runtimeContextKey, i.Context)
	values, err := runtimeFunc.Call(ctx, api.EncodeU32(inputPtr), api.EncodeU32(dataLength))
	if err != nil {
		return nil, fmt.Errorf("running runtime function: %w", err)
	}
	if len(values) == 0 {
		return nil, fmt.Errorf("no returned values from runtime function: %s", function)
	}
	wasmValue := values[0]

	outputPtr, outputLength := splitPointerSize(wasmValue)
	result, ok = memory.Read(outputPtr, outputLength)
	if !ok {
		panic("write overflow")
	}

	return result, nil
}

// Version returns the instance version.
// This is cheap to call since the instance version is cached.
// Note the instance version is set at creation and on code update.
func (in *Instance) Version() (runtime.Version, error) {
	if in.Context.Version != nil {
		return *in.Context.Version, nil
	}

	err := in.version()
	if err != nil {
		return runtime.Version{}, err
	}

	return *in.Context.Version, nil
}

// version calls runtime function Core_Version and returns the
// decoded version structure.
func (in *Instance) version() error { //skipcq: RVV-B0001
	res, err := in.Exec(runtime.CoreVersion, []byte{})
	if err != nil {
		return err
	}

	version, err := runtime.DecodeVersion(res)
	if err != nil {
		return fmt.Errorf("decoding version: %w", err)
	}

	in.Context.Version = &version
	return nil
}

// ValidateTransaction runs the extrinsic through the runtime function
// TaggedTransactionQueue_validate_transaction and returns *transaction.Validity. The error can
// be a VDT of either transaction.InvalidTransaction or transaction.UnknownTransaction, or can represent
// a normal error i.e. unmarshalling error
func (in *Instance) ValidateTransaction(e types.Extrinsic) (*transaction.Validity, error) {
	ret, err := in.Exec(runtime.TaggedTransactionQueueValidateTransaction, e)
	if err != nil {
		return nil, err
	}

	return runtime.UnmarshalTransactionValidity(ret)
}

// Metadata calls runtime function Metadata_metadata
func (in *Instance) Metadata() ([]byte, error) {
	return in.Exec(runtime.Metadata, []byte{})
}

// BabeConfiguration gets the configuration data for BABE from the runtime
func (in *Instance) BabeConfiguration() (*types.BabeConfiguration, error) {
	data, err := in.Exec(runtime.BabeAPIConfiguration, []byte{})
	if err != nil {
		return nil, err
	}

	bc := new(types.BabeConfiguration)
	err = scale.Unmarshal(data, bc)
	if err != nil {
		return nil, err
	}

	return bc, nil
}

// GrandpaAuthorities returns the genesis authorities from the runtime
func (in *Instance) GrandpaAuthorities() ([]types.Authority, error) {
	ret, err := in.Exec(runtime.GrandpaAuthorities, []byte{})
	if err != nil {
		return nil, err
	}

	var gar []types.GrandpaAuthoritiesRaw
	err = scale.Unmarshal(ret, &gar)
	if err != nil {
		return nil, err
	}

	return types.GrandpaAuthoritiesRawToAuthorities(gar)
}

// BabeGenerateKeyOwnershipProof returns the babe key ownership proof from the runtime.
func (in *Instance) BabeGenerateKeyOwnershipProof(slot uint64, authorityID [32]byte) (
	types.OpaqueKeyOwnershipProof, error) {

	// scale encoded slot uint64 + scale encoded array of 32 bytes
	const maxBufferLength = 8 + 33
	buffer := bytes.NewBuffer(make([]byte, 0, maxBufferLength))
	encoder := scale.NewEncoder(buffer)
	err := encoder.Encode(slot)
	if err != nil {
		return nil, fmt.Errorf("encoding slot: %w", err)
	}
	err = encoder.Encode(authorityID)
	if err != nil {
		return nil, fmt.Errorf("encoding authority id: %w", err)
	}

	encodedKeyOwnershipProof, err := in.Exec(runtime.BabeAPIGenerateKeyOwnershipProof, buffer.Bytes())
	if err != nil {
		return nil, fmt.Errorf("executing %s: %w", runtime.BabeAPIGenerateKeyOwnershipProof, err)
	}

	var keyOwnershipProof *types.OpaqueKeyOwnershipProof
	err = scale.Unmarshal(encodedKeyOwnershipProof, &keyOwnershipProof)
	if err != nil {
		return nil, fmt.Errorf("scale decoding key ownership proof: %w", err)
	}

	if keyOwnershipProof == nil {
		return nil, nil
	}

	return *keyOwnershipProof, nil
}

// BabeSubmitReportEquivocationUnsignedExtrinsic reports equivocation report to the runtime.
func (in *Instance) BabeSubmitReportEquivocationUnsignedExtrinsic(
	equivocationProof types.BabeEquivocationProof, keyOwnershipProof types.OpaqueKeyOwnershipProof,
) error {
	buffer := bytes.NewBuffer(nil)
	encoder := scale.NewEncoder(buffer)
	err := encoder.Encode(equivocationProof)
	if err != nil {
		return fmt.Errorf("encoding equivocation proof: %w", err)
	}
	err = encoder.Encode(keyOwnershipProof)
	if err != nil {
		return fmt.Errorf("encoding key ownership proof: %w", err)
	}
	_, err = in.Exec(runtime.BabeAPISubmitReportEquivocationUnsignedExtrinsic, buffer.Bytes())
	return err
}

// InitializeBlock calls runtime API function Core_initialise_block
func (in *Instance) InitializeBlock(header *types.Header) error {
	encodedHeader, err := scale.Marshal(*header)
	if err != nil {
		return fmt.Errorf("cannot encode header: %w", err)
	}

	_, err = in.Exec(runtime.CoreInitializeBlock, encodedHeader)
	return err
}

// InherentExtrinsics calls runtime API function BlockBuilder_inherent_extrinsics
func (in *Instance) InherentExtrinsics(data []byte) ([]byte, error) {
	return in.Exec(runtime.BlockBuilderInherentExtrinsics, data)
}

// ApplyExtrinsic calls runtime API function BlockBuilder_apply_extrinsic
func (in *Instance) ApplyExtrinsic(data types.Extrinsic) ([]byte, error) {
	return in.Exec(runtime.BlockBuilderApplyExtrinsic, data)
}

// FinalizeBlock calls runtime API function BlockBuilder_finalize_block
func (in *Instance) FinalizeBlock() (*types.Header, error) {
	data, err := in.Exec(runtime.BlockBuilderFinalizeBlock, []byte{})
	if err != nil {
		return nil, err
	}

	bh := types.NewEmptyHeader()
	err = scale.Unmarshal(data, bh)
	if err != nil {
		return nil, err
	}

	return bh, nil
}

// ExecuteBlock calls runtime function Core_execute_block
func (in *Instance) ExecuteBlock(block *types.Block) ([]byte, error) {
	// copy block since we're going to modify it
	b, err := block.DeepCopy()
	if err != nil {
		return nil, err
	}

	b.Header.Digest = types.NewDigest()

	// remove seal digest only
	for _, d := range block.Header.Digest {
		digestValue, err := d.Value()
		if err != nil {
			return nil, fmt.Errorf("getting digest type value: %w", err)
		}
		switch digestValue.(type) {
		case types.SealDigest:
			continue
		default:
			err = b.Header.Digest.Add(digestValue)
			if err != nil {
				return nil, err
			}
		}
	}

	bdEnc, err := b.Encode()
	if err != nil {
		return nil, err
	}

	return in.Exec(runtime.CoreExecuteBlock, bdEnc)
}

// DecodeSessionKeys decodes the given public session keys. Returns a list of raw public keys including their key type.
func (in *Instance) DecodeSessionKeys(enc []byte) ([]byte, error) {
	return in.Exec(runtime.DecodeSessionKeys, enc)
}

// PaymentQueryInfo returns information of a given extrinsic
func (in *Instance) PaymentQueryInfo(ext []byte) (*types.RuntimeDispatchInfo, error) {
	encLen, err := scale.Marshal(uint32(len(ext)))
	if err != nil {
		return nil, err
	}

	resBytes, err := in.Exec(runtime.TransactionPaymentAPIQueryInfo, append(ext, encLen...))
	if err != nil {
		return nil, err
	}

	dispatchInfo := new(types.RuntimeDispatchInfo)
	if err = scale.Unmarshal(resBytes, dispatchInfo); err != nil {
		return nil, err
	}

	return dispatchInfo, nil
}

// QueryCallInfo returns information of a given extrinsic
func (in *Instance) QueryCallInfo(ext []byte) (*types.RuntimeDispatchInfo, error) {
	encLen, err := scale.Marshal(uint32(len(ext)))
	if err != nil {
		return nil, err
	}

	resBytes, err := in.Exec(runtime.TransactionPaymentCallAPIQueryCallInfo, append(ext, encLen...))
	if err != nil {
		return nil, err
	}

	dispatchInfo := new(types.RuntimeDispatchInfo)
	if err = scale.Unmarshal(resBytes, dispatchInfo); err != nil {
		return nil, err
	}

	return dispatchInfo, nil
}

// QueryCallFeeDetails returns call fee details for given call
func (in *Instance) QueryCallFeeDetails(ext []byte) (*types.FeeDetails, error) {
	encLen, err := scale.Marshal(uint32(len(ext)))
	if err != nil {
		return nil, err
	}

	resBytes, err := in.Exec(runtime.TransactionPaymentCallAPIQueryCallFeeDetails, append(ext, encLen...))
	if err != nil {
		return nil, err
	}

	dispatchInfo := new(types.FeeDetails)
	if err = scale.Unmarshal(resBytes, dispatchInfo); err != nil {
		return nil, err
	}

	return dispatchInfo, nil
}

// CheckInherents checks inherents in the block verification process.
// TODO: use this in block verification process (#1873)
func (*Instance) CheckInherents() {}

// GrandpaGenerateKeyOwnershipProof returns grandpa key ownership proof from the runtime.
func (in *Instance) GrandpaGenerateKeyOwnershipProof(authSetID uint64, authorityID ed25519.PublicKeyBytes) (
	types.GrandpaOpaqueKeyOwnershipProof, error) {
	const bufferSize = 8 + 32 // authSetID uint64 + ed25519.PublicKeyBytes
	buffer := bytes.NewBuffer(make([]byte, 0, bufferSize))
	encoder := scale.NewEncoder(buffer)
	err := encoder.Encode(authSetID)
	if err != nil {
		return nil, fmt.Errorf("encoding auth set id: %w", err)
	}
	err = encoder.Encode(authorityID)
	if err != nil {
		return nil, fmt.Errorf("encoding authority id: %w", err)
	}
	encodedOpaqueKeyOwnershipProof, err := in.Exec(runtime.GrandpaGenerateKeyOwnershipProof, buffer.Bytes())
	if err != nil {
		return nil, err
	}

	var keyOwnershipProof *types.GrandpaOpaqueKeyOwnershipProof
	err = scale.Unmarshal(encodedOpaqueKeyOwnershipProof, &keyOwnershipProof)
	if err != nil {
		return nil, fmt.Errorf("scale decoding: %w", err)
	}

	if keyOwnershipProof == nil {
		return nil, nil
	}

	return *keyOwnershipProof, nil
}

// GrandpaSubmitReportEquivocationUnsignedExtrinsic reports an equivocation report to the runtime.
func (in *Instance) GrandpaSubmitReportEquivocationUnsignedExtrinsic(
	equivocationProof types.GrandpaEquivocationProof, keyOwnershipProof types.GrandpaOpaqueKeyOwnershipProof,
) error {
	buffer := bytes.NewBuffer(nil)
	encoder := scale.NewEncoder(buffer)
	err := encoder.Encode(equivocationProof)
	if err != nil {
		return fmt.Errorf("encoding equivocation proof: %w", err)
	}
	err = encoder.Encode(keyOwnershipProof)
	if err != nil {
		return fmt.Errorf("encoding key ownership proof: %w", err)
	}
	_, err = in.Exec(runtime.GrandpaSubmitReportEquivocation, buffer.Bytes())
	if err != nil {
		return err
	}
	return nil
}

func (*Instance) RandomSeed() {
	panic("unimplemented")
}
func (*Instance) OffchainWorker() {
	panic("unimplemented")
}
func (*Instance) GenerateSessionKeys() {
	panic("unimplemented")
}

// GetCodeHash returns the code of the instance
func (in *Instance) GetCodeHash() common.Hash {
	return in.codeHash
}

// NodeStorage to get reference to runtime node service
func (in *Instance) NodeStorage() runtime.NodeStorage {
	return in.Context.NodeStorage
}

// NetworkService to get referernce to runtime network service
func (in *Instance) NetworkService() runtime.BasicNetwork {
	return in.Context.Network
}

// Keystore to get reference to runtime keystore
func (in *Instance) Keystore() *keystore.GlobalKeystore {
	return in.Context.Keystore
}

// Validator returns the context's Validator
func (in *Instance) Validator() bool {
	return in.Context.Validator
}

// SetContextStorage sets the runtime's storage.
func (in *Instance) SetContextStorage(s runtime.Storage) {
	in.Lock()
	defer in.Unlock()

	if in.Context.Version == nil {
		panic("expected runtime version got nil")
	}

	runtimeStateVersion, err := trie.ParseVersion(in.Context.Version.StateVersion)
	if err != nil {
		panic(err)
	}

	s.SetVersion(runtimeStateVersion)
	in.Context.Storage = s
}

// Stop closes the WASM instance, its imports and clears
// the context allocator in a thread-safe way.
func (in *Instance) Stop() {
	in.Lock()
	defer in.Unlock()
	err := in.Runtime.Close(context.Background())
	if err != nil {
		log.Errorf("runtime failed to close: %v", err)
	}

	err = in.metadata.cache.Close(context.Background())
	if err != nil {
		log.Errorf("closing the wazero compilation cache: %v", err)
	}
}<|MERGE_RESOLUTION|>--- conflicted
+++ resolved
@@ -436,12 +436,7 @@
 	ctx := context.Background()
 	cache := wazero.NewCompilationCache()
 	config := wazero.NewRuntimeConfig().WithCompilationCache(cache)
-<<<<<<< HEAD
 	mod, rt, hostCompiledModule, guestCompiledModule, err := newRuntimeInstance(ctx, code, config)
-=======
-
-	mod, rt, err := newRuntimeInstance(ctx, code, config)
->>>>>>> 2e8bc9ae
 	if err != nil {
 		return nil, fmt.Errorf("creating runtime instance: %w", err)
 	}
