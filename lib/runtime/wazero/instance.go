--- conflicted
+++ resolved
@@ -31,15 +31,7 @@
 // Name represents the name of the interpreter
 const Name = "wazero"
 
-<<<<<<< HEAD
-// This value is implementation specific. it is just to optimise the memory usage
-// If the instantiation fails, increase the value.
-const minMemoryPages uint32 = 2080
-
-type contextKey string
-=======
 type runtimeContextKeyType struct{}
->>>>>>> c03248d8
 
 // This value is implementation specific. it is just to optimise the memory usage
 // If the instantiation fails, increase the value.
@@ -207,17 +199,10 @@
 		).
 		Export("ext_crypto_ed25519_verify_version_1").
 		NewFunctionBuilder().
-<<<<<<< HEAD
-		WithFunc(ext_crypto_ecdsa_generate_version_1).
-		Export("ext_crypto_ecdsa_generate_version_1").
-		NewFunctionBuilder().
-		WithFunc(ext_crypto_secp256k1_ecdsa_recover_version_1).
-=======
 		WithGoModuleFunction(
 			doubleArgWithReturnFn(ext_crypto_secp256k1_ecdsa_recover_version_1),
 			[]api.ValueType{i32, i32}, []api.ValueType{i64},
 		).
->>>>>>> c03248d8
 		Export("ext_crypto_secp256k1_ecdsa_recover_version_1").
 		NewFunctionBuilder().
 		WithGoModuleFunction(
@@ -1227,34 +1212,19 @@
 }
 
 // ParachainHostAvailabilityCores returns the availability cores for the current state.
-<<<<<<< HEAD
-func (in *Instance) ParachainHostAvailabilityCores() (*scale.VaryingDataTypeSlice, error) {
-=======
 func (in *Instance) ParachainHostAvailabilityCores() ([]parachaintypes.CoreState, error) {
->>>>>>> c03248d8
 	encodedAvailabilityCores, err := in.Exec(runtime.ParachainHostAvailabilityCores, []byte{})
 	if err != nil {
 		return nil, fmt.Errorf("exec: %w", err)
 	}
 
-<<<<<<< HEAD
-	availabilityCores, err := parachaintypes.NewAvailabilityCores()
-	if err != nil {
-		return nil, fmt.Errorf("new availability cores: %w", err)
-	}
-=======
 	availabilityCores := parachaintypes.NewAvailabilityCores()
->>>>>>> c03248d8
 	err = scale.Unmarshal(encodedAvailabilityCores, &availabilityCores)
 	if err != nil {
 		return nil, fmt.Errorf("unmarshalling: %w", err)
 	}
 
-<<<<<<< HEAD
-	return &availabilityCores, nil
-=======
 	return availabilityCores, nil
->>>>>>> c03248d8
 }
 
 // ParachainHostCheckValidationOutputs checks the validation outputs of a candidate.
@@ -1331,34 +1301,19 @@
 }
 
 // ParachainHostCandidateEvents returns an array of candidate events that occurred within the latest state.
-<<<<<<< HEAD
-func (in *Instance) ParachainHostCandidateEvents() (*scale.VaryingDataTypeSlice, error) {
-=======
 func (in *Instance) ParachainHostCandidateEvents() ([]parachaintypes.CandidateEvent, error) {
->>>>>>> c03248d8
 	encodedCandidateEvents, err := in.Exec(runtime.ParachainHostCandidateEvents, []byte{})
 	if err != nil {
 		return nil, fmt.Errorf("exec: %w", err)
 	}
 
-<<<<<<< HEAD
-	candidateEvents, err := parachaintypes.NewCandidateEvents()
-	if err != nil {
-		return nil, fmt.Errorf("create new candidate events: %w", err)
-	}
-=======
 	candidateEvents := parachaintypes.NewCandidateEvents()
->>>>>>> c03248d8
 	err = scale.Unmarshal(encodedCandidateEvents, &candidateEvents)
 	if err != nil {
 		return nil, fmt.Errorf("unmarshalling: %w", err)
 	}
 
-<<<<<<< HEAD
-	return &candidateEvents, nil
-=======
 	return candidateEvents, nil
->>>>>>> c03248d8
 }
 
 // ParachainHostSessionInfo returns the session info of the given session, if available.
@@ -1459,11 +1414,7 @@
 		return nil, fmt.Errorf("unmarshalling session executor params: %w", err)
 	}
 
-<<<<<<< HEAD
-	params := parachaintypes.ExecutorParams(executorParams)
-=======
 	params := executorParams
->>>>>>> c03248d8
 	return &params, nil
 }
 
