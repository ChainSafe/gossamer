// Copyright 2023 ChainSafe Systems (ON)
// SPDX-License-Identifier: LGPL-3.0-only

package wazero_runtime

import (
	"bytes"
	"context"
	"crypto/rand"
	"encoding/binary"
	"fmt"
	"math/big"
	"reflect"
	"time"

	"github.com/ChainSafe/gossamer/internal/log"
	"github.com/ChainSafe/gossamer/lib/common"
	"github.com/ChainSafe/gossamer/lib/crypto"
	"github.com/ChainSafe/gossamer/lib/crypto/ed25519"
	"github.com/ChainSafe/gossamer/lib/crypto/secp256k1"
	"github.com/ChainSafe/gossamer/lib/crypto/sr25519"
	"github.com/ChainSafe/gossamer/lib/runtime"
	"github.com/ChainSafe/gossamer/lib/transaction"
	"github.com/ChainSafe/gossamer/lib/trie"
	"github.com/ChainSafe/gossamer/lib/trie/proof"
	"github.com/ChainSafe/gossamer/pkg/scale"
	"github.com/tetratelabs/wazero/api"
)

var (
	logger = log.NewFromGlobal(
		log.AddContext("pkg", "runtime"),
		log.AddContext("module", "wazero"),
	)

	emptyByteVectorEncoded []byte = scale.MustMarshal([]byte{})
	noneEncoded            []byte = []byte{0x00}
	allZeroesBytes                = [32]byte{}
)

const (
	validateSignatureFail = "failed to validate signature"
)

// toPointerSize converts an uint32 pointer and uint32 size
// to an int64 pointer size.
func newPointerSize(ptr, size uint32) (pointerSize uint64) {
	return uint64(ptr) | (uint64(size) << 32)
}

// splitPointerSize converts a 64bit pointer size to an
// uint32 pointer and a uint32 size.
func splitPointerSize(pointerSize uint64) (ptr, size uint32) {
	return uint32(pointerSize), uint32(pointerSize >> 32)
}

// read will read from 64 bit pointer size and return a byte slice
func read(m api.Module, pointerSize uint64) (data []byte) {
	ptr, size := splitPointerSize(pointerSize)
	data, ok := m.Memory().Read(ptr, size)
	if !ok {
		panic("write overflow")
	}
	return data
}

// copies a Go byte slice to wasm memory and returns the corresponding
// 64 bit pointer size.
func write(m api.Module, allocator *runtime.FreeingBumpHeapAllocator, data []byte) (pointerSize uint64, err error) {
	size := uint32(len(data))
	pointer, err := allocator.Allocate(size)
	if err != nil {
		return 0, fmt.Errorf("allocating: %w", err)
	}

	ok := m.Memory().Write(pointer, data)
	if !ok {
		return 0, fmt.Errorf("out of range")
	}
	return newPointerSize(pointer, size), nil
}

func mustWrite(m api.Module, allocator *runtime.FreeingBumpHeapAllocator, data []byte) (pointerSize uint64) {
	pointerSize, err := write(m, allocator, data)
	if err != nil {
		panic(err)
	}
	return pointerSize
}

func ext_logging_log_version_1(ctx context.Context, m api.Module, level int32, targetData, msgData uint64) {
	target := string(read(m, targetData))
	msg := string(read(m, msgData))

	switch int(level) {
	case 0:
		logger.Critical("target=" + target + " message=" + msg)
	case 1:
		logger.Warn("target=" + target + " message=" + msg)
	case 2:
		logger.Info("target=" + target + " message=" + msg)
	case 3:
		logger.Debug("target=" + target + " message=" + msg)
	case 4:
		logger.Trace("target=" + target + " message=" + msg)
	default:
		logger.Errorf("level=%d target=%s message=%s", int(level), target, msg)
	}
}

func ext_crypto_ed25519_generate_version_1(
	ctx context.Context, m api.Module, keyTypeID uint32, seedSpan uint64) uint32 {
	id, ok := m.Memory().Read(keyTypeID, 4)
	if !ok {
		panic("out of range read")
	}
	seedBytes := read(m, seedSpan)

	var seed *[]byte
	err := scale.Unmarshal(seedBytes, &seed)
	if err != nil {
		logger.Warnf("cannot generate key: %s", err)
		return 0
	}

	var kp *ed25519.Keypair

	if seed != nil {
		kp, err = ed25519.NewKeypairFromMnenomic(string(*seed), "")
	} else {
		kp, err = ed25519.GenerateKeypair()
	}

	if err != nil {
		logger.Warnf("cannot generate key: %s", err)
		return 0
	}

	rtCtx := ctx.Value(runtimeContextKey).(*runtime.Context)
	if rtCtx == nil {
		panic("nil runtime context")
	}

	ks, err := rtCtx.Keystore.GetKeystore(id)
	if err != nil {
		logger.Warnf("error for id 0x%x: %s", id, err)
		return 0
	}

	err = ks.Insert(kp)
	if err != nil {
		logger.Warnf("failed to insert key: %s", err)
		return 0
	}

	ret, err := write(m, rtCtx.Allocator, kp.Public().Encode())
	if err != nil {
		logger.Warnf("failed to allocate memory: %s", err)
		return 0
	}

	logger.Debug("generated ed25519 keypair with public key: " + kp.Public().Hex())
	return uint32(ret)
}

func ext_crypto_ed25519_public_keys_version_1(ctx context.Context, m api.Module, keyTypeID uint32) uint64 {
	id, ok := m.Memory().Read(keyTypeID, 4)
	if !ok {
		panic("out of range read")
	}

	rtCtx := ctx.Value(runtimeContextKey).(*runtime.Context)
	if rtCtx == nil {
		panic("nil runtime context")
	}

	ks, err := rtCtx.Keystore.GetKeystore(id)
	if err != nil {
		logger.Warnf("error for id 0x%x: %s", id, err)
		ret, err := write(m, rtCtx.Allocator, []byte{0})
		if err != nil {
			panic(err)
		}
		return ret
	}

	if ks.Type() != crypto.Ed25519Type && ks.Type() != crypto.UnknownType {
		logger.Warnf(
			"error for id 0x%x: keystore type is %s and not the expected ed25519",
			id, ks.Type())
		ret, err := write(m, rtCtx.Allocator, []byte{0})
		if err != nil {
			panic(err)
		}
		return ret
	}

	keys := ks.PublicKeys()
	var encodedKeys []byte
	for _, key := range keys {
		encodedKeys = append(encodedKeys, key.Encode()...)
	}

	prefix, err := scale.Marshal(big.NewInt(int64(len(keys))))
	if err != nil {
		logger.Errorf("failed to allocate memory: %s", err)
		ret, err := write(m, rtCtx.Allocator, []byte{0})
		if err != nil {
			panic(err)
		}
		return ret
	}

	keysPtr, err := write(m, rtCtx.Allocator, append(prefix, encodedKeys...))
	if err != nil {
		logger.Errorf("failed to allocate memory: %s", err)
		ret, err := write(m, rtCtx.Allocator, []byte{0})
		if err != nil {
			panic(err)
		}
		return ret
	}
	return keysPtr
}

func ext_crypto_ed25519_sign_version_1(ctx context.Context, m api.Module, keyTypeID, key uint32, msg uint64) uint64 {
	rtCtx := ctx.Value(runtimeContextKey).(*runtime.Context)
	if rtCtx == nil {
		panic("nil runtime context")
	}

	id, ok := m.Memory().Read(keyTypeID, 4)
	if !ok {
		panic("out of range read")
	}

	pubKeyData, ok := m.Memory().Read(key, 32)
	if !ok {
		panic("out of range read")
	}

	pubKey, err := ed25519.NewPublicKey(pubKeyData)
	if err != nil {
		logger.Errorf("failed to get public keys: %s", err)
		return mustWrite(m, rtCtx.Allocator, noneEncoded)
	}

	ks, err := rtCtx.Keystore.GetKeystore(id)
	if err != nil {
		logger.Warnf("error for id 0x%x: %s", id, err)
		return mustWrite(m, rtCtx.Allocator, noneEncoded)
	}

	signingKey := ks.GetKeypair(pubKey)
	if signingKey == nil {
		logger.Error("could not find public key " + pubKey.Hex() + " in keystore")
		return mustWrite(m, rtCtx.Allocator, noneEncoded)
	}

	sig, err := signingKey.Sign(read(m, msg))
	if err != nil {
		logger.Error("could not sign message")
		return mustWrite(m, rtCtx.Allocator, noneEncoded)
	}

	var fixedSize [64]byte
	copy(fixedSize[:], sig)
	return mustWrite(m, rtCtx.Allocator, scale.MustMarshal(&fixedSize))
}

func ext_crypto_ed25519_verify_version_1(ctx context.Context, m api.Module, sig uint32, msg uint64, key uint32) uint32 {
	rtCtx := ctx.Value(runtimeContextKey).(*runtime.Context)
	if rtCtx == nil {
		panic("nil runtime context")
	}

	memory := m.Memory()
	sigVerifier := rtCtx.SigVerifier

	signature, ok := memory.Read(sig, 64)
	if !ok {
		panic("read overflow")
	}
	message := read(m, msg)
	pubKeyData, ok := memory.Read(key, 32)
	if !ok {
		panic("read overflow")
	}

	pubKey, err := ed25519.NewPublicKey(pubKeyData)
	if err != nil {
		logger.Error("failed to create public key")
		return 0
	}

	if sigVerifier.IsStarted() {
		signature := crypto.SignatureInfo{
			PubKey:     pubKey.Encode(),
			Sign:       signature,
			Msg:        message,
			VerifyFunc: ed25519.VerifySignature,
		}
		sigVerifier.Add(&signature)
		return 1
	}

	if ok, err := pubKey.Verify(message, signature); err != nil || !ok {
		logger.Error("failed to verify")
		return 0
	}

	logger.Debug("verified ed25519 signature")
	return 1
}

func ext_crypto_secp256k1_ecdsa_recover_version_1(ctx context.Context, m api.Module, sig, msg uint32) uint64 {
	rtCtx := ctx.Value(runtimeContextKey).(*runtime.Context)
	if rtCtx == nil {
		panic("nil runtime context")
	}

	// msg must be the 32-byte hash of the message to be signed.
	// sig must be a 65-byte compact ECDSA signature containing the
	// recovery id as the last element
	message, ok := m.Memory().Read(msg, 32)
	if !ok {
		panic("read overflow")
	}
	signature, ok := m.Memory().Read(sig, 65)
	if !ok {
		panic("read overflow")
	}

	res := scale.NewResult([64]byte{}, nil)

	pub, err := secp256k1.RecoverPublicKey(message, signature)
	if err != nil {
		logger.Errorf("failed to recover public key: %s", err)
		err := res.Set(scale.Err, nil)
		if err != nil {
			panic(err)
		}
		ret, err := write(m, rtCtx.Allocator, scale.MustMarshal(res))
		if err != nil {
			panic(err)
		}
		return ret
	}

	logger.Debugf(
		"recovered public key of length %d: 0x%x",
		len(pub), pub)

	var fixedSize [64]byte
	copy(fixedSize[:], pub[1:])

	err = res.Set(scale.OK, fixedSize)
	if err != nil {
		panic(err)
	}

	ret, err := write(m, rtCtx.Allocator, scale.MustMarshal(res))
	if err != nil {
		panic(err)
	}
	return ret
}

func ext_crypto_secp256k1_ecdsa_recover_version_2(ctx context.Context, m api.Module, sig, msg uint32) uint64 {
	return ext_crypto_secp256k1_ecdsa_recover_version_1(ctx, m, sig, msg)
}

func ext_crypto_ecdsa_verify_version_2(ctx context.Context, m api.Module, sig uint32, msg uint64, key uint32) uint32 {
	rtCtx := ctx.Value(runtimeContextKey).(*runtime.Context)
	if rtCtx == nil {
		panic("nil runtime context")
	}

	sigVerifier := rtCtx.SigVerifier

	message := read(m, msg)
	signature, ok := m.Memory().Read(sig, 64)
	if !ok {
		panic("read overflow")
	}
	pubKey, ok := m.Memory().Read(key, 33)
	if !ok {
		panic("read overflow")
	}

	pub := new(secp256k1.PublicKey)
	err := pub.Decode(pubKey)
	if err != nil {
		logger.Errorf("failed to decode public key: %s", err)
		return 0
	}

	logger.Debugf("pub=%s, message=0x%x, signature=0x%x",
		pub.Hex(), fmt.Sprintf("0x%x", message), fmt.Sprintf("0x%x", signature))

	hash, err := common.Blake2bHash(message)
	if err != nil {
		logger.Errorf("failed to hash message: %s", err)
		return 0
	}

	if sigVerifier.IsStarted() {
		signature := crypto.SignatureInfo{
			PubKey:     pub.Encode(),
			Sign:       signature,
			Msg:        hash[:],
			VerifyFunc: secp256k1.VerifySignature,
		}
		sigVerifier.Add(&signature)
		return 1
	}

	ok, err = pub.Verify(hash[:], signature)
	if err != nil || !ok {
		message := validateSignatureFail
		if err != nil {
			message += ": " + err.Error()
		}
		logger.Errorf(message)
		return 0
	}

	logger.Debug("validated signature")
	return 1
}

func ext_crypto_secp256k1_ecdsa_recover_compressed_version_1(
	ctx context.Context, m api.Module, sig, msg uint32) uint64 {
	rtCtx := ctx.Value(runtimeContextKey).(*runtime.Context)
	if rtCtx == nil {
		panic("nil runtime context")
	}

	// msg must be the 32-byte hash of the message to be signed.
	// sig must be a 65-byte compact ECDSA signature containing the
	// recovery id as the last element
	message, ok := m.Memory().Read(msg, 32)
	if !ok {
		panic("read overflow")
	}
	signature, ok := m.Memory().Read(sig, 65)
	if !ok {
		panic("read overflow")
	}

	res := scale.NewResult([33]byte{}, nil)
	cpub, err := secp256k1.RecoverPublicKeyCompressed(message, signature)
	if err != nil {
		logger.Errorf("failed to recover public key: %s", err)
		err := res.Set(scale.Err, nil)
		if err != nil {
			panic(err)
		}
		ret, err := write(m, rtCtx.Allocator, scale.MustMarshal(res))
		if err != nil {
			panic(err)
		}
		return ret
	}

	var fixed [33]byte
	copy(fixed[:], cpub)

	err = res.Set(scale.OK, fixed)
	if err != nil {
		panic(err)
	}

	logger.Debugf(
		"recovered public key of length %d: 0x%x",
		len(cpub), cpub)

	ret, err := write(m, rtCtx.Allocator, scale.MustMarshal(res))
	if err != nil {
		panic(err)
	}

	return ret
}

func ext_crypto_secp256k1_ecdsa_recover_compressed_version_2(
	ctx context.Context, m api.Module, sig, msg uint32) uint64 {
	return ext_crypto_secp256k1_ecdsa_recover_compressed_version_1(ctx, m, sig, msg)
}

func ext_crypto_sr25519_generate_version_1(
	ctx context.Context, m api.Module, keyTypeID uint32, seedSpan uint64) uint32 {
	rtCtx := ctx.Value(runtimeContextKey).(*runtime.Context)
	if rtCtx == nil {
		panic("nil runtime context")
	}

	id, ok := m.Memory().Read(keyTypeID, 4)
	if !ok {
		panic("read overflow")
	}

	seedBytes := read(m, seedSpan)

	var seed *[]byte
	err := scale.Unmarshal(seedBytes, &seed)
	if err != nil {
		logger.Warnf("cannot generate key: %s", err)
		return 0
	}

	var kp *sr25519.Keypair
	if seed != nil {
		kp, err = sr25519.NewKeypairFromMnenomic(string(*seed), "")
	} else {
		kp, err = sr25519.GenerateKeypair()
	}

	if err != nil {
		logger.Tracef("cannot generate key: %s", err)
		panic(err)
	}

	ks, err := rtCtx.Keystore.GetKeystore(id)
	if err != nil {
		logger.Warnf("error for id "+common.BytesToHex(id)+": %s", err)
		return 0
	}

	err = ks.Insert(kp)
	if err != nil {
		logger.Warnf("failed to insert key: %s", err)
		return 0
	}

	ret, err := write(m, rtCtx.Allocator, kp.Public().Encode())
	if err != nil {
		logger.Errorf("failed to allocate memory: %s", err)
		return 0
	}

	logger.Debug("generated sr25519 keypair with public key: " + kp.Public().Hex())

	ptr, _ := splitPointerSize(ret)
	return ptr
}

func ext_crypto_sr25519_public_keys_version_1(ctx context.Context, m api.Module, keyTypeID uint32) uint64 {
	rtCtx := ctx.Value(runtimeContextKey).(*runtime.Context)
	if rtCtx == nil {
		panic("nil runtime context")
	}

	id, ok := m.Memory().Read(keyTypeID, 4)
	if !ok {
		panic("read overflow")
	}

	ks, err := rtCtx.Keystore.GetKeystore(id)
	if err != nil {
		logger.Warnf("error for id "+common.BytesToHex(id)+": %s", err)
		ret, err := write(m, rtCtx.Allocator, []byte{0})
		if err != nil {
			panic(err)
		}
		return ret
	}

	if ks.Type() != crypto.Sr25519Type && ks.Type() != crypto.UnknownType {
		logger.Warnf(
			"keystore type for id 0x%x is %s and not expected sr25519",
			id, ks.Type())
		ret, err := write(m, rtCtx.Allocator, []byte{0})
		if err != nil {
			panic(err)
		}
		return ret
	}

	keys := ks.PublicKeys()

	var encodedKeys []byte
	for _, key := range keys {
		encodedKeys = append(encodedKeys, key.Encode()...)
	}

	prefix, err := scale.Marshal(big.NewInt(int64(len(keys))))
	if err != nil {
		logger.Errorf("failed to allocate memory: %s", err)
		ret, err := write(m, rtCtx.Allocator, []byte{0})
		if err != nil {
			panic(err)
		}
		return ret
	}

	keysPtr, err := write(m, rtCtx.Allocator, append(prefix, encodedKeys...))
	if err != nil {
		logger.Errorf("failed to allocate memory: %s", err)
		ret, err := write(m, rtCtx.Allocator, []byte{0})
		if err != nil {
			panic(err)
		}
		return ret
	}

	return keysPtr
}

func ext_crypto_sr25519_sign_version_1(ctx context.Context, m api.Module, keyTypeID, key uint32, msg uint64) uint64 {
	rtCtx := ctx.Value(runtimeContextKey).(*runtime.Context)
	if rtCtx == nil {
		panic("nil runtime context")
	}

	id, ok := m.Memory().Read(keyTypeID, 4)
	if !ok {
		panic("read overflow")
	}

	ks, err := rtCtx.Keystore.GetKeystore(id)
	if err != nil {
		logger.Warnf("error for id 0x%x: %s", id, err)
		return mustWrite(m, rtCtx.Allocator, noneEncoded)
	}

	kb, ok := m.Memory().Read(key, 32)
	if !ok {
		panic("read overflow")
	}

	pubKey, err := sr25519.NewPublicKey(kb)
	if err != nil {
		logger.Errorf("failed to get public key: %s", err)
		return mustWrite(m, rtCtx.Allocator, noneEncoded)
	}

	signingKey := ks.GetKeypair(pubKey)
	if signingKey == nil {
		logger.Error("could not find public key " + pubKey.Hex() + " in keystore")
		return mustWrite(m, rtCtx.Allocator, noneEncoded)
	}

	msgData := read(m, msg)
	sig, err := signingKey.Sign(msgData)
	if err != nil {
		logger.Errorf("could not sign message: %s", err)
		return mustWrite(m, rtCtx.Allocator, noneEncoded)
	}

	var fixedSig [64]byte
	copy(fixedSig[:], sig)
	return mustWrite(m, rtCtx.Allocator, scale.MustMarshal(&fixedSig))
}

func ext_crypto_sr25519_verify_version_1(ctx context.Context, m api.Module, sig uint32, msg uint64, key uint32) uint32 {
	rtCtx := ctx.Value(runtimeContextKey).(*runtime.Context)
	if rtCtx == nil {
		panic("nil runtime context")
	}

	sigVerifier := rtCtx.SigVerifier

	message := read(m, msg)
	signature, ok := m.Memory().Read(sig, 64)
	if !ok {
		panic("read overflow")
	}

	pubKeyBytes, ok := m.Memory().Read(key, 32)
	if !ok {
		panic("read overflow")
	}
	pub, err := sr25519.NewPublicKey(pubKeyBytes)
	if err != nil {
		logger.Error("invalid sr25519 public key")
		return 0
	}

	logger.Debugf(
		"pub=%s message=0x%x signature=0x%x",
		pub.Hex(), message, signature)

	if sigVerifier.IsStarted() {
		signature := crypto.SignatureInfo{
			PubKey:     pub.Encode(),
			Sign:       signature,
			Msg:        message,
			VerifyFunc: sr25519.VerifySignature,
		}
		sigVerifier.Add(&signature)
		return 1
	}

	ok, err = pub.VerifyDeprecated(message, signature)
	if err != nil || !ok {
		message := validateSignatureFail
		if err != nil {
			message += ": " + err.Error()
		}
		logger.Debugf(message)
		// this fails at block 3876, which seems to be expected, based on discussions
		return 1
	}

	logger.Debug("verified sr25519 signature")
	return 1
}

func ext_crypto_sr25519_verify_version_2(ctx context.Context, m api.Module, sig uint32, msg uint64, key uint32) uint32 {
	rtCtx := ctx.Value(runtimeContextKey).(*runtime.Context)
	if rtCtx == nil {
		panic("nil runtime context")
	}

	pubKeyBytes, ok := m.Memory().Read(key, 32)
	if !ok {
		panic("read overflow")
	}

	// prevents Polkadot zero-address crash using
	// ext_crypto_sr25519_verify_version_1
	// https://pacna.org/dot-zero-addr/
	if bytes.Equal(pubKeyBytes, allZeroesBytes[:]) {
		return ext_crypto_sr25519_verify_version_1(ctx, m, sig, msg, key)
	}

	sigVerifier := rtCtx.SigVerifier

	message := read(m, msg)
	signature, ok := m.Memory().Read(sig, 64)
	if !ok {
		panic("read overflow")
	}

	pub, err := sr25519.NewPublicKey(pubKeyBytes)
	if err != nil {
		logger.Error("invalid sr25519 public key")
		return 0
	}

	logger.Debugf(
		"pub=%s; message=0x%x; signature=0x%x",
		pub.Hex(), message, signature)

	if sigVerifier.IsStarted() {
		signature := crypto.SignatureInfo{
			PubKey:     pub.Encode(),
			Sign:       signature,
			Msg:        message,
			VerifyFunc: sr25519.VerifySignature,
		}
		sigVerifier.Add(&signature)
		return 1
	}

	ok, err = pub.Verify(message, signature)
	if err != nil || !ok {
		message := validateSignatureFail
		if err != nil {
			message += ": " + err.Error()
		}
		logger.Errorf(message)
		return 0
	}

	logger.Debug("validated signature")
	return 1
}

func ext_crypto_start_batch_verify_version_1(ctx context.Context, m api.Module) {
	// TODO: fix and re-enable signature verification (#1405)
	// beginBatchVerify(context)
}

func ext_crypto_finish_batch_verify_version_1(ctx context.Context, m api.Module) uint32 {
	// TODO: fix and re-enable signature verification (#1405)
	// return finishBatchVerify(context)
	return 1
}

func ext_trie_blake2_256_root_version_1(ctx context.Context, m api.Module, dataSpan uint64) uint32 {
	return ext_trie_blake2_256_root_version_2(ctx, m, dataSpan, 0)
}

func ext_trie_blake2_256_root_version_2(ctx context.Context, m api.Module, dataSpan uint64, version uint32) uint32 {
	rtCtx := ctx.Value(runtimeContextKey).(*runtime.Context)
	if rtCtx == nil {
		panic("nil runtime context")
	}

	stateVersionBytes, _ := m.Memory().Read(version, 4)
	stateVersion, err := trie.ParseVersion(binary.LittleEndian.Uint32(stateVersionBytes))
	if err != nil {
		logger.Errorf("failed parsing state version: %s", err)
		return 0
	}

	data := read(m, dataSpan)

	// this function is expecting an array of (key, value) tuples
	var entries trie.Entries
	if err := scale.Unmarshal(data, &entries); err != nil {
		logger.Errorf("failed scale decoding data: %s", err)
		return 0
	}

	hash, err := stateVersion.Root(entries)
	if err != nil {
		logger.Errorf("failed computing trie Merkle root hash: %s", err)
		return 0
	}

	// allocate memory for value and copy value to memory
	ptr, err := rtCtx.Allocator.Allocate(32)
	if err != nil {
		logger.Errorf("failed allocating: %s", err)
		return 0
	}

	logger.Debugf("root hash is %s", hash)
	m.Memory().Write(ptr, hash[:])
	return ptr
}

func ext_trie_blake2_256_root_version_2(ctx context.Context, m api.Module, dataSpan uint64, version uint32) uint32 {
	rtCtx := ctx.Value(runtimeContextKey).(*runtime.Context)
	if rtCtx == nil {
		panic("nil runtime context")
	}

	stateVersionBytes, _ := m.Memory().Read(version, 4)
	stateVersion, err := trie.ParseVersion(binary.LittleEndian.Uint32(stateVersionBytes))
	if err != nil {
		logger.Errorf("failed parsing state version: %s", err)
		return 0
	}

	data := read(m, dataSpan)

	t := trie.NewEmptyTrie()

	type kv struct {
		Key, Value []byte
	}

	// this function is expecting an array of (key, value) tuples
	var kvs []kv
	if err := scale.Unmarshal(data, &kvs); err != nil {
		logger.Errorf("failed scale decoding data: %s", err)
		return 0
	}

	for _, kv := range kvs {
		err := t.Put(kv.Key, kv.Value, stateVersion)
		if err != nil {
			logger.Errorf("failed putting key 0x%x and value 0x%x into trie: %s",
				kv.Key, kv.Value, err)
			return 0
		}
	}

	// allocate memory for value and copy value to memory
	ptr, err := rtCtx.Allocator.Allocate(32)
	if err != nil {
		logger.Errorf("failed allocating: %s", err)
		return 0
	}

	hash, err := t.Hash()
	if err != nil {
		logger.Errorf("failed computing trie Merkle root hash: %s", err)
		return 0
	}

	logger.Debugf("root hash is %s", hash)
	m.Memory().Write(ptr, hash[:])
	return ptr
}

func ext_trie_blake2_256_ordered_root_version_1(ctx context.Context, m api.Module, dataSpan uint64) uint32 {
	return ext_trie_blake2_256_ordered_root_version_2(ctx, m, dataSpan, 0)
}

func ext_trie_blake2_256_ordered_root_version_2(
	ctx context.Context, m api.Module, dataSpan uint64, version uint32) uint32 {
	rtCtx := ctx.Value(runtimeContextKey).(*runtime.Context)
	if rtCtx == nil {
		panic("nil runtime context")
	}

	data := read(m, dataSpan)

	stateVersionBytes, _ := m.Memory().Read(version, 4)
	stateVersion, err := trie.ParseVersion(binary.LittleEndian.Uint32(stateVersionBytes))
	if err != nil {
		logger.Errorf("failed parsing state version: %s", err)
		return 0
	}

	var values [][]byte
	err = scale.Unmarshal(data, &values)
	if err != nil {
		logger.Errorf("failed scale decoding data: %s", err)
		return 0
	}

	var entries trie.Entries

	for i, value := range values {
		key, err := scale.Marshal(big.NewInt(int64(i)))
		if err != nil {
			logger.Errorf("failed scale encoding value index %d: %s", i, err)
			return 0
		}

		entries = append(entries, trie.Entry{Key: key, Value: value})
	}

	// allocate memory for value and copy value to memory
	ptr, err := rtCtx.Allocator.Allocate(32)
	if err != nil {
		logger.Errorf("failed allocating: %s", err)
		return 0
	}

	hash, err := stateVersion.Root(entries)
	if err != nil {
		logger.Errorf("failed computing trie Merkle root hash: %s", err)
		return 0
	}

	logger.Debugf("root hash is %s", hash)
	m.Memory().Write(ptr, hash[:])
	return ptr
}

<<<<<<< HEAD
func ext_trie_blake2_256_ordered_root_version_2(
	ctx context.Context, m api.Module, dataSpan uint64, version uint32) uint32 {
	rtCtx := ctx.Value(runtimeContextKey).(*runtime.Context)
	if rtCtx == nil {
		panic("nil runtime context")
	}

	data := read(m, dataSpan)

	stateVersionBytes, _ := m.Memory().Read(version, 4)
	stateVersion, err := trie.ParseVersion(binary.LittleEndian.Uint32(stateVersionBytes))
	if err != nil {
		logger.Errorf("failed parsing state version: %s", err)
		return 0
	}

	t := trie.NewEmptyTrie()
	var values [][]byte
	err = scale.Unmarshal(data, &values)
	if err != nil {
		logger.Errorf("failed scale decoding data: %s", err)
		return 0
	}

	for i, value := range values {
		key, err := scale.Marshal(big.NewInt(int64(i)))
		if err != nil {
			logger.Errorf("failed scale encoding value index %d: %s", i, err)
			return 0
		}
		logger.Tracef(
			"put key=0x%x and value=0x%x",
			key, value)

		err = t.Put(key, value, stateVersion)
		if err != nil {
			logger.Errorf("failed putting key 0x%x and value 0x%x into trie: %s",
				key, value, err)
			return 0
		}
	}

	// allocate memory for value and copy value to memory
	ptr, err := rtCtx.Allocator.Allocate(32)
	if err != nil {
		logger.Errorf("failed allocating: %s", err)
		return 0
	}

	hash, err := t.Hash()
	if err != nil {
		logger.Errorf("failed computing trie Merkle root hash: %s", err)
		return 0
	}

	logger.Debugf("root hash is %s", hash)
	m.Memory().Write(ptr, hash[:])
	return ptr
}

=======
>>>>>>> 1096a93c
func ext_trie_blake2_256_verify_proof_version_1(
	ctx context.Context, m api.Module, rootSpan uint32, proofSpan, keySpan, valueSpan uint64) uint32 {
	rtCtx := ctx.Value(runtimeContextKey).(*runtime.Context)
	if rtCtx == nil {
		panic("nil runtime context")
	}

	toDecProofs := read(m, proofSpan)
	var encodedProofNodes [][]byte
	err := scale.Unmarshal(toDecProofs, &encodedProofNodes)
	if err != nil {
		logger.Errorf("failed scale decoding proof data: %s", err)
		return 0
	}

	key := read(m, keySpan)
	value := read(m, valueSpan)

	trieRoot, ok := m.Memory().Read(rootSpan, 32)
	if !ok {
		panic("read overflow")
	}

	err = proof.Verify(encodedProofNodes, trieRoot, key, value)
	if err != nil {
		logger.Errorf("failed proof verification: %s", err)
		return 0
	}

	return 1
}

func ext_trie_blake2_256_verify_proof_version_2(
	ctx context.Context, m api.Module, rootSpan uint32, proofSpan, keySpan, valueSpan uint64, version uint32) uint32 {
	rtCtx := ctx.Value(runtimeContextKey).(*runtime.Context)
	if rtCtx == nil {
		panic("nil runtime context")
	}

	stateVersionBytes, _ := m.Memory().Read(version, 4)
	_, err := trie.ParseVersion(binary.LittleEndian.Uint32(stateVersionBytes))
	if err != nil {
		logger.Errorf("failed parsing state version: %s", err)
		return 0
	}

	toDecProofs := read(m, proofSpan)
	var encodedProofNodes [][]byte
	err = scale.Unmarshal(toDecProofs, &encodedProofNodes)
	if err != nil {
		logger.Errorf("failed scale decoding proof data: %s", err)
		return 0
	}

	key := read(m, keySpan)
	value := read(m, valueSpan)

	trieRoot, ok := m.Memory().Read(rootSpan, 32)
	if !ok {
		panic("read overflow")
	}

	err = proof.Verify(encodedProofNodes, trieRoot, key, value)
	if err != nil {
		logger.Errorf("failed proof verification: %s", err)
		return 0
	}

	return 1
}

func ext_trie_blake2_256_verify_proof_version_2(
	ctx context.Context, m api.Module, rootSpan uint32, proofSpan, keySpan, valueSpan uint64, version uint32) uint32 {
	rtCtx := ctx.Value(runtimeContextKey).(*runtime.Context)
	if rtCtx == nil {
		panic("nil runtime context")
	}

	stateVersionBytes, _ := m.Memory().Read(version, 4)
	_, err := trie.ParseVersion(binary.LittleEndian.Uint32(stateVersionBytes))
	if err != nil {
		logger.Errorf("failed parsing state version: %s", err)
		return 0
	}

	toDecProofs := read(m, proofSpan)
	var encodedProofNodes [][]byte
	err = scale.Unmarshal(toDecProofs, &encodedProofNodes)
	if err != nil {
		logger.Errorf("failed scale decoding proof data: %s", err)
		return uint32(0)
	}

	key := read(m, keySpan)
	value := read(m, valueSpan)

	trieRoot, ok := m.Memory().Read(rootSpan, 32)
	if !ok {
		panic("read overflow")
	}

	err = proof.Verify(encodedProofNodes, trieRoot, key, value)
	if err != nil {
		logger.Errorf("failed proof verification: %s", err)
		return 0
	}

	return 1
}

func ext_misc_print_hex_version_1(ctx context.Context, m api.Module, dataSpan uint64) {
	data := read(m, dataSpan)
	logger.Debugf("data: 0x%x", data)
}

func ext_misc_print_num_version_1(ctx context.Context, m api.Module, data uint64) {
	logger.Debugf("num: %d", int64(data))
}

func ext_misc_print_utf8_version_1(ctx context.Context, m api.Module, dataSpan uint64) {
	data := read(m, dataSpan)
	logger.Debug("utf8: " + string(data))
}

// GetRuntimeVersion finds the runtime version by initiating a temporary
// runtime instance using the WASM code provided, and querying it.
func GetRuntimeVersion(code []byte) (version runtime.Version, err error) {
	config := Config{
		LogLvl: log.DoNotChange,
	}
	instance, err := NewInstance(code, config)
	if err != nil {
		return version, fmt.Errorf("creating runtime instance: %w", err)
	}
	defer instance.Stop()

	version, err = instance.Version()
	if err != nil {
		return version, fmt.Errorf("running runtime: %w", err)
	}

	return version, nil
}

func ext_misc_runtime_version_version_1(ctx context.Context, m api.Module, dataSpan uint64) uint64 {
	rtCtx := ctx.Value(runtimeContextKey).(*runtime.Context)
	if rtCtx == nil {
		panic("nil runtime context")
	}
	code := read(m, dataSpan)

	version, err := GetRuntimeVersion(code)
	if err != nil {
		logger.Errorf("failed to get runtime version: %s", err)
		return mustWrite(m, rtCtx.Allocator, noneEncoded)
	}

	// Note the encoding contains all the latest Core_version fields as defined in
	// https://spec.polkadot.network/#defn-rt-core-version
	// In other words, decoding older version data with missing fields
	// and then encoding it will result in a longer encoding due to the
	// extra version fields. This however remains compatible since the
	// version fields are still encoded in the same order and an older
	// decoder would succeed with the longer encoding.
	encodedData, err := scale.Marshal(version)
	if err != nil {
		logger.Errorf("failed to encode result: %s", err)
		return mustWrite(m, rtCtx.Allocator, noneEncoded)
	}

	return mustWrite(m, rtCtx.Allocator, scale.MustMarshal(&encodedData))
}

func ext_default_child_storage_read_version_1(
	ctx context.Context, m api.Module, childStorageKey, key, valueOut uint64, offset uint32) uint64 {
	rtCtx := ctx.Value(runtimeContextKey).(*runtime.Context)
	if rtCtx == nil {
		panic("nil runtime context")
	}

	keyToChild := read(m, childStorageKey)
	keyBytes := read(m, key)
	value, err := rtCtx.Storage.GetChildStorage(keyToChild, keyBytes)
	if err != nil {
		logger.Errorf("failed to get child storage: %s", err)
		return mustWrite(m, rtCtx.Allocator, noneEncoded)
	}

	valueBuf, _ := splitPointerSize(valueOut)
	ok := m.Memory().Write(valueBuf, value[offset:])
	if !ok {
		panic("write overflow")
	}

	size := uint32(len(value[offset:]))
	sizeBuf := make([]byte, 4)
	binary.LittleEndian.PutUint32(sizeBuf, size)

	// this is expected to be Option(Vec<u8>)
	return mustWrite(m, rtCtx.Allocator, scale.MustMarshal(&sizeBuf))
}

func ext_default_child_storage_set_version_1(
	ctx context.Context, m api.Module, childStorageKeySpan, keySpan, valueSpan uint64) {
	rtCtx := ctx.Value(runtimeContextKey).(*runtime.Context)
	if rtCtx == nil {
		panic("nil runtime context")
	}
	storage := rtCtx.Storage

	childStorageKey := read(m, childStorageKeySpan)
	key := read(m, keySpan)
	value := read(m, valueSpan)

	cp := make([]byte, len(value))
	copy(cp, value)

	err := storage.SetChildStorage(childStorageKey, key, cp, trie.V0)
	if err != nil {
		logger.Errorf("failed to set value in child storage: %s", err)
		panic(err)
	}
}

func ext_default_child_storage_clear_version_1(ctx context.Context, m api.Module, childStorageKey, keySpan uint64) {
	rtCtx := ctx.Value(runtimeContextKey).(*runtime.Context)
	if rtCtx == nil {
		panic("nil runtime context")
	}
	storage := rtCtx.Storage

	keyToChild := read(m, childStorageKey)
	key := read(m, keySpan)

	err := storage.ClearChildStorage(keyToChild, key, trie.V0)
	if err != nil {
		logger.Errorf("failed to clear child storage: %s", err)
	}
}

func ext_default_child_storage_clear_prefix_version_1(
	ctx context.Context, m api.Module, childStorageKey, prefixSpan uint64) {
	rtCtx := ctx.Value(runtimeContextKey).(*runtime.Context)
	if rtCtx == nil {
		panic("nil runtime context")
	}
	storage := rtCtx.Storage

	keyToChild := read(m, childStorageKey)
	prefix := read(m, prefixSpan)

	err := storage.ClearPrefixInChild(keyToChild, prefix)
	if err != nil {
		logger.Errorf("failed to clear prefix in child: %s", err)
	}
}

// NewDigestItem returns a new VaryingDataType to represent a DigestItem
func NewKillStorageResult(deleted uint32, allDeleted bool) scale.VaryingDataType {
	killStorageResult := scale.MustNewVaryingDataType(new(noneRemain), new(someRemain))

	var err error
	if allDeleted {
		err = killStorageResult.Set(noneRemain(deleted))
	} else {
		err = killStorageResult.Set(someRemain(deleted))
	}

	if err != nil {
		panic(err)
	}
	return killStorageResult
}

//export ext_default_child_storage_clear_prefix_version_2
func ext_default_child_storage_clear_prefix_version_2(ctx context.Context, m api.Module,
	childStorageKey, prefixSpan, limitSpan uint64) uint64 {

	rtCtx := ctx.Value(runtimeContextKey).(*runtime.Context)
	if rtCtx == nil {
		panic("nil runtime context")
	}
	storage := rtCtx.Storage

	keyToChild := read(m, childStorageKey)
	prefix := read(m, prefixSpan)
	limitBytes := read(m, limitSpan)

	var limit []byte
	err := scale.Unmarshal(limitBytes, &limit)
	if err != nil {
		logger.Warnf("failed scale decoding limit: %s", err)
		panic(err)
	}

	if len(limit) == 0 {
		// limit is None, set limit to max
		limit = []byte{0xff, 0xff, 0xff, 0xff}
	}

	limitUint := binary.LittleEndian.Uint32(limit)

	deleted, allDeleted, err := storage.ClearPrefixInChildWithLimit(
		keyToChild, prefix, limitUint)
	if err != nil {
		logger.Errorf("failed to clear prefix in child with limit: %s", err)
	}

	killStorageResult := NewKillStorageResult(deleted, allDeleted)

	encodedKillStorageResult, err := scale.Marshal(killStorageResult)
	if err != nil {
		logger.Errorf("failed to encode result: %s", err)
		return 0
	}

	resultSpan, err := write(m, rtCtx.Allocator, scale.MustMarshal(&encodedKillStorageResult))
	if err != nil {
		panic(err)
	}

	return resultSpan
}

func ext_default_child_storage_exists_version_1(ctx context.Context, m api.Module, childStorageKey, key uint64) uint32 {
	rtCtx := ctx.Value(runtimeContextKey).(*runtime.Context)
	if rtCtx == nil {
		panic("nil runtime context")
	}
	storage := rtCtx.Storage

	keyToChild := read(m, childStorageKey)
	keyBytes := read(m, key)
	child, err := storage.GetChildStorage(keyToChild, keyBytes)
	if err != nil {
		logger.Errorf("failed to get child from child storage: %s", err)
		return 0
	}
	if child != nil {
		return 1
	}
	return 0
}

func ext_default_child_storage_get_version_1(ctx context.Context, m api.Module, childStorageKey, key uint64) uint64 {
	rtCtx := ctx.Value(runtimeContextKey).(*runtime.Context)
	if rtCtx == nil {
		panic("nil runtime context")
	}
	storage := rtCtx.Storage

	keyToChild := read(m, childStorageKey)
	keyBytes := read(m, key)
	child, err := storage.GetChildStorage(keyToChild, keyBytes)
	var encodedChildOptional []byte

	if err != nil || child == nil {
		logger.Warnf("child storage not found: %s", err)
		encodedChildOptional = noneEncoded
	} else {
		encodedChildOptional = scale.MustMarshal(&child)
	}

	return mustWrite(m, rtCtx.Allocator, encodedChildOptional)
}

func ext_default_child_storage_next_key_version_1(
	ctx context.Context, m api.Module, childStorageKey, key uint64) uint64 {
	rtCtx := ctx.Value(runtimeContextKey).(*runtime.Context)
	if rtCtx == nil {
		panic("nil runtime context")
	}
	storage := rtCtx.Storage

	keyToChild := read(m, childStorageKey)
	keyBytes := read(m, key)
	childNextKey, err := storage.GetChildNextKey(keyToChild, keyBytes)
	if err != nil {
		logger.Errorf("failed to get child's next key: %s", err)
		return mustWrite(m, rtCtx.Allocator, noneEncoded)
	}

	if childNextKey == nil {
		return mustWrite(m, rtCtx.Allocator, noneEncoded)
	}

	return mustWrite(m, rtCtx.Allocator, scale.MustMarshal(&childNextKey))
}

func ext_default_child_storage_root_version_1(
	ctx context.Context, m api.Module, childStorageKey uint64) (ptrSize uint64) {
	rtCtx := ctx.Value(runtimeContextKey).(*runtime.Context)
	if rtCtx == nil {
		panic("nil runtime context")
	}
	storage := rtCtx.Storage
	child, err := storage.GetChild(read(m, childStorageKey))
	if err != nil {
		logger.Errorf("failed to retrieve child: %s", err)
		return 0
	}

	childRoot, err := child.Hash()
	if err != nil {
		logger.Errorf("failed to encode child root: %s", err)
		return 0
	}
	childRootSlice := childRoot[:]

	ret, err := write(m, rtCtx.Allocator, scale.MustMarshal(&childRootSlice))
	if err != nil {
		panic(err)
	}
	return ret
}

//export ext_default_child_storage_root_version_2
func ext_default_child_storage_root_version_2(ctx context.Context, m api.Module, childStorageKey uint64,
	stateVersion uint32) (ptrSize uint64) { //skipcq: RVV-B0012
	rtCtx := ctx.Value(runtimeContextKey).(*runtime.Context)
	if rtCtx == nil {
		panic("nil runtime context")
	}
	storage := rtCtx.Storage
	child, err := storage.GetChild(read(m, childStorageKey))
	if err != nil {
		logger.Errorf("failed to retrieve child: %s", err)
<<<<<<< HEAD
		return 0
=======
		return mustWrite(m, rtCtx.Allocator, emptyByteVectorEncoded)
>>>>>>> 1096a93c
	}

	childRoot, err := child.Hash()
	if err != nil {
		logger.Errorf("failed to encode child root: %s", err)
<<<<<<< HEAD
		return 0
=======
		return mustWrite(m, rtCtx.Allocator, emptyByteVectorEncoded)
>>>>>>> 1096a93c
	}
	childRootSlice := childRoot[:]

	ret, err := write(m, rtCtx.Allocator, scale.MustMarshal(&childRootSlice))
	if err != nil {
		panic(err)
	}
	return ret
}

func ext_default_child_storage_storage_kill_version_1(ctx context.Context, m api.Module, childStorageKeySpan uint64) {
	rtCtx := ctx.Value(runtimeContextKey).(*runtime.Context)
	if rtCtx == nil {
		panic("nil runtime context")
	}
	storage := rtCtx.Storage

	childStorageKey := read(m, childStorageKeySpan)
	err := storage.DeleteChild(childStorageKey)
	if err != nil {
		panic(err)
	}
}

func ext_default_child_storage_storage_kill_version_2(
	ctx context.Context, m api.Module, childStorageKeySpan, lim uint64) (allDeleted uint32) {
	rtCtx := ctx.Value(runtimeContextKey).(*runtime.Context)
	if rtCtx == nil {
		panic("nil runtime context")
	}
	storage := rtCtx.Storage
	childStorageKey := read(m, childStorageKeySpan)

	limitBytes := read(m, lim)

	var limit *[]byte
	err := scale.Unmarshal(limitBytes, &limit)
	if err != nil {
		logger.Warnf("cannot generate limit: %s", err)
		return 0
	}

	_, all, err := storage.DeleteChildLimit(childStorageKey, limit)
	if err != nil {
		logger.Warnf("cannot get child storage: %s", err)
	}

	if all {
		return 1
	}

	return 0
}

type noneRemain uint32

func (noneRemain) Index() uint       { return 0 }
func (nr noneRemain) String() string { return fmt.Sprintf("noneRemain(%d)", nr) }

type someRemain uint32

func (someRemain) Index() uint       { return 1 }
func (sr someRemain) String() string { return fmt.Sprintf("someRemain(%d)", sr) }

func ext_default_child_storage_storage_kill_version_3(
	ctx context.Context, m api.Module, childStorageKeySpan, lim uint64) (pointerSize uint64) {
	rtCtx := ctx.Value(runtimeContextKey).(*runtime.Context)
	if rtCtx == nil {
		panic("nil runtime context")
	}
	storage := rtCtx.Storage
	childStorageKey := read(m, childStorageKeySpan)

	var option *[]byte

	limitBytes := read(m, lim)
	var limit *[]byte
	err := scale.Unmarshal(limitBytes, &limit)
	if err != nil {
		logger.Warnf("cannot generate limit: %s", err)
		ret, err := write(m, rtCtx.Allocator, scale.MustMarshal(option))
		if err != nil {
			panic(err)
		}
		return ret
	}

	deleted, all, err := storage.DeleteChildLimit(childStorageKey, limit)
	if err != nil {
		logger.Warnf("cannot get child storage: %s", err)
		ret, err := write(m, rtCtx.Allocator, scale.MustMarshal(option))
		if err != nil {
			panic(err)
		}
		return ret
	}

	vdt, err := scale.NewVaryingDataType(noneRemain(0), someRemain(0))
	if err != nil {
		logger.Warnf("cannot create new varying data type: %s", err)
	}

	if all {
		err = vdt.Set(noneRemain(deleted))
	} else {
		err = vdt.Set(someRemain(deleted))
	}
	if err != nil {
		logger.Warnf("cannot set varying data type: %s", err)
		ret, err := write(m, rtCtx.Allocator, scale.MustMarshal(option))
		if err != nil {
			panic(err)
		}
		return ret
	}

	encoded, err := scale.Marshal(vdt)
	if err != nil {
		logger.Warnf("problem marshalling varying data type: %s", err)
		ret, err := write(m, rtCtx.Allocator, scale.MustMarshal(option))
		if err != nil {
			panic(err)
		}
		return ret
	}

	ret, err := write(m, rtCtx.Allocator, scale.MustMarshal(&encoded))
	if err != nil {
		panic(err)
	}
	return ret
}

func ext_hashing_blake2_128_version_1(ctx context.Context, m api.Module, dataSpan uint64) uint32 {
	rtCtx := ctx.Value(runtimeContextKey).(*runtime.Context)
	if rtCtx == nil {
		panic("nil runtime context")
	}

	data := read(m, dataSpan)

	hash, err := common.Blake2b128(data)
	if err != nil {
		logger.Errorf("failed hashing data: %s", err)
		return 0
	}

	logger.Debugf(
		"data 0x%x has hash 0x%x",
		data, hash)

	out, err := write(m, rtCtx.Allocator, hash)
	if err != nil {
		logger.Errorf("failed to allocate: %s", err)
		return 0
	}
	ptr, _ := splitPointerSize(out)
	return ptr
}

func ext_hashing_blake2_256_version_1(ctx context.Context, m api.Module, dataSpan uint64) uint32 {
	rtCtx := ctx.Value(runtimeContextKey).(*runtime.Context)
	if rtCtx == nil {
		panic("nil runtime context")
	}

	data := read(m, dataSpan)

	hash, err := common.Blake2bHash(data)
	if err != nil {
		logger.Errorf("failed hashing data: %s", err)
		return 0
	}

	logger.Debugf("data 0x%x has hash %s", data, hash)

	out, err := write(m, rtCtx.Allocator, hash[:])
	if err != nil {
		logger.Errorf("failed to allocate: %s", err)
		return 0
	}
	ptr, _ := splitPointerSize(out)
	return ptr
}

func ext_hashing_keccak_256_version_1(ctx context.Context, m api.Module, dataSpan uint64) uint32 {
	rtCtx := ctx.Value(runtimeContextKey).(*runtime.Context)
	if rtCtx == nil {
		panic("nil runtime context")
	}

	data := read(m, dataSpan)

	hash, err := common.Keccak256(data)
	if err != nil {
		logger.Errorf("failed hashing data: %s", err)
		return 0
	}

	logger.Debugf("data 0x%x has hash %s", data, hash)

	out, err := write(m, rtCtx.Allocator, hash[:])
	if err != nil {
		logger.Errorf("failed to allocate: %s", err)
		return 0
	}
	ptr, _ := splitPointerSize(out)
	return ptr
}

func ext_hashing_sha2_256_version_1(ctx context.Context, m api.Module, dataSpan uint64) uint32 {
	rtCtx := ctx.Value(runtimeContextKey).(*runtime.Context)
	if rtCtx == nil {
		panic("nil runtime context")
	}

	data := read(m, dataSpan)
	hash := common.Sha256(data)

	logger.Debugf("data 0x%x has hash %s", data, hash)

	out, err := write(m, rtCtx.Allocator, hash[:])
	if err != nil {
		logger.Errorf("failed to allocate: %s", err)
		return 0
	}
	ptr, _ := splitPointerSize(out)
	return ptr
}

func ext_hashing_twox_256_version_1(ctx context.Context, m api.Module, dataSpan uint64) uint32 {
	rtCtx := ctx.Value(runtimeContextKey).(*runtime.Context)
	if rtCtx == nil {
		panic("nil runtime context")
	}

	data := read(m, dataSpan)

	hash, err := common.Twox256(data)
	if err != nil {
		logger.Errorf("failed hashing data: %s", err)
		return 0
	}

	logger.Debugf("data 0x%x has hash %s", data, hash)

	out, err := write(m, rtCtx.Allocator, hash[:])
	if err != nil {
		logger.Errorf("failed to allocate: %s", err)
		return 0
	}
	ptr, _ := splitPointerSize(out)
	return ptr
}

func ext_hashing_twox_128_version_1(ctx context.Context, m api.Module, dataSpan uint64) uint32 {
	rtCtx := ctx.Value(runtimeContextKey).(*runtime.Context)
	if rtCtx == nil {
		panic("nil runtime context")
	}

	data := read(m, dataSpan)

	hash, err := common.Twox128Hash(data)
	if err != nil {
		logger.Errorf("failed hashing data: %s", err)
		return 0
	}

	logger.Debugf(
		"data 0x%x hash hash 0x%x",
		data, hash)

	out, err := write(m, rtCtx.Allocator, hash)
	if err != nil {
		logger.Errorf("failed to allocate: %s", err)
		return 0
	}
	ptr, _ := splitPointerSize(out)
	return ptr
}

func ext_hashing_twox_64_version_1(ctx context.Context, m api.Module, dataSpan uint64) uint32 {
	rtCtx := ctx.Value(runtimeContextKey).(*runtime.Context)
	if rtCtx == nil {
		panic("nil runtime context")
	}

	data := read(m, dataSpan)

	hash, err := common.Twox64(data)
	if err != nil {
		logger.Errorf("failed hashing data: %s", err)
		return 0
	}

	logger.Debugf(
		"data 0x%x has hash 0x%x",
		data, hash)

	out, err := write(m, rtCtx.Allocator, hash)
	if err != nil {
		logger.Errorf("failed to allocate: %s", err)
		return 0
	}
	ptr, _ := splitPointerSize(out)
	return ptr
}

func ext_offchain_index_set_version_1(ctx context.Context, m api.Module, keySpan, valueSpan uint64) {
	rtCtx := ctx.Value(runtimeContextKey).(*runtime.Context)
	if rtCtx == nil {
		panic("nil runtime context")
	}

	storageKey := read(m, keySpan)
	newValue := read(m, valueSpan)
	cp := make([]byte, len(newValue))
	copy(cp, newValue)

	err := rtCtx.NodeStorage.BaseDB.Put(storageKey, cp)
	if err != nil {
		logger.Errorf("failed to set value in raw storage: %s", err)
	}
}

//export ext_offchain_index_clear_version_1
func ext_offchain_index_clear_version_1(ctx context.Context, m api.Module, keySpan uint64) {
	// Remove a key and its associated value from the Offchain DB.
	// https://github.com/paritytech/substrate/blob/4d608f9c42e8d70d835a748fa929e59a99497e90/primitives/io/src/lib.rs#L1213

	rtCtx := ctx.Value(runtimeContextKey).(*runtime.Context)
	if rtCtx == nil {
		panic("nil runtime context")
	}

	storageKey := read(m, keySpan)
	err := rtCtx.NodeStorage.BaseDB.Del(storageKey)
	if err != nil {
		logger.Errorf("failed to set value in raw storage: %s", err)
	}
}

func ext_offchain_local_storage_clear_version_1(ctx context.Context, m api.Module, kind uint32, key uint64) {
	rtCtx := ctx.Value(runtimeContextKey).(*runtime.Context)
	if rtCtx == nil {
		panic("nil runtime context")
	}

	storageKey := read(m, key)

	kindBytes, ok := m.Memory().Read(kind, 4)
	if !ok {
		panic("read overflow")
	}
	kindInt := binary.LittleEndian.Uint32(kindBytes)

	var err error

	switch runtime.NodeStorageType(kindInt) {
	case runtime.NodeStorageTypePersistent:
		err = rtCtx.NodeStorage.PersistentStorage.Del(storageKey)
	case runtime.NodeStorageTypeLocal:
		err = rtCtx.NodeStorage.LocalStorage.Del(storageKey)
	}

	if err != nil {
		logger.Errorf("failed to clear value from storage: %s", err)
	}
}

func ext_offchain_is_validator_version_1(ctx context.Context, _ api.Module) uint32 {
	rtCtx := ctx.Value(runtimeContextKey).(*runtime.Context)
	if rtCtx == nil {
		panic("nil runtime context")
	}

	if rtCtx.Validator {
		return 1
	}
	return 0
}

func ext_offchain_local_storage_compare_and_set_version_1(
	ctx context.Context, m api.Module, kind uint32, key, oldValue, newValue uint64) (newValueSet uint32) {
	rtCtx := ctx.Value(runtimeContextKey).(*runtime.Context)
	if rtCtx == nil {
		panic("nil runtime context")
	}

	storageKey := read(m, key)

	var storedValue []byte
	var err error

	switch runtime.NodeStorageType(kind) {
	case runtime.NodeStorageTypePersistent:
		storedValue, err = rtCtx.NodeStorage.PersistentStorage.Get(storageKey)
	case runtime.NodeStorageTypeLocal:
		storedValue, err = rtCtx.NodeStorage.LocalStorage.Get(storageKey)
	}

	if err != nil {
		logger.Errorf("failed to get value from storage: %s", err)
		return 0
	}

	oldVal := read(m, oldValue)
	newVal := read(m, newValue)
	if reflect.DeepEqual(storedValue, oldVal) {
		cp := make([]byte, len(newVal))
		copy(cp, newVal)
		err = rtCtx.NodeStorage.LocalStorage.Put(storageKey, cp)
		if err != nil {
			logger.Errorf("failed to set value in storage: %s", err)
			return 0
		}
	}

	return 1
}

func ext_offchain_local_storage_get_version_1(ctx context.Context, m api.Module, kind uint32, key uint64) uint64 {
	rtCtx := ctx.Value(runtimeContextKey).(*runtime.Context)
	if rtCtx == nil {
		panic("nil runtime context")
	}

	storageKey := read(m, key)

	var res []byte
	var err error

	switch runtime.NodeStorageType(kind) {
	case runtime.NodeStorageTypePersistent:
		res, err = rtCtx.NodeStorage.PersistentStorage.Get(storageKey)
	case runtime.NodeStorageTypeLocal:
		res, err = rtCtx.NodeStorage.LocalStorage.Get(storageKey)
	}

	var encodedOption []byte
	if err != nil || res == nil {
		logger.Errorf("failed to get value from storage: %s", err)
		encodedOption = noneEncoded
	} else {
		encodedOption = res
	}

	return mustWrite(m, rtCtx.Allocator, scale.MustMarshal(&encodedOption))
}

func ext_offchain_local_storage_set_version_1(ctx context.Context, m api.Module, kind uint32, key, value uint64) {
	rtCtx := ctx.Value(runtimeContextKey).(*runtime.Context)
	if rtCtx == nil {
		panic("nil runtime context")
	}

	storageKey := read(m, key)
	newValue := read(m, value)
	cp := make([]byte, len(newValue))
	copy(cp, newValue)

	var err error
	switch runtime.NodeStorageType(kind) {
	case runtime.NodeStorageTypePersistent:
		err = rtCtx.NodeStorage.PersistentStorage.Put(storageKey, cp)
	case runtime.NodeStorageTypeLocal:
		err = rtCtx.NodeStorage.LocalStorage.Put(storageKey, cp)
	}

	if err != nil {
		logger.Errorf("failed to set value in storage: %s", err)
	}
}

func ext_offchain_network_state_version_1(ctx context.Context, m api.Module) uint64 {
	rtCtx := ctx.Value(runtimeContextKey).(*runtime.Context)
	if rtCtx == nil {
		panic("nil runtime context")
	}

	if rtCtx.Network == nil {
		return 0
	}

	// expected to return Result<OpaqueNetworkState, ()

	nsEnc, err := scale.Marshal(rtCtx.Network.NetworkState())
	if err != nil {
		logger.Errorf("failed at encoding network state: %s", err)
		return 0
	}

	ret, err := write(m, rtCtx.Allocator, nsEnc)
	if err != nil {
		panic(err)
	}
	return ret
}

func ext_offchain_random_seed_version_1(ctx context.Context, m api.Module) uint32 {
	rtCtx := ctx.Value(runtimeContextKey).(*runtime.Context)
	if rtCtx == nil {
		panic("nil runtime context")
	}

	seed := make([]byte, 32)
	_, err := rand.Read(seed)
	if err != nil {
		logger.Errorf("failed to generate random seed: %s", err)
	}

	ret, err := write(m, rtCtx.Allocator, seed)
	if err != nil {
		panic(err)
	}
	ptr, _ := splitPointerSize(ret)
	return ptr
}

func ext_offchain_submit_transaction_version_1(ctx context.Context, m api.Module, data uint64) uint64 {
	rtCtx := ctx.Value(runtimeContextKey).(*runtime.Context)
	if rtCtx == nil {
		panic("nil runtime context")
	}

	extBytes := read(m, data)

	var extrinsic []byte
	err := scale.Unmarshal(extBytes, &extrinsic)
	if err != nil {
		logger.Errorf("failed to decode extrinsic data: %s", err)
		// Error case
		ret, err := write(m, rtCtx.Allocator, []byte{1})
		if err != nil {
			panic(err)
		}
		return ret
	}

	// validate the transaction
	txv := transaction.NewValidity(0, [][]byte{{}}, [][]byte{{}}, 0, false)
	vtx := transaction.NewValidTransaction(extrinsic, txv)

	rtCtx.Transaction.AddToPool(vtx)

	// OK case
	ret, err := write(m, rtCtx.Allocator, []byte{0})
	if err != nil {
		panic(err)
	}
	return ret
}

func ext_offchain_timestamp_version_1(_ context.Context, _ api.Module) uint64 {
	now := time.Now().Unix()
	return uint64(now)
}

func ext_offchain_sleep_until_version_1(_ context.Context, _ api.Module, deadline uint64) {
	dur := time.Until(time.UnixMilli(int64(deadline)))
	if dur > 0 {
		time.Sleep(dur)
	}
}

func ext_offchain_http_request_start_version_1(
	ctx context.Context, m api.Module, methodSpan, uriSpan, metaSpan uint64) (pointerSize uint64) { //skipcq: RVV-B0012
	rtCtx := ctx.Value(runtimeContextKey).(*runtime.Context)
	if rtCtx == nil {
		panic("nil runtime context")
	}

	httpMethod := read(m, methodSpan)
	uri := read(m, uriSpan)

	result := scale.NewResult(int16(0), nil)

	reqID, err := rtCtx.OffchainHTTPSet.StartRequest(string(httpMethod), string(uri))
	if err != nil {
		// StartRequest error already was logged
		logger.Errorf("failed to start request: %s", err)
		err = result.Set(scale.Err, nil)
	} else {
		err = result.Set(scale.OK, reqID)
	}

	// note: just check if an error occurs while setting the result data
	if err != nil {
		logger.Errorf("failed to set the result data: %s", err)
		return uint64(0)
	}

	enc, err := scale.Marshal(result)
	if err != nil {
		logger.Errorf("failed to scale marshal the result: %s", err)
		return uint64(0)
	}

	ptr, err := write(m, rtCtx.Allocator, enc)
	if err != nil {
		logger.Errorf("failed to allocate result on memory: %s", err)
		return uint64(0)
	}

	return ptr
}

func ext_offchain_http_request_add_header_version_1(
	ctx context.Context, m api.Module, reqID uint32, nameSpan, valueSpan uint64) (pointerSize uint64) {
	rtCtx := ctx.Value(runtimeContextKey).(*runtime.Context)
	if rtCtx == nil {
		panic("nil runtime context")
	}

	name := read(m, nameSpan)
	value := read(m, valueSpan)

	offchainReq := rtCtx.OffchainHTTPSet.Get(int16(reqID))

	result := scale.NewResult(nil, nil)
	resultMode := scale.OK

	err := offchainReq.AddHeader(string(name), string(value))
	if err != nil {
		logger.Errorf("failed to add request header: %s", err)
		resultMode = scale.Err
	}

	err = result.Set(resultMode, nil)
	if err != nil {
		logger.Errorf("failed to set the result data: %s", err)
		return uint64(0)
	}

	enc, err := scale.Marshal(result)
	if err != nil {
		logger.Errorf("failed to scale marshal the result: %s", err)
		return uint64(0)
	}

	ptr, err := write(m, rtCtx.Allocator, enc)
	if err != nil {
		logger.Errorf("failed to allocate result on memory: %s", err)
		return uint64(0)
	}

	return ptr
}

func storageAppend(storage runtime.Storage, key, valueToAppend []byte, version trie.Version) (err error) {
	// this function assumes the item in storage is a SCALE encoded array of items
	// the valueToAppend is a new item, so it appends the item and increases the length prefix by 1
	currentValue := storage.Get(key)

	var value []byte
	if len(currentValue) == 0 {
		nextLength := big.NewInt(1)
		encodedLength, err := scale.Marshal(nextLength)
		if err != nil {
			return fmt.Errorf("scale encoding: %w", err)
		}
		value = make([]byte, len(encodedLength)+len(valueToAppend))
		// append new length prefix to start of items array
		copy(value, encodedLength)
		copy(value[len(encodedLength):], valueToAppend)
	} else {
		var currentLength *big.Int
		err := scale.Unmarshal(currentValue, &currentLength)
		if err != nil {
			logger.Tracef(
				"item in storage is not SCALE encoded, overwriting at key 0x%x", key)
			value = make([]byte, 1+len(valueToAppend))
			value[0] = 4
			copy(value[1:], valueToAppend)
		} else {
			lengthBytes, err := scale.Marshal(currentLength)
			if err != nil {
				return fmt.Errorf("scale encoding: %w", err)
			}

			// increase length by 1
			nextLength := big.NewInt(0).Add(currentLength, big.NewInt(1))
			nextLengthBytes, err := scale.Marshal(nextLength)
			if err != nil {
				return fmt.Errorf("scale encoding next length bytes: %w", err)
			}

			// append new item, pop off number of bytes required for length encoding,
			// since we're not using old scale.Decoder
			value = make([]byte, len(nextLengthBytes)+len(currentValue)-len(lengthBytes)+len(valueToAppend))
			// append new length prefix to start of items array
			i := 0
			copy(value[i:], nextLengthBytes)
			i += len(nextLengthBytes)
			copy(value[i:], currentValue[len(lengthBytes):])
			i += len(currentValue) - len(lengthBytes)
			copy(value[i:], valueToAppend)
		}
	}

	err = storage.Put(key, value, version)
	if err != nil {
		return fmt.Errorf("putting key and value in storage: %w", err)
	}

	return nil
}

func ext_storage_append_version_1(ctx context.Context, m api.Module, keySpan, valueSpan uint64) {
	rtCtx := ctx.Value(runtimeContextKey).(*runtime.Context)
	if rtCtx == nil {
		panic("nil runtime context")
	}
	storage := rtCtx.Storage

	key := read(m, keySpan)
	valueAppend := read(m, valueSpan)
	logger.Debugf(
		"will append value 0x%x to values at key 0x%x",
		valueAppend, key)

	cp := make([]byte, len(valueAppend))
	copy(cp, valueAppend)

	err := storageAppend(storage, key, cp, trie.V0)
	if err != nil {
		logger.Errorf("failed appending to storage: %s", err)
	}
}

// Always returns `None`. This function exists for compatibility reasons.
func ext_storage_changes_root_version_1(
	ctx context.Context, m api.Module, parentHashSpan uint64) uint64 { //skipcq: RVV-B0012
	rtCtx := ctx.Value(runtimeContextKey).(*runtime.Context)
	if rtCtx == nil {
		panic("nil runtime context")
	}

	var option *[]byte = nil

	ret, err := write(m, rtCtx.Allocator, scale.MustMarshal(option))
	if err != nil {
		panic(err)
	}
	return ret
}

func ext_storage_clear_version_1(ctx context.Context, m api.Module, keySpan uint64) {
	rtCtx := ctx.Value(runtimeContextKey).(*runtime.Context)
	if rtCtx == nil {
		panic("nil runtime context")
	}
	storage := rtCtx.Storage

	key := read(m, keySpan)

	logger.Debugf("key: 0x%x", key)
	err := storage.Delete(key)
	if err != nil {
		panic(err)
	}
}

func ext_storage_clear_prefix_version_1(ctx context.Context, m api.Module, prefixSpan uint64) {
	rtCtx := ctx.Value(runtimeContextKey).(*runtime.Context)
	if rtCtx == nil {
		panic("nil runtime context")
	}
	storage := rtCtx.Storage

	prefix := read(m, prefixSpan)
	logger.Debugf("prefix: 0x%x", prefix)

	err := storage.ClearPrefix(prefix)
	if err != nil {
		panic(err)
	}
}

// toKillStorageResultEnum encodes the `allRemoved` flag and
// the `numRemoved` uint32 to a byte slice and returns it.
// The format used is:
// Byte 0: 1 if allRemoved is false, 0 otherwise
// Byte 1-5: scale encoding of numRemoved (up to 4 bytes)
func toKillStorageResultEnum(allRemoved bool, numRemoved uint32) (
	encodedEnumValue []byte, err error) {
	encodedNumRemoved, err := scale.Marshal(numRemoved)
	if err != nil {
		return nil, fmt.Errorf("scale encoding: %w", err)
	}

	encodedEnumValue = make([]byte, len(encodedNumRemoved)+1)
	if !allRemoved {
		// At least one key resides in the child trie due to the supplied limit.
		encodedEnumValue[0] = 1
	}
	copy(encodedEnumValue[1:], encodedNumRemoved)

	return encodedEnumValue, nil
}

func ext_storage_clear_prefix_version_2(ctx context.Context, m api.Module, prefixSpan, lim uint64) uint64 {
	rtCtx := ctx.Value(runtimeContextKey).(*runtime.Context)
	if rtCtx == nil {
		panic("nil runtime context")
	}
	storage := rtCtx.Storage

	prefix := read(m, prefixSpan)
	logger.Debugf("prefix: 0x%x", prefix)

	limitBytes := read(m, lim)

	var limit []byte
	err := scale.Unmarshal(limitBytes, &limit)
	if err != nil {
		logger.Warnf("failed scale decoding limit: %s", err)
		panic(err)
	}

	if len(limit) == 0 {
		// limit is None, set limit to max
		limit = []byte{0xff, 0xff, 0xff, 0xff}
	}

	limitUint := binary.LittleEndian.Uint32(limit)
	numRemoved, all, err := storage.ClearPrefixLimit(prefix, limitUint)
	if err != nil {
		logger.Errorf("failed to clear prefix limit: %s", err)
		panic(err)
	}

	encBytes, err := toKillStorageResultEnum(all, numRemoved)
	if err != nil {
		logger.Errorf("failed to allocate memory: %s", err)
		panic(err)
	}

	valueSpan, err := write(m, rtCtx.Allocator, encBytes)
	if err != nil {
		logger.Errorf("failed to allocate: %s", err)
		panic(err)
	}

	return valueSpan
}

func ext_storage_exists_version_1(ctx context.Context, m api.Module, keySpan uint64) uint32 {
	rtCtx := ctx.Value(runtimeContextKey).(*runtime.Context)
	if rtCtx == nil {
		panic("nil runtime context")
	}
	storage := rtCtx.Storage

	key := read(m, keySpan)
	logger.Debugf("key: 0x%x", key)

	value := storage.Get(key)
	if value != nil {
		return 1
	}

	return 0
}

func ext_storage_get_version_1(ctx context.Context, m api.Module, keySpan uint64) uint64 {
	rtCtx := ctx.Value(runtimeContextKey).(*runtime.Context)
	if rtCtx == nil {
		panic("nil runtime context")
	}
	storage := rtCtx.Storage

	key := read(m, keySpan)
	logger.Debugf("key: 0x%x", key)

	value := storage.Get(key)
	logger.Debugf("value: 0x%x", value)

	var encodedOption []byte
	if value != nil {
		encodedOption = scale.MustMarshal(&value)
	} else {
		encodedOption = noneEncoded
	}

	return mustWrite(m, rtCtx.Allocator, encodedOption)
}

func ext_storage_next_key_version_1(ctx context.Context, m api.Module, keySpan uint64) uint64 {
	rtCtx := ctx.Value(runtimeContextKey).(*runtime.Context)
	if rtCtx == nil {
		panic("nil runtime context")
	}
	storage := rtCtx.Storage

	key := read(m, keySpan)

	next := storage.NextKey(key)
	logger.Debugf(
		"key: 0x%x; next key 0x%x",
		key, next)

	var encodedOption []byte
	if len(next) == 0 {
		encodedOption = noneEncoded
	} else {
		encodedOption = scale.MustMarshal(&next)
	}

	return mustWrite(m, rtCtx.Allocator, encodedOption)
}

func ext_storage_read_version_1(ctx context.Context, m api.Module, keySpan, valueOut uint64, offset uint32) uint64 {
	rtCtx := ctx.Value(runtimeContextKey).(*runtime.Context)
	if rtCtx == nil {
		panic("nil runtime context")
	}
	storage := rtCtx.Storage

	key := read(m, keySpan)
	value := storage.Get(key)
	logger.Debugf(
		"key 0x%x has value 0x%x",
		key, value)

	if value == nil {
		return mustWrite(m, rtCtx.Allocator, noneEncoded)
	}

	var data []byte
	switch {
	case offset <= uint32(len(value)):
		data = value[offset:]
	default:
		data = value[len(value):]
	}

	var written uint
	valueOutPtr, valueOutSize := splitPointerSize(valueOut)
	if uint32(len(data)) <= valueOutSize {
		written = uint(len(data))
	} else {
		written = uint(valueOutSize)
	}

	ok := m.Memory().Write(valueOutPtr, data[0:written])
	if !ok {
		panic("write overflow")
	}

	size := uint32(len(data))
	return mustWrite(m, rtCtx.Allocator, scale.MustMarshal(&size))
}

func ext_storage_root_version_1(ctx context.Context, m api.Module) uint64 {
	rtCtx := ctx.Value(runtimeContextKey).(*runtime.Context)
	if rtCtx == nil {
		panic("nil runtime context")
	}
	storage := rtCtx.Storage

	root, err := storage.Root()
	if err != nil {
		logger.Errorf("failed to get storage root: %s", err)
		panic(err)
	}

	logger.Debugf("root hash is: %s", root)

	rootSpan, err := write(m, rtCtx.Allocator, root[:])
	if err != nil {
		logger.Errorf("failed to allocate: %s", err)
		panic(err)
	}
	return rootSpan
}

func ext_storage_root_version_2(ctx context.Context, m api.Module, version uint32) uint64 { //skipcq: RVV-B0012
	rtCtx := ctx.Value(runtimeContextKey).(*runtime.Context)
	if rtCtx == nil {
		panic("nil runtime context")
	}
	storage := rtCtx.Storage

	stateVersionBytes, _ := m.Memory().Read(version, 4)
	_, err := trie.ParseVersion(binary.LittleEndian.Uint32(stateVersionBytes))
	if err != nil {
		logger.Errorf("failed parsing state version: %s", err)
<<<<<<< HEAD
		return 0
=======
		return mustWrite(m, rtCtx.Allocator, emptyByteVectorEncoded)
>>>>>>> 1096a93c
	}

	root, err := storage.Root()
	if err != nil {
		logger.Errorf("failed to get storage root: %s", err)
		panic(err)
	}

	logger.Debugf("root hash is: %s", root)

	rootSpan, err := write(m, rtCtx.Allocator, root[:])
	if err != nil {
		logger.Errorf("failed to allocate: %s", err)
		panic(err)
	}
	return rootSpan
}

func ext_storage_set_version_1(ctx context.Context, m api.Module, keySpan, valueSpan uint64) {
	rtCtx := ctx.Value(runtimeContextKey).(*runtime.Context)
	if rtCtx == nil {
		panic("nil runtime context")
	}
	storage := rtCtx.Storage

	key := read(m, keySpan)
	value := read(m, valueSpan)

	cp := make([]byte, len(value))
	copy(cp, value)

	logger.Debugf(
		"key 0x%x has value 0x%x",
		key, value)
	err := storage.Put(key, cp, trie.V0)
	if err != nil {
		panic(err)
	}
}

func ext_storage_start_transaction_version_1(ctx context.Context, _ api.Module) {
	rtCtx := ctx.Value(runtimeContextKey).(*runtime.Context)
	if rtCtx == nil {
		panic("nil runtime context")
	}
	rtCtx.Storage.BeginStorageTransaction()
}

func ext_storage_rollback_transaction_version_1(ctx context.Context, _ api.Module) {
	rtCtx := ctx.Value(runtimeContextKey).(*runtime.Context)
	if rtCtx == nil {
		panic("nil runtime context")
	}
	rtCtx.Storage.RollbackStorageTransaction()
}

func ext_storage_commit_transaction_version_1(ctx context.Context, _ api.Module) {
	rtCtx := ctx.Value(runtimeContextKey).(*runtime.Context)
	if rtCtx == nil {
		panic("nil runtime context")
	}
	rtCtx.Storage.CommitStorageTransaction()
}

func ext_allocator_free_version_1(ctx context.Context, _ api.Module, addr uint32) {
	allocator := ctx.Value(runtimeContextKey).(*runtime.Context).Allocator

	// Deallocate memory
	err := allocator.Deallocate(addr)
	if err != nil {
		panic(err)
	}
}

func ext_allocator_malloc_version_1(ctx context.Context, _ api.Module, size uint32) uint32 {
	allocator := ctx.Value(runtimeContextKey).(*runtime.Context).Allocator

	// Allocate memory
	res, err := allocator.Allocate(size)
	if err != nil {
		panic(err)
	}

	return res
}<|MERGE_RESOLUTION|>--- conflicted
+++ resolved
@@ -823,61 +823,6 @@
 	return ptr
 }
 
-func ext_trie_blake2_256_root_version_2(ctx context.Context, m api.Module, dataSpan uint64, version uint32) uint32 {
-	rtCtx := ctx.Value(runtimeContextKey).(*runtime.Context)
-	if rtCtx == nil {
-		panic("nil runtime context")
-	}
-
-	stateVersionBytes, _ := m.Memory().Read(version, 4)
-	stateVersion, err := trie.ParseVersion(binary.LittleEndian.Uint32(stateVersionBytes))
-	if err != nil {
-		logger.Errorf("failed parsing state version: %s", err)
-		return 0
-	}
-
-	data := read(m, dataSpan)
-
-	t := trie.NewEmptyTrie()
-
-	type kv struct {
-		Key, Value []byte
-	}
-
-	// this function is expecting an array of (key, value) tuples
-	var kvs []kv
-	if err := scale.Unmarshal(data, &kvs); err != nil {
-		logger.Errorf("failed scale decoding data: %s", err)
-		return 0
-	}
-
-	for _, kv := range kvs {
-		err := t.Put(kv.Key, kv.Value, stateVersion)
-		if err != nil {
-			logger.Errorf("failed putting key 0x%x and value 0x%x into trie: %s",
-				kv.Key, kv.Value, err)
-			return 0
-		}
-	}
-
-	// allocate memory for value and copy value to memory
-	ptr, err := rtCtx.Allocator.Allocate(32)
-	if err != nil {
-		logger.Errorf("failed allocating: %s", err)
-		return 0
-	}
-
-	hash, err := t.Hash()
-	if err != nil {
-		logger.Errorf("failed computing trie Merkle root hash: %s", err)
-		return 0
-	}
-
-	logger.Debugf("root hash is %s", hash)
-	m.Memory().Write(ptr, hash[:])
-	return ptr
-}
-
 func ext_trie_blake2_256_ordered_root_version_1(ctx context.Context, m api.Module, dataSpan uint64) uint32 {
 	return ext_trie_blake2_256_ordered_root_version_2(ctx, m, dataSpan, 0)
 }
@@ -935,69 +880,6 @@
 	return ptr
 }
 
-<<<<<<< HEAD
-func ext_trie_blake2_256_ordered_root_version_2(
-	ctx context.Context, m api.Module, dataSpan uint64, version uint32) uint32 {
-	rtCtx := ctx.Value(runtimeContextKey).(*runtime.Context)
-	if rtCtx == nil {
-		panic("nil runtime context")
-	}
-
-	data := read(m, dataSpan)
-
-	stateVersionBytes, _ := m.Memory().Read(version, 4)
-	stateVersion, err := trie.ParseVersion(binary.LittleEndian.Uint32(stateVersionBytes))
-	if err != nil {
-		logger.Errorf("failed parsing state version: %s", err)
-		return 0
-	}
-
-	t := trie.NewEmptyTrie()
-	var values [][]byte
-	err = scale.Unmarshal(data, &values)
-	if err != nil {
-		logger.Errorf("failed scale decoding data: %s", err)
-		return 0
-	}
-
-	for i, value := range values {
-		key, err := scale.Marshal(big.NewInt(int64(i)))
-		if err != nil {
-			logger.Errorf("failed scale encoding value index %d: %s", i, err)
-			return 0
-		}
-		logger.Tracef(
-			"put key=0x%x and value=0x%x",
-			key, value)
-
-		err = t.Put(key, value, stateVersion)
-		if err != nil {
-			logger.Errorf("failed putting key 0x%x and value 0x%x into trie: %s",
-				key, value, err)
-			return 0
-		}
-	}
-
-	// allocate memory for value and copy value to memory
-	ptr, err := rtCtx.Allocator.Allocate(32)
-	if err != nil {
-		logger.Errorf("failed allocating: %s", err)
-		return 0
-	}
-
-	hash, err := t.Hash()
-	if err != nil {
-		logger.Errorf("failed computing trie Merkle root hash: %s", err)
-		return 0
-	}
-
-	logger.Debugf("root hash is %s", hash)
-	m.Memory().Write(ptr, hash[:])
-	return ptr
-}
-
-=======
->>>>>>> 1096a93c
 func ext_trie_blake2_256_verify_proof_version_1(
 	ctx context.Context, m api.Module, rootSpan uint32, proofSpan, keySpan, valueSpan uint64) uint32 {
 	rtCtx := ctx.Value(runtimeContextKey).(*runtime.Context)
@@ -1050,45 +932,6 @@
 	if err != nil {
 		logger.Errorf("failed scale decoding proof data: %s", err)
 		return 0
-	}
-
-	key := read(m, keySpan)
-	value := read(m, valueSpan)
-
-	trieRoot, ok := m.Memory().Read(rootSpan, 32)
-	if !ok {
-		panic("read overflow")
-	}
-
-	err = proof.Verify(encodedProofNodes, trieRoot, key, value)
-	if err != nil {
-		logger.Errorf("failed proof verification: %s", err)
-		return 0
-	}
-
-	return 1
-}
-
-func ext_trie_blake2_256_verify_proof_version_2(
-	ctx context.Context, m api.Module, rootSpan uint32, proofSpan, keySpan, valueSpan uint64, version uint32) uint32 {
-	rtCtx := ctx.Value(runtimeContextKey).(*runtime.Context)
-	if rtCtx == nil {
-		panic("nil runtime context")
-	}
-
-	stateVersionBytes, _ := m.Memory().Read(version, 4)
-	_, err := trie.ParseVersion(binary.LittleEndian.Uint32(stateVersionBytes))
-	if err != nil {
-		logger.Errorf("failed parsing state version: %s", err)
-		return 0
-	}
-
-	toDecProofs := read(m, proofSpan)
-	var encodedProofNodes [][]byte
-	err = scale.Unmarshal(toDecProofs, &encodedProofNodes)
-	if err != nil {
-		logger.Errorf("failed scale decoding proof data: %s", err)
-		return uint32(0)
 	}
 
 	key := read(m, keySpan)
@@ -1425,21 +1268,13 @@
 	child, err := storage.GetChild(read(m, childStorageKey))
 	if err != nil {
 		logger.Errorf("failed to retrieve child: %s", err)
-<<<<<<< HEAD
-		return 0
-=======
 		return mustWrite(m, rtCtx.Allocator, emptyByteVectorEncoded)
->>>>>>> 1096a93c
 	}
 
 	childRoot, err := child.Hash()
 	if err != nil {
 		logger.Errorf("failed to encode child root: %s", err)
-<<<<<<< HEAD
-		return 0
-=======
 		return mustWrite(m, rtCtx.Allocator, emptyByteVectorEncoded)
->>>>>>> 1096a93c
 	}
 	childRootSlice := childRoot[:]
 
@@ -2429,11 +2264,7 @@
 	_, err := trie.ParseVersion(binary.LittleEndian.Uint32(stateVersionBytes))
 	if err != nil {
 		logger.Errorf("failed parsing state version: %s", err)
-<<<<<<< HEAD
-		return 0
-=======
 		return mustWrite(m, rtCtx.Allocator, emptyByteVectorEncoded)
->>>>>>> 1096a93c
 	}
 
 	root, err := storage.Root()
