--- conflicted
+++ resolved
@@ -780,11 +780,7 @@
 	// beginBatchVerify(context)
 }
 
-<<<<<<< HEAD
 func ext_crypto_finish_batch_verify_version_1(_ context.Context, _ api.Module) uint32 {
-=======
-func ext_crypto_finish_batch_verify_version_1(_ context.Context) uint32 {
->>>>>>> 64bf408a
 	// TODO: fix and re-enable signature verification (#1405)
 	// return finishBatchVerify(context)
 	return 1
