--- conflicted
+++ resolved
@@ -1324,12 +1324,6 @@
 	require.NoError(t, err)
 
 	stateVersion := uint32(trie.V1)
-<<<<<<< HEAD
-	//stateVersionBytes := make([]byte, 4)
-	//binary.LittleEndian.PutUint32(stateVersionBytes, stateVersion)
-
-=======
->>>>>>> 1096a93c
 	encVersion, err := scale.Marshal(&stateVersion)
 	require.NoError(t, err)
 
