// Copyright 2023 ChainSafe Systems (ON)
// SPDX-License-Identifier: LGPL-3.0-only

package wazero_runtime

import (
	"bytes"
	"context"
	"encoding/binary"
	"net/http"
	"os"
	"sort"
	"strings"
	"testing"
	"time"

	"github.com/ChainSafe/gossamer/internal/database"
	"github.com/ChainSafe/gossamer/lib/common"
	"github.com/ChainSafe/gossamer/lib/common/types"
	"github.com/ChainSafe/gossamer/lib/crypto"
	"github.com/ChainSafe/gossamer/lib/crypto/ed25519"
	"github.com/ChainSafe/gossamer/lib/crypto/secp256k1"
	"github.com/ChainSafe/gossamer/lib/crypto/sr25519"
	"github.com/ChainSafe/gossamer/lib/keystore"
	"github.com/ChainSafe/gossamer/lib/runtime"
	"github.com/ChainSafe/gossamer/lib/runtime/storage"
	"github.com/ChainSafe/gossamer/pkg/scale"
	"github.com/ChainSafe/gossamer/pkg/trie"
	"github.com/ChainSafe/gossamer/pkg/trie/proof"
	"github.com/stretchr/testify/assert"
	"github.com/stretchr/testify/require"
)

var DefaultVersion = &runtime.Version{
	SpecName:           []byte("goss-test-runtime"),
	ImplName:           []byte("goss-test-impl"),
	AuthoringVersion:   0,
	SpecVersion:        0,
	ImplVersion:        0,
	APIItems:           nil,
	TransactionVersion: 0,
	StateVersion:       0,
}

func Test_ext_offchain_index_clear_version_1(t *testing.T) {
	inst := NewTestInstance(t, runtime.HOST_API_TEST_RUNTIME, TestWithVersion(DefaultVersion))

	err := inst.Context.NodeStorage.BaseDB.Put(testKey, testValue)
	require.NoError(t, err)

	value, err := inst.Context.NodeStorage.BaseDB.Get(testKey)
	require.NoError(t, err)
	require.Equal(t, testValue, value)

	encKey, err := scale.Marshal(testKey)
	require.NoError(t, err)

	_, err = inst.Exec("rtm_ext_offchain_index_clear_version_1", encKey)
	require.NoError(t, err)

	_, err = inst.Context.NodeStorage.BaseDB.Get(testKey)
	require.ErrorIs(t, err, database.ErrNotFound)
}

func Test_ext_crypto_ed25519_generate_version_1(t *testing.T) {
	inst := NewTestInstance(t, runtime.HOST_API_TEST_RUNTIME, TestWithVersion(DefaultVersion))

	idData := []byte(keystore.AccoName)
	ks, _ := inst.Context.Keystore.GetKeystore(idData)
	require.Equal(t, 0, ks.Size())

	mnemonic := "vessel track notable smile sign cloth problem unfair join orange snack fly"

	mnemonicBytes := []byte(mnemonic)
	var data = &mnemonicBytes
	seedData, err := scale.Marshal(data)
	require.NoError(t, err)

	params := append(idData, seedData...) //skipcq: CRT-D0001

	pubKeyBytes, err := inst.Exec("rtm_ext_crypto_ed25519_generate_version_1", params)
	require.NoError(t, err)
	require.Equal(t,
		[]byte{128, 218, 27, 3, 63, 174, 140, 212, 114, 255, 156, 37, 221, 158, 30, 75, 187,
			49, 167, 79, 249, 228, 195, 86, 15, 10, 167, 37, 36, 126, 82, 126, 225},
		pubKeyBytes,
	)

	// this is SCALE encoded, but it should just be a 32 byte buffer. may be due to way test runtime is written.
	pubKey, err := ed25519.NewPublicKey(pubKeyBytes[1:])
	require.NoError(t, err)

	require.Equal(t, 1, ks.Size())
	kp := ks.GetKeypair(pubKey)
	require.NotNil(t, kp)
}

func Test_ext_crypto_ed25519_public_keys_version_1(t *testing.T) {
	inst := NewTestInstance(t, runtime.HOST_API_TEST_RUNTIME, TestWithVersion(DefaultVersion))

	idData := []byte(keystore.DumyName)
	ks, _ := inst.Context.Keystore.GetKeystore(idData)
	require.Equal(t, 0, ks.Size())

	size := 5
	pubKeys := make([][32]byte, size)
	for i := range pubKeys {
		kp, err := ed25519.GenerateKeypair()
		require.NoError(t, err)

		ks.Insert(kp)
		copy(pubKeys[i][:], kp.Public().Encode())
	}

	sort.Slice(pubKeys, func(i int, j int) bool {
		return bytes.Compare(pubKeys[i][:], pubKeys[j][:]) < 0
	})

	res, err := inst.Exec("rtm_ext_crypto_ed25519_public_keys_version_1", idData)
	require.NoError(t, err)

	var out []byte
	err = scale.Unmarshal(res, &out)
	require.NoError(t, err)

	var ret [][32]byte
	err = scale.Unmarshal(out, &ret)
	require.NoError(t, err)

	sort.Slice(ret, func(i int, j int) bool {
		return bytes.Compare(ret[i][:], ret[j][:]) < 0
	})

	require.Equal(t, pubKeys, ret)
}

func Test_ext_crypto_ed25519_sign_version_1(t *testing.T) {
	inst := NewTestInstance(t, runtime.HOST_API_TEST_RUNTIME, TestWithVersion(DefaultVersion))

	kp, err := ed25519.GenerateKeypair()
	require.NoError(t, err)

	idData := []byte(keystore.AccoName)
	ks, _ := inst.Context.Keystore.GetKeystore(idData)
	ks.Insert(kp)

	pubKeyData := kp.Public().Encode()
	encPubKey, err := scale.Marshal(pubKeyData)
	require.NoError(t, err)

	msgData := []byte("Hello world!")
	encMsg, err := scale.Marshal(msgData)
	require.NoError(t, err)

	res, err := inst.Exec("rtm_ext_crypto_ed25519_sign_version_1", append(append(idData, encPubKey...), encMsg...))
	require.NoError(t, err)

	var out []byte
	err = scale.Unmarshal(res, &out)
	require.NoError(t, err)

	var val *[64]byte
	err = scale.Unmarshal(out, &val)
	require.NoError(t, err)
	require.NotNil(t, val)

	value := make([]byte, 64)
	copy(value, val[:])

	ok, err := kp.Public().Verify(msgData, value)
	require.NoError(t, err)
	require.True(t, ok)
}

func Test_ext_crypto_ed25519_verify_version_1(t *testing.T) {
	inst := NewTestInstance(t, runtime.HOST_API_TEST_RUNTIME, TestWithVersion(DefaultVersion))

	kp, err := ed25519.GenerateKeypair()
	require.NoError(t, err)

	idData := []byte(keystore.AccoName)
	ks, _ := inst.Context.Keystore.GetKeystore(idData)
	ks.Insert(kp)

	pubKeyData := kp.Public().Encode()
	encPubKey, err := scale.Marshal(pubKeyData)
	require.NoError(t, err)

	msgData := []byte("Hello world!")
	encMsg, err := scale.Marshal(msgData)
	require.NoError(t, err)

	sign, err := kp.Private().Sign(msgData)
	require.NoError(t, err)
	encSign, err := scale.Marshal(sign)
	require.NoError(t, err)

	ret, err := inst.Exec("rtm_ext_crypto_ed25519_verify_version_1", append(append(encSign, encMsg...), encPubKey...))
	require.NoError(t, err)

	var read *[]byte
	err = scale.Unmarshal(ret, &read)
	require.NoError(t, err)
	require.NotNil(t, read)
}

func Test_ext_crypto_secp256k1_ecdsa_recover_version_1(t *testing.T) {
	inst := NewTestInstance(t, runtime.HOST_API_TEST_RUNTIME, TestWithVersion(DefaultVersion))

	msgData := []byte("Hello world!")
	blakeHash, err := common.Blake2bHash(msgData)
	require.NoError(t, err)

	kp, err := secp256k1.GenerateKeypair()
	require.NoError(t, err)

	sigData, err := kp.Private().Sign(blakeHash.ToBytes())
	require.NoError(t, err)

	expectedPubKey := kp.Public().Encode()

	encSign, err := scale.Marshal(sigData)
	require.NoError(t, err)
	encMsg, err := scale.Marshal(blakeHash.ToBytes())
	require.NoError(t, err)

	ret, err := inst.Exec("rtm_ext_crypto_secp256k1_ecdsa_recover_version_1", append(encSign, encMsg...))
	require.NoError(t, err)

	var out []byte
	err = scale.Unmarshal(ret, &out)
	require.NoError(t, err)

	result := scale.NewResult([64]byte{}, nil)

	err = scale.Unmarshal(out, &result)
	require.NoError(t, err)

	rawPub, err := result.Unwrap()
	require.NoError(t, err)
	rawPubBytes := rawPub.([64]byte)
	require.Equal(t, 64, len(rawPubBytes))

	publicKey := new(secp256k1.PublicKey)

	// Generates [33]byte compressed key from uncompressed [65]byte public key.
	err = publicKey.UnmarshalPubkey(append([]byte{4}, rawPubBytes[:]...))
	require.NoError(t, err)
	require.Equal(t, expectedPubKey, publicKey.Encode())
}

func Test_ext_crypto_ecdsa_verify_version_2(t *testing.T) {
	inst := NewTestInstance(t, runtime.HOST_API_TEST_RUNTIME, TestWithVersion(DefaultVersion))

	kp, err := secp256k1.GenerateKeypair()
	require.NoError(t, err)

	pubKeyData := kp.Public().Encode()
	encPubKey, err := scale.Marshal(pubKeyData)
	require.NoError(t, err)

	msgData := []byte("Hello world!")
	encMsg, err := scale.Marshal(msgData)
	require.NoError(t, err)

	msgHash, err := common.Blake2bHash(msgData)
	require.NoError(t, err)

	sig, err := kp.Private().Sign(msgHash[:])
	require.NoError(t, err)

	encSig, err := scale.Marshal(sig)
	require.NoError(t, err)

	ret, err := inst.Exec("rtm_ext_crypto_ecdsa_verify_version_2", append(append(encSig, encMsg...), encPubKey...))
	require.NoError(t, err)

	var read *[]byte
	err = scale.Unmarshal(ret, &read)
	require.NoError(t, err)
	require.NotNil(t, read)
}

func Test_ext_crypto_secp256k1_ecdsa_recover_compressed_version_1(t *testing.T) {
	// TODO: fix this
	t.Skip("host API tester does not yet contain rtm_ext_crypto_secp256k1_ecdsa_recover_compressed_version_1")
	inst := NewTestInstance(t, runtime.HOST_API_TEST_RUNTIME, TestWithVersion(DefaultVersion))

	msgData := []byte("Hello world!")
	blakeHash, err := common.Blake2bHash(msgData)
	require.NoError(t, err)

	kp, err := secp256k1.GenerateKeypair()
	require.NoError(t, err)

	sigData, err := kp.Private().Sign(blakeHash.ToBytes())
	require.NoError(t, err)

	expectedPubKey := kp.Public().Encode()

	encSign, err := scale.Marshal(sigData)
	require.NoError(t, err)
	encMsg, err := scale.Marshal(blakeHash.ToBytes())
	require.NoError(t, err)

	ret, err := inst.Exec("rtm_ext_crypto_secp256k1_ecdsa_recover_compressed_version_1", append(encSign, encMsg...))
	require.NoError(t, err)

	var out []byte
	err = scale.Unmarshal(ret, &out)
	require.NoError(t, err)

	buf := &bytes.Buffer{}
	buf.Write(out)

	uncomPubKey, err := new(types.Result).Decode(buf)
	require.NoError(t, err)
	rawPub := uncomPubKey.Value()
	require.Equal(t, 33, len(rawPub))

	publicKey := new(secp256k1.PublicKey)

	err = publicKey.Decode(rawPub)
	require.NoError(t, err)
	require.Equal(t, expectedPubKey, publicKey.Encode())
}

func Test_ext_crypto_ecdsa_verify_version_2_Table(t *testing.T) {
	testCases := map[string]struct {
		sig      []byte
		msg      []byte
		key      []byte
		expected []byte
		err      string
	}{
		"valid_signature": {
			sig:      []byte{5, 1, 187, 179, 88, 183, 46, 115, 242, 32, 9, 54, 141, 207, 44, 15, 238, 42, 217, 196, 111, 173, 239, 204, 128, 93, 49, 179, 137, 150, 162, 125, 226, 225, 28, 145, 122, 127, 15, 154, 185, 11, 3, 66, 27, 187, 204, 242, 107, 68, 26, 111, 245, 30, 115, 141, 85, 74, 158, 211, 161, 217, 43, 151, 120, 125, 1}, //nolint:lll
			msg:      []byte{48, 72, 101, 108, 108, 111, 32, 119, 111, 114, 108, 100, 33},
			key:      []byte{132, 2, 39, 206, 55, 134, 131, 142, 43, 100, 63, 134, 96, 14, 253, 15, 222, 119, 154, 110, 188, 20, 159, 62, 125, 42, 59, 127, 19, 16, 0, 161, 236, 109}, //nolint:lll
			expected: []byte{1, 0, 0, 0},
		},
		"invalid_signature": {
			sig:      []byte{5, 1, 187, 0, 0, 183, 46, 115, 242, 32, 9, 54, 141, 207, 44, 15, 238, 42, 217, 196, 111, 173, 239, 204, 128, 93, 49, 179, 137, 150, 162, 125, 226, 225, 28, 145, 122, 127, 15, 154, 185, 11, 3, 66, 27, 187, 204, 242, 107, 68, 26, 111, 245, 30, 115, 141, 85, 74, 158, 211, 161, 217, 43, 151, 120, 125, 1}, //nolint:lll
			msg:      []byte{48, 72, 101, 108, 108, 111, 32, 119, 111, 114, 108, 100, 33},
			key:      []byte{132, 2, 39, 206, 55, 134, 131, 142, 43, 100, 63, 134, 96, 14, 253, 15, 222, 119, 154, 110, 188, 20, 159, 62, 125, 42, 59, 127, 19, 16, 0, 161, 236, 109}, //nolint:lll
			expected: []byte{0, 0, 0, 0},
		},
		"wrong_key": {
			sig:      []byte{5, 1, 187, 0, 0, 183, 46, 115, 242, 32, 9, 54, 141, 207, 44, 15, 238, 42, 217, 196, 111, 173, 239, 204, 128, 93, 49, 179, 137, 150, 162, 125, 226, 225, 28, 145, 122, 127, 15, 154, 185, 11, 3, 66, 27, 187, 204, 242, 107, 68, 26, 111, 245, 30, 115, 141, 85, 74, 158, 211, 161, 217, 43, 151, 120, 125, 1}, //nolint:lll
			msg:      []byte{48, 72, 101, 108, 108, 111, 32, 119, 111, 114, 108, 100, 33},
			key:      []byte{132, 2, 39, 0, 55, 134, 131, 142, 43, 100, 63, 134, 96, 14, 253, 15, 222, 119, 154, 110, 188, 20, 159, 62, 125, 42, 59, 127, 19, 16, 0, 161, 236, 109}, //nolint:lll
			expected: []byte{0, 0, 0, 0},
		},
		"invalid_key": {
			sig: []byte{5, 1, 187, 0, 0, 183, 46, 115, 242, 32, 9, 54, 141, 207, 44, 15, 238, 42, 217, 196, 111, 173, 239, 204, 128, 93, 49, 179, 137, 150, 162, 125, 226, 225, 28, 145, 122, 127, 15, 154, 185, 11, 3, 66, 27, 187, 204, 242, 107, 68, 26, 111, 245, 30, 115, 141, 85, 74, 158, 211, 161, 217, 43, 151, 120, 125, 1}, //nolint:lll
			msg: []byte{48, 72, 101, 108, 108, 111, 32, 119, 111, 114, 108, 100, 33},
			key: []byte{132, 2, 39, 55, 134, 131, 142, 43, 100, 63, 134, 96, 14, 253, 15, 222, 119, 154, 110, 188, 20, 159, 62, 125, 42, 59, 127, 19, 16, 0, 161, 236, 109}, //nolint:lll
			err: "running runtime function: wasm error",
		},
		"invalid_message": {
			sig: []byte{5, 1, 187, 179, 88, 183, 46, 115, 242, 32, 9, 54, 141, 207, 44, 15, 238, 42, 217, 196, 111, 173, 239, 204, 128, 93, 49, 179, 137, 150, 162, 125, 226, 225, 28, 145, 122, 127, 15, 154, 185, 11, 3, 66, 27, 187, 204, 242, 107, 68, 26, 111, 245, 30, 115, 141, 85, 74, 158, 211, 161, 217, 43, 151, 120, 125, 1}, //nolint:lll
			msg: []byte{48, 72, 101, 108, 108, 111, 32, 119, 111, 114, 108, 100},
			key: []byte{132, 2, 39, 206, 55, 134, 131, 142, 43, 100, 63, 134, 96, 14, 253, 15, 222, 119, 154, 110, 188, 20, 159, 62, 125, 42, 59, 127, 19, 16, 0, 161, 236, 109}, //nolint:lll
			err: "running runtime function: wasm error",
		},
	}
	for name, tc := range testCases {
		tc := tc
		t.Run(name, func(t *testing.T) {
			inst := NewTestInstance(t, runtime.HOST_API_TEST_RUNTIME, TestWithVersion(DefaultVersion))

			ret, err := inst.Exec("rtm_ext_crypto_ecdsa_verify_version_2", append(append(tc.sig, tc.msg...), tc.key...))
			assert.Equal(t, tc.expected, ret)
			if tc.err != "" {
				assert.ErrorContains(t, err, tc.err)
				return
			}
			assert.NoError(t, err)
		})
	}
}

func Test_ext_crypto_sr25519_generate_version_1(t *testing.T) {
	inst := NewTestInstance(t, runtime.HOST_API_TEST_RUNTIME, TestWithVersion(DefaultVersion))

	idData := []byte(keystore.AccoName)
	ks, _ := inst.Context.Keystore.GetKeystore(idData)
	require.Equal(t, 0, ks.Size())

	mnemonic, err := crypto.NewBIP39Mnemonic()
	require.NoError(t, err)

	mnemonicBytes := []byte(mnemonic)
	var data = &mnemonicBytes
	seedData, err := scale.Marshal(data)
	require.NoError(t, err)

	params := append(idData, seedData...) //skipcq: CRT-D0001

	ret, err := inst.Exec("rtm_ext_crypto_sr25519_generate_version_1", params)
	require.NoError(t, err)

	var out []byte
	err = scale.Unmarshal(ret, &out)
	require.NoError(t, err)

	pubKey, err := ed25519.NewPublicKey(out)
	require.NoError(t, err)
	require.Equal(t, 1, ks.Size())

	kp := ks.GetKeypair(pubKey)
	require.NotNil(t, kp)
}

func Test_ext_crypto_sr25519_public_keys_version_1(t *testing.T) {
	inst := NewTestInstance(t, runtime.HOST_API_TEST_RUNTIME, TestWithVersion(DefaultVersion))

	idData := []byte(keystore.DumyName)
	ks, _ := inst.Context.Keystore.GetKeystore(idData)
	require.Equal(t, 0, ks.Size())

	const size = 5
	pubKeys := make([][32]byte, size)
	for i := range pubKeys {
		kp, err := sr25519.GenerateKeypair()
		require.NoError(t, err)

		ks.Insert(kp)
		copy(pubKeys[i][:], kp.Public().Encode())
	}

	sort.Slice(pubKeys, func(i int, j int) bool {
		return bytes.Compare(pubKeys[i][:], pubKeys[j][:]) < 0
	})

	res, err := inst.Exec("rtm_ext_crypto_sr25519_public_keys_version_1", idData)
	require.NoError(t, err)

	var out []byte
	err = scale.Unmarshal(res, &out)
	require.NoError(t, err)

	var ret [][32]byte
	err = scale.Unmarshal(out, &ret)
	require.NoError(t, err)

	sort.Slice(ret, func(i int, j int) bool {
		return bytes.Compare(ret[i][:], ret[j][:]) < 0
	})

	require.Equal(t, pubKeys, ret)
}

func Test_ext_crypto_sr25519_sign_version_1(t *testing.T) {
	inst := NewTestInstance(t, runtime.HOST_API_TEST_RUNTIME, TestWithVersion(DefaultVersion))

	kp, err := sr25519.GenerateKeypair()
	require.NoError(t, err)

	idData := []byte(keystore.AccoName)
	ks, _ := inst.Context.Keystore.GetKeystore(idData)
	require.Equal(t, 0, ks.Size())

	ks.Insert(kp)

	pubKeyData := kp.Public().Encode()
	encPubKey, err := scale.Marshal(pubKeyData)
	require.NoError(t, err)

	msgData := []byte("Hello world!")
	encMsg, err := scale.Marshal(msgData)
	require.NoError(t, err)

	res, err := inst.Exec("rtm_ext_crypto_sr25519_sign_version_1", append(append(idData, encPubKey...), encMsg...))
	require.NoError(t, err)

	var out []byte
	err = scale.Unmarshal(res, &out)
	require.NoError(t, err)

	var val *[64]byte
	err = scale.Unmarshal(out, &val)
	require.NoError(t, err)
	require.NotNil(t, val)

	value := make([]byte, 64)
	copy(value, val[:])

	ok, err := kp.Public().Verify(msgData, value)
	require.NoError(t, err)
	require.True(t, ok)
}

func Test_ext_crypto_sr25519_verify_version_1(t *testing.T) {
	inst := NewTestInstance(t, runtime.HOST_API_TEST_RUNTIME, TestWithVersion(DefaultVersion))

	kp, err := sr25519.GenerateKeypair()
	require.NoError(t, err)

	idData := []byte(keystore.AccoName)
	ks, _ := inst.Context.Keystore.GetKeystore(idData)
	require.Equal(t, 0, ks.Size())

	pubKeyData := kp.Public().Encode()
	encPubKey, err := scale.Marshal(pubKeyData)
	require.NoError(t, err)

	msgData := []byte("Hello world!")
	encMsg, err := scale.Marshal(msgData)
	require.NoError(t, err)

	sign, err := kp.Private().Sign(msgData)
	require.NoError(t, err)
	encSign, err := scale.Marshal(sign)
	require.NoError(t, err)

	ret, err := inst.Exec("rtm_ext_crypto_sr25519_verify_version_1", append(append(encSign, encMsg...), encPubKey...))
	require.NoError(t, err)

	var read *[]byte
	err = scale.Unmarshal(ret, &read)
	require.NoError(t, err)
	require.NotNil(t, read)
}

func Test_ext_crypto_sr25519_verify_version_2(t *testing.T) {
	// TODO: add to test runtime since this is required for Westend
	t.Skip("host API tester does not yet contain rtm_ext_crypto_sr25519_verify_version_2")
	inst := NewTestInstance(t, runtime.HOST_API_TEST_RUNTIME, TestWithVersion(DefaultVersion))

	kp, err := sr25519.GenerateKeypair()
	require.NoError(t, err)

	idData := []byte(keystore.AccoName)
	ks, _ := inst.Context.Keystore.GetKeystore(idData)
	require.Equal(t, 0, ks.Size())

	pubKeyData := kp.Public().Encode()
	encPubKey, err := scale.Marshal(pubKeyData)
	require.NoError(t, err)

	msgData := []byte("Hello world!")
	encMsg, err := scale.Marshal(msgData)
	require.NoError(t, err)

	sign, err := kp.Private().Sign(msgData)
	require.NoError(t, err)
	encSign, err := scale.Marshal(sign)
	require.NoError(t, err)

	ret, err := inst.Exec("rtm_ext_crypto_sr25519_verify_version_1", append(append(encSign, encMsg...), encPubKey...))
	require.NoError(t, err)

	var read *[]byte
	err = scale.Unmarshal(ret, &read)
	require.NoError(t, err)
	require.NotNil(t, read)
}

func Test_ext_trie_blake2_256_root_version_1(t *testing.T) {
	inst := NewTestInstance(t, runtime.HOST_API_TEST_RUNTIME, TestWithVersion(DefaultVersion))

	testinput := []string{"noot", "was", "here", "??"}
	encInput, err := scale.Marshal(testinput)
	require.NoError(t, err)
	encInput[0] = encInput[0] >> 1

	data := encInput

	res, err := inst.Exec("rtm_ext_trie_blake2_256_root_version_1", data)
	require.NoError(t, err)

	var hash []byte
	err = scale.Unmarshal(res, &hash)
	require.NoError(t, err)

	tt := trie.NewEmptyTrie()
	tt.Put([]byte("noot"), []byte("was"))
	tt.Put([]byte("here"), []byte("??"))

	expected := tt.MustHash()
	require.Equal(t, expected[:], hash)
}

func Test_ext_trie_blake2_256_root_version_2(t *testing.T) {
	inst := NewTestInstance(t, runtime.HOST_API_TEST_RUNTIME, TestWithVersion(DefaultVersion))

	testinput := []string{"dimartiro", "was", "here", "??"}
	encInput, err := scale.Marshal(testinput)
	require.NoError(t, err)
	encInput[0] = encInput[0] >> 1

	stateVersion := trie.V1

	stateVersionInt := uint32(stateVersion)
	encVersion, err := scale.Marshal(stateVersionInt)
	require.NoError(t, err)

	data := append([]byte{}, encInput...)
	data = append(data, encVersion...)

	res, err := inst.Exec("rtm_ext_trie_blake2_256_root_version_2", data)
	require.NoError(t, err)

	var hash []byte
	err = scale.Unmarshal(res, &hash)
	require.NoError(t, err)

	tt := trie.NewEmptyTrie()
	tt.Put([]byte("dimartiro"), []byte("was"))
	tt.Put([]byte("here"), []byte("??"))

	expected := tt.MustHash()
	require.Equal(t, expected[:], hash)
}

func Test_ext_trie_blake2_256_ordered_root_version_1(t *testing.T) {
	inst := NewTestInstance(t, runtime.HOST_API_TEST_RUNTIME, TestWithVersion(DefaultVersion))

	testvalues := []string{"static", "even-keeled", "Future-proofed"}
	encValues, err := scale.Marshal(testvalues)
	require.NoError(t, err)

	res, err := inst.Exec("rtm_ext_trie_blake2_256_ordered_root_version_1", encValues)
	require.NoError(t, err)

	var hash []byte
	err = scale.Unmarshal(res, &hash)
	require.NoError(t, err)

	expected := common.MustHexToHash("0xd847b86d0219a384d11458e829e9f4f4cce7e3cc2e6dcd0e8a6ad6f12c64a737")
	require.Equal(t, expected[:], hash)
}

func Test_ext_trie_blake2_256_ordered_root_version_2(t *testing.T) {
	inst := NewTestInstance(t, runtime.HOST_API_TEST_RUNTIME, TestWithVersion(DefaultVersion))

	testvalues := []string{"static", "even-keeled", "Future-proofed"}
	encValues, err := scale.Marshal(testvalues)
	require.NoError(t, err)

	stateVersion := uint32(trie.V1)
	encVersion, err := scale.Marshal(stateVersion)
	require.NoError(t, err)

	data := append([]byte{}, encValues...)
	data = append(data, encVersion...)

	res, err := inst.Exec("rtm_ext_trie_blake2_256_ordered_root_version_2", data)
	require.NoError(t, err)

	var hash []byte
	err = scale.Unmarshal(res, &hash)
	require.NoError(t, err)

	expected := common.MustHexToHash("0xd847b86d0219a384d11458e829e9f4f4cce7e3cc2e6dcd0e8a6ad6f12c64a737")
	require.Equal(t, expected[:], hash)
}

func Test_ext_trie_blake2_256_verify_proof_version_1(t *testing.T) {
	tmp := t.TempDir()
	memdb, err := database.NewPebble(tmp, true)
	require.NoError(t, err)

	// Since this is Test_ext_trie_blake2_256_verify_proof_version_1, we use trie.V0
	stateVersion := trie.V0

	otherTrie := trie.NewEmptyTrie()
	otherTrie.Put([]byte("simple"), []byte("cat"))

	otherHash, err := stateVersion.Hash(otherTrie)
	require.NoError(t, err)

	tr := trie.NewEmptyTrie()
	tr.Put([]byte("do"), []byte("verb"))
	tr.Put([]byte("domain"), []byte("website"))
	tr.Put([]byte("other"), []byte("random"))
	tr.Put([]byte("otherwise"), []byte("randomstuff"))
	tr.Put([]byte("cat"), []byte("another animal"))

	err = tr.WriteDirty(memdb)
	require.NoError(t, err)

	hash, err := stateVersion.Hash(tr)
	require.NoError(t, err)

	keys := [][]byte{
		[]byte("do"),
		[]byte("domain"),
		[]byte("other"),
		[]byte("otherwise"),
		[]byte("cat"),
	}

	root := hash.ToBytes()
	otherRoot := otherHash.ToBytes()

	allProofs, err := proof.Generate(root, keys, memdb)
	require.NoError(t, err)

	testcases := map[string]struct {
		root, key, value []byte
		proof            [][]byte
		expect           bool
	}{
		"Proof_should_be_true": {
			root: root, key: []byte("do"), proof: allProofs, value: []byte("verb"), expect: true},
		"Root_empty,_proof_should_be_false": {
			root: []byte{}, key: []byte("do"), proof: allProofs, value: []byte("verb"), expect: false},
		"Other_root,_proof_should_be_false": {
			root: otherRoot, key: []byte("do"), proof: allProofs, value: []byte("verb"), expect: false},
		"Value_empty,_proof_should_be_true": {
			root: root, key: []byte("do"), proof: allProofs, value: nil, expect: true},
		"Unknow_key,_proof_should_be_false": {
			root: root, key: []byte("unknow"), proof: allProofs, value: nil, expect: false},
		"Key_and_value_unknow,_proof_should_be_false": {
			root: root, key: []byte("unknow"), proof: allProofs, value: []byte("unknow"), expect: false},
		"Empty_proof,_should_be_false": {
			root: root, key: []byte("do"), proof: [][]byte{}, value: nil, expect: false},
	}

	inst := NewTestInstance(t, runtime.HOST_API_TEST_RUNTIME, TestWithVersion(DefaultVersion))

	for name, testcase := range testcases {
		testcase := testcase
		t.Run(name, func(t *testing.T) {
			hashEnc, err := scale.Marshal(testcase.root)
			require.NoError(t, err)

			args := hashEnc

			encProof, err := scale.Marshal(testcase.proof)
			require.NoError(t, err)
			args = append(args, encProof...)

			keyEnc, err := scale.Marshal(testcase.key)
			require.NoError(t, err)
			args = append(args, keyEnc...)

			valueEnc, err := scale.Marshal(testcase.value)
			require.NoError(t, err)
			args = append(args, valueEnc...)

			res, err := inst.Exec("rtm_ext_trie_blake2_256_verify_proof_version_1", args)
			require.NoError(t, err)

			var got bool
			err = scale.Unmarshal(res, &got)
			require.NoError(t, err)
			require.Equal(t, testcase.expect, got)
		})
	}
}

func Test_ext_trie_blake2_256_verify_proof_version_2(t *testing.T) {
	tmp := t.TempDir()
	memdb, err := database.NewPebble(tmp, true)
	require.NoError(t, err)

	stateVersion := trie.V1

	stateVersionInt := uint32(stateVersion)
	encVersion, err := scale.Marshal(stateVersionInt)
	require.NoError(t, err)

	otherTrie := trie.NewEmptyTrie()
	otherTrie.Put([]byte("simple"), []byte("cat"))

	otherHash, err := stateVersion.Hash(otherTrie)
	require.NoError(t, err)

	tr := trie.NewEmptyTrie()
	tr.Put([]byte("do"), []byte("verb"))
	tr.Put([]byte("domain"), []byte("website"))
	tr.Put([]byte("other"), []byte("random"))
	tr.Put([]byte("otherwise"), []byte("randomstuff"))
	tr.Put([]byte("cat"), []byte("another animal"))

	err = tr.WriteDirty(memdb)
	require.NoError(t, err)

	hash, err := stateVersion.Hash(tr)
	require.NoError(t, err)

	keys := [][]byte{
		[]byte("do"),
		[]byte("domain"),
		[]byte("other"),
		[]byte("otherwise"),
		[]byte("cat"),
	}

	root := hash.ToBytes()
	otherRoot := otherHash.ToBytes()

	allProofs, err := proof.Generate(root, keys, memdb)
	require.NoError(t, err)

	testcases := map[string]struct {
		root, key, value []byte
		proof            [][]byte
		expect           bool
	}{
		"Proof_should_be_true": {
			root: root, key: []byte("do"), proof: allProofs, value: []byte("verb"), expect: true},
		"Root_empty,_proof_should_be_false": {
			root: []byte{}, key: []byte("do"), proof: allProofs, value: []byte("verb"), expect: false},
		"Other_root,_proof_should_be_false": {
			root: otherRoot, key: []byte("do"), proof: allProofs, value: []byte("verb"), expect: false},
		"Value_empty,_proof_should_be_true": {
			root: root, key: []byte("do"), proof: allProofs, value: nil, expect: true},
		"Unknow_key,_proof_should_be_false": {
			root: root, key: []byte("unknow"), proof: allProofs, value: nil, expect: false},
		"Key_and_value_unknow,_proof_should_be_false": {
			root: root, key: []byte("unknow"), proof: allProofs, value: []byte("unknow"), expect: false},
		"Empty_proof,_should_be_false": {
			root: root, key: []byte("do"), proof: [][]byte{}, value: nil, expect: false},
	}

	inst := NewTestInstance(t, runtime.HOST_API_TEST_RUNTIME, TestWithVersion(DefaultVersion))

	for name, testcase := range testcases {
		testcase := testcase
		t.Run(name, func(t *testing.T) {
			hashEnc, err := scale.Marshal(testcase.root)
			require.NoError(t, err)

			args := hashEnc

			encProof, err := scale.Marshal(testcase.proof)
			require.NoError(t, err)
			args = append(args, encProof...)

			keyEnc, err := scale.Marshal(testcase.key)
			require.NoError(t, err)
			args = append(args, keyEnc...)

			valueEnc, err := scale.Marshal(testcase.value)
			require.NoError(t, err)
			args = append(args, valueEnc...)

			args = append(args, encVersion...)

			res, err := inst.Exec("rtm_ext_trie_blake2_256_verify_proof_version_2", args)
			require.NoError(t, err)

			var got bool
			err = scale.Unmarshal(res, &got)
			require.NoError(t, err)
			require.Equal(t, testcase.expect, got)
		})
	}
}

func Test_ext_misc_runtime_version_version_1(t *testing.T) {
	inst := NewTestInstance(t, runtime.HOST_API_TEST_RUNTIME, TestWithVersion(DefaultVersion))

	fp, err := runtime.GetRuntime(context.Background(), runtime.WESTEND_RUNTIME_v0929)
	require.NoError(t, err)

	// Reads the WebAssembly module as bytes.
	// Retrieve WASM binary
	bytes, err := os.ReadFile(fp)
	if err != nil {
		t.Errorf("Failed to read wasm file: %s", err)
	}

	if strings.Contains(fp, "compact") {
		var err error
		bytes, err = decompressWasm(bytes)
		if err != nil {
			t.Errorf("%v", err)
		}
	}

	data := bytes

	dataLength := uint32(len(data))
	inputPtr, err := inst.Context.Allocator.Allocate(inst.Module.Memory(), dataLength)
	if err != nil {
		t.Errorf("allocating input memory: %v", err)
	}

	// Store the data into memory
	mem := inst.Module.Memory()
	ok := mem.Write(inputPtr, data)
	if !ok {
		panic("write overlow")
	}

	dataSpan := newPointerSize(inputPtr, dataLength)
	ctx := context.WithValue(context.Background(), runtimeContextKey, inst.Context)
	versionPtr := ext_misc_runtime_version_version_1(ctx, inst.Module, dataSpan)

	var option *[]byte
	versionData := read(inst.Module, versionPtr)
	err = scale.Unmarshal(versionData, &option)
	require.NoError(t, err)
	require.NotNil(t, option)

	version, err := runtime.DecodeVersion(*option)
	require.NoError(t, err)

	require.Equal(t, "parity-westend", string(version.ImplName))
	require.Equal(t, "westend", string(version.SpecName))
}

var (
	testChildKey = []byte("childKey")
	testKey      = []byte("key")
	testValue    = []byte("value")
)

func Test_ext_default_child_storage_read_version_1(t *testing.T) {
	testOffset := uint32(2)
	testBufferSize := uint32(100)

	expectedValue := testValue[testOffset:]
	cases := map[string]struct {
		setupInstance func(t *testing.T) *Instance
		expected      *[]byte
	}{
		"should_return_none_if_child_doesnt_exist": {
			setupInstance: func(t *testing.T) *Instance {
				return NewTestInstance(t, runtime.HOST_API_TEST_RUNTIME, TestWithVersion(DefaultVersion))
			},
			expected: nil,
		},

		"child_exists_return_value": {
			setupInstance: func(t *testing.T) *Instance {
				inst := NewTestInstance(t, runtime.HOST_API_TEST_RUNTIME, TestWithVersion(DefaultVersion))

				//err := inst.Context.Storage.SetChild(testChildKey, trie.NewEmptyTrie())
				//require.NoError(t, err)

				err := inst.Context.Storage.SetChildStorage(testChildKey, testKey, testValue)
				require.NoError(t, err)
				return inst
			},
			expected: &expectedValue,
		},
	}

	for tname, tt := range cases {
		tt := tt

		t.Run(tname, func(t *testing.T) {
			inst := tt.setupInstance(t)

			encChildKey, err := scale.Marshal(testChildKey)
			require.NoError(t, err)

			encKey, err := scale.Marshal(testKey)
			require.NoError(t, err)

			encBufferSize, err := scale.Marshal(testBufferSize)
			require.NoError(t, err)

			encOffset, err := scale.Marshal(testOffset)
			require.NoError(t, err)

			args := bytes.Join([][]byte{
				encChildKey, encKey,
				encOffset, encBufferSize,
			}, nil)

			ret, err := inst.Exec("rtm_ext_default_child_storage_read_version_1", args)
			require.NoError(t, err)

			var read *[]byte
			err = scale.Unmarshal(ret, &read)
			require.NoError(t, err)

			if tt.expected == nil {
				require.Nil(t, read)
			} else {
				val := *read
				require.Equal(t, testValue[testOffset:], val[:len(testValue)-int(testOffset)])
			}
		})
	}
}

func Test_ext_default_child_storage_set_version_1(t *testing.T) {
	cases := map[string]struct {
		setupInstance    func(*testing.T) *Instance
		existsBeforehand bool
	}{
		"child_trie_exists_should_not_panic": {
			existsBeforehand: true,
			setupInstance: func(t *testing.T) *Instance {
				inst := NewTestInstance(t, runtime.HOST_API_TEST_RUNTIME, TestWithVersion(DefaultVersion))

				err := inst.Context.Storage.SetChildStorage(testChildKey, []byte("exists"), []byte("exists"))
				require.NoError(t, err)

				return inst
			},
		},
		"child_trie_not_found_should_create_a_empty_one": {
			existsBeforehand: false,
			setupInstance: func(t *testing.T) *Instance {
				inst := NewTestInstance(t, runtime.HOST_API_TEST_RUNTIME, TestWithVersion(DefaultVersion))
				return inst
			},
		},
	}

	insertKeyAndValue := func(t *testing.T, inst *Instance, childKey, key, value []byte) {
		encChildKey, err := scale.Marshal(childKey)
		require.NoError(t, err)

		encKey, err := scale.Marshal(key)
		require.NoError(t, err)

		encVal, err := scale.Marshal(value)
		require.NoError(t, err)

		args := bytes.Join([][]byte{
			encChildKey, encKey, encVal,
		}, nil)

		_, err = inst.Exec("rtm_ext_default_child_storage_set_version_1", args)
		require.NoError(t, err)
	}

	getValueFromChildStorage := func(t *testing.T, inst *Instance, childKey, key []byte) *[]byte {
		encChildKey, err := scale.Marshal(childKey)
		require.NoError(t, err)

		encKey, err := scale.Marshal(key)
		require.NoError(t, err)

		ret, err := inst.Exec("rtm_ext_default_child_storage_get_version_1", append(encChildKey, encKey...))
		require.NoError(t, err)

		var retrieved *[]byte
		err = scale.Unmarshal(ret, &retrieved)
		require.NoError(t, err)

		return retrieved
	}

	for tname, tt := range cases {
		tt := tt

		t.Run(tname, func(t *testing.T) {
			inst := tt.setupInstance(t)

			exampleChildKey := []byte("example_child_key")
			exampleKey := []byte("key_to_account")
			exampleValue := []byte("some_acc_address")

			insertKeyAndValue(t, inst, exampleChildKey, exampleKey, exampleValue)

			anotherKey := []byte("key_to_account_2")
			anotherValue := []byte("some_acc_address_2")
			insertKeyAndValue(t, inst, exampleChildKey, anotherKey, anotherValue)

			// should be possible to retrieve the first address and the new inserted one
			acc1 := getValueFromChildStorage(t, inst, exampleChildKey, exampleKey)
			require.Equal(t, &exampleValue, acc1)

			acc2 := getValueFromChildStorage(t, inst, exampleChildKey, anotherKey)
			require.Equal(t, &anotherValue, acc2)
		})
	}
}

func Test_ext_default_child_storage_clear_version_1(t *testing.T) {
	inst := NewTestInstance(t, runtime.HOST_API_TEST_RUNTIME, TestWithVersion(DefaultVersion))

	//err := inst.Context.Storage.SetChild(testChildKey, trie.NewEmptyTrie())
	//require.NoError(t, err)

	err := inst.Context.Storage.SetChildStorage(testChildKey, testKey, testValue)
	require.NoError(t, err)

	// Confirm if value is set
	val, err := inst.Context.Storage.GetChildStorage(testChildKey, testKey)
	require.NoError(t, err)
	require.Equal(t, testValue, val)

	encChildKey, err := scale.Marshal(testChildKey)
	require.NoError(t, err)

	encKey, err := scale.Marshal(testKey)
	require.NoError(t, err)

	_, err = inst.Exec("rtm_ext_default_child_storage_clear_version_1", append(encChildKey, encKey...))
	require.NoError(t, err)

	_, err = inst.Context.Storage.GetChildStorage(testChildKey, testKey)
	require.ErrorIs(t, err, trie.ErrChildTrieDoesNotExist)
	require.EqualError(t, err, "child trie does not exist at key "+
		"0x3a6368696c645f73746f726167653a64656661756c743a6368696c644b6579")
}

func Test_ext_default_child_storage_clear_prefix_version_1(t *testing.T) {
	inst := NewTestInstance(t, runtime.HOST_API_TEST_RUNTIME, TestWithVersion(DefaultVersion))

	prefix := []byte("key")

	testKeyValuePair := []struct {
		key   []byte
		value []byte
	}{
		{[]byte("keyOne"), []byte("value1")},
		{[]byte("keyTwo"), []byte("value2")},
		{[]byte("keyThree"), []byte("value3")},
	}

	for _, kv := range testKeyValuePair {
		err := inst.Context.Storage.SetChildStorage(testChildKey, kv.key, kv.value)
		require.NoError(t, err)
	}

	// Confirm if value is set
	keys, err := inst.Context.Storage.(*storage.TrieState).GetKeysWithPrefixFromChild(testChildKey, prefix)
	require.NoError(t, err)
	require.Equal(t, 3, len(keys))

	encChildKey, err := scale.Marshal(testChildKey)
	require.NoError(t, err)

	encPrefix, err := scale.Marshal(prefix)
	require.NoError(t, err)

	_, err = inst.Exec("rtm_ext_default_child_storage_clear_prefix_version_1", append(encChildKey, encPrefix...))
	require.NoError(t, err)

	keys, err = inst.Context.Storage.(*storage.TrieState).GetKeysWithPrefixFromChild(testChildKey, prefix)
	require.NoError(t, err)
	require.Equal(t, 0, len(keys))
}

func Test_ext_default_child_storage_exists_version_1(t *testing.T) {
	inst := NewTestInstance(t, runtime.HOST_API_TEST_RUNTIME, TestWithVersion(DefaultVersion))

	//err := inst.Context.Storage.SetChild(testChildKey, trie.NewEmptyTrie())
	//require.NoError(t, err)

	err := inst.Context.Storage.SetChildStorage(testChildKey, testKey, testValue)
	require.NoError(t, err)

	encChildKey, err := scale.Marshal(testChildKey)
	require.NoError(t, err)

	encKey, err := scale.Marshal(testKey)
	require.NoError(t, err)

	ret, err := inst.Exec("rtm_ext_default_child_storage_exists_version_1", append(encChildKey, encKey...))
	require.NoError(t, err)

	var read *[]byte
	err = scale.Unmarshal(ret, &read)
	require.NoError(t, err)
	require.NotNil(t, read)
}

func Test_ext_default_child_storage_get_version_1(t *testing.T) {
	cases := map[string]struct {
		setupInstance func(t *testing.T) *Instance
		expected      *[]byte
	}{
		"value_exists_expected_value": {
			setupInstance: func(t *testing.T) *Instance {
<<<<<<< HEAD
				inst := NewTestInstance(t, runtime.HOST_API_TEST_RUNTIME)
				//err := inst.Context.Storage.SetChild(testChildKey, trie.NewEmptyTrie())
				//require.NoError(t, err)
=======
				inst := NewTestInstance(t, runtime.HOST_API_TEST_RUNTIME, TestWithVersion(DefaultVersion))
				err := inst.Context.Storage.SetChild(testChildKey, trie.NewEmptyTrie())
				require.NoError(t, err)
>>>>>>> f5e48a97

				err := inst.Context.Storage.SetChildStorage(testChildKey, testKey, testValue)
				require.NoError(t, err)
				return inst
			},
			expected: &testValue,
		},
		"value_not_found_expected_none": {
			setupInstance: func(t *testing.T) *Instance {
				return NewTestInstance(t, runtime.HOST_API_TEST_RUNTIME, TestWithVersion(DefaultVersion))
			},
			expected: nil,
		},
	}

	for tname, tt := range cases {
		tt := tt

		t.Run(tname, func(t *testing.T) {
			inst := tt.setupInstance(t)

			encChildKey, err := scale.Marshal(testChildKey)
			require.NoError(t, err)

			encKey, err := scale.Marshal(testKey)
			require.NoError(t, err)

			ret, err := inst.Exec("rtm_ext_default_child_storage_get_version_1", append(encChildKey, encKey...))
			require.NoError(t, err)

			var read *[]byte
			err = scale.Unmarshal(ret, &read)
			require.NoError(t, err)

			require.Equal(t, tt.expected, read)
		})
	}
}

func Test_ext_default_child_storage_next_key_version_1(t *testing.T) {
	testKeyValuePair := []struct {
		key   []byte
		value []byte
	}{
		{[]byte("apple"), []byte("value1")},
		{[]byte("key"), []byte("value2")},
	}

	testcases := map[string]struct {
		setupInstance func(t *testing.T) *Instance
		expected      *[]byte
	}{
		"next_key_exists": {
			setupInstance: func(t *testing.T) *Instance {
				inst := NewTestInstance(t, runtime.HOST_API_TEST_RUNTIME, TestWithVersion(DefaultVersion))

				//err := inst.Context.Storage.SetChild(testChildKey, trie.NewEmptyTrie())
				//require.NoError(t, err)

				for _, kv := range testKeyValuePair {
					err := inst.Context.Storage.SetChildStorage(testChildKey, kv.key, kv.value)
					require.NoError(t, err)
				}

				return inst
			},
			expected: &testKeyValuePair[1].key,
		},
		"child_tree_not_exists": {
			setupInstance: func(t *testing.T) *Instance {
				return NewTestInstance(t, runtime.HOST_API_TEST_RUNTIME, TestWithVersion(DefaultVersion))
			},
			expected: nil,
		},
		"with_only_one_key": {
			setupInstance: func(t *testing.T) *Instance {
				inst := NewTestInstance(t, runtime.HOST_API_TEST_RUNTIME, TestWithVersion(DefaultVersion))

				//err := inst.Context.Storage.SetChild(testChildKey, trie.NewEmptyTrie())
				//require.NoError(t, err)

				kv := testKeyValuePair[0]
				err := inst.Context.Storage.SetChildStorage(testChildKey, kv.key, kv.value)
				require.NoError(t, err)

				return inst
			},
			expected: nil,
		},
	}

	for tname, tt := range testcases {
		tt := tt

		t.Run(tname, func(t *testing.T) {
			key := testKeyValuePair[0].key

			encChildKey, err := scale.Marshal(testChildKey)
			require.NoError(t, err)

			encKey, err := scale.Marshal(key)
			require.NoError(t, err)

			inst := tt.setupInstance(t)
			ret, err := inst.Exec("rtm_ext_default_child_storage_next_key_version_1", append(encChildKey, encKey...))
			require.NoError(t, err)

			var read *[]byte
			err = scale.Unmarshal(ret, &read)
			require.NoError(t, err)

			require.Equal(t, tt.expected, read)
		})
	}

}

func Test_ext_default_child_storage_root_version_1(t *testing.T) {
	inst := NewTestInstance(t, runtime.HOST_API_TEST_RUNTIME, TestWithVersion(DefaultVersion))

	err := inst.Context.Storage.SetChildStorage(testChildKey, testKey, testValue)
	require.NoError(t, err)

	stateVersion := trie.V0

	rootHash, err := inst.Context.Storage.GetChildRoot(testChildKey, stateVersion)
	require.NoError(t, err)

	encChildKey, err := scale.Marshal(testChildKey)
	require.NoError(t, err)
	encKey, err := scale.Marshal(testKey)
	require.NoError(t, err)

	ret, err := inst.Exec("rtm_ext_default_child_storage_root_version_1", append(encChildKey, encKey...))
	require.NoError(t, err)

	var hash []byte
	err = scale.Unmarshal(ret, &hash)
	require.NoError(t, err)

	// Convert decoded interface to common Hash
	actualValue := common.BytesToHash(hash)
	require.Equal(t, rootHash, actualValue)
}

func Test_ext_default_child_storage_root_version_2(t *testing.T) {
	inst := NewTestInstance(t, runtime.HOST_API_TEST_RUNTIME, TestWithVersion(DefaultVersion))

	stateVersion := trie.V1

	//err := inst.Context.Storage.SetChild(testChildKey, trie.NewEmptyTrie())
	//require.NoError(t, err)

	err := inst.Context.Storage.SetChildStorage(testChildKey, testKey, testValue)
	require.NoError(t, err)

	rootHash, err := inst.Context.Storage.GetChildRoot(testChildKey, stateVersion)
	require.NoError(t, err)

	encChildKey, err := scale.Marshal(testChildKey)
	require.NoError(t, err)

	stateVersionInt := uint32(stateVersion)
	encVersion, err := scale.Marshal(stateVersionInt)
	require.NoError(t, err)

	data := append([]byte{}, encChildKey...)
	data = append(data, encVersion...)

	ret, err := inst.Exec("rtm_ext_default_child_storage_root_version_2", data)
	require.NoError(t, err)

	var hash []byte
	err = scale.Unmarshal(ret, &hash)
	require.NoError(t, err)

	// Convert decoded interface to common Hash
	actualValue := common.BytesToHash(hash)
	require.Equal(t, rootHash, actualValue)
}

func Test_ext_default_child_storage_storage_kill_version_1(t *testing.T) {
	inst := NewTestInstance(t, runtime.HOST_API_TEST_RUNTIME, TestWithVersion(DefaultVersion))

	err := inst.Context.Storage.SetChildStorage(testChildKey, []byte("test"), []byte("test"))
	require.NoError(t, err)

	// Confirm if value is set
	value, err := inst.Context.Storage.GetChildStorage(testChildKey, []byte("test"))
	require.NoError(t, err)
	require.Equal(t, []byte("test"), value)

	encChildKey, err := scale.Marshal(testChildKey)
	require.NoError(t, err)

	_, err = inst.Exec("rtm_ext_default_child_storage_storage_kill_version_1", encChildKey)
	require.NoError(t, err)

	value, err = inst.Context.Storage.GetChildStorage(testChildKey, []byte("test"))
	require.NotNil(t, err)
	require.Nil(t, value)
}

func Test_ext_default_child_storage_storage_kill_version_2_limit_all(t *testing.T) {
	inst := NewTestInstance(t, runtime.HOST_API_TEST_RUNTIME, TestWithVersion(DefaultVersion))

	err := inst.Context.Storage.SetChildStorage(testChildKey, []byte(`key2`), []byte(`value2`))
	require.NoError(t, err)

	err = inst.Context.Storage.SetChildStorage(testChildKey, []byte(`key1`), []byte(`value1`))
	require.NoError(t, err)

	// Confirm if value is set
	value, err := inst.Context.Storage.GetChildStorage(testChildKey, []byte(`key1`))
	require.NoError(t, err)
	require.NotNil(t, value)

	value, err = inst.Context.Storage.GetChildStorage(testChildKey, []byte(`key2`))
	require.NoError(t, err)
	require.NotNil(t, value)

	encChildKey, err := scale.Marshal(testChildKey)
	require.NoError(t, err)

	testLimit := uint32(2)
	testLimitBytes := make([]byte, 4)
	binary.LittleEndian.PutUint32(testLimitBytes, testLimit)

	optLimit, err := scale.Marshal(&testLimitBytes)
	require.NoError(t, err)

	res, err := inst.Exec("rtm_ext_default_child_storage_storage_kill_version_2", append(encChildKey, optLimit...))
	require.NoError(t, err)
	require.Equal(t, []byte{1, 0, 0, 0}, res)

	value, err = inst.Context.Storage.GetChildStorage(testChildKey, []byte(`key1`))
	require.NoError(t, err)
	require.Nil(t, value)

	value, err = inst.Context.Storage.GetChildStorage(testChildKey, []byte(`key2`))
	require.NoError(t, err)
	require.Nil(t, value)
}

func Test_ext_default_child_storage_storage_kill_version_2_limit_1(t *testing.T) {
<<<<<<< HEAD
	t.Skip("FIX ME")
	/*inst := NewTestInstance(t, runtime.HOST_API_TEST_RUNTIME)
=======
	inst := NewTestInstance(t, runtime.HOST_API_TEST_RUNTIME, TestWithVersion(DefaultVersion))
>>>>>>> f5e48a97

	tr := trie.NewEmptyTrie()
	tr.Put([]byte(`key2`), []byte(`value2`))
	tr.Put([]byte(`key1`), []byte(`value1`))
	err := inst.Context.Storage.SetChild(testChildKey, tr)
	require.NoError(t, err)

	// Confirm if value is set
	child, err := inst.Context.Storage.GetChild(testChildKey)
	require.NoError(t, err)
	require.NotNil(t, child)

	encChildKey, err := scale.Marshal(testChildKey)
	require.NoError(t, err)

	testLimit := uint32(1)
	testLimitBytes := make([]byte, 4)
	binary.LittleEndian.PutUint32(testLimitBytes, testLimit)

	optLimit, err := scale.Marshal(&testLimitBytes)
	require.NoError(t, err)

	res, err := inst.Exec("rtm_ext_default_child_storage_storage_kill_version_2", append(encChildKey, optLimit...))
	require.NoError(t, err)
	require.Equal(t, []byte{0, 0, 0, 0}, res)

	child, err = inst.Context.Storage.GetChild(testChildKey)
	require.NoError(t, err)
	require.Equal(t, 1, len(child.Entries()))*/
}

func Test_ext_default_child_storage_storage_kill_version_2_limit_none(t *testing.T) {
<<<<<<< HEAD
	t.Skip("FIX ME")

	/*inst := NewTestInstance(t, runtime.HOST_API_TEST_RUNTIME)
=======
	inst := NewTestInstance(t, runtime.HOST_API_TEST_RUNTIME, TestWithVersion(DefaultVersion))
>>>>>>> f5e48a97

	tr := trie.NewEmptyTrie()
	tr.Put([]byte(`key2`), []byte(`value2`))
	tr.Put([]byte(`key1`), []byte(`value1`))
	err := inst.Context.Storage.SetChild(testChildKey, tr)
	require.NoError(t, err)

	// Confirm if value is set
	child, err := inst.Context.Storage.GetChild(testChildKey)
	require.NoError(t, err)
	require.NotNil(t, child)

	encChildKey, err := scale.Marshal(testChildKey)
	require.NoError(t, err)

	var val *[]byte
	optLimit, err := scale.Marshal(val)
	require.NoError(t, err)

	res, err := inst.Exec("rtm_ext_default_child_storage_storage_kill_version_2", append(encChildKey, optLimit...))
	require.NoError(t, err)
	require.Equal(t, []byte{1, 0, 0, 0}, res)

	child, err = inst.Context.Storage.GetChild(testChildKey)
	require.Error(t, err)
	require.Nil(t, child)*/
}

func Test_ext_default_child_storage_storage_kill_version_3(t *testing.T) {
<<<<<<< HEAD
	t.Skip("FIX ME")

	/*inst := NewTestInstance(t, runtime.HOST_API_TEST_RUNTIME)
=======
	inst := NewTestInstance(t, runtime.HOST_API_TEST_RUNTIME, TestWithVersion(DefaultVersion))
>>>>>>> f5e48a97

	tr := trie.NewEmptyTrie()
	tr.Put([]byte(`key2`), []byte(`value2`))
	tr.Put([]byte(`key1`), []byte(`value1`))
	tr.Put([]byte(`key3`), []byte(`value3`))
	err := inst.Context.Storage.SetChild(testChildKey, tr)
	require.NoError(t, err)

	testLimitBytes := make([]byte, 4)
	binary.LittleEndian.PutUint32(testLimitBytes, uint32(2))
	optLimit2 := &testLimitBytes

	testCases := []struct {
		key      []byte
		limit    *[]byte
		expected []byte
		errMsg   string
	}{
		{
			key:      []byte(`fakekey`),
			limit:    optLimit2,
			expected: nil, // supposed to return None
		},
		{key: testChildKey, limit: optLimit2, expected: []byte{1, 2, 0, 0, 0}},
		{key: testChildKey, limit: nil, expected: []byte{0, 1, 0, 0, 0}},
	}

	for _, test := range testCases {
		encChildKey, err := scale.Marshal(test.key)
		require.NoError(t, err)
		encOptLimit, err := scale.Marshal(test.limit)
		require.NoError(t, err)
		res, err := inst.Exec("rtm_ext_default_child_storage_storage_kill_version_3", append(encChildKey, encOptLimit...))
		if test.errMsg != "" {
			require.Error(t, err)
			require.EqualError(t, err, test.errMsg)
			continue
		}
		require.NoError(t, err)

		var read *[]byte
		err = scale.Unmarshal(res, &read)
		require.NoError(t, err)
		if test.expected == nil {
			require.Nil(t, read)
		} else {
			require.Equal(t, test.expected, *read)
		}
	}*/
}

func Test_ext_hashing_blake2_128_version_1(t *testing.T) {
	inst := NewTestInstance(t, runtime.HOST_API_TEST_RUNTIME, TestWithVersion(DefaultVersion))

	data := []byte("helloworld")
	enc, err := scale.Marshal(data)
	require.NoError(t, err)

	ret, err := inst.Exec("rtm_ext_hashing_blake2_128_version_1", enc)
	require.NoError(t, err)

	var hash []byte
	err = scale.Unmarshal(ret, &hash)
	require.NoError(t, err)

	expected, err := common.Blake2b128(data)
	require.NoError(t, err)
	require.Equal(t, expected, hash)
}

func Test_ext_hashing_blake2_256_version_1(t *testing.T) {
	inst := NewTestInstance(t, runtime.HOST_API_TEST_RUNTIME, TestWithVersion(DefaultVersion))

	data := []byte("helloworld")
	enc, err := scale.Marshal(data)
	require.NoError(t, err)

	ret, err := inst.Exec("rtm_ext_hashing_blake2_256_version_1", enc)
	require.NoError(t, err)

	var hash []byte
	err = scale.Unmarshal(ret, &hash)
	require.NoError(t, err)

	expected, err := common.Blake2bHash(data)
	require.NoError(t, err)
	require.Equal(t, expected[:], hash)
}

func Test_ext_hashing_keccak_256_version_1(t *testing.T) {
	inst := NewTestInstance(t, runtime.HOST_API_TEST_RUNTIME, TestWithVersion(DefaultVersion))

	data := []byte("helloworld")
	enc, err := scale.Marshal(data)
	require.NoError(t, err)

	ret, err := inst.Exec("rtm_ext_hashing_keccak_256_version_1", enc)
	require.NoError(t, err)

	var hash []byte
	err = scale.Unmarshal(ret, &hash)
	require.NoError(t, err)

	expected, err := common.Keccak256(data)
	require.NoError(t, err)
	require.Equal(t, expected[:], hash)
}

func Test_ext_hashing_twox_128_version_1(t *testing.T) {
	inst := NewTestInstance(t, runtime.HOST_API_TEST_RUNTIME, TestWithVersion(DefaultVersion))

	data := []byte("helloworld")
	enc, err := scale.Marshal(data)
	require.NoError(t, err)

	ret, err := inst.Exec("rtm_ext_hashing_twox_128_version_1", enc)
	require.NoError(t, err)

	var hash []byte
	err = scale.Unmarshal(ret, &hash)
	require.NoError(t, err)

	expected, err := common.Twox128Hash(data)
	require.NoError(t, err)
	require.Equal(t, expected, hash)
}

func Test_ext_hashing_twox_64_version_1(t *testing.T) {
	inst := NewTestInstance(t, runtime.HOST_API_TEST_RUNTIME, TestWithVersion(DefaultVersion))

	data := []byte("helloworld")
	enc, err := scale.Marshal(data)
	require.NoError(t, err)

	ret, err := inst.Exec("rtm_ext_hashing_twox_64_version_1", enc)
	require.NoError(t, err)

	var hash []byte
	err = scale.Unmarshal(ret, &hash)
	require.NoError(t, err)

	expected, err := common.Twox64(data)
	require.NoError(t, err)
	require.Equal(t, expected, hash)
}

func Test_ext_hashing_sha2_256_version_1(t *testing.T) {
	inst := NewTestInstance(t, runtime.HOST_API_TEST_RUNTIME, TestWithVersion(DefaultVersion))

	data := []byte("helloworld")
	enc, err := scale.Marshal(data)
	require.NoError(t, err)

	ret, err := inst.Exec("rtm_ext_hashing_sha2_256_version_1", enc)
	require.NoError(t, err)

	var hash []byte
	err = scale.Unmarshal(ret, &hash)
	require.NoError(t, err)

	expected := common.Sha256(data)
	require.Equal(t, expected[:], hash)
}

func Test_ext_offchain_timestamp_version_1(t *testing.T) {
	inst := NewTestInstance(t, runtime.HOST_API_TEST_RUNTIME, TestWithVersion(DefaultVersion))

	ret, err := inst.Exec("rtm_ext_offchain_timestamp_version_1", []byte{})
	require.NoError(t, err)

	var timestamp int64
	err = scale.Unmarshal(ret, &timestamp)
	require.NoError(t, err)

	expected := time.Now().Unix()
	require.GreaterOrEqual(t, expected, timestamp)
}

func Test_ext_offchain_sleep_until_version_1(t *testing.T) {
	inst := NewTestInstance(t, runtime.HOST_API_TEST_RUNTIME, TestWithVersion(DefaultVersion))

	input := time.Now().UnixMilli()
	enc, err := scale.Marshal(input)
	require.NoError(t, err)

	_, err = inst.Exec("rtm_ext_offchain_sleep_until_version_1", enc) // auto conversion to i64
	require.NoError(t, err)
}

func Test_ext_default_child_storage_clear_prefix_version_2(t *testing.T) {
<<<<<<< HEAD
	t.Skip("FIX ME")

	/*inst := NewTestInstance(t, runtime.HOST_API_TEST_RUNTIME)
=======
	inst := NewTestInstance(t, runtime.HOST_API_TEST_RUNTIME, TestWithVersion(DefaultVersion))
>>>>>>> f5e48a97

	prefix := []byte("key")

	testKeyValuePair := []struct {
		key   []byte
		value []byte
	}{
		{[]byte("keyOne"), []byte("value1")},
		{[]byte("keyTwo"), []byte("value2")},
		{[]byte("keyThree"), []byte("value3")},
	}

	err := inst.Context.Storage.SetChild(testChildKey, trie.NewEmptyTrie())
	require.NoError(t, err)

	for _, kv := range testKeyValuePair {
		err = inst.Context.Storage.SetChildStorage(testChildKey, kv.key, kv.value)
		require.NoError(t, err)
	}

	// Confirm if value is set
	keys, err := inst.Context.Storage.(*storage.TrieState).GetKeysWithPrefixFromChild(testChildKey, prefix)
	require.NoError(t, err)
	require.Equal(t, 3, len(keys))

	encChildKey, err := scale.Marshal(testChildKey)
	require.NoError(t, err)

	encPrefix, err := scale.Marshal(prefix)
	require.NoError(t, err)

	testLimit := uint32(1)
	testLimitBytes := make([]byte, 4)
	binary.LittleEndian.PutUint32(testLimitBytes, testLimit)

	encLimit, err := scale.Marshal(&testLimitBytes)
	require.NoError(t, err)

	data := append(encChildKey, encPrefix...)
	data = append(data, encLimit...)

	_, err = inst.Exec("rtm_ext_default_child_storage_clear_prefix_version_2", data)
	require.NoError(t, err)

	keys, err = inst.Context.Storage.(*storage.TrieState).GetKeysWithPrefixFromChild(testChildKey, prefix)
	require.NoError(t, err)
	// since one key is removed, there will be two remaining.
	require.Equal(t, 2, len(keys))*/
}

func Test_ext_offchain_local_storage_clear_version_1_Persistent(t *testing.T) {
	inst := NewTestInstance(t, runtime.HOST_API_TEST_RUNTIME, TestWithVersion(DefaultVersion))

	testkey := []byte("key1")
	err := inst.Context.NodeStorage.PersistentStorage.Put(testkey, []byte{1})
	require.NoError(t, err)

	kind := int32(1)
	encKind, err := scale.Marshal(kind)
	require.NoError(t, err)

	encKey, err := scale.Marshal(testkey)
	require.NoError(t, err)

	_, err = inst.Exec("rtm_ext_offchain_local_storage_clear_version_1", append(encKind, encKey...))
	require.NoError(t, err)

	val, err := inst.Context.NodeStorage.PersistentStorage.Get(testkey)
	require.EqualError(t, err, "pebble: not found")
	require.Nil(t, val)
}

func Test_ext_offchain_local_storage_clear_version_1_Local(t *testing.T) {
	inst := NewTestInstance(t, runtime.HOST_API_TEST_RUNTIME, TestWithVersion(DefaultVersion))

	testkey := []byte("key1")
	err := inst.Context.NodeStorage.LocalStorage.Put(testkey, []byte{1})
	require.NoError(t, err)

	kind := int32(2)
	encKind, err := scale.Marshal(kind)
	require.NoError(t, err)

	encKey, err := scale.Marshal(testkey)
	require.NoError(t, err)

	_, err = inst.Exec("rtm_ext_offchain_local_storage_clear_version_1", append(encKind, encKey...))
	require.NoError(t, err)

	val, err := inst.Context.NodeStorage.LocalStorage.Get(testkey)
	require.EqualError(t, err, "pebble: not found")
	require.Nil(t, val)
}

func Test_ext_offchain_http_request_start_version_1(t *testing.T) {
	inst := NewTestInstance(t, runtime.HOST_API_TEST_RUNTIME, TestWithVersion(DefaultVersion))

	encMethod, err := scale.Marshal([]byte("GET"))
	require.NoError(t, err)

	encURI, err := scale.Marshal([]byte("https://chainsafe.io"))
	require.NoError(t, err)

	var optMeta *[]byte
	encMeta, err := scale.Marshal(optMeta)
	require.NoError(t, err)

	params := append([]byte{}, encMethod...)
	params = append(params, encURI...)
	params = append(params, encMeta...)

	resReqID := scale.NewResult(int16(0), nil)

	// start request number 0
	ret, err := inst.Exec("rtm_ext_offchain_http_request_start_version_1", params)
	require.NoError(t, err)

	err = scale.Unmarshal(ret, &resReqID)
	require.NoError(t, err)

	requestNumber, err := resReqID.Unwrap()
	require.NoError(t, err)
	require.Equal(t, int16(1), requestNumber)

	// start request number 1
	ret, err = inst.Exec("rtm_ext_offchain_http_request_start_version_1", params)
	require.NoError(t, err)

	resReqID = scale.NewResult(int16(0), nil)

	err = scale.Unmarshal(ret, &resReqID)
	require.NoError(t, err)

	requestNumber, err = resReqID.Unwrap()
	require.NoError(t, err)
	require.Equal(t, int16(2), requestNumber)

	// start request number 2
	resReqID = scale.NewResult(int16(0), nil)
	ret, err = inst.Exec("rtm_ext_offchain_http_request_start_version_1", params)
	require.NoError(t, err)

	err = scale.Unmarshal(ret, &resReqID)
	require.NoError(t, err)

	requestNumber, err = resReqID.Unwrap()
	require.NoError(t, err)
	require.Equal(t, int16(3), requestNumber)
}

func Test_ext_offchain_http_request_add_header(t *testing.T) {
	inst := NewTestInstance(t, runtime.HOST_API_TEST_RUNTIME, TestWithVersion(DefaultVersion))

	cases := map[string]struct {
		key, value  string
		expectedErr bool
	}{
		"should_add_headers_without_problems": {
			key:         "SOME_HEADER_KEY",
			value:       "SOME_HEADER_VALUE",
			expectedErr: false,
		},

		"should_return_a_result_error": {
			key:         "",
			value:       "",
			expectedErr: true,
		},
	}

	for tname, tcase := range cases {
		tcase := tcase
		t.Run(tname, func(t *testing.T) {
			reqID, err := inst.Context.OffchainHTTPSet.StartRequest(http.MethodGet, "http://uri.example")
			require.NoError(t, err)

			encID, err := scale.Marshal(uint32(reqID))
			require.NoError(t, err)

			encHeaderKey, err := scale.Marshal(tcase.key)
			require.NoError(t, err)

			encHeaderValue, err := scale.Marshal(tcase.value)
			require.NoError(t, err)

			params := append([]byte{}, encID...)
			params = append(params, encHeaderKey...)
			params = append(params, encHeaderValue...)

			ret, err := inst.Exec("rtm_ext_offchain_http_request_add_header_version_1", params)
			require.NoError(t, err)

			gotResult := scale.NewResult(nil, nil)
			err = scale.Unmarshal(ret, &gotResult)
			require.NoError(t, err)

			ok, err := gotResult.Unwrap()
			if tcase.expectedErr {
				require.Error(t, err)
			} else {
				require.NoError(t, err)
			}

			offchainReq := inst.Context.OffchainHTTPSet.Get(reqID)
			gotValue := offchainReq.Request.Header.Get(tcase.key)
			require.Equal(t, tcase.value, gotValue)

			require.Nil(t, ok)
		})
	}
}

func Test_ext_storage_clear_version_1(t *testing.T) {
	inst := NewTestInstance(t, runtime.HOST_API_TEST_RUNTIME, TestWithVersion(DefaultVersion))

	testkey := []byte("noot")
	inst.Context.Storage.Put(testkey, []byte{1})

	enc, err := scale.Marshal(testkey)
	require.NoError(t, err)

	_, err = inst.Exec("rtm_ext_storage_clear_version_1", enc)
	require.NoError(t, err)

	val := inst.Context.Storage.Get(testkey)
	require.Nil(t, val)
}

func Test_ext_storage_clear_prefix_version_1_hostAPI(t *testing.T) {
	inst := NewTestInstance(t, runtime.HOST_API_TEST_RUNTIME, TestWithVersion(DefaultVersion))

	testkey := []byte("static")
	inst.Context.Storage.Put(testkey, []byte("Inverse"))

	testkey2 := []byte("even-keeled")
	inst.Context.Storage.Put(testkey2, []byte("Future-proofed"))

	enc, err := scale.Marshal(testkey[:3])
	require.NoError(t, err)

	_, err = inst.Exec("rtm_ext_storage_clear_prefix_version_1", enc)
	require.NoError(t, err)

	val := inst.Context.Storage.Get(testkey)
	require.Nil(t, val)

	val = inst.Context.Storage.Get(testkey2)
	require.NotNil(t, val)
}

func Test_ext_storage_clear_prefix_version_1(t *testing.T) {
	inst := NewTestInstance(t, runtime.HOST_API_TEST_RUNTIME, TestWithVersion(DefaultVersion))

	testkey := []byte("noot")
	inst.Context.Storage.Put(testkey, []byte{1})

	testkey2 := []byte("spaghet")
	inst.Context.Storage.Put(testkey2, []byte{2})

	enc, err := scale.Marshal(testkey[:3])
	require.NoError(t, err)

	_, err = inst.Exec("rtm_ext_storage_clear_prefix_version_1", enc)
	require.NoError(t, err)

	val := inst.Context.Storage.Get(testkey)
	require.Nil(t, val)

	val = inst.Context.Storage.Get(testkey2)
	require.NotNil(t, val)
}

func Test_ext_storage_clear_prefix_version_2(t *testing.T) {
	inst := NewTestInstance(t, runtime.HOST_API_TEST_RUNTIME, TestWithVersion(DefaultVersion))

	testkey := []byte("noot")
	inst.Context.Storage.Put(testkey, []byte{1})

	testkey2 := []byte("noot1")
	inst.Context.Storage.Put(testkey2, []byte{1})

	testkey3 := []byte("noot2")
	inst.Context.Storage.Put(testkey3, []byte{1})

	testkey4 := []byte("noot3")
	inst.Context.Storage.Put(testkey4, []byte{1})

	testkey5 := []byte("spaghet")
	testValue5 := []byte{2}
	inst.Context.Storage.Put(testkey5, testValue5)

	enc, err := scale.Marshal(testkey[:3])
	require.NoError(t, err)

	testLimit := uint32(2)
	testLimitBytes := make([]byte, 4)
	binary.LittleEndian.PutUint32(testLimitBytes, testLimit)

	optLimit, err := scale.Marshal(&testLimitBytes)
	require.NoError(t, err)

	// clearing prefix for "noo" prefix with limit 2
	encValue, err := inst.Exec("rtm_ext_storage_clear_prefix_version_2", append(enc, optLimit...))
	require.NoError(t, err)

	var decVal []byte
	scale.Unmarshal(encValue, &decVal)

	var numDeleted uint32
	// numDeleted represents no. of actual keys deleted
	scale.Unmarshal(decVal[1:], &numDeleted)
	require.Equal(t, uint32(2), numDeleted)

	var expectedAllDeleted byte
	// expectedAllDeleted value 0 represents all keys deleted, 1 represents keys are pending with prefix in trie
	expectedAllDeleted = 1
	require.Equal(t, expectedAllDeleted, decVal[0])

	val := inst.Context.Storage.Get(testkey)
	require.NotNil(t, val)

	val = inst.Context.Storage.Get(testkey5)
	require.NotNil(t, val)
	require.Equal(t, testValue5, val)

	// clearing prefix again for "noo" prefix with limit 2
	encValue, err = inst.Exec("rtm_ext_storage_clear_prefix_version_2", append(enc, optLimit...))
	require.NoError(t, err)

	scale.Unmarshal(encValue, &decVal)
	scale.Unmarshal(decVal[1:], &numDeleted)
	require.Equal(t, uint32(2), numDeleted)

	expectedAllDeleted = 0
	require.Equal(t, expectedAllDeleted, decVal[0])

	val = inst.Context.Storage.Get(testkey)
	require.Nil(t, val)

	val = inst.Context.Storage.Get(testkey5)
	require.NotNil(t, val)
	require.Equal(t, testValue5, val)
}

func Test_ext_storage_get_version_1(t *testing.T) {
	inst := NewTestInstance(t, runtime.HOST_API_TEST_RUNTIME, TestWithVersion(DefaultVersion))

	testkey := []byte("noot")
	testvalue := []byte{1, 2}
	inst.Context.Storage.Put(testkey, testvalue)

	enc, err := scale.Marshal(testkey)
	require.NoError(t, err)

	ret, err := inst.Exec("rtm_ext_storage_get_version_1", enc)
	require.NoError(t, err)

	var value *[]byte
	err = scale.Unmarshal(ret, &value)
	require.NoError(t, err)
	require.NotNil(t, value)
	require.Equal(t, testvalue, *value)
}

func Test_ext_storage_exists_version_1(t *testing.T) {
	testCases := map[string]struct {
		key    []byte
		value  []byte // leave to nil to not insert pair
		result byte
	}{
		"value_does_not_exist": {
			key:    []byte{1},
			result: 0,
		},
		"empty_value_exists": {
			key:    []byte{1},
			value:  []byte{},
			result: 1,
		},
		"value_exist": {
			key:    []byte{1},
			value:  []byte{2},
			result: 1,
		},
	}

	for name, testCase := range testCases {
		testCase := testCase
		t.Run(name, func(t *testing.T) {
			instance := NewTestInstance(t, runtime.HOST_API_TEST_RUNTIME, TestWithVersion(DefaultVersion))

			if testCase.value != nil {
				instance.Context.Storage.Put(testCase.key, testCase.value)
			}

			encodedKey, err := scale.Marshal(testCase.key)
			require.NoError(t, err)

			encodedResult, err := instance.Exec("rtm_ext_storage_exists_version_1", encodedKey)
			require.NoError(t, err)

			var result byte
			err = scale.Unmarshal(encodedResult, &result)
			require.NoError(t, err)

			require.Equal(t, testCase.result, result)
		})
	}
}

func Test_ext_storage_next_key_version_1(t *testing.T) {
	inst := NewTestInstance(t, runtime.HOST_API_TEST_RUNTIME, TestWithVersion(DefaultVersion))

	testkey := []byte("noot")
	inst.Context.Storage.Put(testkey, []byte{1})

	nextkey := []byte("oot")
	inst.Context.Storage.Put(nextkey, []byte{1})

	enc, err := scale.Marshal(testkey)
	require.NoError(t, err)

	ret, err := inst.Exec("rtm_ext_storage_next_key_version_1", enc)
	require.NoError(t, err)

	var next *[]byte
	err = scale.Unmarshal(ret, &next)
	require.NoError(t, err)
	require.NotNil(t, next)
	require.Equal(t, nextkey, *next)
}

func Test_ext_storage_read_version_1(t *testing.T) {
	inst := NewTestInstance(t, runtime.HOST_API_TEST_RUNTIME, TestWithVersion(DefaultVersion))

	testkey := []byte("noot")
	testvalue := []byte("washere")
	inst.Context.Storage.Put(testkey, testvalue)

	testoffset := uint32(2)
	testBufferSize := uint32(100)

	encKey, err := scale.Marshal(testkey)
	require.NoError(t, err)
	encOffset, err := scale.Marshal(testoffset)
	require.NoError(t, err)
	encBufferSize, err := scale.Marshal(testBufferSize)
	require.NoError(t, err)

	ret, err := inst.Exec("rtm_ext_storage_read_version_1", append(append(encKey, encOffset...), encBufferSize...))
	require.NoError(t, err)

	var read *[]byte
	err = scale.Unmarshal(ret, &read)
	require.NoError(t, err)
	require.NotNil(t, read)
	val := *read
	require.Equal(t, testvalue[testoffset:], val[:len(testvalue)-int(testoffset)])
}

func Test_ext_storage_read_version_1_again(t *testing.T) {
	inst := NewTestInstance(t, runtime.HOST_API_TEST_RUNTIME, TestWithVersion(DefaultVersion))

	testkey := []byte("noot")
	testvalue := []byte("_was_here_")
	inst.Context.Storage.Put(testkey, testvalue)

	testoffset := uint32(8)
	testBufferSize := uint32(5)

	encKey, err := scale.Marshal(testkey)
	require.NoError(t, err)
	encOffset, err := scale.Marshal(testoffset)
	require.NoError(t, err)
	encBufferSize, err := scale.Marshal(testBufferSize)
	require.NoError(t, err)

	ret, err := inst.Exec("rtm_ext_storage_read_version_1", append(append(encKey, encOffset...), encBufferSize...))
	require.NoError(t, err)

	var read *[]byte
	err = scale.Unmarshal(ret, &read)
	require.NoError(t, err)

	val := *read
	require.Equal(t, len(testvalue)-int(testoffset), len(val))
	require.Equal(t, testvalue[testoffset:], val[:len(testvalue)-int(testoffset)])
}

func Test_ext_storage_read_version_1_OffsetLargerThanValue(t *testing.T) {
	inst := NewTestInstance(t, runtime.HOST_API_TEST_RUNTIME, TestWithVersion(DefaultVersion))

	testkey := []byte("noot")
	testvalue := []byte("washere")
	inst.Context.Storage.Put(testkey, testvalue)

	testoffset := uint32(len(testvalue))
	testBufferSize := uint32(8)

	encKey, err := scale.Marshal(testkey)
	require.NoError(t, err)
	encOffset, err := scale.Marshal(testoffset)
	require.NoError(t, err)
	encBufferSize, err := scale.Marshal(testBufferSize)
	require.NoError(t, err)

	ret, err := inst.Exec("rtm_ext_storage_read_version_1", append(append(encKey, encOffset...), encBufferSize...))
	require.NoError(t, err)

	var read *[]byte
	err = scale.Unmarshal(ret, &read)
	require.NoError(t, err)
	require.NotNil(t, read)
	val := *read
	require.Equal(t, []byte{}, val)
}

func Test_ext_storage_root_version_1(t *testing.T) {
	inst := NewTestInstance(t, runtime.HOST_API_TEST_RUNTIME, TestWithVersion(DefaultVersion))

	ret, err := inst.Exec("rtm_ext_storage_root_version_1", []byte{})
	require.NoError(t, err)

	var hash []byte
	err = scale.Unmarshal(ret, &hash)
	require.NoError(t, err)

	expected := trie.EmptyHash
	require.Equal(t, expected[:], hash)
}

func Test_ext_storage_root_version_2(t *testing.T) {
	inst := NewTestInstance(t, runtime.HOST_API_TEST_RUNTIME, TestWithVersion(DefaultVersion))

	stateVersion := uint32(trie.V1)
	encVersion, err := scale.Marshal(stateVersion)
	require.NoError(t, err)

	ret, err := inst.Exec("rtm_ext_storage_root_version_2", encVersion)
	require.NoError(t, err)

	var hash []byte
	err = scale.Unmarshal(ret, &hash)
	require.NoError(t, err)

	expected := trie.EmptyHash
	require.Equal(t, expected[:], hash)
}

func Test_ext_storage_set_version_1(t *testing.T) {
	inst := NewTestInstance(t, runtime.HOST_API_TEST_RUNTIME, TestWithVersion(DefaultVersion))

	testkey := []byte("noot")
	testvalue := []byte("washere")

	encKey, err := scale.Marshal(testkey)
	require.NoError(t, err)
	encValue, err := scale.Marshal(testvalue)
	require.NoError(t, err)

	_, err = inst.Exec("rtm_ext_storage_set_version_1", append(encKey, encValue...))
	require.NoError(t, err)

	val := inst.Context.Storage.Get(testkey)
	require.Equal(t, testvalue, val)
}

func Test_ext_storage_append_version_1(t *testing.T) {
	inst := NewTestInstance(t, runtime.HOST_API_TEST_RUNTIME, TestWithVersion(DefaultVersion))

	testkey := []byte("noot")
	testvalue := []byte("was")
	testvalueAppend := []byte("here")

	encKey, err := scale.Marshal(testkey)
	require.NoError(t, err)
	encVal, err := scale.Marshal(testvalue)
	require.NoError(t, err)
	doubleEncVal, err := scale.Marshal(encVal)
	require.NoError(t, err)

	encArr, err := scale.Marshal([][]byte{testvalue})
	require.NoError(t, err)

	// place SCALE encoded value in storage
	_, err = inst.Exec("rtm_ext_storage_append_version_1", append(encKey, doubleEncVal...))
	require.NoError(t, err)

	val := inst.Context.Storage.Get(testkey)
	require.Equal(t, encArr, val)

	encValueAppend, err := scale.Marshal(testvalueAppend)
	require.NoError(t, err)
	doubleEncValueAppend, err := scale.Marshal(encValueAppend)
	require.NoError(t, err)

	_, err = inst.Exec("rtm_ext_storage_append_version_1", append(encKey, doubleEncValueAppend...))
	require.NoError(t, err)

	ret := inst.Context.Storage.Get(testkey)
	require.NotNil(t, ret)

	var res [][]byte
	err = scale.Unmarshal(ret, &res)
	require.NoError(t, err)

	require.Equal(t, 2, len(res))
	require.Equal(t, testvalue, res[0])
	require.Equal(t, testvalueAppend, res[1])

	expected, err := scale.Marshal([][]byte{testvalue, testvalueAppend})
	require.NoError(t, err)
	require.Equal(t, expected, ret)
}

func Test_ext_storage_append_version_1_again(t *testing.T) {
	DefaultTestLogLvl = 5
	inst := NewTestInstance(t, runtime.HOST_API_TEST_RUNTIME, TestWithVersion(DefaultVersion))

	testkey := []byte("noot")
	testvalue := []byte("abc")
	testvalueAppend := []byte("def")

	encKey, err := scale.Marshal(testkey)
	require.NoError(t, err)
	encVal, err := scale.Marshal(testvalue)
	require.NoError(t, err)
	doubleEncVal, err := scale.Marshal(encVal)
	require.NoError(t, err)

	encArr, err := scale.Marshal([][]byte{testvalue})
	require.NoError(t, err)

	// place SCALE encoded value in storage
	_, err = inst.Exec("rtm_ext_storage_append_version_1", append(encKey, doubleEncVal...))
	require.NoError(t, err)

	val := inst.Context.Storage.Get(testkey)
	require.Equal(t, encArr, val)

	encValueAppend, err := scale.Marshal(testvalueAppend)
	require.NoError(t, err)
	doubleEncValueAppend, err := scale.Marshal(encValueAppend)
	require.NoError(t, err)

	_, err = inst.Exec("rtm_ext_storage_append_version_1", append(encKey, doubleEncValueAppend...))
	require.NoError(t, err)

	ret := inst.Context.Storage.Get(testkey)
	require.NotNil(t, ret)

	var res [][]byte
	err = scale.Unmarshal(ret, &res)
	require.NoError(t, err)

	require.Equal(t, 2, len(res))
	require.Equal(t, testvalue, res[0])
	require.Equal(t, testvalueAppend, res[1])

	expected, err := scale.Marshal([][]byte{testvalue, testvalueAppend})
	require.NoError(t, err)
	require.Equal(t, expected, ret)
}

func TestWestendInstance(t *testing.T) {
	NewTestInstance(t, runtime.WESTEND_RUNTIME_v0929)
}<|MERGE_RESOLUTION|>--- conflicted
+++ resolved
@@ -1138,9 +1138,6 @@
 func Test_ext_default_child_storage_exists_version_1(t *testing.T) {
 	inst := NewTestInstance(t, runtime.HOST_API_TEST_RUNTIME, TestWithVersion(DefaultVersion))
 
-	//err := inst.Context.Storage.SetChild(testChildKey, trie.NewEmptyTrie())
-	//require.NoError(t, err)
-
 	err := inst.Context.Storage.SetChildStorage(testChildKey, testKey, testValue)
 	require.NoError(t, err)
 
@@ -1166,15 +1163,7 @@
 	}{
 		"value_exists_expected_value": {
 			setupInstance: func(t *testing.T) *Instance {
-<<<<<<< HEAD
-				inst := NewTestInstance(t, runtime.HOST_API_TEST_RUNTIME)
-				//err := inst.Context.Storage.SetChild(testChildKey, trie.NewEmptyTrie())
-				//require.NoError(t, err)
-=======
 				inst := NewTestInstance(t, runtime.HOST_API_TEST_RUNTIME, TestWithVersion(DefaultVersion))
-				err := inst.Context.Storage.SetChild(testChildKey, trie.NewEmptyTrie())
-				require.NoError(t, err)
->>>>>>> f5e48a97
 
 				err := inst.Context.Storage.SetChildStorage(testChildKey, testKey, testValue)
 				require.NoError(t, err)
@@ -1298,9 +1287,7 @@
 	err := inst.Context.Storage.SetChildStorage(testChildKey, testKey, testValue)
 	require.NoError(t, err)
 
-	stateVersion := trie.V0
-
-	rootHash, err := inst.Context.Storage.GetChildRoot(testChildKey, stateVersion)
+	rootHash, err := inst.Context.Storage.GetChildRoot(testChildKey)
 	require.NoError(t, err)
 
 	encChildKey, err := scale.Marshal(testChildKey)
@@ -1325,13 +1312,10 @@
 
 	stateVersion := trie.V1
 
-	//err := inst.Context.Storage.SetChild(testChildKey, trie.NewEmptyTrie())
-	//require.NoError(t, err)
-
 	err := inst.Context.Storage.SetChildStorage(testChildKey, testKey, testValue)
 	require.NoError(t, err)
 
-	rootHash, err := inst.Context.Storage.GetChildRoot(testChildKey, stateVersion)
+	rootHash, err := inst.Context.Storage.GetChildRoot(testChildKey)
 	require.NoError(t, err)
 
 	encChildKey, err := scale.Marshal(testChildKey)
@@ -1420,12 +1404,8 @@
 }
 
 func Test_ext_default_child_storage_storage_kill_version_2_limit_1(t *testing.T) {
-<<<<<<< HEAD
 	t.Skip("FIX ME")
 	/*inst := NewTestInstance(t, runtime.HOST_API_TEST_RUNTIME)
-=======
-	inst := NewTestInstance(t, runtime.HOST_API_TEST_RUNTIME, TestWithVersion(DefaultVersion))
->>>>>>> f5e48a97
 
 	tr := trie.NewEmptyTrie()
 	tr.Put([]byte(`key2`), []byte(`value2`))
@@ -1458,13 +1438,9 @@
 }
 
 func Test_ext_default_child_storage_storage_kill_version_2_limit_none(t *testing.T) {
-<<<<<<< HEAD
 	t.Skip("FIX ME")
 
 	/*inst := NewTestInstance(t, runtime.HOST_API_TEST_RUNTIME)
-=======
-	inst := NewTestInstance(t, runtime.HOST_API_TEST_RUNTIME, TestWithVersion(DefaultVersion))
->>>>>>> f5e48a97
 
 	tr := trie.NewEmptyTrie()
 	tr.Put([]byte(`key2`), []byte(`value2`))
@@ -1494,13 +1470,9 @@
 }
 
 func Test_ext_default_child_storage_storage_kill_version_3(t *testing.T) {
-<<<<<<< HEAD
 	t.Skip("FIX ME")
 
 	/*inst := NewTestInstance(t, runtime.HOST_API_TEST_RUNTIME)
-=======
-	inst := NewTestInstance(t, runtime.HOST_API_TEST_RUNTIME, TestWithVersion(DefaultVersion))
->>>>>>> f5e48a97
 
 	tr := trie.NewEmptyTrie()
 	tr.Put([]byte(`key2`), []byte(`value2`))
@@ -1691,13 +1663,9 @@
 }
 
 func Test_ext_default_child_storage_clear_prefix_version_2(t *testing.T) {
-<<<<<<< HEAD
 	t.Skip("FIX ME")
 
 	/*inst := NewTestInstance(t, runtime.HOST_API_TEST_RUNTIME)
-=======
-	inst := NewTestInstance(t, runtime.HOST_API_TEST_RUNTIME, TestWithVersion(DefaultVersion))
->>>>>>> f5e48a97
 
 	prefix := []byte("key")
 
