--- conflicted
+++ resolved
@@ -15,29 +15,16 @@
 	"github.com/ChainSafe/gossamer/lib/runtime"
 	"github.com/ChainSafe/gossamer/lib/runtime/mocks"
 	inmemory_storage "github.com/ChainSafe/gossamer/lib/runtime/storage/inmemory"
+	storage "github.com/ChainSafe/gossamer/lib/runtime/storage/inmemory"
 	"github.com/ChainSafe/gossamer/pkg/trie"
 	"github.com/stretchr/testify/require"
 	"go.uber.org/mock/gomock"
 )
 
-<<<<<<< HEAD
-// NewTestInstance will create a new runtime instance using the given target runtime
-func NewTestInstance(t *testing.T, targetRuntime string) *Instance {
-	t.Helper()
-	return NewTestInstanceWithTrie(t, targetRuntime, trie.NewEmptyInmemoryTrie())
-}
-
-func setupConfig(t *testing.T, ctrl *gomock.Controller, tt *trie.InMemoryTrie,
-	lvl log.Level, role common.NetworkRole) Config {
-	t.Helper()
-
-	s := inmemory_storage.NewTrieState(tt)
-=======
 // DefaultTestLogLvl is the log level used for test runtime instances
 var DefaultTestLogLvl = log.Info
 
 type TestInstanceOption func(*Config)
->>>>>>> 1a13e4cc
 
 func TestWithLogLevel(lvl log.Level) TestInstanceOption {
 	return func(c *Config) {
@@ -45,9 +32,9 @@
 	}
 }
 
-func TestWithTrie(tt *trie.Trie) TestInstanceOption {
+func TestWithTrie(tt *trie.InMemoryTrie) TestInstanceOption {
 	return func(c *Config) {
-		c.Storage = storage.NewTrieState(tt)
+		c.Storage = inmemory_storage.NewTrieState(tt)
 	}
 }
 
@@ -57,19 +44,12 @@
 	}
 }
 
-<<<<<<< HEAD
-// NewTestInstanceWithTrie returns an instance based on the target runtime string specified,
-// which can be a file path or a constant from the constants defined in `lib/runtime/constants.go`.
-// The instance uses the trie given as argument for its storage.
-func NewTestInstanceWithTrie(t *testing.T, targetRuntime string, tt *trie.InMemoryTrie) *Instance {
-=======
 func NewTestInstance(t *testing.T, targetRuntime string, opts ...TestInstanceOption) *Instance {
->>>>>>> 1a13e4cc
 	t.Helper()
 
 	ctrl := gomock.NewController(t)
 	cfg := &Config{
-		Storage:  storage.NewTrieState(trie.NewEmptyTrie()),
+		Storage:  storage.NewTrieState(trie.NewEmptyInmemoryTrie()),
 		Keystore: keystore.NewGlobalKeystore(),
 		LogLvl:   DefaultTestLogLvl,
 		NodeStorage: runtime.NodeStorage{
