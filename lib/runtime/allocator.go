--- conflicted
+++ resolved
@@ -19,14 +19,10 @@
 import (
 	"encoding/binary"
 	"errors"
+	"fmt"
 	"math/bits"
 )
 
-<<<<<<< HEAD
-var logger = log.New("pkg", "runtime", "module", "allocator")
-
-=======
->>>>>>> e10a57b3
 // This module implements a freeing-bump allocator
 // see more details at https://github.com/paritytech/substrate/issues/1615
 
@@ -40,11 +36,7 @@
 const HeadsQty = 22
 
 // MaxPossibleAllocation 2^24 bytes
-<<<<<<< HEAD
 const MaxPossibleAllocation = (1 << 24)
-=======
-const MaxPossibleAllocation = 16777216 // 2^24 bytes
->>>>>>> e10a57b3
 
 // FreeingBumpHeapAllocator struct
 type FreeingBumpHeapAllocator struct {
@@ -93,9 +85,7 @@
 	return fbha
 }
 
-<<<<<<< HEAD
 func (fbha *FreeingBumpHeapAllocator) growHeap(numPages uint32) error {
-	logger.Info("attempting to grow heap", "number of pages", numPages)
 	err := fbha.heap.Grow(numPages)
 	if err != nil {
 		return err
@@ -105,8 +95,6 @@
 	return nil
 }
 
-=======
->>>>>>> e10a57b3
 // Allocate determines if there is space available in WASM heap to grow the heap by 'size'.  If there is space
 //   available it grows the heap to fit give 'size'.  The heap grows is chunks of Powers of 2, so the growth becomes
 //   the next highest power of 2 of the requested size.
@@ -118,18 +106,12 @@
 	}
 	itemSize := nextPowerOf2GT8(size)
 
-<<<<<<< HEAD
 	if (itemSize + fbha.TotalSize + fbha.ptrOffset) > fbha.maxHeapSize {
 		pagesNeeded := ((itemSize + fbha.TotalSize + fbha.ptrOffset) - fbha.maxHeapSize) / PageSize
 		err := fbha.growHeap(pagesNeeded + 1)
 		if err != nil {
 			return 0, fmt.Errorf("allocator out of space; failed to grow heap; %w", err)
 		}
-=======
-	if (itemSize + 8 + fbha.TotalSize) > fbha.maxHeapSize {
-		err := errors.New("allocator out of space")
-		return 0, err
->>>>>>> e10a57b3
 	}
 
 	// get pointer based on list_index
@@ -138,10 +120,6 @@
 	var ptr uint32
 	if item := fbha.heads[listIndex]; item != 0 {
 		// Something from the free list
-<<<<<<< HEAD
-=======
-		item := fbha.heads[listIndex]
->>>>>>> e10a57b3
 		fourBytes := fbha.getHeap4bytes(item)
 		fbha.heads[listIndex] = binary.LittleEndian.Uint32(fourBytes)
 		ptr = item + 8
