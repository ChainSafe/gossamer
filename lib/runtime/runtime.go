// Copyright 2019 ChainSafe Systems (ON) Corp.
// This file is part of gossamer.
//
// The gossamer library is free software: you can redistribute it and/or modify
// it under the terms of the GNU Lesser General Public License as published by
// the Free Software Foundation, either version 3 of the License, or
// (at your option) any later version.
//
// The gossamer library is distributed in the hope that it will be useful,
// but WITHOUT ANY WARRANTY; without even the implied warranty of
// MERCHANTABILITY or FITNESS FOR A PARTICULAR PURPOSE. See the
// GNU Lesser General Public License for more details.
//
// You should have received a copy of the GNU Lesser General Public License
// along with the gossamer library. If not, see <http://www.gnu.org/licenses/>.

package runtime

import (
	"fmt"
	"os"
	"sync"

	"github.com/ChainSafe/gossamer/lib/keystore"
	log "github.com/ChainSafe/log15"
	wasm "github.com/wasmerio/go-ext-wasm/wasmer"
)

var memory, memErr = wasm.NewMemory(17, 0)
var logger = log.New("pkg", "runtime")

// NodeStorageTypePersistent flag to identify offchain storage as persistent (db)
const NodeStorageTypePersistent int32 = 1

// NodeStorageTypeLocal flog to identify offchain storage as local (memory)
const NodeStorageTypeLocal int32 = 2

// NodeStorage struct for storage of runtime offchain worker data
type NodeStorage struct {
	LocalStorage      BasicStorage
	PersistentStorage BasicStorage
}

// Ctx struct
type Ctx struct {
<<<<<<< HEAD
	storage   Storage
	allocator *FreeingBumpHeapAllocator
	keystore  *keystore.GenericKeystore
	validator bool
	network BasicNetwork
=======
	storage     Storage
	allocator   *FreeingBumpHeapAllocator
	keystore    *keystore.GenericKeystore
	nodeStorage NodeStorage
	validator   bool
>>>>>>> 6d70dbe3
}

// Config represents a runtime configuration
type Config struct {
<<<<<<< HEAD
	Storage  Storage
	Keystore *keystore.GenericKeystore
	Imports  func() (*wasm.Imports, error)
	LogLvl   log.Lvl
	Role     byte
	Network BasicNetwork
=======
	Storage     Storage
	Keystore    *keystore.GenericKeystore
	Imports     func() (*wasm.Imports, error)
	LogLvl      log.Lvl
	NodeStorage NodeStorage
	Role        byte
>>>>>>> 6d70dbe3
}

// Runtime struct
type Runtime struct {
	vm    wasm.Instance
	ctx   *Ctx
	mutex sync.Mutex
}

// NewRuntimeFromFile instantiates a runtime from a .wasm file
func NewRuntimeFromFile(fp string, cfg *Config) (*Runtime, error) {
	// Reads the WebAssembly module as bytes.
	bytes, err := wasm.ReadBytes(fp)
	if err != nil {
		return nil, err
	}

	return NewRuntime(bytes, cfg)
}

// NewRuntime instantiates a runtime from raw wasm bytecode
func NewRuntime(code []byte, cfg *Config) (*Runtime, error) {
	// if cfg.LogLvl set to < 0, then don't change package log level
	if cfg.LogLvl >= 0 {
		h := log.StreamHandler(os.Stdout, log.TerminalFormat())
		h = log.CallerFileHandler(h)
		logger.SetHandler(log.LvlFilterHandler(cfg.LogLvl, h))
	}

	imports, err := cfg.Imports()
	if err != nil {
		return nil, err
	}

	// Instantiates the WebAssembly module.
	instance, err := wasm.NewInstanceWithImports(code, imports)
	if err != nil {
		return nil, err
	}

	if instance.Memory == nil {
		if memErr != nil {
			return nil, err
		}

		instance.Memory = memory
	}

	memAllocator := NewAllocator(instance.Memory, 0)

	validator := false
	if cfg.Role == byte(4) {
		validator = true
	}

	runtimeCtx := &Ctx{
<<<<<<< HEAD
		storage:   cfg.Storage,
		allocator: memAllocator,
		keystore:  cfg.Keystore,
		validator: validator,
		network: cfg.Network,
=======
		storage:     cfg.Storage,
		allocator:   memAllocator,
		keystore:    cfg.Keystore,
		nodeStorage: cfg.NodeStorage,
		validator:   validator,
>>>>>>> 6d70dbe3
	}

	logger.Debug("NewRuntime", "runtimeCtx", runtimeCtx)
	instance.SetContextData(runtimeCtx)

	r := Runtime{
		vm:  instance,
		ctx: runtimeCtx,
	}

	return &r, nil
}

// Stop func
func (r *Runtime) Stop() {
	r.vm.Close()
}

// Store func
func (r *Runtime) Store(data []byte, location int32) {
	mem := r.vm.Memory.Data()
	copy(mem[location:location+int32(len(data))], data)
}

// Load load
func (r *Runtime) Load(location, length int32) []byte {
	mem := r.vm.Memory.Data()
	return mem[location : location+length]
}

// Exec func
func (r *Runtime) Exec(function string, data []byte) ([]byte, error) {
	if r.ctx.storage == nil {
		return nil, ErrNilStorage
	}

	ptr, err := r.malloc(uint32(len(data)))
	if err != nil {
		return nil, err
	}

	defer func() {
		err = r.free(ptr)
		if err != nil {
			logger.Error("exec: could not free ptr", "error", err)
		}
	}()

	r.mutex.Lock()
	defer r.mutex.Unlock()

	// Store the data into memory
	r.Store(data, int32(ptr))
	datalen := int32(len(data))

	runtimeFunc, ok := r.vm.Exports[function]
	if !ok {
		return nil, fmt.Errorf("could not find exported function %s", function)
	}
	res, err := runtimeFunc(int32(ptr), datalen)
	if err != nil {
		return nil, err
	}
	resi := res.ToI64()

	length := int32(resi >> 32)
	offset := int32(resi)

	rawdata := r.Load(offset, length)

	return rawdata, err
}

func (r *Runtime) malloc(size uint32) (uint32, error) {
	return r.ctx.allocator.Allocate(size)
}

func (r *Runtime) free(ptr uint32) error {
	return r.ctx.allocator.Deallocate(ptr)
}<|MERGE_RESOLUTION|>--- conflicted
+++ resolved
@@ -43,38 +43,23 @@
 
 // Ctx struct
 type Ctx struct {
-<<<<<<< HEAD
 	storage   Storage
 	allocator *FreeingBumpHeapAllocator
 	keystore  *keystore.GenericKeystore
 	validator bool
+	nodeStorage NodeStorage
 	network BasicNetwork
-=======
-	storage     Storage
-	allocator   *FreeingBumpHeapAllocator
-	keystore    *keystore.GenericKeystore
-	nodeStorage NodeStorage
-	validator   bool
->>>>>>> 6d70dbe3
 }
 
 // Config represents a runtime configuration
 type Config struct {
-<<<<<<< HEAD
 	Storage  Storage
 	Keystore *keystore.GenericKeystore
 	Imports  func() (*wasm.Imports, error)
 	LogLvl   log.Lvl
 	Role     byte
+	NodeStorage NodeStorage
 	Network BasicNetwork
-=======
-	Storage     Storage
-	Keystore    *keystore.GenericKeystore
-	Imports     func() (*wasm.Imports, error)
-	LogLvl      log.Lvl
-	NodeStorage NodeStorage
-	Role        byte
->>>>>>> 6d70dbe3
 }
 
 // Runtime struct
@@ -131,19 +116,12 @@
 	}
 
 	runtimeCtx := &Ctx{
-<<<<<<< HEAD
 		storage:   cfg.Storage,
 		allocator: memAllocator,
 		keystore:  cfg.Keystore,
 		validator: validator,
+		nodeStorage: cfg.NodeStorage,
 		network: cfg.Network,
-=======
-		storage:     cfg.Storage,
-		allocator:   memAllocator,
-		keystore:    cfg.Keystore,
-		nodeStorage: cfg.NodeStorage,
-		validator:   validator,
->>>>>>> 6d70dbe3
 	}
 
 	logger.Debug("NewRuntime", "runtimeCtx", runtimeCtx)
