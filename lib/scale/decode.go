// Copyright 2019 ChainSafe Systems (ON) Corp.
// This file is part of gossamer.
//
// The gossamer library is free software: you can redistribute it and/or modify
// it under the terms of the GNU Lesser General Public License as published by
// the Free Software Foundation, either version 3 of the License, or
// (at your option) any later version.
//
// The gossamer library is distributed in the hope that it will be useful,
// but WITHOUT ANY WARRANTY; without even the implied warranty of
// MERCHANTABILITY or FITNESS FOR A PARTICULAR PURPOSE. See the
// GNU Lesser General Public License for more details.
//
// You should have received a copy of the GNU Lesser General Public License
// along with the gossamer library. If not, see <http://www.gnu.org/licenses/>.

package scale

import (
	"bytes"
	"encoding/binary"
	"errors"
	"fmt"
	"io"
	"math/big"
	"reflect"
	"runtime"
	"strings"

	"github.com/ChainSafe/gossamer/lib/common"
)

// Decoder is a wrapping around io.Reader
type Decoder struct {
	Reader io.Reader
}

// Decode a byte array into interface
func Decode(in []byte, t interface{}) (interface{}, error) {
	buf := &bytes.Buffer{}
	sd := Decoder{Reader: buf}
	_, err := buf.Write(in)
	if err != nil {
		return nil, err
	}

	output, err := sd.Decode(t)
	return output, err
}

// Decode is the high level function wrapping the specific type decoding functions
func (sd *Decoder) Decode(t interface{}) (out interface{}, err error) {
	switch t.(type) {
	case *big.Int:
		out, err = sd.DecodeBigInt()
	case int, uint, int8, uint8, int16, uint16, int32, uint32, int64, uint64:
		out, err = sd.DecodeFixedWidthInt(t)
	case []byte, string:
		out, err = sd.DecodeByteArray()
	case bool:
		out, err = sd.DecodeBool()
	case []int:
		out, err = sd.DecodeIntArray()
	case []bool:
		out, err = sd.DecodeBoolArray()
	case []*big.Int:
		out, err = sd.DecodeBigIntArray()
	case common.Hash:
		b := make([]byte, 32)
		_, err = sd.Reader.Read(b)
		out = common.NewHash(b)
	case [][32]byte, [][]byte:
		out, err = sd.DecodeArray(t)
	case interface{}:
		// check if type has a custom Decode function defined
		// but first, make sure that the function that called this function wasn't the type's Decode function,
		// or else we will end up in an infinite recursive loop
		pc, _, _, ok := runtime.Caller(1)
		details := runtime.FuncForPC(pc)
		var caller string
		if ok && details != nil {
			caller = details.Name()
		}

<<<<<<< HEAD
		if !strings.Contains(caller, "Decode") || strings.Contains(caller, "scale") {
=======
		// allow the call to DecodeCustom to proceed if the call comes from inside scale, and isn't a test
		if !strings.Contains(caller, "Decode") || (strings.Contains(caller, "scale") && !strings.Contains(caller, "test")) {
>>>>>>> d24b67e5
			if out, err = sd.DecodeCustom(t); err == nil {
				return out, nil
			}
		}

		out, err = sd.DecodeInterface(t)
	default:
		return nil, errors.New("decode error: unsupported type")
	}
	return out, err
}

// ReadByte reads the one byte from the buffer
func (sd *Decoder) ReadByte() (byte, error) {
	b := make([]byte, 1)        // make buffer
	_, err := sd.Reader.Read(b) // read what's in the Decoder's underlying buffer to our new buffer b
	return b[0], err
}

// decodeSmallInt is used in the DecodeInteger and DecodeBigInteger functions when the mode is <= 2
// need to pass in the first byte, since we assume it's already been read
func (sd *Decoder) decodeSmallInt(firstByte byte, mode byte) (o int64, err error) {
	if mode == 0 { // 1 byte mode
		o = int64(firstByte >> 2)
	} else if mode == 1 { // 2 byte mode
		var buf byte
		buf, err = sd.ReadByte()
		if err == nil {
			o = int64(binary.LittleEndian.Uint16([]byte{firstByte, buf}) >> 2)
		}
	} else if mode == 2 { // 4 byte mode
		buf := make([]byte, 3)
		_, err = sd.Reader.Read(buf)
		if err == nil {
			o = int64(binary.LittleEndian.Uint32(append([]byte{firstByte}, buf...)) >> 2)
		}
	} else {
		err = errors.New("could not decode small int: mode not <= 2")
	}

	return o, err
}

// DecodeFixedWidthInt decodes integers < 2**32 by reading the bytes in little endian
func (sd *Decoder) DecodeFixedWidthInt(t interface{}) (o interface{}, err error) {
	switch t.(type) {
	case int8:
		var b byte
		b, err = sd.ReadByte()
		o = int8(b)
	case uint8:
		var b byte
		b, err = sd.ReadByte()
		o = b
	case int16:
		buf := make([]byte, 2)
		_, err = sd.Reader.Read(buf)
		if err == nil {
			o = int16(binary.LittleEndian.Uint16(buf))
		}
	case uint16:
		buf := make([]byte, 2)
		_, err = sd.Reader.Read(buf)
		if err == nil {
			o = binary.LittleEndian.Uint16(buf)
		}
	case int32:
		buf := make([]byte, 4)
		_, err = sd.Reader.Read(buf)
		if err == nil {
			o = int32(binary.LittleEndian.Uint32(buf))
		}
	case uint32:
		buf := make([]byte, 4)
		_, err = sd.Reader.Read(buf)
		if err == nil {
			o = binary.LittleEndian.Uint32(buf)
		}
	case int64:
		buf := make([]byte, 8)
		_, err = sd.Reader.Read(buf)
		if err == nil {
			o = int64(binary.LittleEndian.Uint64(buf))
		}
	case uint64:
		buf := make([]byte, 8)
		_, err = sd.Reader.Read(buf)
		if err == nil {
			o = binary.LittleEndian.Uint64(buf)
		}
	case int:
		buf := make([]byte, 8)
		_, err = sd.Reader.Read(buf)
		if err == nil {
			o = int(binary.LittleEndian.Uint64(buf))
		}
	case uint:
		buf := make([]byte, 8)
		_, err = sd.Reader.Read(buf)
		if err == nil {
			o = uint(binary.LittleEndian.Uint64(buf))
		}
	}

	return o, err
}

// DecodeInteger accepts a byte array representing a SCALE encoded integer and performs SCALE decoding of the int
// if the encoding is valid, it then returns (o, bytesDecoded, err) where o is the decoded integer, bytesDecoded is the
// number of input bytes decoded, and err is nil
// otherwise, it returns 0, 0, and error
func (sd *Decoder) DecodeInteger() (_ int64, err error) {
	o, err := sd.DecodeUnsignedInteger()

	return int64(o), err
}

// DecodeUnsignedInteger will decode unsigned integer
func (sd *Decoder) DecodeUnsignedInteger() (o uint64, err error) {
	b, err := sd.ReadByte()
	if err != nil {
		return 0, err
	}

	// check mode of encoding, stored at 2 least significant bits
	mode := b & 3
	if mode <= 2 {
		val, e := sd.decodeSmallInt(b, mode)
		return uint64(val), e
	}

	// >4 byte mode
	topSixBits := b >> 2
	byteLen := uint(topSixBits) + 4

	buf := make([]byte, byteLen)
	_, err = sd.Reader.Read(buf)
	if err != nil {
		return 0, err
	}

	if byteLen == 4 {
		o = uint64(binary.LittleEndian.Uint32(buf))
	} else if byteLen > 4 && byteLen < 8 {
		tmp := make([]byte, 8)
		copy(tmp, buf)
		o = binary.LittleEndian.Uint64(tmp)
	} else {
		err = errors.New("could not decode invalid integer")
	}

	return o, err
}

// DecodeBigInt decodes a SCALE encoded byte array into a *big.Int
// Works for all integers, including ints > 2**64
func (sd *Decoder) DecodeBigInt() (output *big.Int, err error) {
	b, err := sd.ReadByte()
	if err != nil {
		return nil, err
	}

	// check mode of encoding, stored at 2 least significant bits
	mode := b & 0x03
	if mode <= 2 {
		var tmp int64
		tmp, err = sd.decodeSmallInt(b, mode)
		if err != nil {
			return nil, err
		}
		return new(big.Int).SetInt64(tmp), nil
	}

	// >4 byte mode
	topSixBits := b >> 2
	byteLen := uint(topSixBits) + 4

	buf := make([]byte, byteLen)
	_, err = sd.Reader.Read(buf)
	if err == nil {
		o := reverseBytes(buf)
		output = new(big.Int).SetBytes(o)
	} else {
		err = errors.New("could not decode invalid big.Int: reached early EOF")
	}

	return output, err
}

// DecodeByteArray accepts a byte array representing a SCALE encoded byte array and performs SCALE decoding
// of the byte array
// if the encoding is valid, it then returns the decoded byte array, the total number of input bytes decoded, and nil
// otherwise, it returns nil, 0, and error
func (sd *Decoder) DecodeByteArray() (o []byte, err error) {
	length, err := sd.DecodeInteger()
	if err != nil {
		return nil, err
	}

	b := make([]byte, length)
	_, err = sd.Reader.Read(b)
	if err != nil {
		return nil, errors.New("could not decode invalid byte array: reached early EOF")
	}

	return b, nil
}

// DecodeBool accepts a byte array representing a SCALE encoded bool and performs SCALE decoding
// of the bool then returns it. if invalid, return false and an error
func (sd *Decoder) DecodeBool() (bool, error) {
	b, err := sd.ReadByte()
	if err != nil {
		return false, err
	}

	if b == 1 {
		return true, nil
	} else if b == 0 {
		return false, nil
	}

	return false, errors.New("cannot decode invalid boolean")
}

// DecodeInterface will decode to interface
func (sd *Decoder) DecodeInterface(t interface{}) (interface{}, error) {
	switch reflect.ValueOf(t).Kind() {
	case reflect.Ptr:
		switch reflect.ValueOf(t).Elem().Kind() {
		case reflect.Slice, reflect.Array:
			return sd.DecodeArray(t)
		default:
			return sd.DecodeTuple(t)
		}
	case reflect.Slice, reflect.Array:
		return sd.DecodeArray(t)
	case reflect.Struct:
		return sd.DecodeTuple(t)
	default:
		return nil, fmt.Errorf("unexpected kind: %s", reflect.ValueOf(t).Kind())
	}
}

// DecodeArray will decode array to interface
func (sd *Decoder) DecodeArray(t interface{}) (interface{}, error) {
	v := reflect.ValueOf(t)
	var err error
	var o interface{}

	length, err := sd.DecodeInteger()
	if err != nil {
		return nil, err
	}

	if length == 0 {
		return t, nil
	}

	sl := reflect.MakeSlice(v.Type(), int(length), int(length))

	for i := 0; i < int(length); i++ {
		arrayValue := sl.Index(i)

		switch ptr := arrayValue.Addr().Interface().(type) {
		case *[]byte:
			if o, err = sd.DecodeByteArray(); err == nil {
				// get the pointer to the value and set the value
				*ptr = o.([]byte)
			}
		case *[32]byte:
			buf := make([]byte, 32)
			if _, err = sd.Reader.Read(buf); err == nil {
				var arr = [32]byte{}
				copy(arr[:], buf)
				*ptr = arr
			}
		case *common.PeerInfo:
			_, err = sd.DecodeInterface(ptr)
			if err != nil {
				return nil, err
			}

		default:
			var res interface{}
			res, err = sd.DecodeCustom(sl.Index(i).Interface())
			if err != nil {
				return nil, err
			}
			arrayValue.Set(reflect.ValueOf(res))
		}

		if err != nil {
			break
		}
	}

	switch t.(type) {
	case [][]byte:
		copy(t.([][]byte), sl.Interface().([][]byte))
	case [][32]byte:
		copy(t.([][32]byte), sl.Interface().([][32]byte))
	}

	return sl.Interface(), err
}

// DecodeTuple accepts a byte array representing the SCALE encoded tuple and an interface. This interface should be a pointer
// to a struct which the encoded tuple should be marshaled into. If it is a valid encoding for the struct, it returns the
// decoded struct, otherwise error,
// Note that we return the same interface that was passed to this function; this is because we are writing directly to the
// struct that is passed in, using reflect to get each of the fields.
func (sd *Decoder) DecodeTuple(t interface{}) (interface{}, error) { //nolint
	var v reflect.Value
	switch reflect.ValueOf(t).Kind() {
	case reflect.Ptr:
		v = reflect.ValueOf(t).Elem()
	default:
		v = reflect.ValueOf(t)
	}

	var err error
	var o interface{}

	// iterate through each field in the struct
	for i := 0; i < v.NumField(); i++ {
		// get the field value at i
		field := v.Field(i)

		if field.CanInterface() {
			fieldValue := field.Addr().Interface()

			switch ptr := fieldValue.(type) {
			case *byte:
				b := make([]byte, 1)
				if _, err = sd.Reader.Read(b); err == nil {
					*ptr = b[0]
				}
			case *[]byte:
				if o, err = sd.DecodeByteArray(); err == nil {
					// get the pointer to the value and set the value
					*ptr = o.([]byte)
				}
			case *[][]byte:
				if o, err = sd.DecodeArray([][]byte{}); err == nil {
					*ptr = o.([][]byte)
				}
			case *int8:
				if o, err = sd.DecodeFixedWidthInt(int8(0)); err == nil {
					*ptr = o.(int8)
				}
			case *int16:
				if o, err = sd.DecodeFixedWidthInt(int16(0)); err == nil {
					*ptr = o.(int16)
				}
			case *int32:
				if o, err = sd.DecodeFixedWidthInt(int32(0)); err == nil {
					*ptr = o.(int32)
				}
			case *int64:
				if o, err = sd.DecodeFixedWidthInt(int64(0)); err == nil {
					*ptr = o.(int64)
				}
			case *uint16:
				if o, err = sd.DecodeFixedWidthInt(uint16(0)); err == nil {
					*ptr = o.(uint16)
				}
			case *uint32:
				if o, err = sd.DecodeFixedWidthInt(uint32(0)); err == nil {
					*ptr = o.(uint32)
				}
			case *uint64:
				if o, err = sd.DecodeFixedWidthInt(uint64(0)); err == nil {
					*ptr = o.(uint64)
				}
			case *int:
				if o, err = sd.DecodeFixedWidthInt(0); err == nil {
					*ptr = o.(int)
				}
			case *uint:
				if o, err = sd.DecodeFixedWidthInt(uint(0)); err == nil {
					*ptr = o.(uint)
				}
			case *bool:
				if o, err = sd.DecodeBool(); err == nil {
					*ptr = o.(bool)
				}
			case **big.Int:
				if o, err = sd.DecodeBigInt(); err == nil {
					*ptr = o.(*big.Int)
				}
			case *common.Hash:
				b := make([]byte, 32)
				if _, err = sd.Reader.Read(b); err == nil {
					*ptr = common.NewHash(b)
				}
			case *[32]byte:
				b := make([]byte, 32)
				if _, err = sd.Reader.Read(b); err == nil {
					copy((*ptr)[:], b)
				}
			case *[64]byte:
				b := make([]byte, 64)
				if _, err = sd.Reader.Read(b); err == nil {
					copy((*ptr)[:], b)
				}
			case *string:
				if o, err = sd.DecodeByteArray(); err == nil {
					// get the pointer to the value and set the value
					*ptr = string(o.([]byte))
				}
			case *[]string:
				if o, err = sd.DecodeStringArray(); err == nil {
					*ptr = o.([]string)
				}
			default:
				if o, err = sd.DecodeCustom(fieldValue); err == nil {
					field.Set(reflect.ValueOf(o))
					continue
				}

				// TODO: clean up this function, can use field.Set everywhere (remove switch case?)
				if o, err = sd.Decode(v.Field(i).Interface()); err == nil {
					field.Set(reflect.ValueOf(o))
				}
			}

			if err != nil {
				break
			}
		}
	}

	return t, err
}

// DecodeIntArray decodes a byte array to an array of ints
func (sd *Decoder) DecodeIntArray() ([]int, error) {
	length, err := sd.DecodeInteger()
	if err != nil {
		return nil, err
	}

	o := make([]int, length)
	for i := range o {
		var t int64
		t, err = sd.DecodeInteger()
		o[i] = int(t)
		if err != nil {
			break
		}
	}
	return o, nil
}

// DecodeBigIntArray decodes a byte array to an array of *big.Ints
func (sd *Decoder) DecodeBigIntArray() ([]*big.Int, error) {
	length, err := sd.DecodeInteger()
	if err != nil {
		return nil, err
	}

	o := make([]*big.Int, length)
	for i := range o {
		var t *big.Int
		t, err = sd.DecodeBigInt()
		o[i] = t
		if err != nil {
			break
		}
	}
	return o, nil
}

// DecodeBoolArray decodes a byte array to an array of bools
func (sd *Decoder) DecodeBoolArray() ([]bool, error) {
	length, err := sd.DecodeInteger()
	if err != nil {
		return nil, err
	}

	o := make([]bool, length)
	for i := range o {
		o[i], err = sd.DecodeBool()
		if err != nil {
			break
		}
	}
	return o, nil
}

// DecodeStringArray will decode to string array
func (sd *Decoder) DecodeStringArray() ([]string, error) {
	length, err := sd.DecodeInteger()
	if err != nil {
		return nil, err
	}
	s := make([]string, length)

	for i := 0; i < int(length); i++ {
		o, err := sd.DecodeByteArray()
		if err != nil {
			return nil, err
		}
		s[i] = string(o[:]) // cast []byte into string
	}
	return s, nil
}<|MERGE_RESOLUTION|>--- conflicted
+++ resolved
@@ -82,12 +82,8 @@
 			caller = details.Name()
 		}
 
-<<<<<<< HEAD
-		if !strings.Contains(caller, "Decode") || strings.Contains(caller, "scale") {
-=======
 		// allow the call to DecodeCustom to proceed if the call comes from inside scale, and isn't a test
 		if !strings.Contains(caller, "Decode") || (strings.Contains(caller, "scale") && !strings.Contains(caller, "test")) {
->>>>>>> d24b67e5
 			if out, err = sd.DecodeCustom(t); err == nil {
 				return out, nil
 			}
