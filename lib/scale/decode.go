// Copyright 2019 ChainSafe Systems (ON) Corp.
// This file is part of gossamer.
//
// The gossamer library is free software: you can redistribute it and/or modify
// it under the terms of the GNU Lesser General Public License as published by
// the Free Software Foundation, either version 3 of the License, or
// (at your option) any later version.
//
// The gossamer library is distributed in the hope that it will be useful,
// but WITHOUT ANY WARRANTY; without even the implied warranty of
// MERCHANTABILITY or FITNESS FOR A PARTICULAR PURPOSE. See the
// GNU Lesser General Public License for more details.
//
// You should have received a copy of the GNU Lesser General Public License
// along with the gossamer library. If not, see <http://www.gnu.org/licenses/>.

package scale

import (
	"bytes"
	"encoding/binary"
	"errors"
	"fmt"
	"io"
	"math/big"
	"reflect"
	"runtime"
	"strings"

	"github.com/ChainSafe/gossamer/lib/common"
)

// Decoder is a wrapping around io.Reader
type Decoder struct {
	Reader io.Reader
}

// Decode a byte array into interface
func Decode(in []byte, t interface{}) (interface{}, error) {
	buf := &bytes.Buffer{}
	sd := Decoder{Reader: buf}
	_, err := buf.Write(in)
	if err != nil {
		return nil, err
	}

	output, err := sd.Decode(t)
	return output, err
}

// Decode is the high level function wrapping the specific type decoding functions
func (sd *Decoder) Decode(t interface{}) (out interface{}, err error) {
	switch t.(type) {
	case *big.Int:
		out, err = sd.DecodeBigInt()
	case int, uint, int8, uint8, int16, uint16, int32, uint32, int64, uint64:
		out, err = sd.DecodeFixedWidthInt(t)
	case []byte, string:
		out, err = sd.DecodeByteArray()
	case bool:
		out, err = sd.DecodeBool()
	case []int:
		out, err = sd.DecodeIntArray()
	case []bool:
		out, err = sd.DecodeBoolArray()
	case []*big.Int:
		out, err = sd.DecodeBigIntArray()
	case common.Hash:
		b := make([]byte, 32)
		_, err = sd.Reader.Read(b)
		out = common.NewHash(b)
	case [][32]byte, [][]byte:
		out, err = sd.DecodeArray(t)
	case interface{}:
		// check if type has a custom Decode function defined
		// but first, make sure that the function that called this function wasn't the type's Decode function,
		// or else we will end up in an infinite recursive loop
		pc, _, _, ok := runtime.Caller(1)
		details := runtime.FuncForPC(pc)
		var caller string
		if ok && details != nil {
			caller = details.Name()
		}

		if !strings.Contains(caller, "Decode") || strings.Contains(caller, "scale") {
<<<<<<< HEAD
			if o, err := sd.DecodeCustom(t); err == nil {
				return o, nil
=======
			if out, err = sd.DecodeCustom(t); err == nil {
				return out, nil
>>>>>>> 2c207ad7
			}
		}

		out, err = sd.DecodeInterface(t)
	default:
		return nil, errors.New("decode error: unsupported type")
	}
	return out, err
}

// ReadByte reads the one byte from the buffer
func (sd *Decoder) ReadByte() (byte, error) {
	b := make([]byte, 1)        // make buffer
	_, err := sd.Reader.Read(b) // read what's in the Decoder's underlying buffer to our new buffer b
	return b[0], err
}

// decodeSmallInt is used in the DecodeInteger and DecodeBigInteger functions when the mode is <= 2
// need to pass in the first byte, since we assume it's already been read
func (sd *Decoder) decodeSmallInt(firstByte byte, mode byte) (o int64, err error) {
	if mode == 0 { // 1 byte mode
		o = int64(firstByte >> 2)
	} else if mode == 1 { // 2 byte mode
		var buf byte
		buf, err = sd.ReadByte()
		if err == nil {
			o = int64(binary.LittleEndian.Uint16([]byte{firstByte, buf}) >> 2)
		}
	} else if mode == 2 { // 4 byte mode
		buf := make([]byte, 3)
		_, err = sd.Reader.Read(buf)
		if err == nil {
			o = int64(binary.LittleEndian.Uint32(append([]byte{firstByte}, buf...)) >> 2)
		}
	} else {
		err = errors.New("could not decode small int: mode not <= 2")
	}

	return o, err
}

// DecodeFixedWidthInt decodes integers < 2**32 by reading the bytes in little endian
func (sd *Decoder) DecodeFixedWidthInt(t interface{}) (o interface{}, err error) {
	switch t.(type) {
	case int8:
		var b byte
		b, err = sd.ReadByte()
		o = int8(b)
	case uint8:
		var b byte
		b, err = sd.ReadByte()
		o = b
	case int16:
		buf := make([]byte, 2)
		_, err = sd.Reader.Read(buf)
		if err == nil {
			o = int16(binary.LittleEndian.Uint16(buf))
		}
	case uint16:
		buf := make([]byte, 2)
		_, err = sd.Reader.Read(buf)
		if err == nil {
			o = binary.LittleEndian.Uint16(buf)
		}
	case int32:
		buf := make([]byte, 4)
		_, err = sd.Reader.Read(buf)
		if err == nil {
			o = int32(binary.LittleEndian.Uint32(buf))
		}
	case uint32:
		buf := make([]byte, 4)
		_, err = sd.Reader.Read(buf)
		if err == nil {
			o = binary.LittleEndian.Uint32(buf)
		}
	case int64:
		buf := make([]byte, 8)
		_, err = sd.Reader.Read(buf)
		if err == nil {
			o = int64(binary.LittleEndian.Uint64(buf))
		}
	case uint64:
		buf := make([]byte, 8)
		_, err = sd.Reader.Read(buf)
		if err == nil {
			o = binary.LittleEndian.Uint64(buf)
		}
	case int:
		buf := make([]byte, 8)
		_, err = sd.Reader.Read(buf)
		if err == nil {
			o = int(binary.LittleEndian.Uint64(buf))
		}
	case uint:
		buf := make([]byte, 8)
		_, err = sd.Reader.Read(buf)
		if err == nil {
			o = uint(binary.LittleEndian.Uint64(buf))
		}
	}

	return o, err
}

// DecodeInteger accepts a byte array representing a SCALE encoded integer and performs SCALE decoding of the int
// if the encoding is valid, it then returns (o, bytesDecoded, err) where o is the decoded integer, bytesDecoded is the
// number of input bytes decoded, and err is nil
// otherwise, it returns 0, 0, and error
func (sd *Decoder) DecodeInteger() (_ int64, err error) {
	o, err := sd.DecodeUnsignedInteger()

	return int64(o), err
}

// DecodeUnsignedInteger will decode unsigned integer
func (sd *Decoder) DecodeUnsignedInteger() (o uint64, err error) {
	b, err := sd.ReadByte()
	if err != nil {
		return 0, err
	}

	// check mode of encoding, stored at 2 least significant bits
	mode := b & 3
	if mode <= 2 {
		val, e := sd.decodeSmallInt(b, mode)
		return uint64(val), e
	}

	// >4 byte mode
	topSixBits := b >> 2
	byteLen := uint(topSixBits) + 4

	buf := make([]byte, byteLen)
	_, err = sd.Reader.Read(buf)
	if err != nil {
		return 0, err
	}

	if byteLen == 4 {
		o = uint64(binary.LittleEndian.Uint32(buf))
	} else if byteLen > 4 && byteLen < 8 {
		tmp := make([]byte, 8)
		copy(tmp, buf)
		o = binary.LittleEndian.Uint64(tmp)
	} else {
		err = errors.New("could not decode invalid integer")
	}

	return o, err
}

// DecodeBigInt decodes a SCALE encoded byte array into a *big.Int
// Works for all integers, including ints > 2**64
func (sd *Decoder) DecodeBigInt() (output *big.Int, err error) {
	b, err := sd.ReadByte()
	if err != nil {
		return nil, err
	}

	// check mode of encoding, stored at 2 least significant bits
	mode := b & 0x03
	if mode <= 2 {
		var tmp int64
		tmp, err = sd.decodeSmallInt(b, mode)
		if err != nil {
			return nil, err
		}
		return new(big.Int).SetInt64(tmp), nil
	}

	// >4 byte mode
	topSixBits := b >> 2
	byteLen := uint(topSixBits) + 4

	buf := make([]byte, byteLen)
	_, err = sd.Reader.Read(buf)
	if err == nil {
		o := reverseBytes(buf)
		output = new(big.Int).SetBytes(o)
	} else {
		err = errors.New("could not decode invalid big.Int: reached early EOF")
	}

	return output, err
}

// DecodeByteArray accepts a byte array representing a SCALE encoded byte array and performs SCALE decoding
// of the byte array
// if the encoding is valid, it then returns the decoded byte array, the total number of input bytes decoded, and nil
// otherwise, it returns nil, 0, and error
func (sd *Decoder) DecodeByteArray() (o []byte, err error) {
	length, err := sd.DecodeInteger()
	if err != nil {
		return nil, err
	}

	b := make([]byte, length)
	_, err = sd.Reader.Read(b)
	if err != nil {
		return nil, errors.New("could not decode invalid byte array: reached early EOF")
	}

	return b, nil
}

// DecodeBool accepts a byte array representing a SCALE encoded bool and performs SCALE decoding
// of the bool then returns it. if invalid, return false and an error
func (sd *Decoder) DecodeBool() (bool, error) {
	b, err := sd.ReadByte()
	if err != nil {
		return false, err
	}

	if b == 1 {
		return true, nil
	} else if b == 0 {
		return false, nil
	}

	return false, errors.New("cannot decode invalid boolean")
}

// DecodeInterface will decode to interface
func (sd *Decoder) DecodeInterface(t interface{}) (interface{}, error) {
	switch reflect.ValueOf(t).Kind() {
	case reflect.Ptr:
		switch reflect.ValueOf(t).Elem().Kind() {
		case reflect.Slice, reflect.Array:
			return sd.DecodeArray(t)
		default:
			return sd.DecodeTuple(t)
		}
	case reflect.Slice, reflect.Array:
		return sd.DecodeArray(t)
	case reflect.Struct:
		return sd.DecodeTuple(t)
	default:
		return nil, fmt.Errorf("unexpected kind: %s", reflect.ValueOf(t).Kind())
	}
}

// DecodeArray will decode array to interface
func (sd *Decoder) DecodeArray(t interface{}) (interface{}, error) {
	v := reflect.ValueOf(t)
	var err error
	var o interface{}

	length, err := sd.DecodeInteger()
	if err != nil {
		return nil, err
	}

	if length == 0 {
		return t, nil
	}

	sl := reflect.MakeSlice(v.Type(), int(length), int(length))

	for i := 0; i < int(length); i++ {
		arrayValue := sl.Index(i)

		switch ptr := arrayValue.Addr().Interface().(type) {
		case *[]byte:
			if o, err = sd.DecodeByteArray(); err == nil {
				// get the pointer to the value and set the value
				*ptr = o.([]byte)
			}
		case *[32]byte:
			buf := make([]byte, 32)
			if _, err = sd.Reader.Read(buf); err == nil {
				var arr = [32]byte{}
				copy(arr[:], buf)
				*ptr = arr
			}
		case *common.PeerInfo:
			_, err = sd.DecodeInterface(ptr)
			if err != nil {
				return nil, err
			}

		default:
			var res interface{}
			res, err = sd.DecodeCustom(sl.Index(i).Interface())
			if err != nil {
				return nil, err
			}
			arrayValue.Set(reflect.ValueOf(res))
		}

		if err != nil {
			break
		}
	}

	switch t.(type) {
	case [][]byte:
		copy(t.([][]byte), sl.Interface().([][]byte))
	case [][32]byte:
		copy(t.([][32]byte), sl.Interface().([][32]byte))
	}

	return sl.Interface(), err
}

// DecodeTuple accepts a byte array representing the SCALE encoded tuple and an interface. This interface should be a pointer
// to a struct which the encoded tuple should be marshaled into. If it is a valid encoding for the struct, it returns the
// decoded struct, otherwise error,
// Note that we return the same interface that was passed to this function; this is because we are writing directly to the
// struct that is passed in, using reflect to get each of the fields.
func (sd *Decoder) DecodeTuple(t interface{}) (interface{}, error) { //nolint
	var v reflect.Value
	switch reflect.ValueOf(t).Kind() {
	case reflect.Ptr:
		v = reflect.ValueOf(t).Elem()
	default:
		v = reflect.ValueOf(t)
	}

	var err error
	var o interface{}

	// iterate through each field in the struct
	for i := 0; i < v.NumField(); i++ {
		// get the field value at i
		field := v.Field(i)

		if field.CanInterface() {
			fieldValue := field.Addr().Interface()

			switch ptr := fieldValue.(type) {
			case *byte:
				b := make([]byte, 1)
				if _, err = sd.Reader.Read(b); err == nil {
					*ptr = b[0]
				}
			case *[]byte:
				if o, err = sd.DecodeByteArray(); err == nil {
					// get the pointer to the value and set the value
					*ptr = o.([]byte)
				}
			case *[][]byte:
				if o, err = sd.DecodeArray([][]byte{}); err == nil {
					*ptr = o.([][]byte)
				}
			case *int8:
				if o, err = sd.DecodeFixedWidthInt(int8(0)); err == nil {
					*ptr = o.(int8)
				}
			case *int16:
				if o, err = sd.DecodeFixedWidthInt(int16(0)); err == nil {
					*ptr = o.(int16)
				}
			case *int32:
				if o, err = sd.DecodeFixedWidthInt(int32(0)); err == nil {
					*ptr = o.(int32)
				}
			case *int64:
				if o, err = sd.DecodeFixedWidthInt(int64(0)); err == nil {
					*ptr = o.(int64)
				}
			case *uint16:
				if o, err = sd.DecodeFixedWidthInt(uint16(0)); err == nil {
					*ptr = o.(uint16)
				}
			case *uint32:
				if o, err = sd.DecodeFixedWidthInt(uint32(0)); err == nil {
					*ptr = o.(uint32)
				}
			case *uint64:
				if o, err = sd.DecodeFixedWidthInt(uint64(0)); err == nil {
					*ptr = o.(uint64)
				}
			case *int:
				if o, err = sd.DecodeFixedWidthInt(0); err == nil {
					*ptr = o.(int)
				}
			case *uint:
				if o, err = sd.DecodeFixedWidthInt(uint(0)); err == nil {
					*ptr = o.(uint)
				}
			case *bool:
				if o, err = sd.DecodeBool(); err == nil {
					*ptr = o.(bool)
				}
			case **big.Int:
				if o, err = sd.DecodeBigInt(); err == nil {
					*ptr = o.(*big.Int)
				}
			case *common.Hash:
				b := make([]byte, 32)
				if _, err = sd.Reader.Read(b); err == nil {
					*ptr = common.NewHash(b)
				}
			case *[32]byte:
				b := make([]byte, 32)
				if _, err = sd.Reader.Read(b); err == nil {
					copy((*ptr)[:], b)
				}
			case *[64]byte:
				b := make([]byte, 64)
				if _, err = sd.Reader.Read(b); err == nil {
					copy((*ptr)[:], b)
				}
			case *string:
				if o, err = sd.DecodeByteArray(); err == nil {
					// get the pointer to the value and set the value
					*ptr = string(o.([]byte))
				}
			case *[]string:
				if o, err = sd.DecodeStringArray(); err == nil {
					*ptr = o.([]string)
				}
			default:
<<<<<<< HEAD
				var o interface{}
				if o, err := sd.DecodeCustom(fieldValue); err == nil {
=======
				if o, err = sd.DecodeCustom(fieldValue); err == nil {
>>>>>>> 2c207ad7
					field.Set(reflect.ValueOf(o))
					continue
				}

				// TODO: clean up this function, can use field.Set everywhere (remove switch case?)
				if o, err = sd.Decode(v.Field(i).Interface()); err == nil {
					field.Set(reflect.ValueOf(o))
				}
			}

			if err != nil {
				break
			}
		}
	}

	return t, err
}

// DecodeIntArray decodes a byte array to an array of ints
func (sd *Decoder) DecodeIntArray() ([]int, error) {
	length, err := sd.DecodeInteger()
	if err != nil {
		return nil, err
	}

	o := make([]int, length)
	for i := range o {
		var t int64
		t, err = sd.DecodeInteger()
		o[i] = int(t)
		if err != nil {
			break
		}
	}
	return o, nil
}

// DecodeBigIntArray decodes a byte array to an array of *big.Ints
func (sd *Decoder) DecodeBigIntArray() ([]*big.Int, error) {
	length, err := sd.DecodeInteger()
	if err != nil {
		return nil, err
	}

	o := make([]*big.Int, length)
	for i := range o {
		var t *big.Int
		t, err = sd.DecodeBigInt()
		o[i] = t
		if err != nil {
			break
		}
	}
	return o, nil
}

// DecodeBoolArray decodes a byte array to an array of bools
func (sd *Decoder) DecodeBoolArray() ([]bool, error) {
	length, err := sd.DecodeInteger()
	if err != nil {
		return nil, err
	}

	o := make([]bool, length)
	for i := range o {
		o[i], err = sd.DecodeBool()
		if err != nil {
			break
		}
	}
	return o, nil
}

// DecodeStringArray will decode to string array
func (sd *Decoder) DecodeStringArray() ([]string, error) {
	length, err := sd.DecodeInteger()
	if err != nil {
		return nil, err
	}
	s := make([]string, length)

	for i := 0; i < int(length); i++ {
		o, err := sd.DecodeByteArray()
		if err != nil {
			return nil, err
		}
		s[i] = string(o[:]) // cast []byte into string
	}
	return s, nil
}<|MERGE_RESOLUTION|>--- conflicted
+++ resolved
@@ -83,13 +83,8 @@
 		}
 
 		if !strings.Contains(caller, "Decode") || strings.Contains(caller, "scale") {
-<<<<<<< HEAD
-			if o, err := sd.DecodeCustom(t); err == nil {
-				return o, nil
-=======
 			if out, err = sd.DecodeCustom(t); err == nil {
 				return out, nil
->>>>>>> 2c207ad7
 			}
 		}
 
@@ -504,12 +499,7 @@
 					*ptr = o.([]string)
 				}
 			default:
-<<<<<<< HEAD
-				var o interface{}
-				if o, err := sd.DecodeCustom(fieldValue); err == nil {
-=======
 				if o, err = sd.DecodeCustom(fieldValue); err == nil {
->>>>>>> 2c207ad7
 					field.Set(reflect.ValueOf(o))
 					continue
 				}
