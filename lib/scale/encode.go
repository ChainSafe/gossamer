// Copyright 2019 ChainSafe Systems (ON) Corp.
// This file is part of gossamer.
//
// The gossamer library is free software: you can redistribute it and/or modify
// it under the terms of the GNU Lesser General Public License as published by
// the Free Software Foundation, either version 3 of the License, or
// (at your option) any later version.
//
// The gossamer library is distributed in the hope that it will be useful,
// but WITHOUT ANY WARRANTY; without even the implied warranty of
// MERCHANTABILITY or FITNESS FOR A PARTICULAR PURPOSE. See the
// GNU Lesser General Public License for more details.
//
// You should have received a copy of the GNU Lesser General Public License
// along with the gossamer library. If not, see <http://www.gnu.org/licenses/>.

package scale

import (
	"bytes"
	"encoding/binary"
	"fmt"
	"io"
	"math/big"
	"reflect"

	"github.com/ChainSafe/gossamer/lib/common"
)

// Encoder is a wrapping around io.Writer
type Encoder struct {
	Writer io.Writer
}

// Encode returns the SCALE encoding of the given interface
func Encode(in interface{}) ([]byte, error) {
	buffer := &bytes.Buffer{}
	se := Encoder{
		Writer: buffer,
	}
	_, err := se.Encode(in)
	output := buffer.Bytes()
	return output, err
}

// EncodeCustom checks if interface has method Encode, if so use that, otherwise use regular scale encoding
func EncodeCustom(in interface{}) ([]byte, error) {
	someType := reflect.TypeOf(in)
	_, ok := someType.MethodByName("Encode")
	if ok {
		res := reflect.ValueOf(in).MethodByName("Encode").Call([]reflect.Value{})
		val := res[0].Interface()
		err := res[1].Interface()
		if err != nil {
			return val.([]byte), err.(error)
		}
		return val.([]byte), nil
	}
	return Encode(in)
}

// Encode is the top-level function which performs SCALE encoding of b which may be of type []byte, int16, int32, int64, or bool
func (se *Encoder) Encode(b interface{}) (n int, err error) {
	switch v := b.(type) {
	case []byte:
		n, err = se.encodeByteArray(v)
	case *big.Int:
		n, err = se.encodeBigInteger(v)
	case common.Uint128:
		n, err = se.encodeUint128(v)
	case int, uint, int8, uint8, int16, uint16, int32, uint32, int64, uint64:
		n, err = se.encodeFixedWidthInteger(v)
	case string:
		n, err = se.encodeByteArray([]byte(v))
	case bool:
		n, err = se.encodeBool(v)
	case common.Hash:
		n, err = se.Writer.Write(v.ToBytes())
	case interface{}:
		t := reflect.TypeOf(b).Kind()
		switch t {
		case reflect.Ptr:
			n, err = se.encodeTuple(v)
		case reflect.Struct:
			n, err = se.encodeTuple(v)
		case reflect.Slice, reflect.Array:
			n, err = se.encodeArray(v)
		default:
			return 0, fmt.Errorf("unsupported type: %T", b)
		}
	default:
		return 0, fmt.Errorf("unsupported type: %T", b)
	}

	return n, err
}

// EncodeCustom checks if interface has method Encode, if so use that, otherwise return error
func (se *Encoder) EncodeCustom(in interface{}) (int, error) {
	someType := reflect.TypeOf(in)
	// TODO: if not a pointer, check if type pointer has Encode method
	_, ok := someType.MethodByName("Encode")
	if ok {
		res := reflect.ValueOf(in).MethodByName("Encode").Call([]reflect.Value{})
		val := res[0].Interface()
		err := res[1].Interface()
		if err != nil {
			return 0, err.(error)
		}
		return se.Writer.Write(val.([]byte))
	}
	return 0, fmt.Errorf("cannot call EncodeCustom")
}

// encodeCustomOrEncode tries to use EncodeCustom, if that fails, it reverts to Encode
func (se *Encoder) encodeCustomOrEncode(in interface{}) (int, error) {
	n, err := se.EncodeCustom(in)
	if err == nil {
		return n, err
	}

	return se.Encode(in)
}

// encodeByteArray performs the following:
// b -> [encodeInteger(len(b)) b]
// it writes to the buffer a byte array where the first byte is the length of b encoded with SCALE, followed by the
// byte array b itself
func (se *Encoder) encodeByteArray(b []byte) (bytesEncoded int, err error) {
	var n int
	n, err = se.encodeInteger(uint(len(b)))
	if err != nil {
		return 0, err
	}

	bytesEncoded = bytesEncoded + n
	n, err = se.Writer.Write(b)
	return bytesEncoded + n, err
}

// encodeFixedWidthInteger encodes an int with size < 2**32 by putting it into little endian byte format
func (se *Encoder) encodeFixedWidthInteger(in interface{}) (bytesEncoded int, err error) {
	switch i := in.(type) {
	case int8:
		err = binary.Write(se.Writer, binary.LittleEndian, byte(i))
		bytesEncoded = 1
	case uint8:
		err = binary.Write(se.Writer, binary.LittleEndian, i)
		bytesEncoded = 1
	case int16:
		err = binary.Write(se.Writer, binary.LittleEndian, uint16(i))
		bytesEncoded = 2
	case uint16:
		err = binary.Write(se.Writer, binary.LittleEndian, i)
		bytesEncoded = 2
	case int32:
		err = binary.Write(se.Writer, binary.LittleEndian, uint32(i))
		bytesEncoded = 4
	case uint32:
		err = binary.Write(se.Writer, binary.LittleEndian, i)
		bytesEncoded = 4
	case int64:
		err = binary.Write(se.Writer, binary.LittleEndian, uint64(i))
		bytesEncoded = 8
	case uint64:
		err = binary.Write(se.Writer, binary.LittleEndian, i)
		bytesEncoded = 8
	case int:
		err = binary.Write(se.Writer, binary.LittleEndian, int64(i))
		bytesEncoded = 8
	case uint:
		err = binary.Write(se.Writer, binary.LittleEndian, uint64(i))
		bytesEncoded = 8
	default:
		err = fmt.Errorf("could not encode fixed width int, invalid type: %T", in)
	}

	return bytesEncoded, err
}

// encodeInteger performs the following on integer i:
// i  -> i^0...i^n where n is the length in bits of i
// note that the bit representation of i is in little endian; ie i^0 is the least significant bit of i,
// and i^n is the most significant bit
// if n < 2^6 write [00 i^2...i^8 ] [ 8 bits = 1 byte encoded ]
// if 2^6 <= n < 2^14 write [01 i^2...i^16] [ 16 bits = 2 byte encoded ]
// if 2^14 <= n < 2^30 write [10 i^2...i^32] [ 32 bits = 4 byte encoded ]
// if n >= 2^30 write [lower 2 bits of first byte = 11] [upper 6 bits of first byte = # of bytes following less 4]
// [append i as a byte array to the first byte]
func (se *Encoder) encodeInteger(i uint) (bytesEncoded int, err error) {

	if i < 1<<6 {
		err = binary.Write(se.Writer, binary.LittleEndian, byte(i)<<2)
		return 1, err
	} else if i < 1<<14 {
		err = binary.Write(se.Writer, binary.LittleEndian, uint16(i<<2)+1)
		return 2, err
	} else if i < 1<<30 {
		err = binary.Write(se.Writer, binary.LittleEndian, uint32(i<<2)+2)
		return 4, err
	}

	o := make([]byte, 8)
	m := i
	var numBytes int

	// calculate the number of bytes needed to store i
	// the most significant byte cannot be zero
	// each iteration, shift by 1 byte until the number is zero
	// then break and save the numBytes needed
	for numBytes = 0; numBytes < 256 && m != 0; numBytes++ {
		m = m >> 8
	}

	topSixBits := uint8(numBytes - 4)
	lengthByte := topSixBits<<2 + 3

	err = binary.Write(se.Writer, binary.LittleEndian, lengthByte)
	bytesEncoded++
	if err == nil {
		binary.LittleEndian.PutUint64(o, uint64(i))
		err = binary.Write(se.Writer, binary.LittleEndian, o[0:numBytes])
		bytesEncoded += numBytes
	}

	return bytesEncoded, err
}

func (se *Encoder) encodeUint128(i common.Uint128) (bytesEncoded int, err error) {
	buf := make([]byte, 16)
<<<<<<< HEAD
	binary.LittleEndian.PutUint64(buf[:8], i.Upper)
	binary.LittleEndian.PutUint64(buf[8:], i.Lower)
=======
	binary.LittleEndian.PutUint64(buf[:8], i.Lower)
	binary.LittleEndian.PutUint64(buf[8:], i.Upper)
>>>>>>> fa823465
	err = binary.Write(se.Writer, binary.LittleEndian, buf[:])
	bytesEncoded += len(buf)
	return bytesEncoded, err
}

// encodeBigInteger performs the same encoding as encodeInteger, except on a big.Int.
// if 2^30 <= n < 2^536 write [lower 2 bits of first byte = 11] [upper 6 bits of first byte = # of bytes following less 4]
// [append i as a byte array to the first byte]
func (se *Encoder) encodeBigInteger(i *big.Int) (bytesEncoded int, err error) {
	if i.Cmp(new(big.Int).Lsh(big.NewInt(1), 6)) < 0 { // if i < 1<<6
		err = binary.Write(se.Writer, binary.LittleEndian, uint8(i.Int64()<<2))
		return 1, err
	} else if i.Cmp(new(big.Int).Lsh(big.NewInt(1), 14)) < 0 { // if i < 1<<14
		err = binary.Write(se.Writer, binary.LittleEndian, uint16(i.Int64()<<2)+1)
		return 2, err
	} else if i.Cmp(new(big.Int).Lsh(big.NewInt(1), 30)) < 0 { //if i < 1<<30
		err = binary.Write(se.Writer, binary.LittleEndian, uint32(i.Int64()<<2)+2)
		return 4, err
	}

	numBytes := len(i.Bytes())
	topSixBits := uint8(numBytes - 4)
	lengthByte := topSixBits<<2 + 3

	// write byte which encodes mode and length
	err = binary.Write(se.Writer, binary.LittleEndian, lengthByte)
	if err == nil {
		// write integer itself
		err = binary.Write(se.Writer, binary.LittleEndian, reverseBytes(i.Bytes()))
	}

	return numBytes + 1, err
}

// encodeBool performs the following:
// l = true -> write [1]
// l = false -> write [0]
func (se *Encoder) encodeBool(l bool) (bytesEncoded int, err error) {
	if l {
		bytesEncoded, err = se.Writer.Write([]byte{0x01})
		return bytesEncoded, err
	}
	bytesEncoded, err = se.Writer.Write([]byte{0x00})
	return bytesEncoded, err
}

// encodeTuple reads the number of fields in the struct and their types and writes to the buffer each of the struct fields
// encoded as their respective types
func (se *Encoder) encodeTuple(t interface{}) (bytesEncoded int, err error) {
	var v reflect.Value
	switch reflect.ValueOf(t).Kind() {
	case reflect.Ptr:
		v = reflect.ValueOf(t).Elem()
	case reflect.Slice, reflect.Array, reflect.Struct:
		v = reflect.ValueOf(t)
	}

	if !v.IsValid() {
		return bytesEncoded, err
	}

	values := make([]interface{}, 0)
	for i := 0; i < v.NumField(); i++ {
		if v.Field(i).CanInterface() {
			values = append(values, v.Field(i).Interface())
		}
	}

	for _, item := range values {
		n, err := se.encodeCustomOrEncode(item)
		if err != nil {
			return bytesEncoded, err
		}

		bytesEncoded += n
	}

	return bytesEncoded, nil
}

func (se *Encoder) encodeIntegerElements(arr []int) (bytesEncoded int, err error) {
	var n int
	n, err = se.encodeInteger(uint(len(arr)))
	bytesEncoded += n

	for _, elem := range arr {
		n, err = se.encodeInteger(uint(elem))
		bytesEncoded += n
	}

	return bytesEncoded, err
}

// encodeArray encodes an interface where the underlying type is an array or slice
// it writes the encoded length of the Array to the Encoder, then encodes and writes each value in the Array
func (se *Encoder) encodeArray(t interface{}) (bytesEncoded int, err error) {
	var n int
	switch arr := t.(type) {
	case []int:
		n, err = se.encodeIntegerElements(arr)
		bytesEncoded += n
	case []*big.Int:
		n, err = se.encodeInteger(uint(len(arr)))
		bytesEncoded += n

		for _, elem := range arr {
			n, err = se.encodeBigInteger(elem)
			bytesEncoded += n
		}
	case []bool:
		n, err = se.encodeInteger(uint(len(arr)))
		bytesEncoded += n

		for _, elem := range arr {
			n, err = se.encodeBool(elem)
			bytesEncoded += n
		}
	case [][]byte:
		n, err = se.encodeInteger(uint(len(arr)))
		bytesEncoded += n

		for _, elem := range arr {
			n, err = se.encodeByteArray(elem)
			bytesEncoded += n
		}
	case [][]int:
		n, err = se.encodeInteger(uint(len(arr)))
		bytesEncoded += n

		for _, elem := range arr {
			n, err = se.encodeArray(elem)
			bytesEncoded += n
		}
	case []string:
		n, err = se.encodeInteger(uint(len(arr)))
		bytesEncoded += n

		for _, elem := range arr {
			n, err = se.encodeByteArray([]byte(elem))
			bytesEncoded += n
		}
	case []common.PeerInfo:
		n, err = se.encodeInteger(uint(len(arr)))
		bytesEncoded += n

		for _, elem := range arr {
			n, err = se.Encode(elem)
			bytesEncoded += n
		}
	default:
		s := reflect.ValueOf(t)
		t := reflect.TypeOf(arr).Kind()
		switch t {
		case reflect.Slice:
			n, err = se.encodeInteger(uint(s.Len()))
			bytesEncoded += n
		case reflect.Array:
			// don't encode length
		}

		for i := 0; i < s.Len(); i++ {
			n, err = se.encodeCustomOrEncode(s.Index(i).Interface())
			bytesEncoded += n
		}
	}

	return bytesEncoded, err
}<|MERGE_RESOLUTION|>--- conflicted
+++ resolved
@@ -228,13 +228,8 @@
 
 func (se *Encoder) encodeUint128(i common.Uint128) (bytesEncoded int, err error) {
 	buf := make([]byte, 16)
-<<<<<<< HEAD
-	binary.LittleEndian.PutUint64(buf[:8], i.Upper)
-	binary.LittleEndian.PutUint64(buf[8:], i.Lower)
-=======
 	binary.LittleEndian.PutUint64(buf[:8], i.Lower)
 	binary.LittleEndian.PutUint64(buf[8:], i.Upper)
->>>>>>> fa823465
 	err = binary.Write(se.Writer, binary.LittleEndian, buf[:])
 	bytesEncoded += len(buf)
 	return bytesEncoded, err
