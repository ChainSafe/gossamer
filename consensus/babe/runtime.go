// Copyright 2019 ChainSafe Systems (ON) Corp.
// This file is part of gossamer.
//
// The gossamer library is free software: you can redistribute it and/or modify
// it under the terms of the GNU Lesser General Public License as published by
// the Free Software Foundation, either version 3 of the License, or
// (at your option) any later version.
//
// The gossamer library is distributed in the hope that it will be useful,
// but WITHOUT ANY WARRANTY; without even the implied warranty of
// MERCHANTABILITY or FITNESS FOR A PARTICULAR PURPOSE. See the
// GNU Lesser General Public License for more details.
//
// You should have received a copy of the GNU Lesser General Public License
// along with the gossamer library. If not, see <http://www.gnu.org/licenses/>.

package babe

import (
	"errors"

	scale "github.com/ChainSafe/gossamer/codec"
	tx "github.com/ChainSafe/gossamer/common/transaction"
	"github.com/ChainSafe/gossamer/core/types"
	"github.com/ChainSafe/gossamer/runtime"
)

// gets the configuration data for Babe from the runtime
func (b *Session) configurationFromRuntime() error {
	ret, err := b.rt.Exec(runtime.BabeApiConfiguration, 1, []byte{})
	if err != nil {
		return err
	}

	bc := new(BabeConfiguration)
	_, err = scale.Decode(ret, bc)
	if err != nil {
		return err
	}

	// Directly set the babe session's config
	b.config = bc

	return err
}

// calls runtime API function Core_initialize_block
func (b *Session) initializeBlock(blockHeader []byte) error {
	// TODO: use allocator to store block header
	var loc int32 = 1
	b.rt.Store(blockHeader, loc)

	_, err := b.rt.Exec(runtime.CoreInitializeBlock, loc, blockHeader)
	if err != nil {
		return err
	}

	return nil
}

// calls runtime API function BlockBuilder_inherent_extrinsics
<<<<<<< HEAD
//nolint:typecheck
=======
>>>>>>> e308a83d
func (b *Session) inherentExtrinsics(blockInherentData []byte) ([]byte, error) { //nolint:unused
	// TODO: use allocator to store inherents data
	var loc int32 = 1
	b.rt.Store(blockInherentData, loc)

	return b.rt.Exec(runtime.BlockBuilderInherentExtrinsics, loc, blockInherentData)
}

// calls runtime API function BlockBuilder_apply_extrinsic
<<<<<<< HEAD
//nolint:typecheck
=======
>>>>>>> e308a83d
func (b *Session) applyExtrinsic(e types.Extrinsic) ([]byte, error) { //nolint:unused
	// TODO: use allocator to store extrinsic
	var loc int32 = 1
	b.rt.Store(e, loc)

	return b.rt.Exec(runtime.BlockBuilderApplyExtrinsic, loc, e)
}

// calls runtime API function BlockBuilder_finalize_block
func (b *Session) finalizeBlock() (*types.Block, error) {
	ret, err := b.rt.Exec(runtime.BlockBuilderFinalizeBlock, 0, []byte{})
	if err != nil {
		return nil, err
	}

	bh := &types.Block{
		Header: new(types.BlockHeader),
		Body:   new(types.BlockBody),
	}

	_, err = scale.Decode(ret, bh)
	return bh, err
}

// calls runtime API function TaggedTransactionQueue_validate_transaction
func (b *Session) validateTransaction(e types.Extrinsic) (*tx.Validity, error) {
	// TODO: use allocator to store extrinsic
	var loc int32 = 1000
	b.rt.Store(e, loc)

	ret, err := b.rt.Exec(runtime.TaggedTransactionQueueValidateTransaction, loc, e)
	if err != nil {
		return nil, err
	}

	if ret[0] != 0 {
		return nil, errors.New("could not validate transaction")
	}

	v := tx.NewValidity(0, [][]byte{{}}, [][]byte{{}}, 0, false)
	_, err = scale.Decode(ret[1:], v)

	return v, err
}<|MERGE_RESOLUTION|>--- conflicted
+++ resolved
@@ -59,10 +59,6 @@
 }
 
 // calls runtime API function BlockBuilder_inherent_extrinsics
-<<<<<<< HEAD
-//nolint:typecheck
-=======
->>>>>>> e308a83d
 func (b *Session) inherentExtrinsics(blockInherentData []byte) ([]byte, error) { //nolint:unused
 	// TODO: use allocator to store inherents data
 	var loc int32 = 1
@@ -72,10 +68,6 @@
 }
 
 // calls runtime API function BlockBuilder_apply_extrinsic
-<<<<<<< HEAD
-//nolint:typecheck
-=======
->>>>>>> e308a83d
 func (b *Session) applyExtrinsic(e types.Extrinsic) ([]byte, error) { //nolint:unused
 	// TODO: use allocator to store extrinsic
 	var loc int32 = 1
