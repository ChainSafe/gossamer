// Copyright 2019 ChainSafe Systems (ON) Corp.
// This file is part of gossamer.
//
// The gossamer library is free software: you can redistribute it and/or modify
// it under the terms of the GNU Lesser General Public License as published by
// the Free Software Foundation, either version 3 of the License, or
// (at your option) any later version.
//
// The gossamer library is distributed in the hope that it will be useful,
// but WITHOUT ANY WARRANTY; without even the implied warranty of
// MERCHANTABILITY or FITNESS FOR A PARTICULAR PURPOSE. See the
// GNU Lesser General Public License for more details.
//
// You should have received a copy of the GNU Lesser General Public License
// along with the gossamer library. If not, see <http://www.gnu.org/licenses/>.

package babe

import (
	"bytes"
	"encoding/binary"
	"errors"
	"fmt"
	"math"
	"math/big"
	"time"

	scale "github.com/ChainSafe/gossamer/codec"
	tx "github.com/ChainSafe/gossamer/common/transaction"
	babetypes "github.com/ChainSafe/gossamer/consensus/babe/types"
	"github.com/ChainSafe/gossamer/core/types"
	"github.com/ChainSafe/gossamer/crypto/sr25519"
	"github.com/ChainSafe/gossamer/runtime"
	log "github.com/ChainSafe/log15"
)

// Session contains the VRF keys for the validator, as well as BABE configuation data
//nolint:structcheck
type Session struct {
<<<<<<< HEAD
	blockState     BlockState // TODO: using an interface causes babe.Start to fail during tests with SIGABRT
=======
	blockState     BlockState //nolint:unused
>>>>>>> 9d45eec8
	keypair        *sr25519.Keypair
	rt             *runtime.Runtime
	config         *BabeConfiguration
	authorityIndex uint64
	authorityData  []*AuthorityData
	epochThreshold *big.Int // validator threshold for this epoch
	txQueue        *tx.PriorityQueue
	slotToProof    map[uint64]*VrfOutputAndProof // for slots where we are a producer, store the vrf output (bytes 0-32) + proof (bytes 32-96)
	newBlocks      chan<- types.Block            // send blocks to core service
}

//nolint:structcheck
type SessionConfig struct {
<<<<<<< HEAD
	BlockState     BlockState
	Keypair        *sr25519.Keypair
	Runtime        *runtime.Runtime
	NewBlocks      chan<- types.Block
	AuthorityIndex uint64
	AuthData       []*AuthorityData
	EpochThreshold *big.Int // should only be used for testing
=======
	BlockState BlockState //nolint:unused
	Keypair    *sr25519.Keypair
	Runtime    *runtime.Runtime
	NewBlocks  chan<- types.Block
>>>>>>> 9d45eec8
}

// NewSession returns a new Babe session using the provided VRF keys and runtime
func NewSession(cfg *SessionConfig) (*Session, error) {
	if cfg.Keypair == nil {
		return nil, errors.New("cannot create BABE session; no keypair provided")
	}

	babeSession := &Session{
		blockState:     cfg.BlockState,
		keypair:        cfg.Keypair,
		rt:             cfg.Runtime,
		txQueue:        new(tx.PriorityQueue),
		slotToProof:    make(map[uint64]*VrfOutputAndProof),
		newBlocks:      cfg.NewBlocks,
		authorityIndex: cfg.AuthorityIndex,
		authorityData:  cfg.AuthData,
		epochThreshold: cfg.EpochThreshold,
	}

	err := babeSession.configurationFromRuntime()
	if err != nil {
		return nil, err
	}

	log.Info("BABE config", "SlotDuration (ms)", babeSession.config.SlotDuration, "EpochLength (slots)", babeSession.config.EpochLength)

	return babeSession, nil
}

func (b *Session) Start() error {
	if b.epochThreshold == nil {
		err := b.setEpochThreshold()
		if err != nil {
			return err
		}
	}

	var i uint64 = 0
	var err error
	for ; i < b.config.EpochLength; i++ {
		b.slotToProof[i], err = b.runLottery(i)
		if err != nil {
			return fmt.Errorf("BABE: error running slot lottery at slot %d: error %s", i, err)
		}
	}

	go b.invokeBlockAuthoring()

	return nil
}

// PushToTxQueue adds a ValidTransaction to BABE's transaction queue
func (b *Session) PushToTxQueue(vt *tx.ValidTransaction) {
	b.txQueue.Insert(vt)
}

func (b *Session) PeekFromTxQueue() *tx.ValidTransaction {
	return b.txQueue.Peek()
}

func (b *Session) invokeBlockAuthoring() {
	// TODO: we might not actually be starting at slot 0, need to run median algorithm here
<<<<<<< HEAD
	var slotNum uint64 = 0

	if b.config == nil {
		log.Error("BABE block authoring", "error", "config is nil")
		return
	}

	if b.blockState == nil {
		log.Error("BABE block authoring", "error", "blockState is nil")
		return
	}

	for ; slotNum < b.config.EpochLength; slotNum++ {
		parentHeader := b.blockState.GetLatestBlockHeader()
		if parentHeader == nil {
			log.Error("BABE block authoring", "error", "parent header is nil")
		} else {
			currentSlot := Slot{
				start:    uint64(time.Now().Unix()),
				duration: b.config.SlotDuration,
				number:   slotNum,
			}

			block, err := b.buildBlock(parentHeader, currentSlot)
			if err != nil {
				log.Error("BABE block authoring", "error", err)
			} else {
				hash := block.Header.Hash()
				log.Info("BABE", "built block", hash.String(), "number", block.Header.Number)
				b.newBlocks <- *block
				err = b.blockState.AddBlock(*block.Header)
				if err != nil {
					log.Error("BABE block authoring", "error", err)
				}
			}
=======
	var currentSlot uint64 = 0

	for ; currentSlot < b.config.EpochLength; currentSlot++ {
		// TODO: call buildBlock
		b.newBlocks <- types.Block{
			Header: &types.Header{
				Number: big.NewInt(0),
			},
>>>>>>> 9d45eec8
		}

		time.Sleep(time.Millisecond * time.Duration(b.config.SlotDuration))
	}
}

// runLottery runs the lottery for a specific slot number
// returns an encoded VrfOutput and VrfProof if validator is authorized to produce a block for that slot, nil otherwise
// output = return[0:32]; proof = return[32:96]
func (b *Session) runLottery(slot uint64) (*VrfOutputAndProof, error) {
	slotBytes := make([]byte, 8)
	binary.LittleEndian.PutUint64(slotBytes, slot)
	vrfInput := append(slotBytes, b.config.Randomness)

	output, proof, err := b.vrfSign(vrfInput)
	if err != nil {
		return nil, err
	}

	outputInt := big.NewInt(0).SetBytes(output[:])
	if b.epochThreshold == nil {
		err = b.setEpochThreshold()
		if err != nil {
			return nil, err
		}
	}

	if outputInt.Cmp(b.epochThreshold) > 0 {
		outbytes := [sr25519.VrfOutputLength]byte{}
		copy(outbytes[:], output)
		proofbytes := [sr25519.VrfProofLength]byte{}
		copy(proofbytes[:], proof)
		return &VrfOutputAndProof{
			output: outbytes,
			proof:  proofbytes,
		}, nil
	}

	return nil, nil
}

func (b *Session) vrfSign(input []byte) (out []byte, proof []byte, err error) {
	return b.keypair.VrfSign(input)
}

// sets the slot lottery threshold for the current epoch
func (b *Session) setEpochThreshold() error {
	var err error
	if b.config == nil {
		return errors.New("cannot set threshold: no babe config")
	}

	b.epochThreshold, err = calculateThreshold(b.config.C1, b.config.C2, b.authorityIndex, b.authorityWeights())
	if err != nil {
		return err
	}

	return nil
}

func (b *Session) authorityWeights() []uint64 {
	weights := make([]uint64, len(b.authorityData))
	for i, auth := range b.authorityData {
		weights[i] = auth.weight
	}
	return weights
}

// calculates the slot lottery threshold for the authority at authorityIndex.
// equation: threshold = 2^128 * (1 - (1-c)^(w_k/sum(w_i)))
// where k is the authority index, and sum(w_i) is the
// sum of all the authority weights
// see: https://github.com/paritytech/substrate/blob/master/core/consensus/babe/src/lib.rs#L1022
func calculateThreshold(C1, C2, authorityIndex uint64, authorityWeights []uint64) (*big.Int, error) {
	c := float64(C1) / float64(C2)
	if c > 1 {
		return nil, errors.New("invalid C1/C2: greater than 1")
	}

	// sum(w_i)
	var sum uint64 = 0
	for _, weight := range authorityWeights {
		sum += weight
	}

	if sum == 0 {
		return nil, errors.New("invalid authority weights: sums to zero")
	}

	// w_k/sum(w_i)
	theta := float64(authorityWeights[authorityIndex]) / float64(sum)

	// (1-c)^(w_k/sum(w_i)))
	pp := 1 - c
	pp_exp := math.Pow(pp, theta)

	// 1 - (1-c)^(w_k/sum(w_i)))
	p := 1 - pp_exp
	p_rat := new(big.Rat).SetFloat64(p)

	// 1 << 128
	q := new(big.Int).Lsh(big.NewInt(1), 128)

	// (1 << 128) * (1 - (1-c)^(w_k/sum(w_i)))
	return q.Mul(q, p_rat.Num()).Div(q, p_rat.Denom()), nil
}

// construct a block for this slot with the given parent
func (b *Session) buildBlock(parent *types.Header, slot Slot) (*types.Block, error) {
	log.Debug("build-block", "parent", parent, "slot", slot)

	// create pre-digest
	preDigest, err := b.buildBlockPreDigest(slot)
	if err != nil {
		return nil, err
	}

	// initialize block
	encodedHeader, err := scale.Encode(parent)
	if err != nil {
		return nil, err
	}
	err = b.initializeBlock(encodedHeader)
	if err != nil {
		return nil, err
	}

	// add block inherents
	err = b.buildBlockInherents(slot)
	if err != nil {
		return nil, err
	}

	// add block extrinsics
	included, err := b.buildBlockExtrinsics(slot)
	if err != nil {
		return nil, err
	}

	// finalize block
	log.Trace("build_block finalize block")
	block, err := b.finalizeBlock()
	if err != nil {
		b.addToQueue(included)
		return nil, err
	}

	block.Header.Number.Add(parent.Number, big.NewInt(1))

	// add BABE header to digest
	block.Header.Digest = append(block.Header.Digest, preDigest.Encode())

	// create seal and add to digest
	seal, err := b.buildBlockSeal(block.Header)
	if err != nil {
		return nil, err
	}

	block.Header.Digest = append(block.Header.Digest, seal.Encode())

	return block, nil
}

// buildBlockSeal creates the seal for the block header.
// the seal consists of the ConsensusEngineId and a signature of the encoded block header.
func (b *Session) buildBlockSeal(header *types.Header) (*types.SealDigest, error) {
	encHeader, err := header.Encode()
	if err != nil {
		return nil, err
	}

	sig, err := b.keypair.Sign(encHeader)
	if err != nil {
		return nil, err
	}

	return &types.SealDigest{
		ConsensusEngineID: types.BabeEngineID,
		Data:              sig,
	}, nil
}

// buildBlockPreDigest creates the pre-digest for the slot.
// the pre-digest consists of the ConsensusEngineId and the encoded BABE header for the slot.
func (b *Session) buildBlockPreDigest(slot Slot) (*types.PreRuntimeDigest, error) {
	babeHeader, err := b.buildBlockBabeHeader(slot)
	if err != nil {
		return nil, err
	}

	encBabeHeader := babeHeader.Encode()

	return &types.PreRuntimeDigest{
		ConsensusEngineID: types.BabeEngineID,
		Data:              encBabeHeader,
	}, nil
}

// buildBlockBabeHeader creates the BABE header for the slot.
// the BABE header includes the proof of authorship right for this slot.
func (b *Session) buildBlockBabeHeader(slot Slot) (*babetypes.BabeHeader, error) {
	if b.slotToProof[slot.number] == nil {
		return nil, errors.New("not authorized to produce block")
	}
	outAndProof := b.slotToProof[slot.number]
	return &babetypes.BabeHeader{
		VrfOutput:          outAndProof.output,
		VrfProof:           outAndProof.proof,
		BlockProducerIndex: b.authorityIndex,
		SlotNumber:         slot.number,
	}, nil
}

// buildBlockExtrinsics applies extrinsics to the block. it returns an array of included extrinsics.
// for each extrinsic in queue, add it to the block, until the slot ends or the block is full.
// if any extrinsic fails, it returns an empty array and an error.
func (b *Session) buildBlockExtrinsics(slot Slot) ([]*tx.ValidTransaction, error) {
	extrinsic := b.nextReadyExtrinsic()
	included := []*tx.ValidTransaction{}

	// TODO: check when block is full
	for !hasSlotEnded(slot) && extrinsic != nil {
		log.Trace("build_block", "applying extrinsic", extrinsic)
		ret, err := b.applyExtrinsic(*extrinsic)
		if err != nil {
			return nil, err
		}

		// if ret == 0x0001, there is a dispatch error; if ret == 0x01, there is an apply error
		if ret[0] == 1 || bytes.Equal(ret[:2], []byte{0, 1}) {
			// TODO: specific error code checking
			log.Error("build_block apply extrinsic", "error", ret, "extrinsic", extrinsic)

			// remove invalid extrinsic from queue
			b.txQueue.Pop()

			// re-add previously popped extrinsics back to queue
			b.addToQueue(included)

			return nil, errors.New("could not apply extrinsic")
		} else {
			log.Trace("build_block applied extrinsic", "extrinsic", extrinsic)
		}

		// keep track of included transactions; re-add them to queue later if block building fails
		t := b.txQueue.Pop()
		included = append(included, t)
		extrinsic = b.nextReadyExtrinsic()
	}

	return included, nil
}

// buildBlockInherents applies the inherents for a block
func (b *Session) buildBlockInherents(slot Slot) error {
	// Setup inherents: add timstap0 and babeslot
	idata := NewInherentsData()
	err := idata.SetInt64Inherent(Timstap0, uint64(time.Now().Unix()))
	if err != nil {
		return err
	}

	err = idata.SetInt64Inherent(Babeslot, slot.number)
	if err != nil {
		return err
	}

	ienc, err := idata.Encode()
	if err != nil {
		return err
	}

	// Call BlockBuilder_inherent_extrinsics
	_, err = b.inherentExtrinsics(ienc)
	if err != nil {
		return err
	}

	return nil
}

func (b *Session) addToQueue(txs []*tx.ValidTransaction) {
	for _, t := range txs {
		b.txQueue.Insert(t)
	}
}

// nextReadyExtrinsic peeks from the transaction queue. it does not remove any transactions from the queue
func (b *Session) nextReadyExtrinsic() *types.Extrinsic {
	transaction := b.txQueue.Peek()
	if transaction == nil {
		return nil
	}
	return transaction.Extrinsic
}

func hasSlotEnded(slot Slot) bool {
	return slot.start+slot.duration < uint64(time.Now().Unix())
}<|MERGE_RESOLUTION|>--- conflicted
+++ resolved
@@ -37,11 +37,7 @@
 // Session contains the VRF keys for the validator, as well as BABE configuation data
 //nolint:structcheck
 type Session struct {
-<<<<<<< HEAD
-	blockState     BlockState // TODO: using an interface causes babe.Start to fail during tests with SIGABRT
-=======
 	blockState     BlockState //nolint:unused
->>>>>>> 9d45eec8
 	keypair        *sr25519.Keypair
 	rt             *runtime.Runtime
 	config         *BabeConfiguration
@@ -55,7 +51,6 @@
 
 //nolint:structcheck
 type SessionConfig struct {
-<<<<<<< HEAD
 	BlockState     BlockState
 	Keypair        *sr25519.Keypair
 	Runtime        *runtime.Runtime
@@ -63,12 +58,6 @@
 	AuthorityIndex uint64
 	AuthData       []*AuthorityData
 	EpochThreshold *big.Int // should only be used for testing
-=======
-	BlockState BlockState //nolint:unused
-	Keypair    *sr25519.Keypair
-	Runtime    *runtime.Runtime
-	NewBlocks  chan<- types.Block
->>>>>>> 9d45eec8
 }
 
 // NewSession returns a new Babe session using the provided VRF keys and runtime
@@ -132,7 +121,6 @@
 
 func (b *Session) invokeBlockAuthoring() {
 	// TODO: we might not actually be starting at slot 0, need to run median algorithm here
-<<<<<<< HEAD
 	var slotNum uint64 = 0
 
 	if b.config == nil {
@@ -146,7 +134,7 @@
 	}
 
 	for ; slotNum < b.config.EpochLength; slotNum++ {
-		parentHeader := b.blockState.GetLatestBlockHeader()
+		parentHeader := b.blockState.LatestHeader()
 		if parentHeader == nil {
 			log.Error("BABE block authoring", "error", "parent header is nil")
 		} else {
@@ -163,21 +151,11 @@
 				hash := block.Header.Hash()
 				log.Info("BABE", "built block", hash.String(), "number", block.Header.Number)
 				b.newBlocks <- *block
-				err = b.blockState.AddBlock(*block.Header)
+				err = b.blockState.AddBlock(*block)
 				if err != nil {
 					log.Error("BABE block authoring", "error", err)
 				}
 			}
-=======
-	var currentSlot uint64 = 0
-
-	for ; currentSlot < b.config.EpochLength; currentSlot++ {
-		// TODO: call buildBlock
-		b.newBlocks <- types.Block{
-			Header: &types.Header{
-				Number: big.NewInt(0),
-			},
->>>>>>> 9d45eec8
 		}
 
 		time.Sleep(time.Millisecond * time.Duration(b.config.SlotDuration))
