// Copyright 2019 ChainSafe Systems (ON) Corp.
// This file is part of gossamer.
//
// The gossamer library is free software: you can redistribute it and/or modify
// it under the terms of the GNU Lesser General Public License as published by
// the Free Software Foundation, either version 3 of the License, or
// (at your option) any later version.
//
// The gossamer library is distributed in the hope that it will be useful,
// but WITHOUT ANY WARRANTY; without even the implied warranty of
// MERCHANTABILITY or FITNESS FOR A PARTICULAR PURPOSE. See the
// GNU Lesser General Public License for more details.
//
// You should have received a copy of the GNU Lesser General Public License
// along with the gossamer library. If not, see <http://www.gnu.org/licenses/>.

package babe

import (
	"bytes"
	"encoding/binary"
	"errors"
	"fmt"
	"math"
	"math/big"
	"time"

	scale "github.com/ChainSafe/gossamer/codec"
	"github.com/ChainSafe/gossamer/common"
	tx "github.com/ChainSafe/gossamer/common/transaction"
	babetypes "github.com/ChainSafe/gossamer/consensus/babe/types"
	"github.com/ChainSafe/gossamer/core/types"
	"github.com/ChainSafe/gossamer/crypto/sr25519"
	"github.com/ChainSafe/gossamer/runtime"
	log "github.com/ChainSafe/log15"
)

// Session contains the VRF keys for the validator, as well as BABE configuation data
type Session struct {
	blockState     BlockState
	storageState   StorageState
	keypair        *sr25519.Keypair
	rt             *runtime.Runtime
	config         *BabeConfiguration
	randomness     [sr25519.VrfOutputLength]byte
	authorityIndex uint64
	authorityData  []*AuthorityData
	epochThreshold *big.Int // validator threshold for this epoch
	txQueue        TransactionQueue
	slotToProof    map[uint64]*VrfOutputAndProof // for slots where we are a producer, store the vrf output (bytes 0-32) + proof (bytes 32-96)
	newBlocks      chan<- types.Block            // send blocks to core service
	done           chan<- struct{}               // lets core know when the epoch is done
}

// SessionConfig struct
type SessionConfig struct {
	BlockState     BlockState
	StorageState   StorageState
	TxQueue 		TransactionQueue
	Keypair        *sr25519.Keypair
	Runtime        *runtime.Runtime
	NewBlocks      chan<- types.Block
	AuthData       []*AuthorityData
	EpochThreshold *big.Int // should only be used for testing
	Done           chan<- struct{}
}

// NewSession returns a new Babe session using the provided VRF keys and runtime
func NewSession(cfg *SessionConfig) (*Session, error) {
	if cfg.Keypair == nil {
		return nil, errors.New("cannot create BABE session; no keypair provided")
	}

	babeSession := &Session{
		blockState:     cfg.BlockState,
		storageState:   cfg.StorageState,
		keypair:        cfg.Keypair,
		rt:             cfg.Runtime,
		txQueue:        cfg.TxQueue,
		slotToProof:    make(map[uint64]*VrfOutputAndProof),
		newBlocks:      cfg.NewBlocks,
		authorityData:  cfg.AuthData,
		epochThreshold: cfg.EpochThreshold,
		done:           cfg.Done,
	}

	err := babeSession.configurationFromRuntime()
	if err != nil {
		return nil, err
	}

	log.Info("BABE config", "SlotDuration (ms)", babeSession.config.SlotDuration, "EpochLength (slots)", babeSession.config.EpochLength)

	babeSession.randomness = [sr25519.VrfOutputLength]byte{babeSession.config.Randomness}

	err = babeSession.setAuthorityIndex()
	if err != nil {
		return nil, err
	}

	log.Trace("BABE session", "authority index", babeSession.authorityIndex)

	return babeSession, nil
}

// Start a session
func (b *Session) Start() error {
	if b.epochThreshold == nil {
		err := b.setEpochThreshold()
		if err != nil {
			return err
		}
	}

	log.Trace("BABE", "epochThreshold", b.epochThreshold)

	var i uint64 = 0
	var err error
	for ; i < b.config.EpochLength; i++ {
		b.slotToProof[i], err = b.runLottery(i)
		if err != nil {
			return fmt.Errorf("BABE: error running slot lottery at slot %d: error %s", i, err)
		}
	}

	go b.invokeBlockAuthoring()

	return nil
}

<<<<<<< HEAD
func (b *Session) SetEpochData(data *NextEpochDescriptor) {
=======
// PushToTxQueue adds a ValidTransaction to BABE's transaction queue
func (b *Session) PushToTxQueue(vt *tx.ValidTransaction) {
	b.txQueue.Insert(vt)
}

// PeekFromTxQueue returns ValidTransaction
func (b *Session) PeekFromTxQueue() *tx.ValidTransaction {
	return b.txQueue.Peek()
}

func (b *Session) AuthorityData() []*AuthorityData {
	return b.authorityData
}

func (b *Session) SetEpochData(data *NextEpochDescriptor) error {
>>>>>>> 1e7b07d9
	b.authorityData = data.Authorities
	b.randomness = data.Randomness
	return b.setAuthorityIndex()
}

func (b *Session) setAuthorityIndex() error {
	pub := b.keypair.Public()

	for i, auth := range b.authorityData {
		if bytes.Equal(pub.Encode(), auth.ID.Encode()) {
			b.authorityIndex = uint64(i)
			return nil
		}
	}

	return fmt.Errorf("key not in BABE authority data")
}

func (b *Session) invokeBlockAuthoring() {
	// TODO: we might not actually be starting at slot 0, need to run median algorithm here
	var slotNum uint64 = 0

	if b.config == nil {
		log.Error("BABE block authoring", "error", "config is nil")
		return
	}

	if b.blockState == nil {
		log.Error("BABE block authoring", "error", "blockState is nil")
		return
	}

	if b.storageState == nil {
		log.Error("BABE block authoring", "error", "storageState is nil")
		return
	}

	for ; slotNum < b.config.EpochLength; slotNum++ {
		b.handleSlot(slotNum)
		time.Sleep(time.Millisecond * time.Duration(b.config.SlotDuration))
	}

	if b.newBlocks != nil {
		close(b.newBlocks)
	}

	if b.done != nil {
		close(b.done)
	}
}

func (b *Session) handleSlot(slotNum uint64) {
	parentHeader := b.blockState.LatestHeader()
	if parentHeader == nil {
		log.Error("BABE block authoring", "error", "parent header is nil")
	} else {
		currentSlot := Slot{
			start:    uint64(time.Now().Unix()),
			duration: b.config.SlotDuration,
			number:   slotNum,
		}

		block, err := b.buildBlock(parentHeader, currentSlot)
		if err != nil {
			log.Error("BABE block authoring", "error", err)
		} else {
			hash := block.Header.Hash()
			log.Info("BABE", "built block", hash.String(), "number", block.Header.Number)
			log.Debug("BABE built block", "header", block.Header, "body", block.Body)

			b.newBlocks <- *block
			err = b.blockState.AddBlock(block)
			if err != nil {
				log.Error("BABE block authoring", "error", err)
			}

			err = b.storageState.SetLatestHeaderHash(hash[:])
			if err != nil {
				log.Error("BABE block authoring", "error", err)
			}

		}
	}

}

// runLottery runs the lottery for a specific slot number
// returns an encoded VrfOutput and VrfProof if validator is authorized to produce a block for that slot, nil otherwise
// output = return[0:32]; proof = return[32:96]
func (b *Session) runLottery(slot uint64) (*VrfOutputAndProof, error) {
	slotBytes := make([]byte, 8)
	binary.LittleEndian.PutUint64(slotBytes, slot)
	vrfInput := append(slotBytes, b.config.Randomness)

	output, proof, err := b.vrfSign(vrfInput)
	if err != nil {
		return nil, err
	}

	outputInt := big.NewInt(0).SetBytes(output[:])
	if b.epochThreshold == nil {
		err = b.setEpochThreshold()
		if err != nil {
			return nil, err
		}
	}

	if outputInt.Cmp(b.epochThreshold) > 0 {
		outbytes := [sr25519.VrfOutputLength]byte{}
		copy(outbytes[:], output)
		proofbytes := [sr25519.VrfProofLength]byte{}
		copy(proofbytes[:], proof)
		log.Trace("BABE lottery", "won slot", slot)
		return &VrfOutputAndProof{
			output: outbytes,
			proof:  proofbytes,
		}, nil
	}

	return nil, nil
}

func (b *Session) vrfSign(input []byte) (out []byte, proof []byte, err error) {
	return b.keypair.VrfSign(input)
}

// sets the slot lottery threshold for the current epoch
func (b *Session) setEpochThreshold() error {
	var err error
	if b.config == nil {
		return errors.New("cannot set threshold: no babe config")
	}

	b.epochThreshold, err = calculateThreshold(b.config.C1, b.config.C2, b.authorityIndex, b.authorityWeights())
	if err != nil {
		return err
	}

	return nil
}

func (b *Session) authorityWeights() []uint64 {
	weights := make([]uint64, len(b.authorityData))
	for i, auth := range b.authorityData {
		weights[i] = auth.Weight
	}
	return weights
}

// calculates the slot lottery threshold for the authority at authorityIndex.
// equation: threshold = 2^128 * (1 - (1-c)^(w_k/sum(w_i)))
// where k is the authority index, and sum(w_i) is the
// sum of all the authority weights
// see: https://github.com/paritytech/substrate/blob/master/core/consensus/babe/src/lib.rs#L1022
func calculateThreshold(C1, C2, authorityIndex uint64, authorityWeights []uint64) (*big.Int, error) {
	c := float64(C1) / float64(C2)
	if c > 1 {
		return nil, errors.New("invalid C1/C2: greater than 1")
	}

	// sum(w_i)
	var sum uint64 = 0
	for _, weight := range authorityWeights {
		sum += weight
	}

	if sum == 0 {
		return nil, errors.New("invalid authority weights: sums to zero")
	}

	// w_k/sum(w_i)
	theta := float64(authorityWeights[authorityIndex]) / float64(sum)

	// (1-c)^(w_k/sum(w_i)))
	pp := 1 - c
	pp_exp := math.Pow(pp, theta)

	// 1 - (1-c)^(w_k/sum(w_i)))
	p := 1 - pp_exp
	p_rat := new(big.Rat).SetFloat64(p)

	// 1 << 128
	q := new(big.Int).Lsh(big.NewInt(1), 128)

	// (1 << 128) * (1 - (1-c)^(w_k/sum(w_i)))
	return q.Mul(q, p_rat.Num()).Div(q, p_rat.Denom()), nil
}

// construct a block for this slot with the given parent
func (b *Session) buildBlock(parent *types.Header, slot Slot) (*types.Block, error) {
	log.Debug("build-block", "parent", parent, "slot", slot)

	// create pre-digest
	preDigest, err := b.buildBlockPreDigest(slot)
	if err != nil {
		return nil, err
	}

	// create new block header
	number := big.NewInt(0).Add(parent.Number, big.NewInt(1))
	header, err := types.NewHeader(parent.Hash(), number, common.Hash{}, common.Hash{}, [][]byte{})
	if err != nil {
		return nil, err
	}

	// initialize block header
	encodedHeader, err := scale.Encode(header)
	if err != nil {
		return nil, fmt.Errorf("cannot encode header: %s", err)
	}
	err = b.initializeBlock(encodedHeader)
	if err != nil {
		return nil, err
	}

	// add block inherents
	err = b.buildBlockInherents(slot)
	if err != nil {
		return nil, fmt.Errorf("cannot build inherents: %s", err)
	}

	// add block extrinsics
	included, err := b.buildBlockExtrinsics(slot)
	if err != nil {
		return nil, fmt.Errorf("cannot build extrisnics: %s", err)
	}

	// finalize block
	log.Trace("build_block finalize block")
	header, err = b.finalizeBlock()
	if err != nil {
		b.addToQueue(included)
		return nil, fmt.Errorf("cannot finalize block: %s", err)
	}

	header.ParentHash = parent.Hash()
	header.Number.Add(parent.Number, big.NewInt(1))

	// add BABE header to digest
	header.Digest = append(header.Digest, preDigest.Encode())

	// create seal and add to digest
	seal, err := b.buildBlockSeal(header)
	if err != nil {
		return nil, err
	}

	header.Digest = append(header.Digest, seal.Encode())

	body, err := extrinsicsToBody(included)
	if err != nil {
		return nil, err
	}

	block := &types.Block{
		Header: header,
		Body:   body,
	}

	return block, nil
}

// buildBlockSeal creates the seal for the block header.
// the seal consists of the ConsensusEngineID and a signature of the encoded block header.
func (b *Session) buildBlockSeal(header *types.Header) (*types.SealDigest, error) {
	encHeader, err := header.Encode()
	if err != nil {
		return nil, err
	}

	sig, err := b.keypair.Sign(encHeader)
	if err != nil {
		return nil, err
	}

	return &types.SealDigest{
		ConsensusEngineID: types.BabeEngineID,
		Data:              sig,
	}, nil
}

// buildBlockPreDigest creates the pre-digest for the slot.
// the pre-digest consists of the ConsensusEngineID and the encoded BABE header for the slot.
func (b *Session) buildBlockPreDigest(slot Slot) (*types.PreRuntimeDigest, error) {
	babeHeader, err := b.buildBlockBabeHeader(slot)
	if err != nil {
		return nil, err
	}

	encBabeHeader := babeHeader.Encode()

	return &types.PreRuntimeDigest{
		ConsensusEngineID: types.BabeEngineID,
		Data:              encBabeHeader,
	}, nil
}

// buildBlockBabeHeader creates the BABE header for the slot.
// the BABE header includes the proof of authorship right for this slot.
func (b *Session) buildBlockBabeHeader(slot Slot) (*babetypes.BabeHeader, error) {
	if b.slotToProof[slot.number] == nil {
		return nil, errors.New("not authorized to produce block")
	}
	outAndProof := b.slotToProof[slot.number]
	return &babetypes.BabeHeader{
		VrfOutput:          outAndProof.output,
		VrfProof:           outAndProof.proof,
		BlockProducerIndex: b.authorityIndex,
		SlotNumber:         slot.number,
	}, nil
}

// buildBlockExtrinsics applies extrinsics to the block. it returns an array of included extrinsics.
// for each extrinsic in queue, add it to the block, until the slot ends or the block is full.
// if any extrinsic fails, it returns an empty array and an error.
func (b *Session) buildBlockExtrinsics(slot Slot) ([]*tx.ValidTransaction, error) {
	extrinsic := b.nextReadyExtrinsic()
	included := []*tx.ValidTransaction{}

	// TODO: check when block is full
	for !hasSlotEnded(slot) && extrinsic != nil {
		log.Trace("build_block", "applying extrinsic", extrinsic)
		ret, err := b.applyExtrinsic(*extrinsic)
		if err != nil {
			return nil, err
		}

		// if ret == 0x0001, there is a dispatch error; if ret == 0x01, there is an apply error
		if ret[0] == 1 || bytes.Equal(ret[:2], []byte{0, 1}) {
			// TODO: specific error code checking
			log.Error("build_block apply extrinsic", "error", ret, "extrinsic", extrinsic)

			// remove invalid extrinsic from queue
			b.txQueue.Pop()

			// re-add previously popped extrinsics back to queue
			b.addToQueue(included)

			return nil, errors.New("could not apply extrinsic")
		}
		log.Trace("build_block applied extrinsic", "extrinsic", extrinsic)

		// keep track of included transactions; re-add them to queue later if block building fails
		t := b.txQueue.Pop()
		included = append(included, t)
		extrinsic = b.nextReadyExtrinsic()
	}

	return included, nil
}

// buildBlockInherents applies the inherents for a block
func (b *Session) buildBlockInherents(slot Slot) error {
	// Setup inherents: add timstap0 and babeslot
	idata := NewInherentsData()
	err := idata.SetInt64Inherent(Timstap0, uint64(time.Now().Unix()))
	if err != nil {
		return err
	}

	err = idata.SetInt64Inherent(Babeslot, slot.number)
	if err != nil {
		return err
	}

	ienc, err := idata.Encode()
	if err != nil {
		return err
	}

	// Call BlockBuilder_inherent_extrinsics
	_, err = b.inherentExtrinsics(ienc)
	if err != nil {
		return err
	}

	return nil
}

func (b *Session) addToQueue(txs []*tx.ValidTransaction) {
	for _, t := range txs {
		b.txQueue.Push(t)
	}
}

// nextReadyExtrinsic peeks from the transaction queue. it does not remove any transactions from the queue
func (b *Session) nextReadyExtrinsic() *types.Extrinsic {
	transaction := b.txQueue.Peek()
	if transaction == nil {
		return nil
	}
	return transaction.Extrinsic
}

func hasSlotEnded(slot Slot) bool {
	return slot.start+slot.duration < uint64(time.Now().Unix())
}

func extrinsicsToBody(txs []*tx.ValidTransaction) (*types.Body, error) {
	extrinsics := []types.Extrinsic{}

	for _, tx := range txs {
		extrinsics = append(extrinsics, *tx.Extrinsic)
	}

	return types.NewBodyFromExtrinsics(extrinsics)
}<|MERGE_RESOLUTION|>--- conflicted
+++ resolved
@@ -56,7 +56,7 @@
 type SessionConfig struct {
 	BlockState     BlockState
 	StorageState   StorageState
-	TxQueue 		TransactionQueue
+	TxQueue        TransactionQueue
 	Keypair        *sr25519.Keypair
 	Runtime        *runtime.Runtime
 	NewBlocks      chan<- types.Block
@@ -128,25 +128,11 @@
 	return nil
 }
 
-<<<<<<< HEAD
-func (b *Session) SetEpochData(data *NextEpochDescriptor) {
-=======
-// PushToTxQueue adds a ValidTransaction to BABE's transaction queue
-func (b *Session) PushToTxQueue(vt *tx.ValidTransaction) {
-	b.txQueue.Insert(vt)
-}
-
-// PeekFromTxQueue returns ValidTransaction
-func (b *Session) PeekFromTxQueue() *tx.ValidTransaction {
-	return b.txQueue.Peek()
-}
-
 func (b *Session) AuthorityData() []*AuthorityData {
 	return b.authorityData
 }
 
 func (b *Session) SetEpochData(data *NextEpochDescriptor) error {
->>>>>>> 1e7b07d9
 	b.authorityData = data.Authorities
 	b.randomness = data.Randomness
 	return b.setAuthorityIndex()
