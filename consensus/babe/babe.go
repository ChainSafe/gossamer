// Copyright 2019 ChainSafe Systems (ON) Corp.
// This file is part of gossamer.
//
// The gossamer library is free software: you can redistribute it and/or modify
// it under the terms of the GNU Lesser General Public License as published by
// the Free Software Foundation, either version 3 of the License, or
// (at your option) any later version.
//
// The gossamer library is distributed in the hope that it will be useful,
// but WITHOUT ANY WARRANTY; without even the implied warranty of
// MERCHANTABILITY or FITNESS FOR A PARTICULAR PURPOSE. See the
// GNU Lesser General Public License for more details.
//
// You should have received a copy of the GNU Lesser General Public License
// along with the gossamer library. If not, see <http://www.gnu.org/licenses/>.

package babe

import (
<<<<<<< HEAD
	"bytes"
	"crypto/rand"
=======
>>>>>>> ff1ddd74
	"encoding/binary"
	"errors"
	"fmt"
	"math"
	"math/big"
	"time"

	schnorrkel "github.com/ChainSafe/go-schnorrkel"
	"github.com/ChainSafe/gossamer/codec"
	tx "github.com/ChainSafe/gossamer/common/transaction"
	"github.com/ChainSafe/gossamer/core/types"
	"github.com/ChainSafe/gossamer/crypto/sr25519"
	"github.com/ChainSafe/gossamer/runtime"
	log "github.com/ChainSafe/log15"
)

// Session contains the VRF keys for the validator, as well as BABE configuation data
type Session struct {
	keypair        *sr25519.Keypair
	rt             *runtime.Runtime
	config         *BabeConfiguration
	authorityIndex uint64
	authorityData  []AuthorityData
	epochThreshold *big.Int // validator threshold for this epoch
	txQueue        *tx.PriorityQueue
	slotToProof    map[uint64][]byte  // for slots where we are a producer, store the vrf output+proof
	newBlocks      chan<- types.Block // send blocks to core service
}

type SessionConfig struct {
	Keypair   *sr25519.Keypair
	Runtime   *runtime.Runtime
	NewBlocks chan<- types.Block
}

// NewSession returns a new Babe session using the provided VRF keys and runtime
func NewSession(cfg *SessionConfig) (*Session, error) {
	if cfg.Keypair == nil {
		return nil, errors.New("cannot start BABE session; no keypair provided")
	}

	babeSession := &Session{
		keypair:     cfg.Keypair,
		rt:          cfg.Runtime,
		txQueue:     new(tx.PriorityQueue),
		slotToProof: make(map[uint64][]byte),
		newBlocks:   cfg.NewBlocks,
	}

	err := babeSession.configurationFromRuntime()
	if err != nil {
		return nil, err
	}

	return babeSession, nil
}

func (b *Session) Start() error {
	var i uint64 = 0
	var err error
	for ; i < b.config.EpochLength; i++ {
		b.slotToProof[i], err = b.runLottery(i)
		if err != nil {
			return fmt.Errorf("BABE: error running slot lottery at slot %d: error %s", i, err)
		}
	}

	//TODO: finish implementation of build block
	go b.invokeBlockAuthoring()

	return nil
}

// PushToTxQueue adds a ValidTransaction to BABE's transaction queue
func (b *Session) PushToTxQueue(vt *tx.ValidTransaction) {
	b.txQueue.Insert(vt)
}

func (b *Session) PeekFromTxQueue() *tx.ValidTransaction {
	return b.txQueue.Peek()
}

func (b *Session) invokeBlockAuthoring() {
	// TODO: we might not actually be starting at slot 0, need to run median algorithm here
	var currentSlot uint64 = 0

	for ; currentSlot < b.config.EpochLength; currentSlot++ {
		// TODO: call buildBlock
		b.newBlocks <- types.Block{
			Header: &types.BlockHeader{
				Number: big.NewInt(0),
			},
		}
		time.Sleep(time.Millisecond * time.Duration(b.config.SlotDuration))
	}
}

// runLottery runs the lottery for a specific slot number
// returns an encoded VrfOutput and VrfProof if validator is authorized to produce a block for that slot, nil otherwise
func (b *Session) runLottery(slot uint64) ([]byte, error) {
	slotBytes := make([]byte, 8)
	binary.LittleEndian.PutUint64(slotBytes, slot)
	vrfInput := append(slotBytes, b.config.Randomness)

	output, proof, err := b.vrfSign(vrfInput)
	if err != nil {
		return nil, err
	}

	outbytes := output.Encode()
	outputInt := big.NewInt(0).SetBytes(outbytes[:])
	if b.epochThreshold == nil {
		err = b.setEpochThreshold()
		if err != nil {
			return nil, err
		}
	}

	if outputInt.Cmp(b.epochThreshold) > 0 {
		proofbytes := proof.Encode()
		return append(outbytes[:], proofbytes...), nil
	}

	return nil, nil
}

func (b *Session) vrfSign(input []byte) (*schnorrkel.VrfOutput, *schnorrkel.VrfProof, error) {
	return b.keypair.VrfSign(input)
}

// sets the slot lottery threshold for the current epoch
func (b *Session) setEpochThreshold() error {
	var err error
	if b.config == nil {
		return errors.New("cannot set threshold: no babe config")
	}

	b.epochThreshold, err = calculateThreshold(b.config.C1, b.config.C2, b.authorityIndex, b.authorityWeights())
	if err != nil {
		return err
	}

	return nil
}

func (b *Session) authorityWeights() []uint64 {
	weights := make([]uint64, len(b.authorityData))
	for i, auth := range b.authorityData {
		weights[i] = auth.weight
	}
	return weights
}

// calculates the slot lottery threshold for the authority at authorityIndex.
// equation: threshold = 2^128 * (1 - (1-c)^(w_k/sum(w_i)))
// where k is the authority index, and sum(w_i) is the
// sum of all the authority weights
// see: https://github.com/paritytech/substrate/blob/master/core/consensus/babe/src/lib.rs#L1022
func calculateThreshold(C1, C2, authorityIndex uint64, authorityWeights []uint64) (*big.Int, error) {
	c := float64(C1) / float64(C2)
	if c > 1 {
		return nil, errors.New("invalid C1/C2: greater than 1")
	}

	// sum(w_i)
	var sum uint64 = 0
	for _, weight := range authorityWeights {
		sum += weight
	}

	if sum == 0 {
		return nil, errors.New("invalid authority weights: sums to zero")
	}

	// w_k/sum(w_i)
	theta := float64(authorityWeights[authorityIndex]) / float64(sum)

	// (1-c)^(w_k/sum(w_i)))
	pp := 1 - c
	pp_exp := math.Pow(pp, theta)

	// 1 - (1-c)^(w_k/sum(w_i)))
	p := 1 - pp_exp
	p_rat := new(big.Rat).SetFloat64(p)

	// 1 << 128
	q := new(big.Int).Lsh(big.NewInt(1), 128)

	// (1 << 128) * (1 - (1-c)^(w_k/sum(w_i)))
	return q.Mul(q, p_rat.Num()).Div(q, p_rat.Denom()), nil
}

<<<<<<< HEAD
func (b *Session) vrfSign(input []byte) ([]byte, error) {
	// TOOD: return VRF output and proof
	out := make([]byte, 32)
	_, err := rand.Read(out)
	return out, err
}

=======
>>>>>>> ff1ddd74
// construct a block for this slot with the given parent
func (b *Session) buildBlock(parent *types.BlockHeaderWithHash, slot Slot) (*types.Block, error) {
	log.Trace("build-block", "parent", parent, "slot", slot)

	// initialize block
	encodedHeader, err := codec.Encode(parent)
	if err != nil {
		return nil, err
	}
	err = b.initializeBlock(encodedHeader)
	if err != nil {
		return nil, err
	}

	// add block inherents
	err = b.buildBlockInherents(slot)
	if err != nil {
		return nil, err
	}
<<<<<<< HEAD

	// add block extrinsics
	included, err := b.buildBlockExtrinsics(slot)
	if err != nil {
		return nil, err
	}

	// finalize block
	log.Trace("build_block finalize block")
=======

	// finalize block
>>>>>>> ff1ddd74
	block, err := b.finalizeBlock()
	if err != nil {
		b.addToQueue(included)
		return nil, err
	}

	block.Header.Number.Add(parent.Number, big.NewInt(1))
	return block, nil
}

<<<<<<< HEAD
// buildBlockExtrinsics applies extrinsics to the block. it returns an array of included extrinsics.
// for each extrinsic in queue, add it to the block, until the slot ends or the block is full.
// if any extrinsic fails, it returns an empty array and an error.
func (b *Session) buildBlockExtrinsics(slot Slot) ([]*tx.ValidTransaction, error) {
	extrinsic := b.nextReadyExtrinsic()
	included := []*tx.ValidTransaction{}

	// TODO: check when block is full
	for !hasSlotEnded(slot) && extrinsic != nil {
		log.Trace("build_block", "applying extrinsic", extrinsic)
		ret, err := b.applyExtrinsic(*extrinsic)
		if err != nil {
			return nil, err
		}

		// if ret == 0x0001, there is a dispatch error; if ret == 0x01, there is an apply error
		if ret[0] == 1 || bytes.Equal(ret[:2], []byte{0, 1}) {
			// TODO: specific error code checking
			log.Error("build_block apply extrinsic", "error", ret, "extrinsic", extrinsic)

			// remove invalid extrinsic from queue
			b.txQueue.Pop()

			// readd previously popped extrinsics back to queue
			b.addToQueue(included)

			return nil, errors.New("could not apply extrinsic")
		} else {
			log.Trace("build_block applied extrinsic", "extrinsic", extrinsic)
		}

		// keep track of included transactions; re-add them to queue later if block building fails
		t := b.txQueue.Pop()
		included = append(included, t)
		extrinsic = b.nextReadyExtrinsic()
	}

	return included, nil
}

=======
>>>>>>> ff1ddd74
// buildBlockInherents applies the inherents for a block
func (b *Session) buildBlockInherents(slot Slot) error {
	// Setup inherents: add timstap0 and babeslot
	idata := NewInherentsData()
	err := idata.SetInt64Inherent(Timstap0, uint64(time.Now().Unix()))
	if err != nil {
		return err
	}

	err = idata.SetInt64Inherent(Babeslot, slot.number)
	if err != nil {
		return err
	}

	ienc, err := idata.Encode()
	if err != nil {
		return err
	}

	// Call BlockBuilder_inherent_extrinsics
	_, err = b.inherentExtrinsics(ienc)
	if err != nil {
		return err
	}

	return nil
<<<<<<< HEAD
}

func (b *Session) addToQueue(txs []*tx.ValidTransaction) {
	for _, t := range txs {
		b.txQueue.Insert(t)
	}
}

// nextReadyExtrinsic peeks from the transaction queue. it does not remove any transactions from the queue
func (b *Session) nextReadyExtrinsic() *types.Extrinsic {
	transaction := b.txQueue.Peek()
	if transaction == nil {
		return nil
	}
	return transaction.Extrinsic
}

func hasSlotEnded(slot Slot) bool {
	return slot.start+slot.duration < uint64(time.Now().Unix())
=======
>>>>>>> ff1ddd74
}<|MERGE_RESOLUTION|>--- conflicted
+++ resolved
@@ -17,11 +17,7 @@
 package babe
 
 import (
-<<<<<<< HEAD
 	"bytes"
-	"crypto/rand"
-=======
->>>>>>> ff1ddd74
 	"encoding/binary"
 	"errors"
 	"fmt"
@@ -47,7 +43,7 @@
 	authorityData  []AuthorityData
 	epochThreshold *big.Int // validator threshold for this epoch
 	txQueue        *tx.PriorityQueue
-	slotToProof    map[uint64][]byte  // for slots where we are a producer, store the vrf output+proof
+	slotToProof    map[uint64][]byte  // for slots where we are a producer, store the vrf output (bytes 0-32) + proof (bytes 32-96)
 	newBlocks      chan<- types.Block // send blocks to core service
 }
 
@@ -121,6 +117,7 @@
 
 // runLottery runs the lottery for a specific slot number
 // returns an encoded VrfOutput and VrfProof if validator is authorized to produce a block for that slot, nil otherwise
+// output = return[0:32]; proof = return[32:96]
 func (b *Session) runLottery(slot uint64) ([]byte, error) {
 	slotBytes := make([]byte, 8)
 	binary.LittleEndian.PutUint64(slotBytes, slot)
@@ -214,16 +211,6 @@
 	return q.Mul(q, p_rat.Num()).Div(q, p_rat.Denom()), nil
 }
 
-<<<<<<< HEAD
-func (b *Session) vrfSign(input []byte) ([]byte, error) {
-	// TOOD: return VRF output and proof
-	out := make([]byte, 32)
-	_, err := rand.Read(out)
-	return out, err
-}
-
-=======
->>>>>>> ff1ddd74
 // construct a block for this slot with the given parent
 func (b *Session) buildBlock(parent *types.BlockHeaderWithHash, slot Slot) (*types.Block, error) {
 	log.Trace("build-block", "parent", parent, "slot", slot)
@@ -243,7 +230,6 @@
 	if err != nil {
 		return nil, err
 	}
-<<<<<<< HEAD
 
 	// add block extrinsics
 	included, err := b.buildBlockExtrinsics(slot)
@@ -253,10 +239,6 @@
 
 	// finalize block
 	log.Trace("build_block finalize block")
-=======
-
-	// finalize block
->>>>>>> ff1ddd74
 	block, err := b.finalizeBlock()
 	if err != nil {
 		b.addToQueue(included)
@@ -264,10 +246,33 @@
 	}
 
 	block.Header.Number.Add(parent.Number, big.NewInt(1))
+
+	// add BABE header to digest
+	babeHeader := b.buildBlockBabeHeader(slot)
+	encBabeHeader := babeHeader.Encode()
+	digest := types.PreRuntimeDigest{
+		ConsensusEngineId: 0,
+		Data:              encBabeHeader,
+	}
+	block.Header.Digest = append(block.Header.Digest, digest.Encode())
+
 	return block, nil
 }
 
-<<<<<<< HEAD
+func (b *Session) buildBlockBabeHeader(slot Slot) *BabeHeader {
+	outAndProof := b.slotToProof[slot.number]
+	output := [32]byte{}
+	copy(output[:], outAndProof[:32])
+	proof := [64]byte{}
+	copy(proof[:], outAndProof[:64])
+	return &BabeHeader{
+		VrfOutput:          output,
+		VrfProof:           proof,
+		BlockProducerIndex: b.authorityIndex,
+		SlotNumber:         slot.number,
+	}
+}
+
 // buildBlockExtrinsics applies extrinsics to the block. it returns an array of included extrinsics.
 // for each extrinsic in queue, add it to the block, until the slot ends or the block is full.
 // if any extrinsic fails, it returns an empty array and an error.
@@ -308,8 +313,6 @@
 	return included, nil
 }
 
-=======
->>>>>>> ff1ddd74
 // buildBlockInherents applies the inherents for a block
 func (b *Session) buildBlockInherents(slot Slot) error {
 	// Setup inherents: add timstap0 and babeslot
@@ -336,7 +339,6 @@
 	}
 
 	return nil
-<<<<<<< HEAD
 }
 
 func (b *Session) addToQueue(txs []*tx.ValidTransaction) {
@@ -356,6 +358,4 @@
 
 func hasSlotEnded(slot Slot) bool {
 	return slot.start+slot.duration < uint64(time.Now().Unix())
-=======
->>>>>>> ff1ddd74
 }