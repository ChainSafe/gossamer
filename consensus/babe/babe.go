--- conflicted
+++ resolved
@@ -25,10 +25,7 @@
 	"math/big"
 	"time"
 
-<<<<<<< HEAD
-=======
-	schnorrkel "github.com/ChainSafe/go-schnorrkel"
->>>>>>> 43c28fcf
+	//schnorrkel "github.com/ChainSafe/go-schnorrkel"
 	scale "github.com/ChainSafe/gossamer/codec"
 	tx "github.com/ChainSafe/gossamer/common/transaction"
 	"github.com/ChainSafe/gossamer/core/types"
@@ -46,13 +43,8 @@
 	authorityData  []AuthorityData
 	epochThreshold *big.Int // validator threshold for this epoch
 	txQueue        *tx.PriorityQueue
-<<<<<<< HEAD
-	slotToProof    map[uint64][]byte  // for slots where we are a producer, store the vrf output (bytes 0-32) + proof (bytes 32-96)
-	newBlocks      chan<- types.Block // send blocks to core service
-=======
 	slotToProof    map[uint64]*VrfOutputAndProof // for slots where we are a producer, store the vrf output (bytes 0-32) + proof (bytes 32-96)
 	newBlocks      chan<- types.Block            // send blocks to core service
->>>>>>> 43c28fcf
 }
 
 type SessionConfig struct {
@@ -126,11 +118,7 @@
 // runLottery runs the lottery for a specific slot number
 // returns an encoded VrfOutput and VrfProof if validator is authorized to produce a block for that slot, nil otherwise
 // output = return[0:32]; proof = return[32:96]
-<<<<<<< HEAD
-func (b *Session) runLottery(slot uint64) ([]byte, error) {
-=======
 func (b *Session) runLottery(slot uint64) (*VrfOutputAndProof, error) {
->>>>>>> 43c28fcf
 	slotBytes := make([]byte, 8)
 	binary.LittleEndian.PutUint64(slotBytes, slot)
 	vrfInput := append(slotBytes, b.config.Randomness)
@@ -151,17 +139,14 @@
 	}
 
 	if outputInt.Cmp(b.epochThreshold) > 0 {
-<<<<<<< HEAD
-		return append(output[:], proof...), nil
-=======
-		proofslice := proof.Encode()
+		outbytes := [32]byte{}
+		copy(outbytes[:], output)
 		proofbytes := [64]byte{}
-		copy(proofbytes[:], proofslice)
+		copy(proofbytes[:], proof)
 		return &VrfOutputAndProof{
 			output: outbytes,
 			proof:  proofbytes,
 		}, nil
->>>>>>> 43c28fcf
 	}
 
 	return nil, nil
@@ -330,19 +315,9 @@
 		return nil, errors.New("not authorized to produce block")
 	}
 	outAndProof := b.slotToProof[slot.number]
-<<<<<<< HEAD
-	output := [32]byte{}
-	copy(output[:], outAndProof[:32])
-	proof := [64]byte{}
-	copy(proof[:], outAndProof[32:])
-	return &BabeHeader{
-		VrfOutput:          output,
-		VrfProof:           proof,
-=======
 	return &BabeHeader{
 		VrfOutput:          outAndProof.output,
 		VrfProof:           outAndProof.proof,
->>>>>>> 43c28fcf
 		BlockProducerIndex: b.authorityIndex,
 		SlotNumber:         slot.number,
 	}, nil
