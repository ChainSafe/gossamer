--- conflicted
+++ resolved
@@ -67,24 +67,16 @@
 	}
 
 	babeSession := &Session{
-<<<<<<< HEAD
 		blockState:     cfg.BlockState,
 		state:          cfg.State,
 		keypair:        cfg.Keypair,
 		rt:             cfg.Runtime,
 		txQueue:        new(tx.PriorityQueue),
-		slotToProof:    make(map[uint64][]byte),
+		slotToProof:    make(map[uint64]*VrfOutputAndProof),
 		newBlocks:      cfg.NewBlocks,
 		authorityIndex: cfg.AuthorityIndex,
 		authorityData:  cfg.AuthData,
 		epochThreshold: cfg.EpochThreshold,
-=======
-		keypair:     cfg.Keypair,
-		rt:          cfg.Runtime,
-		txQueue:     new(tx.PriorityQueue),
-		slotToProof: make(map[uint64]*VrfOutputAndProof),
-		newBlocks:   cfg.NewBlocks,
->>>>>>> 2a96b3df
 	}
 
 	err := babeSession.configurationFromRuntime()
@@ -98,10 +90,6 @@
 }
 
 func (b *Session) Start() error {
-	// if b.blockState == nil {
-	// 	return errors.New("cannot start BABE session; no blockState provided")
-	// }
-
 	if b.epochThreshold == nil {
 		err := b.setEpochThreshold()
 		if err != nil {
@@ -161,10 +149,6 @@
 		if parentHeader == nil {
 			log.Error("BABE build block", "error", "parent header is nil")
 		} else {
-			// parentHeader := &types.BlockHeader{
-			// 	Number: big.NewInt(0),
-			// }
-
 			currentSlot := Slot{
 				start:    uint64(time.Now().Unix()),
 				duration: b.config.SlotDuration,
