// Copyright 2019 ChainSafe Systems (ON) Corp.
// This file is part of gossamer.
//
// The gossamer library is free software: you can redistribute it and/or modify
// it under the terms of the GNU Lesser General Public License as published by
// the Free Software Foundation, either version 3 of the License, or
// (at your option) any later version.
//
// The gossamer library is distributed in the hope that it will be useful,
// but WITHOUT ANY WARRANTY; without even the implied warranty of
// MERCHANTABILITY or FITNESS FOR A PARTICULAR PURPOSE. See the
// GNU Lesser General Public License for more details.
//
// You should have received a copy of the GNU Lesser General Public License
// along with the gossamer library. If not, see <http://www.gnu.org/licenses/>.

package babe

import (
	"encoding/binary"
	"errors"
	"fmt"
	"math"
	"math/big"
	"time"

	schnorrkel "github.com/ChainSafe/go-schnorrkel"
	"github.com/ChainSafe/gossamer/codec"
	tx "github.com/ChainSafe/gossamer/common/transaction"
	"github.com/ChainSafe/gossamer/core/types"
	"github.com/ChainSafe/gossamer/crypto/sr25519"
	"github.com/ChainSafe/gossamer/runtime"
	log "github.com/ChainSafe/log15"
)

// Session contains the VRF keys for the validator, as well as BABE configuation data
type Session struct {
	keypair        *sr25519.Keypair
	rt             *runtime.Runtime
	config         *BabeConfiguration
	authorityIndex uint64
	authorityData  []AuthorityData
	epochThreshold *big.Int // validator threshold for this epoch
	txQueue        *tx.PriorityQueue
	slotToProof    map[uint64][]byte  // for slots where we are a producer, store the vrf output+proof
	newBlocks      chan<- types.Block // send blocks to core service
}

type SessionConfig struct {
	Keypair   *sr25519.Keypair
	Runtime   *runtime.Runtime
	NewBlocks chan<- types.Block
}

// NewSession returns a new Babe session using the provided VRF keys and runtime
func NewSession(cfg *SessionConfig) (*Session, error) {
	if cfg.Keypair == nil {
		return nil, errors.New("cannot start BABE session; no keypair provided")
	}

	babeSession := &Session{
		keypair:     cfg.Keypair,
		rt:          cfg.Runtime,
		txQueue:     new(tx.PriorityQueue),
		slotToProof: make(map[uint64][]byte),
		newBlocks:   cfg.NewBlocks,
	}

	err := babeSession.configurationFromRuntime()
	if err != nil {
		return nil, err
	}

	return babeSession, nil
}

func (b *Session) Start() error {
	var i uint64 = 0
	var err error
	for ; i < b.config.EpochLength; i++ {
		b.slotToProof[i], err = b.runLottery(i)
		if err != nil {
			return fmt.Errorf("BABE: error running slot lottery at slot %d: error %s", i, err)
		}
	}

	//TODO: finish implementation of build block
	go b.invokeBlockAuthoring()

	return nil
}

// PushToTxQueue adds a ValidTransaction to BABE's transaction queue
func (b *Session) PushToTxQueue(vt *tx.ValidTransaction) {
	b.txQueue.Insert(vt)
}

func (b *Session) PeekFromTxQueue() *tx.ValidTransaction {
	return b.txQueue.Peek()
}

func (b *Session) invokeBlockAuthoring() {
	// TODO: we might not actually be starting at slot 0, need to run median algorithm here
	var currentSlot uint64 = 0

	for ; currentSlot < b.config.EpochLength; currentSlot++ {
		// TODO: call buildBlock
		b.newBlocks <- types.Block{
			Header: &types.BlockHeader{
				Number: big.NewInt(0),
			},
		}
		time.Sleep(time.Millisecond * time.Duration(b.config.SlotDuration))
	}
}

// runLottery runs the lottery for a specific slot number
// returns an encoded VrfOutput and VrfProof if validator is authorized to produce a block for that slot, nil otherwise
func (b *Session) runLottery(slot uint64) ([]byte, error) {
	slotBytes := make([]byte, 8)
	binary.LittleEndian.PutUint64(slotBytes, slot)
	vrfInput := append(slotBytes, b.config.Randomness)

	output, proof, err := b.vrfSign(vrfInput)
	if err != nil {
		return nil, err
	}

	outbytes := output.Encode()
	outputInt := big.NewInt(0).SetBytes(outbytes[:])
	if b.epochThreshold == nil {
		err = b.setEpochThreshold()
		if err != nil {
			return nil, err
		}
	}

	if outputInt.Cmp(b.epochThreshold) > 0 {
		proofbytes := proof.Encode()
		return append(outbytes[:], proofbytes...), nil
	}

	return nil, nil
}

func (b *Session) vrfSign(input []byte) (*schnorrkel.VrfOutput, *schnorrkel.VrfProof, error) {
	return b.keypair.VrfSign(input)
}

// sets the slot lottery threshold for the current epoch
func (b *Session) setEpochThreshold() error {
	var err error
	if b.config == nil {
		return errors.New("cannot set threshold: no babe config")
	}

	b.epochThreshold, err = calculateThreshold(b.config.C1, b.config.C2, b.authorityIndex, b.authorityWeights())
	if err != nil {
		return err
	}

	return nil
}

func (b *Session) authorityWeights() []uint64 {
	weights := make([]uint64, len(b.authorityData))
	for i, auth := range b.authorityData {
		weights[i] = auth.weight
	}
	return weights
}

// calculates the slot lottery threshold for the authority at authorityIndex.
// equation: threshold = 2^128 * (1 - (1-c)^(w_k/sum(w_i)))
// where k is the authority index, and sum(w_i) is the
// sum of all the authority weights
// see: https://github.com/paritytech/substrate/blob/master/core/consensus/babe/src/lib.rs#L1022
func calculateThreshold(C1, C2, authorityIndex uint64, authorityWeights []uint64) (*big.Int, error) {
	c := float64(C1) / float64(C2)
	if c > 1 {
		return nil, errors.New("invalid C1/C2: greater than 1")
	}

	// sum(w_i)
	var sum uint64 = 0
	for _, weight := range authorityWeights {
		sum += weight
	}

	if sum == 0 {
		return nil, errors.New("invalid authority weights: sums to zero")
	}

	// w_k/sum(w_i)
	theta := float64(authorityWeights[authorityIndex]) / float64(sum)

	// (1-c)^(w_k/sum(w_i)))
	pp := 1 - c
	pp_exp := math.Pow(pp, theta)

	// 1 - (1-c)^(w_k/sum(w_i)))
	p := 1 - pp_exp
	p_rat := new(big.Rat).SetFloat64(p)

	// 1 << 128
	q := new(big.Int).Lsh(big.NewInt(1), 128)

	// (1 << 128) * (1 - (1-c)^(w_k/sum(w_i)))
	return q.Mul(q, p_rat.Num()).Div(q, p_rat.Denom()), nil
}

<<<<<<< HEAD
// Block Build
=======
func (b *Session) vrfSign(input []byte) ([]byte, error) {
	// TOOD: return VRF output and proof
	out := make([]byte, 32)
	_, err := rand.Read(out)
	return out, err
}

// construct a block for this slot with the given parent
>>>>>>> 5b722464
func (b *Session) buildBlock(parent *types.BlockHeaderWithHash, slot Slot) (*types.Block, error) {
	log.Trace("build-block", "parent", parent, "slot", slot)

	// initialize block
	encodedHeader, err := codec.Encode(parent)
	if err != nil {
		return nil, err
	}
	err = b.initializeBlock(encodedHeader)
	if err != nil {
		return nil, err
	}

	// add block inherents
	err = b.buildBlockInherents(slot)
	if err != nil {
		return nil, err
	}

	// finalize block
	block, err := b.finalizeBlock()
	if err != nil {
		return nil, err
	}

	block.Header.Number.Add(parent.Number, big.NewInt(1))
	return block, nil
}

// buildBlockInherents applies the inherents for a block
func (b *Session) buildBlockInherents(slot Slot) error {
	// Setup inherents: add timstap0 and babeslot
	idata := NewInherentsData()
	err := idata.SetInt64Inherent(Timstap0, uint64(time.Now().Unix()))
	if err != nil {
		return err
	}

	err = idata.SetInt64Inherent(Babeslot, slot.number)
	if err != nil {
		return err
	}

	ienc, err := idata.Encode()
	if err != nil {
		return err
	}

	// Call BlockBuilder_inherent_extrinsics
	_, err = b.inherentExtrinsics(ienc)
	if err != nil {
		return err
	}

	return nil
}<|MERGE_RESOLUTION|>--- conflicted
+++ resolved
@@ -209,18 +209,7 @@
 	return q.Mul(q, p_rat.Num()).Div(q, p_rat.Denom()), nil
 }
 
-<<<<<<< HEAD
-// Block Build
-=======
-func (b *Session) vrfSign(input []byte) ([]byte, error) {
-	// TOOD: return VRF output and proof
-	out := make([]byte, 32)
-	_, err := rand.Read(out)
-	return out, err
-}
-
 // construct a block for this slot with the given parent
->>>>>>> 5b722464
 func (b *Session) buildBlock(parent *types.BlockHeaderWithHash, slot Slot) (*types.Block, error) {
 	log.Trace("build-block", "parent", parent, "slot", slot)
 
