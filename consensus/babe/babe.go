--- conflicted
+++ resolved
@@ -107,29 +107,11 @@
 	for ; currentSlot < b.config.EpochLength; currentSlot++ {
 		if b.isProducer[currentSlot] {
 			// TODO: implement build block
-<<<<<<< HEAD
-			// block, err := b.buildBlock(big.NewInt(int64(currentSlot)))
-			// if err != nil {
-			// 	return
-			// }
-
-			// // Broadcast the block
-			// blockAnnounceMsg := &p2p.BlockAnnounceMessage{
-			// 	ParentHash:     block.Header.ParentHash,
-			// 	Number:         block.Header.Number,
-			// 	StateRoot:      block.Header.StateRoot,
-			// 	ExtrinsicsRoot: block.Header.ExtrinsicsRoot,
-			// 	Digest:         block.Header.Digest,
-			// }
-			blockAnnounceMsg := &p2p.BlockAnnounceMessage{}
-			b.blockAnnounce <- blockAnnounceMsg
-=======
 			block, err := b.buildBlock(big.NewInt(int64(currentSlot)))
 			if err != nil {
 				return
 			}
 			b.newBlocks <- *block
->>>>>>> 36c7a9e4
 		}
 
 		time.Sleep(time.Millisecond * time.Duration(b.config.SlotDuration))
