--- conflicted
+++ resolved
@@ -48,11 +48,7 @@
 	newBlocks      chan<- types.Block            // send blocks to core service
 }
 
-<<<<<<< HEAD
 // SessionConfig struct
-//nolint:structcheck
-=======
->>>>>>> a05085ee
 type SessionConfig struct {
 	BlockState     BlockState
 	Keypair        *sr25519.Keypair
