--- conflicted
+++ resolved
@@ -216,37 +216,43 @@
 		return nil, err
 	}
 
-<<<<<<< HEAD
-	// Setup inherents: add timstap0 and babeslot
-	idata := NewInherentsData()
-	err = idata.SetInt64Inherent(Timstap0, uint64(time.Now().Unix()))
-	if err != nil {
-		return nil, err
-	}
-
-	err = idata.SetInt64Inherent(Babeslot, slot.number)
-	if err != nil {
-		return nil, err
-	}
-
-	ienc, err := idata.Encode()
-	if err != nil {
-		return nil, err
-	}
-
-	_, err = b.inherentExtrinsics(ienc)
-	if err != nil {
-		return nil, err
-	}
-
-	// for each extrinsic in queue, add it to the block, until the slot ends or the block is full.
+	// add block inherents
+	err = b.buildBlockInherents(slot)
+	if err != nil {
+		return nil, err
+	}
+
+	// add block extrinsics
+	included, err := b.buildBlockExtrinsics(slot)
+	if err != nil {
+		return nil, err
+	}
+
+	// finalize the block
+	log.Debug("build_block finalize block")
+
+	// finalize block
+	block, err := b.finalizeBlock()
+	if err != nil {
+		b.addToQueue(included)
+		return nil, err
+	}
+
+	block.Header.Number.Add(parent.Number, big.NewInt(1))
+	return block, nil
+}
+
+// buildBlockExtrinsics applies extrinsics to the block. it returns an array of included extrinsics.
+// for each extrinsic in queue, add it to the block, until the slot ends or the block is full.
+// if any extrinsic fails, it returns an empty array and an error.
+func (b *Session) buildBlockExtrinsics(slot Slot) ([]*tx.ValidTransaction, error) {
+	extrinsic := b.nextReadyExtrinsic()
+	included := []*tx.ValidTransaction{}
+
 	// TODO: check when block is full
-	extrinsic := b.nextReadyExtrinsic()
-	var ret []byte
-
-	for !endOfSlot(slot) && extrinsic != nil {
+	for !hasSlotEnded(slot) && extrinsic != nil {
 		log.Debug("build_block", "applying extrinsic", extrinsic)
-		ret, err = b.applyExtrinsic(*extrinsic)
+		ret, err := b.applyExtrinsic(*extrinsic)
 		if err != nil {
 			return nil, err
 		}
@@ -255,47 +261,27 @@
 		if len(ret) != 0 && (ret[0] == 1 || bytes.Equal(ret[:2], []byte{0, 1})) {
 			// TODO: specific error code checking
 			log.Error("build_block apply extrinsic", "error", ret, "extrinsic", extrinsic)
+
+			// remove invalid extrinsic from queue
+			b.txQueue.Pop()
+
+			// readd previously popped extrinsics back to queue
+			b.addToQueue(included)
+
 			return nil, errors.New("could not apply extrinsic")
 		} else {
 			log.Debug("build_block applied extrinsic", "extrinsic", extrinsic)
 		}
 
-		b.txQueue.Pop()
+		// keep track of included transactions; re-add them to queue later if block building fails
+		t := b.txQueue.Pop()
+		included = append(included, t)
 		extrinsic = b.nextReadyExtrinsic()
 	}
 
-	// finalize the block
-	log.Debug("build_block finalize block")
-=======
-	// add block inherents
-	err = b.buildBlockInherents(slot)
-	if err != nil {
-		return nil, err
-	}
-
-	// finalize block
->>>>>>> 5b722464
-	block, err := b.finalizeBlock()
-	if err != nil {
-		return nil, err
-	}
-
-	block.Header.Number.Add(parent.Number, big.NewInt(1))
-	return block, nil
-}
-
-<<<<<<< HEAD
-func (b *Session) nextReadyExtrinsic() *types.Extrinsic {
-	transaction := b.txQueue.Peek()
-	if transaction == nil {
-		return nil
-	}
-	return transaction.Extrinsic
-}
-
-func endOfSlot(slot Slot) bool {
-	return slot.start+slot.duration < uint64(time.Now().Unix())
-=======
+	return included, nil
+}
+
 // buildBlockInherents applies the inherents for a block
 func (b *Session) buildBlockInherents(slot Slot) error {
 	// Setup inherents: add timstap0 and babeslot
@@ -322,5 +308,23 @@
 	}
 
 	return nil
->>>>>>> 5b722464
+}
+
+func (b *Session) addToQueue(txs []*tx.ValidTransaction) {
+	for _, t := range txs {
+		b.txQueue.Insert(t)
+	}
+}
+
+// nextReadyExtrinsic peeks from the transaction queue. it does not remove any transactions from the queue
+func (b *Session) nextReadyExtrinsic() *types.Extrinsic {
+	transaction := b.txQueue.Peek()
+	if transaction == nil {
+		return nil
+	}
+	return transaction.Extrinsic
+}
+
+func hasSlotEnded(slot Slot) bool {
+	return slot.start+slot.duration < uint64(time.Now().Unix())
 }