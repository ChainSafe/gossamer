package babe

import (
	"math/big"
	"testing"
	"time"

<<<<<<< HEAD
	"github.com/ChainSafe/gossamer/runtime"
	"github.com/ChainSafe/gossamer/state"
	"github.com/ChainSafe/gossamer/tests"

=======
>>>>>>> 1e7b07d9
	"github.com/ChainSafe/gossamer/crypto/sr25519"
)

func TestVerifySlotWinner(t *testing.T) {
	kp, err := sr25519.GenerateKeypair()
	if err != nil {
		t.Fatal(err)
	}

	cfg := &SessionConfig{
		Keypair: kp,
	}

	babesession := createTestSession(t, cfg)
	err = babesession.configurationFromRuntime()
	if err != nil {
		t.Fatal(err)
	}

	// create proof that we can authorize this block
	babesession.epochThreshold = big.NewInt(0)
	babesession.authorityIndex = 0
	var slotNumber uint64 = 1

	outAndProof, err := babesession.runLottery(slotNumber)
	if err != nil {
		t.Fatal(err)
	}

	if outAndProof == nil {
		t.Fatal("proof was nil when over threshold")
	}

	babesession.slotToProof[slotNumber] = outAndProof

	slot := Slot{
		start:    uint64(time.Now().Unix()),
		duration: uint64(10000000),
		number:   slotNumber,
	}

	// create babe header
	babeHeader, err := babesession.buildBlockBabeHeader(slot)
	if err != nil {
		t.Fatal(err)
	}

	babesession.authorityData = make([]*AuthorityData, 1)
	babesession.authorityData[0] = &AuthorityData{
		ID: kp.Public().(*sr25519.PublicKey),
	}

	ok, err := babesession.verifySlotWinner(slot.number, babeHeader)
	if err != nil {
		t.Fatal(err)
	}

	if !ok {
		t.Fatal("did not verify slot winner")
	}
}

func TestVerifyAuthorshipRight(t *testing.T) {
	babesession := createTestSession(t, nil)
	err := babesession.configurationFromRuntime()
	if err != nil {
		t.Fatal(err)
	}

<<<<<<< HEAD
	txQueue := state.NewTransactionQueue()

	cfg := &SessionConfig{
		Runtime: rt,
		Keypair: kp,
		TxQueue: txQueue,
	}

	babesession, err := NewSession(cfg)
	if err != nil {
		t.Fatal(err)
	}
	err = babesession.configurationFromRuntime()
	if err != nil {
		t.Fatal(err)
	}

	babesession.authorityData = make([]*AuthorityData, 1)
	babesession.authorityData[0] = &AuthorityData{
		id:     kp.Public().(*sr25519.PublicKey),
		weight: 1,
	}

=======
>>>>>>> 1e7b07d9
	// see https://github.com/noot/substrate/blob/add-blob/core/test-runtime/src/system.rs#L468
	txb := []byte{3, 16, 110, 111, 111, 116, 1, 64, 103, 111, 115, 115, 97, 109, 101, 114, 95, 105, 115, 95, 99, 111, 111, 108}

	block, slot := createTestBlock(babesession, [][]byte{txb}, t)

	ok, err := babesession.verifyAuthorshipRight(slot.number, block.Header)
	if err != nil {
		t.Fatal(err)
	}

	if !ok {
		t.Fatal("did not verify authorship right")
	}
}<|MERGE_RESOLUTION|>--- conflicted
+++ resolved
@@ -5,13 +5,13 @@
 	"testing"
 	"time"
 
-<<<<<<< HEAD
-	"github.com/ChainSafe/gossamer/runtime"
-	"github.com/ChainSafe/gossamer/state"
-	"github.com/ChainSafe/gossamer/tests"
+	// <<<<<<< HEAD
+	// 	"github.com/ChainSafe/gossamer/runtime"
+	// 	"github.com/ChainSafe/gossamer/state"
+	// 	"github.com/ChainSafe/gossamer/tests"
 
-=======
->>>>>>> 1e7b07d9
+	// =======
+	// >>>>>>> 1e7b07d99288d8df50db43beed2beab647bd0f13
 	"github.com/ChainSafe/gossamer/crypto/sr25519"
 )
 
@@ -81,32 +81,32 @@
 		t.Fatal(err)
 	}
 
-<<<<<<< HEAD
-	txQueue := state.NewTransactionQueue()
+	// <<<<<<< HEAD
+	// 	txQueue := state.NewTransactionQueue()
 
-	cfg := &SessionConfig{
-		Runtime: rt,
-		Keypair: kp,
-		TxQueue: txQueue,
-	}
+	// 	cfg := &SessionConfig{
+	// 		Runtime: rt,
+	// 		Keypair: kp,
+	// 		TxQueue: txQueue,
+	// 	}
 
-	babesession, err := NewSession(cfg)
-	if err != nil {
-		t.Fatal(err)
-	}
-	err = babesession.configurationFromRuntime()
-	if err != nil {
-		t.Fatal(err)
-	}
+	// 	babesession, err := NewSession(cfg)
+	// 	if err != nil {
+	// 		t.Fatal(err)
+	// 	}
+	// 	err = babesession.configurationFromRuntime()
+	// 	if err != nil {
+	// 		t.Fatal(err)
+	// 	}
 
-	babesession.authorityData = make([]*AuthorityData, 1)
-	babesession.authorityData[0] = &AuthorityData{
-		id:     kp.Public().(*sr25519.PublicKey),
-		weight: 1,
-	}
+	// 	babesession.authorityData = make([]*AuthorityData, 1)
+	// 	babesession.authorityData[0] = &AuthorityData{
+	// 		id:     kp.Public().(*sr25519.PublicKey),
+	// 		weight: 1,
+	// 	}
 
-=======
->>>>>>> 1e7b07d9
+	// =======
+	// >>>>>>> 1e7b07d99288d8df50db43beed2beab647bd0f13
 	// see https://github.com/noot/substrate/blob/add-blob/core/test-runtime/src/system.rs#L468
 	txb := []byte{3, 16, 110, 111, 111, 116, 1, 64, 103, 111, 115, 115, 97, 109, 101, 114, 95, 105, 115, 95, 99, 111, 111, 108}
 
