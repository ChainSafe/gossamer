--- conflicted
+++ resolved
@@ -4,11 +4,8 @@
 	"encoding/binary"
 	"fmt"
 
-<<<<<<< HEAD
 	babetypes "github.com/ChainSafe/gossamer/consensus/babe/types"
-=======
 	"github.com/ChainSafe/gossamer/core/types"
->>>>>>> 9d45eec8
 )
 
 func (b *Session) verifySlotWinner(slot uint64, header *babetypes.BabeHeader) (bool, error) {
@@ -56,7 +53,7 @@
 		return false, fmt.Errorf("last digest item is not seal")
 	}
 
-	babeHeader := new(BabeHeader)
+	babeHeader := new(babetypes.BabeHeader)
 	err = babeHeader.Decode(preDigest.Data)
 	if err != nil {
 		return false, fmt.Errorf("cannot decode babe header from pre-digest: %s", err)
