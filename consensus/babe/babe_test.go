--- conflicted
+++ resolved
@@ -619,17 +619,13 @@
 		t.Fatal(err)
 	}
 
-<<<<<<< HEAD
 	// create pre-digest
 	preDigest, err := babesession.buildBlockPreDigest(slot)
 	if err != nil {
 		t.Fatal(err)
 	}
 
-	expectedBlockHeader := &types.BlockHeader{
-=======
 	expectedBlockHeader := &types.Header{
->>>>>>> deb0a1eb
 		ParentHash:     parentHash,
 		Number:         big.NewInt(1),
 		StateRoot:      stateRoot,
