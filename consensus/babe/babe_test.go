--- conflicted
+++ resolved
@@ -17,11 +17,7 @@
 package babe
 
 import (
-<<<<<<< HEAD
 	"bytes"
-	"fmt"
-=======
->>>>>>> d9e880b0
 	"io"
 	"math"
 	"math/big"
@@ -302,13 +298,8 @@
 }
 
 func createFlatBlockTree(t *testing.T, depth int) *blocktree.BlockTree {
-<<<<<<< HEAD
-	genesisBlock := types.BlockWithHash{
-		Header: &types.BlockHeaderWithHash{
-=======
 	genesisBlock := types.Block{
 		Header: &types.BlockHeader{
->>>>>>> d9e880b0
 			ParentHash: zeroHash,
 			Number:     big.NewInt(0),
 		},
@@ -486,12 +477,12 @@
 		t.Fatal(err)
 	}
 
-	stateRoot, err := common.HexToHash("0xc3b2fab1ee625ff74298f5c94dd02cc2842ad51fa4f0d1f380ea0078422c6684")
-	if err != nil {
-		t.Fatal(err)
-	}
-
-	extrinsicsRoot, err := common.HexToHash("0xb6a727c5b74a783258aece82a354416955d0b1e526005ad2a5cb767f1cd69549")
+	stateRoot, err := common.HexToHash("0xe2eeb08c34f76ff7df3b40aa372c52cda3d6757e859665b3ada3d767f9bd5d20")
+	if err != nil {
+		t.Fatal(err)
+	}
+
+	extrinsicsRoot, err := common.HexToHash("0xb19f2bc54b6e2d2a61e089068d47fe49c246bf16203f35221aefd8cf2fade6bf")
 	if err != nil {
 		t.Fatal(err)
 	}
@@ -541,7 +532,7 @@
 		t.Fatal(err)
 	}
 
-	parentHeader := &types.BlockHeaderWithHash{
+	parentHeader := &types.BlockHeader{
 		ParentHash: zeroHash,
 		Number:     big.NewInt(0),
 	}
