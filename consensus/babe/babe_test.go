--- conflicted
+++ resolved
@@ -66,6 +66,10 @@
 		cfg.AuthData = []*AuthorityData{auth}
 	}
 
+	if cfg.TxQueue == nil {
+		cfg.TxQueue = state.NewTransactionQueue()
+	}
+
 	babesession, err := NewSession(cfg)
 	if err != nil {
 		t.Fatal(err)
@@ -330,7 +334,7 @@
 		NewBlocks:    newBlocks,
 		BlockState:   dbSrv.Block,
 		StorageState: dbSrv.Storage,
-		TxQueue: txQueue,
+		TxQueue:      txQueue,
 	}
 
 	babesession := createTestSession(t, cfg)
@@ -459,30 +463,29 @@
 	return block, slot
 }
 func TestBuildBlock_ok(t *testing.T) {
-<<<<<<< HEAD
-	rt := runtime.NewTestRuntime(t, tests.POLKADOT_RUNTIME)
-	kp, err := sr25519.GenerateKeypair()
-	if err != nil {
-		t.Fatal(err)
-	}
+	// <<<<<<< HEAD
+	// 	rt := runtime.NewTestRuntime(t, tests.POLKADOT_RUNTIME)
+	// 	kp, err := sr25519.GenerateKeypair()
+	// 	if err != nil {
+	// 		t.Fatal(err)
+	// 	}
 
 	txQueue := state.NewTransactionQueue()
 
 	cfg := &SessionConfig{
-		Runtime: rt,
-		Keypair: kp,
+		// Runtime: rt,
+		// Keypair: kp,
 		TxQueue: txQueue,
 	}
 
-	babesession, err := NewSession(cfg)
-	if err != nil {
-		t.Fatal(err)
-	}
-	err = babesession.configurationFromRuntime()
-=======
-	babesession := createTestSession(t, nil)
+	// 	babesession, err := NewSession(cfg)
+	// 	if err != nil {
+	// 		t.Fatal(err)
+	// 	}
+	// 	err = babesession.configurationFromRuntime()
+	// =======
+	babesession := createTestSession(t, cfg)
 	err := babesession.configurationFromRuntime()
->>>>>>> 1e7b07d9
 	if err != nil {
 		t.Fatal(err)
 	}
@@ -543,30 +546,29 @@
 }
 
 func TestBuildBlock_failing(t *testing.T) {
-<<<<<<< HEAD
-	rt := runtime.NewTestRuntime(t, tests.POLKADOT_RUNTIME)
-	kp, err := sr25519.GenerateKeypair()
-	if err != nil {
-		t.Fatal(err)
-	}
+	// <<<<<<< HEAD
+	// 	rt := runtime.NewTestRuntime(t, tests.POLKADOT_RUNTIME)
+	// 	kp, err := sr25519.GenerateKeypair()
+	// 	if err != nil {
+	// 		t.Fatal(err)
+	// 	}
 
 	txQueue := state.NewTransactionQueue()
 
 	cfg := &SessionConfig{
-		Runtime: rt,
-		Keypair: kp,
+		// Runtime: rt,
+		// Keypair: kp,
 		TxQueue: txQueue,
 	}
 
-	babesession, err := NewSession(cfg)
-	if err != nil {
-		t.Fatal(err)
-	}
-	err = babesession.configurationFromRuntime()
-=======
-	babesession := createTestSession(t, nil)
+	// 	babesession, err := NewSession(cfg)
+	// 	if err != nil {
+	// 		t.Fatal(err)
+	// 	}
+	// 	err = babesession.configurationFromRuntime()
+	// =======
+	babesession := createTestSession(t, cfg)
 	err := babesession.configurationFromRuntime()
->>>>>>> 1e7b07d9
 	if err != nil {
 		t.Fatal(err)
 	}
