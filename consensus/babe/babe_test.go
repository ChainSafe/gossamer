--- conflicted
+++ resolved
@@ -17,6 +17,7 @@
 package babe
 
 import (
+	"bytes"
 	"fmt"
 	"io"
 	"math"
@@ -495,11 +496,7 @@
 		t.Fatal(err)
 	}
 
-<<<<<<< HEAD
 	extrinsicsRoot, err := common.HexToHash("0xb6a727c5b74a783258aece82a354416955d0b1e526005ad2a5cb767f1cd69549")
-=======
-	extrinsicsHash, err := common.HexToHash("0x4f4c5f3ebd6112b5c4ec8c354712978db0b0465b30ef06bb46f528802b04407c")
->>>>>>> 5b722464
 	if err != nil {
 		t.Fatal(err)
 	}
@@ -517,6 +514,60 @@
 	}
 }
 
+func TestBuildBlock_failing(t *testing.T) {
+	rt := newRuntime(t)
+	cfg := &SessionConfig{
+		Runtime: rt,
+	}
+
+	babesession, err := NewSession(cfg)
+	if err != nil {
+		t.Fatal(err)
+	}
+	err = babesession.configurationFromRuntime()
+	if err != nil {
+		t.Fatal(err)
+	}
+
+	// see https://github.com/noot/substrate/blob/add-blob/core/test-runtime/src/system.rs#L468
+	// add a valid transaction
+	txa := []byte{3, 16, 110, 111, 111, 116, 1, 64, 103, 111, 115, 115, 97, 109, 101, 114, 95, 105, 115, 95, 99, 111, 111, 108}
+	vtx := tx.NewValidTransaction(types.Extrinsic(txa), &tx.Validity{})
+	babesession.PushToTxQueue(vtx)
+
+	// add a transaction that can't be included (transfer from account with no balance)
+	// https://github.com/paritytech/substrate/blob/5420de3face1349a97eb954ae71c5b0b940c31de/core/transaction-pool/src/tests.rs#L95
+	txb := []byte{1, 212, 53, 147, 199, 21, 253, 211, 28, 97, 20, 26, 189, 4, 169, 159, 214, 130, 44, 133, 88, 133, 76, 205, 227, 154, 86, 132, 231, 165, 109, 162, 125, 142, 175, 4, 21, 22, 135, 115, 99, 38, 201, 254, 161, 126, 37, 252, 82, 135, 97, 54, 147, 201, 18, 144, 156, 178, 38, 170, 71, 148, 242, 106, 72, 69, 0, 0, 0, 0, 0, 0, 0, 0, 0, 0, 0, 0, 0, 0, 0, 216, 5, 113, 87, 87, 40, 221, 120, 247, 252, 137, 201, 74, 231, 222, 101, 85, 108, 102, 39, 31, 190, 210, 14, 215, 124, 19, 160, 180, 203, 54, 110, 167, 163, 149, 45, 12, 108, 80, 221, 65, 238, 57, 237, 199, 16, 10, 33, 185, 8, 244, 184, 243, 139, 5, 87, 252, 245, 24, 225, 37, 154, 163, 142}
+	vtx = tx.NewValidTransaction(types.Extrinsic(txb), &tx.Validity{})
+	babesession.PushToTxQueue(vtx)
+
+	zeroHash, err := common.HexToHash("0x00")
+	if err != nil {
+		t.Fatal(err)
+	}
+
+	parentHeader := &types.BlockHeaderWithHash{
+		ParentHash: zeroHash,
+		Number:     big.NewInt(0),
+	}
+
+	slot := Slot{
+		start:    uint64(time.Now().Unix()),
+		duration: uint64(10000000),
+		number:   1,
+	}
+
+	_, err = babesession.buildBlock(parentHeader, slot)
+	if err == nil {
+		t.Fatal("should error when attempting to include invalid tx")
+	}
+
+	txc := babesession.txQueue.Peek()
+	if !bytes.Equal(*txc.Extrinsic, txa) {
+		t.Fatal("did not readd valid transaction to queue")
+	}
+}
+
 func NewTestRuntimeStorage(tr *trie.Trie) *TestRuntimeStorage {
 	return &TestRuntimeStorage{
 		trie: tr,
