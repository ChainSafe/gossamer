// Copyright 2019 ChainSafe Systems (ON) Corp.
// This file is part of gossamer.
//
// The gossamer library is free software: you can redistribute it and/or modify
// it under the terms of the GNU Lesser General Public License as published by
// the Free Software Foundation, either version 3 of the License, or
// (at your option) any later version.
//
// The gossamer library is distributed in the hope that it will be useful,
// but WITHOUT ANY WARRANTY; without even the implied warranty of
// MERCHANTABILITY or FITNESS FOR A PARTICULAR PURPOSE. See the
// GNU Lesser General Public License for more details.
//
// You should have received a copy of the GNU Lesser General Public License
// along with the gossamer library. If not, see <http://www.gnu.org/licenses/>.

package babe

import (
	"bytes"
	"math"
	"math/big"
	"reflect"
	"testing"
	"time"

	"github.com/ChainSafe/gossamer/runtime"
	"github.com/ChainSafe/gossamer/tests"

	"github.com/ChainSafe/gossamer/common"
	tx "github.com/ChainSafe/gossamer/common/transaction"
	"github.com/ChainSafe/gossamer/core/blocktree"
	"github.com/ChainSafe/gossamer/core/types"
	"github.com/ChainSafe/gossamer/crypto/sr25519"
	db "github.com/ChainSafe/gossamer/polkadb"
<<<<<<< HEAD
	"github.com/ChainSafe/gossamer/runtime"
	"github.com/ChainSafe/gossamer/state"
	"github.com/ChainSafe/gossamer/trie"
=======
>>>>>>> b26ac8f3
)

func TestCalculateThreshold(t *testing.T) {
	// C = 1
	var C1 uint64 = 1
	var C2 uint64 = 1
	var authorityIndex uint64 = 0
	authorityWeights := []uint64{1, 1, 1}

	expected := new(big.Int).Lsh(big.NewInt(1), 128)

	threshold, err := calculateThreshold(C1, C2, authorityIndex, authorityWeights)
	if err != nil {
		t.Fatal(err)
	}

	if threshold.Cmp(expected) != 0 {
		t.Fatalf("Fail: got %d expected %d", threshold, expected)
	}

	// C = 1/2
	C2 = 2

	theta := float64(1) / float64(3)
	c := float64(C1) / float64(C2)
	pp := 1 - c
	pp_exp := math.Pow(pp, theta)
	p := 1 - pp_exp
	p_rat := new(big.Rat).SetFloat64(p)
	q := new(big.Int).Lsh(big.NewInt(1), 128)
	expected = q.Mul(q, p_rat.Num()).Div(q, p_rat.Denom())

	threshold, err = calculateThreshold(C1, C2, authorityIndex, authorityWeights)
	if err != nil {
		t.Fatal(err)
	}

	if threshold.Cmp(expected) != 0 {
		t.Fatalf("Fail: got %d expected %d", threshold, expected)
	}
}

func TestCalculateThreshold_AuthorityWeights(t *testing.T) {
	var C1 uint64 = 5
	var C2 uint64 = 17
	var authorityIndex uint64 = 3
	authorityWeights := []uint64{3, 1, 4, 6, 10}

	theta := float64(6) / float64(24)
	c := float64(C1) / float64(C2)
	pp := 1 - c
	pp_exp := math.Pow(pp, theta)
	p := 1 - pp_exp
	p_rat := new(big.Rat).SetFloat64(p)
	q := new(big.Int).Lsh(big.NewInt(1), 128)
	expected := q.Mul(q, p_rat.Num()).Div(q, p_rat.Denom())

	threshold, err := calculateThreshold(C1, C2, authorityIndex, authorityWeights)
	if err != nil {
		t.Fatal(err)
	}

	if threshold.Cmp(expected) != 0 {
		t.Fatalf("Fail: got %d expected %d", threshold, expected)
	}
}

func TestRunLottery(t *testing.T) {
	rt := runtime.NewTestRuntime(t, tests.POLKADOT_RUNTIME)

	kp, err := sr25519.GenerateKeypair()
	if err != nil {
		t.Fatal(err)
	}

	cfg := &SessionConfig{
		Runtime: rt,
		Keypair: kp,
	}

	babesession, err := NewSession(cfg)
	if err != nil {
		t.Fatal(err)
	}

	babesession.epochThreshold = big.NewInt(0)

	outAndProof, err := babesession.runLottery(0)
	if err != nil {
		t.Fatal(err)
	}

	if outAndProof == nil {
		t.Fatal("proof was nil when over threshold")
	}
}

func TestRunLottery_False(t *testing.T) {
	rt := runtime.NewTestRuntime(t, tests.POLKADOT_RUNTIME)

	kp, err := sr25519.GenerateKeypair()
	if err != nil {
		t.Fatal(err)
	}

	cfg := &SessionConfig{
		Runtime: rt,
		Keypair: kp,
	}

	babesession, err := NewSession(cfg)
	if err != nil {
		t.Fatal(err)
	}

	babesession.epochThreshold = big.NewInt(0).SetBytes([]byte{0xff, 0xff, 0xff, 0xff, 0xff, 0xff, 0xff, 0xff, 0xff, 0xff, 0xff, 0xff, 0xff, 0xff, 0xff, 0xff, 0xff, 0xff, 0xff, 0xff, 0xff, 0xff, 0xff, 0xff, 0xff, 0xff, 0xff, 0xff, 0xff, 0xff, 0xff, 0xff})

	outAndProof, err := babesession.runLottery(0)
	if err != nil {
		t.Fatal(err)
	}

	if outAndProof != nil {
		t.Fatal("proof was not nil when under threshold")
	}
}

func TestCalculateThreshold_Failing(t *testing.T) {
	var C1 uint64 = 5
	var C2 uint64 = 4
	var authorityIndex uint64 = 3
	authorityWeights := []uint64{3, 1, 4, 6, 10}

	_, err := calculateThreshold(C1, C2, authorityIndex, authorityWeights)
	if err == nil {
		t.Fatal("Fail: did not err for c>1")
	}
}

func TestConfigurationFromRuntime(t *testing.T) {
	rt := runtime.NewTestRuntime(t, tests.POLKADOT_RUNTIME)
	kp, err := sr25519.GenerateKeypair()
	if err != nil {
		t.Fatal(err)
	}

	cfg := &SessionConfig{
		Runtime: rt,
		Keypair: kp,
	}

	babesession, err := NewSession(cfg)
	if err != nil {
		t.Fatal(err)
	}

	err = babesession.configurationFromRuntime()
	if err != nil {
		t.Fatal(err)
	}

	// see: https://github.com/paritytech/substrate/blob/7b1d822446982013fa5b7ad5caff35ca84f8b7d0/core/test-runtime/src/lib.rs#L621
	expected := &BabeConfiguration{
		SlotDuration:       1000,
		EpochLength:        6,
		C1:                 3,
		C2:                 10,
		GenesisAuthorities: []AuthorityDataRaw{},
		Randomness:         0,
		SecondarySlots:     false,
	}

	if babesession.config == expected {
		t.Errorf("Fail: got %v expected %v\n", babesession.config, expected)
	}
}

func TestMedian_OddLength(t *testing.T) {
	us := []uint64{3, 2, 1, 4, 5}
	res, err := median(us)
	if err != nil {
		t.Fatal(err)
	}

	var expected uint64 = 3

	if res != expected {
		t.Errorf("Fail: got %v expected %v\n", res, expected)
	}

}

func TestMedian_EvenLength(t *testing.T) {
	us := []uint64{1, 4, 2, 4, 5, 6}
	res, err := median(us)
	if err != nil {
		t.Fatal(err)
	}

	var expected uint64 = 4

	if res != expected {
		t.Errorf("Fail: got %v expected %v\n", res, expected)
	}

}

func TestSlotOffset_Failing(t *testing.T) {
	var st uint64 = 1000001
	var se uint64 = 1000000

	_, err := slotOffset(st, se)
	if err == nil {
		t.Fatal("Fail: did not err for c>1")
	}

}

func TestSlotOffset(t *testing.T) {
	var st uint64 = 1000000
	var se uint64 = 1000001

	res, err := slotOffset(st, se)
	if err != nil {
		t.Fatal(err)
	}

	var expected uint64 = 1

	if res != expected {
		t.Errorf("Fail: got %v expected %v\n", res, expected)
	}
}

func createFlatBlockTree(t *testing.T, depth int) *blocktree.BlockTree {
	zeroHash, err := common.HexToHash("0x00")
	if err != nil {
		t.Fatal(err)
	}

	genesisBlock := types.Block{
		Header: &types.Header{
			ParentHash: zeroHash,
			Number:     big.NewInt(0),
		},
		Body: &types.Body{},
	}
	genesisBlock.SetBlockArrivalTime(uint64(1000))

	d := &db.BlockDB{
		Db: db.NewMemDatabase(),
	}

	bt := blocktree.NewBlockTreeFromGenesis(genesisBlock, d)
	previousHash := genesisBlock.Header.Hash()
	previousAT := genesisBlock.GetBlockArrivalTime()

	for i := 1; i <= depth; i++ {
		block := types.Block{
			Header: &types.Header{
				ParentHash: previousHash,
				Number:     big.NewInt(int64(i)),
			},
			Body: &types.Body{},
		}

		hash := block.Header.Hash()
		block.SetBlockArrivalTime(previousAT + uint64(1000))

		bt.AddBlock(block)
		previousHash = hash
		previousAT = block.GetBlockArrivalTime()
	}

	return bt
}

func TestSlotTime(t *testing.T) {
	rt := runtime.NewTestRuntime(t, tests.POLKADOT_RUNTIME)
	bt := createFlatBlockTree(t, 100)
	kp, err := sr25519.GenerateKeypair()
	if err != nil {
		t.Fatal(err)
	}

	cfg := &SessionConfig{
		Runtime: rt,
		Keypair: kp,
	}

	babesession, err := NewSession(cfg)
	if err != nil {
		t.Fatal(err)
	}

	err = babesession.configurationFromRuntime()
	if err != nil {
		t.Fatal(err)
	}

	res, err := babesession.slotTime(103, bt, 20)
	if err != nil {
		t.Fatal(err)
	}

	var expected uint64 = 104000

	if res != expected {
		t.Errorf("Fail: got %v expected %v\n", res, expected)
	}
}

<<<<<<< HEAD
func TestBabeAnnounceMessage(t *testing.T) {
	rt := newRuntime(t)
=======
func TestStart(t *testing.T) {
	rt := runtime.NewTestRuntime(t, tests.POLKADOT_RUNTIME)
>>>>>>> b26ac8f3
	kp, err := sr25519.GenerateKeypair()
	if err != nil {
		t.Fatal(err)
	}
	newBlocks := make(chan types.Block)

	dataDir := "./test_data"
	dbSrv := state.NewService(dataDir)
	err = dbSrv.Initialize(&types.Header{
		Number:    big.NewInt(0),
		StateRoot: trie.EmptyHash,
	}, trie.NewEmptyTrie(nil))
	if err != nil {
		t.Fatal(err)
	}

	err = dbSrv.Start()
	if err != nil {
		t.Fatal(err)
	}

<<<<<<< HEAD
	defer func() {
		err = dbSrv.Stop()
		if err != nil {
			t.Fatal(err)
		}
	}()

	defer func() {
		if err = os.RemoveAll("../test_data"); err != nil {
			t.Log("removal of temp directory test_data failed", "error", err)
		}
	}()
=======
func TestBabeAnnounceMessage(t *testing.T) {
	rt := runtime.NewTestRuntime(t, tests.POLKADOT_RUNTIME)
	kp, err := sr25519.GenerateKeypair()
	if err != nil {
		t.Fatal(err)
	}
	newBlocks := make(chan types.Block)
>>>>>>> b26ac8f3

	cfg := &SessionConfig{
		Runtime:    rt,
		Keypair:    kp,
		NewBlocks:  newBlocks,
		BlockState: dbSrv.Block,
	}

	babesession, err := NewSession(cfg)
	if err != nil {
		t.Fatal(err)
	}

	babesession.config = &BabeConfiguration{
		SlotDuration:       1,
		EpochLength:        6,
		C1:                 1,
		C2:                 10,
		GenesisAuthorities: []AuthorityDataRaw{},
		Randomness:         0,
		SecondarySlots:     false,
	}

	babesession.authorityIndex = 0
	babesession.authorityData = []*AuthorityData{
		{nil, 1}, {nil, 1}, {nil, 1},
	}

	err = babesession.Start()
	if err != nil {
		t.Fatal(err)
	}

	block := <-newBlocks
	blockNumber := big.NewInt(int64(1))
	if !reflect.DeepEqual(block.Header.Number, blockNumber) {
		t.Fatalf("Didn't receive the correct block: %+v\nExpected block: %+v", block.Header.Number, blockNumber)
	}
}

func TestSeal(t *testing.T) {
	rt := runtime.NewTestRuntime(t, tests.POLKADOT_RUNTIME)
	kp, err := sr25519.GenerateKeypair()
	if err != nil {
		t.Fatal(err)
	}

	cfg := &SessionConfig{
		Runtime: rt,
		Keypair: kp,
	}

	babesession, err := NewSession(cfg)
	if err != nil {
		t.Fatal(err)
	}
	err = babesession.configurationFromRuntime()
	if err != nil {
		t.Fatal(err)
	}

	babesession.authorityData = []*AuthorityData{{nil, 1}}

	zeroHash, err := common.HexToHash("0x00")
	if err != nil {
		t.Fatal(err)
	}

	header, err := types.NewHeader(zeroHash, big.NewInt(0), zeroHash, zeroHash, [][]byte{})
	if err != nil {
		t.Fatal(err)
	}

	encHeader, err := header.Encode()
	if err != nil {
		t.Fatal(err)
	}

	seal, err := babesession.buildBlockSeal(header)
	if err != nil {
		t.Fatal(err)
	}

	ok, err := kp.Public().Verify(encHeader, seal.Data)
	if err != nil {
		t.Fatal(err)
	}

	if !ok {
		t.Fatal("could not verify seal")
	}
}

func createTestBlock(babesession *Session, t *testing.T) (*types.Block, Slot) {
	// create proof that we can authorize this block
	babesession.epochThreshold = big.NewInt(0)
	babesession.authorityIndex = 0
	var slotNumber uint64 = 1

	outAndProof, err := babesession.runLottery(slotNumber)
	if err != nil {
		t.Fatal(err)
	}

	if outAndProof == nil {
		t.Fatal("proof was nil when over threshold")
	}

	babesession.slotToProof[slotNumber] = outAndProof

	// see https://github.com/noot/substrate/blob/add-blob/core/test-runtime/src/system.rs#L468
	txb := []byte{3, 16, 110, 111, 111, 116, 1, 64, 103, 111, 115, 115, 97, 109, 101, 114, 95, 105, 115, 95, 99, 111, 111, 108}
	vtx := tx.NewValidTransaction(types.Extrinsic(txb), &tx.Validity{})
	babesession.PushToTxQueue(vtx)

	zeroHash, err := common.HexToHash("0x00")
	if err != nil {
		t.Fatal(err)
	}

	parentHeader := &types.Header{
		ParentHash: zeroHash,
		Number:     big.NewInt(0),
	}

	slot := Slot{
		start:    uint64(time.Now().Unix()),
		duration: uint64(10000000),
		number:   slotNumber,
	}

	// build block
	block, err := babesession.buildBlock(parentHeader, slot)
	if err != nil {
		t.Fatal(err)
	}

	return block, slot
}
func TestBuildBlock_ok(t *testing.T) {
	rt := runtime.NewTestRuntime(t, tests.POLKADOT_RUNTIME)
	kp, err := sr25519.GenerateKeypair()
	if err != nil {
		t.Fatal(err)
	}

	cfg := &SessionConfig{
		Runtime: rt,
		Keypair: kp,
	}

	babesession, err := NewSession(cfg)
	if err != nil {
		t.Fatal(err)
	}
	err = babesession.configurationFromRuntime()
	if err != nil {
		t.Fatal(err)
	}

	block, slot := createTestBlock(babesession, t)

	// hash of parent header
	parentHash, err := common.HexToHash("0x03106e6f6f740140676f7373616d65725f69735f636f6f6c6c00000000000000")
	if err != nil {
		t.Fatal(err)
	}

	stateRoot, err := common.HexToHash("0x31ce5e74d7141520abc11b8a68f884cb1d01b5476a6376a659d93a199c4884e0")
	if err != nil {
		t.Fatal(err)
	}

	extrinsicsRoot, err := common.HexToHash("0xd88e048eda17aaefc427c832ea1208508d67a3e96527be0995db742b5cd91a61")
	if err != nil {
		t.Fatal(err)
	}

	// create pre-digest
	preDigest, err := babesession.buildBlockPreDigest(slot)
	if err != nil {
		t.Fatal(err)
	}

	expectedBlockHeader := &types.Header{
		ParentHash:     parentHash,
		Number:         big.NewInt(1),
		StateRoot:      stateRoot,
		ExtrinsicsRoot: extrinsicsRoot,
		Digest:         [][]byte{preDigest.Encode()},
	}

	// remove seal from built block, since we can't predict the signature
	block.Header.Digest = block.Header.Digest[:1]

	if !reflect.DeepEqual(block.Header, expectedBlockHeader) {
		t.Fatalf("Fail: got %v expected %v", block.Header, expectedBlockHeader)
	}
}

func TestBuildBlock_failing(t *testing.T) {
	rt := runtime.NewTestRuntime(t, tests.POLKADOT_RUNTIME)
	kp, err := sr25519.GenerateKeypair()
	if err != nil {
		t.Fatal(err)
	}

	cfg := &SessionConfig{
		Runtime: rt,
		Keypair: kp,
	}

	babesession, err := NewSession(cfg)
	if err != nil {
		t.Fatal(err)
	}
	err = babesession.configurationFromRuntime()
	if err != nil {
		t.Fatal(err)
	}

	babesession.authorityData = []*AuthorityData{{nil, 1}}

	// create proof that we can authorize this block
	babesession.epochThreshold = big.NewInt(0)
	var slotNumber uint64 = 1

	outAndProof, err := babesession.runLottery(slotNumber)
	if err != nil {
		t.Fatal(err)
	}

	if outAndProof == nil {
		t.Fatal("proof was nil when over threshold")
	}

	babesession.slotToProof[slotNumber] = outAndProof

	// see https://github.com/noot/substrate/blob/add-blob/core/test-runtime/src/system.rs#L468
	// add a valid transaction
	txa := []byte{3, 16, 110, 111, 111, 116, 1, 64, 103, 111, 115, 115, 97, 109, 101, 114, 95, 105, 115, 95, 99, 111, 111, 108}
	vtx := tx.NewValidTransaction(types.Extrinsic(txa), &tx.Validity{})
	babesession.PushToTxQueue(vtx)

	// add a transaction that can't be included (transfer from account with no balance)
	// https://github.com/paritytech/substrate/blob/5420de3face1349a97eb954ae71c5b0b940c31de/core/transaction-pool/src/tests.rs#L95
	txb := []byte{1, 212, 53, 147, 199, 21, 253, 211, 28, 97, 20, 26, 189, 4, 169, 159, 214, 130, 44, 133, 88, 133, 76, 205, 227, 154, 86, 132, 231, 165, 109, 162, 125, 142, 175, 4, 21, 22, 135, 115, 99, 38, 201, 254, 161, 126, 37, 252, 82, 135, 97, 54, 147, 201, 18, 144, 156, 178, 38, 170, 71, 148, 242, 106, 72, 69, 0, 0, 0, 0, 0, 0, 0, 0, 0, 0, 0, 0, 0, 0, 0, 216, 5, 113, 87, 87, 40, 221, 120, 247, 252, 137, 201, 74, 231, 222, 101, 85, 108, 102, 39, 31, 190, 210, 14, 215, 124, 19, 160, 180, 203, 54, 110, 167, 163, 149, 45, 12, 108, 80, 221, 65, 238, 57, 237, 199, 16, 10, 33, 185, 8, 244, 184, 243, 139, 5, 87, 252, 245, 24, 225, 37, 154, 163, 142}
	vtx = tx.NewValidTransaction(types.Extrinsic(txb), &tx.Validity{})
	babesession.PushToTxQueue(vtx)

	zeroHash, err := common.HexToHash("0x00")
	if err != nil {
		t.Fatal(err)
	}

	parentHeader := &types.Header{
		ParentHash: zeroHash,
		Number:     big.NewInt(0),
	}

	slot := Slot{
		start:    uint64(time.Now().Unix()),
		duration: uint64(10000000),
		number:   slotNumber,
	}

	_, err = babesession.buildBlock(parentHeader, slot)
	if err == nil {
		t.Fatal("should error when attempting to include invalid tx")
	}

	txc := babesession.txQueue.Peek()
	if !bytes.Equal(*txc.Extrinsic, txa) {
		t.Fatal("did not readd valid transaction to queue")
	}
}<|MERGE_RESOLUTION|>--- conflicted
+++ resolved
@@ -18,14 +18,12 @@
 
 import (
 	"bytes"
+	"io/ioutil"
 	"math"
 	"math/big"
 	"reflect"
 	"testing"
 	"time"
-
-	"github.com/ChainSafe/gossamer/runtime"
-	"github.com/ChainSafe/gossamer/tests"
 
 	"github.com/ChainSafe/gossamer/common"
 	tx "github.com/ChainSafe/gossamer/common/transaction"
@@ -33,12 +31,10 @@
 	"github.com/ChainSafe/gossamer/core/types"
 	"github.com/ChainSafe/gossamer/crypto/sr25519"
 	db "github.com/ChainSafe/gossamer/polkadb"
-<<<<<<< HEAD
 	"github.com/ChainSafe/gossamer/runtime"
 	"github.com/ChainSafe/gossamer/state"
+	"github.com/ChainSafe/gossamer/tests"
 	"github.com/ChainSafe/gossamer/trie"
-=======
->>>>>>> b26ac8f3
 )
 
 func TestCalculateThreshold(t *testing.T) {
@@ -351,20 +347,20 @@
 	}
 }
 
-<<<<<<< HEAD
 func TestBabeAnnounceMessage(t *testing.T) {
-	rt := newRuntime(t)
-=======
-func TestStart(t *testing.T) {
-	rt := runtime.NewTestRuntime(t, tests.POLKADOT_RUNTIME)
->>>>>>> b26ac8f3
+	rt := runtime.NewTestRuntime(t, tests.POLKADOT_RUNTIME)
+
 	kp, err := sr25519.GenerateKeypair()
 	if err != nil {
 		t.Fatal(err)
 	}
 	newBlocks := make(chan types.Block)
 
-	dataDir := "./test_data"
+	dataDir, err := ioutil.TempDir("./test_data", "")
+	if err != nil {
+		t.Fatal(err)
+	}
+
 	dbSrv := state.NewService(dataDir)
 	err = dbSrv.Initialize(&types.Header{
 		Number:    big.NewInt(0),
@@ -379,28 +375,12 @@
 		t.Fatal(err)
 	}
 
-<<<<<<< HEAD
 	defer func() {
 		err = dbSrv.Stop()
 		if err != nil {
 			t.Fatal(err)
 		}
 	}()
-
-	defer func() {
-		if err = os.RemoveAll("../test_data"); err != nil {
-			t.Log("removal of temp directory test_data failed", "error", err)
-		}
-	}()
-=======
-func TestBabeAnnounceMessage(t *testing.T) {
-	rt := runtime.NewTestRuntime(t, tests.POLKADOT_RUNTIME)
-	kp, err := sr25519.GenerateKeypair()
-	if err != nil {
-		t.Fatal(err)
-	}
-	newBlocks := make(chan types.Block)
->>>>>>> b26ac8f3
 
 	cfg := &SessionConfig{
 		Runtime:    rt,
