// Copyright 2019 ChainSafe Systems (ON) Corp.
// This file is part of gossamer.
//
// The gossamer library is free software: you can redistribute it and/or modify
// it under the terms of the GNU Lesser General Public License as published by
// the Free Software Foundation, either version 3 of the License, or
// (at your option) any later version.
//
// The gossamer library is distributed in the hope that it will be useful,
// but WITHOUT ANY WARRANTY; without even the implied warranty of
// MERCHANTABILITY or FITNESS FOR A PARTICULAR PURPOSE. See the
// GNU Lesser General Public License for more details.
//
// You should have received a copy of the GNU Lesser General Public License
// along with the gossamer library. If not, see <http://www.gnu.org/licenses/>.

package babe

import (
	"bytes"
	"io/ioutil"
	"math"
	"math/big"
	"reflect"
	"testing"
	"time"

	"github.com/ChainSafe/gossamer/common"
	tx "github.com/ChainSafe/gossamer/common/transaction"
	"github.com/ChainSafe/gossamer/core/blocktree"
	"github.com/ChainSafe/gossamer/core/types"
	"github.com/ChainSafe/gossamer/crypto/sr25519"
	"github.com/ChainSafe/gossamer/db"
	"github.com/ChainSafe/gossamer/runtime"
	"github.com/ChainSafe/gossamer/state"
	"github.com/ChainSafe/gossamer/tests"
	"github.com/ChainSafe/gossamer/trie"
)

func createTestSession(t *testing.T, cfg *SessionConfig) *Session {
	rt := runtime.NewTestRuntime(t, tests.POLKADOT_RUNTIME)

	if cfg == nil {
		cfg = &SessionConfig{
			Runtime: rt,
		}
	}

	if cfg.Runtime == nil {
		cfg.Runtime = rt
	}

	var err error
	if cfg.Keypair == nil {
		cfg.Keypair, err = sr25519.GenerateKeypair()
		if err != nil {
			t.Fatal(err)
		}
	}

	if cfg.AuthData == nil {
		auth := &AuthorityData{
			ID:     cfg.Keypair.Public().(*sr25519.PublicKey),
			Weight: 1,
		}
		cfg.AuthData = []*AuthorityData{auth}
	}

	babesession, err := NewSession(cfg)
	if err != nil {
		t.Fatal(err)
	}

	return babesession
}

func TestCalculateThreshold(t *testing.T) {
	// C = 1
	var C1 uint64 = 1
	var C2 uint64 = 1
	var authorityIndex uint64 = 0
	authorityWeights := []uint64{1, 1, 1}

	expected := new(big.Int).Lsh(big.NewInt(1), 128)

	threshold, err := calculateThreshold(C1, C2, authorityIndex, authorityWeights)
	if err != nil {
		t.Fatal(err)
	}

	if threshold.Cmp(expected) != 0 {
		t.Fatalf("Fail: got %d expected %d", threshold, expected)
	}

	// C = 1/2
	C2 = 2

	theta := float64(1) / float64(3)
	c := float64(C1) / float64(C2)
	pp := 1 - c
	pp_exp := math.Pow(pp, theta)
	p := 1 - pp_exp
	p_rat := new(big.Rat).SetFloat64(p)
	q := new(big.Int).Lsh(big.NewInt(1), 128)
	expected = q.Mul(q, p_rat.Num()).Div(q, p_rat.Denom())

	threshold, err = calculateThreshold(C1, C2, authorityIndex, authorityWeights)
	if err != nil {
		t.Fatal(err)
	}

	if threshold.Cmp(expected) != 0 {
		t.Fatalf("Fail: got %d expected %d", threshold, expected)
	}
}

func TestCalculateThreshold_AuthorityWeights(t *testing.T) {
	var C1 uint64 = 5
	var C2 uint64 = 17
	var authorityIndex uint64 = 3
	authorityWeights := []uint64{3, 1, 4, 6, 10}

	theta := float64(6) / float64(24)
	c := float64(C1) / float64(C2)
	pp := 1 - c
	pp_exp := math.Pow(pp, theta)
	p := 1 - pp_exp
	p_rat := new(big.Rat).SetFloat64(p)
	q := new(big.Int).Lsh(big.NewInt(1), 128)
	expected := q.Mul(q, p_rat.Num()).Div(q, p_rat.Denom())

	threshold, err := calculateThreshold(C1, C2, authorityIndex, authorityWeights)
	if err != nil {
		t.Fatal(err)
	}

	if threshold.Cmp(expected) != 0 {
		t.Fatalf("Fail: got %d expected %d", threshold, expected)
	}
}

func TestRunLottery(t *testing.T) {
	babesession := createTestSession(t, nil)
	babesession.epochThreshold = big.NewInt(0)

	outAndProof, err := babesession.runLottery(0)
	if err != nil {
		t.Fatal(err)
	}

	if outAndProof == nil {
		t.Fatal("proof was nil when over threshold")
	}
}

func TestRunLottery_False(t *testing.T) {
	babesession := createTestSession(t, nil)
	babesession.epochThreshold = big.NewInt(0).SetBytes([]byte{0xff, 0xff, 0xff, 0xff, 0xff, 0xff, 0xff, 0xff, 0xff, 0xff, 0xff, 0xff, 0xff, 0xff, 0xff, 0xff, 0xff, 0xff, 0xff, 0xff, 0xff, 0xff, 0xff, 0xff, 0xff, 0xff, 0xff, 0xff, 0xff, 0xff, 0xff, 0xff})

	outAndProof, err := babesession.runLottery(0)
	if err != nil {
		t.Fatal(err)
	}

	if outAndProof != nil {
		t.Fatal("proof was not nil when under threshold")
	}
}

func TestCalculateThreshold_Failing(t *testing.T) {
	var C1 uint64 = 5
	var C2 uint64 = 4
	var authorityIndex uint64 = 3
	authorityWeights := []uint64{3, 1, 4, 6, 10}

	_, err := calculateThreshold(C1, C2, authorityIndex, authorityWeights)
	if err == nil {
		t.Fatal("Fail: did not err for c>1")
	}
}

<<<<<<< HEAD
func TestConfigurationFromRuntime(t *testing.T) {
	rt := runtime.NewTestRuntime(t, tests.POLKADOT_RUNTIME)
	kp, err := sr25519.GenerateKeypair()
	if err != nil {
		t.Fatal(err)
	}

	cfg := &SessionConfig{
		Runtime: rt,
		Keypair: kp,
	}

	babesession, err := NewSession(cfg)
	if err != nil {
		t.Fatal(err)
	}

	err = babesession.configurationFromRuntime()
	if err != nil {
		t.Fatal(err)
	}

	// see: https://github.com/paritytech/substrate/blob/7b1d822446982013fa5b7ad5caff35ca84f8b7d0/core/test-runtime/src/lib.rs#L621
	expected := &Configuration{
		SlotDuration:       1000,
		EpochLength:        6,
		C1:                 3,
		C2:                 10,
		GenesisAuthorities: []AuthorityDataRaw{},
		Randomness:         0,
		SecondarySlots:     false,
	}

	if babesession.config == expected {
		t.Errorf("Fail: got %v expected %v\n", babesession.config, expected)
	}
}

=======
>>>>>>> 1e7b07d9
func TestMedian_OddLength(t *testing.T) {
	us := []uint64{3, 2, 1, 4, 5}
	res, err := median(us)
	if err != nil {
		t.Fatal(err)
	}

	var expected uint64 = 3

	if res != expected {
		t.Errorf("Fail: got %v expected %v\n", res, expected)
	}

}

func TestMedian_EvenLength(t *testing.T) {
	us := []uint64{1, 4, 2, 4, 5, 6}
	res, err := median(us)
	if err != nil {
		t.Fatal(err)
	}

	var expected uint64 = 4

	if res != expected {
		t.Errorf("Fail: got %v expected %v\n", res, expected)
	}

}

func TestSlotOffset_Failing(t *testing.T) {
	var st uint64 = 1000001
	var se uint64 = 1000000

	_, err := slotOffset(st, se)
	if err == nil {
		t.Fatal("Fail: did not err for c>1")
	}

}

func TestSlotOffset(t *testing.T) {
	var st uint64 = 1000000
	var se uint64 = 1000001

	res, err := slotOffset(st, se)
	if err != nil {
		t.Fatal(err)
	}

	var expected uint64 = 1

	if res != expected {
		t.Errorf("Fail: got %v expected %v\n", res, expected)
	}
}

func createFlatBlockTree(t *testing.T, depth int) *blocktree.BlockTree {
	zeroHash, err := common.HexToHash("0x00")
	if err != nil {
		t.Fatal(err)
	}

	genesisBlock := types.Block{
		Header: &types.Header{
			ParentHash: zeroHash,
			Number:     big.NewInt(0),
		},
		Body: &types.Body{},
	}
	genesisBlock.SetBlockArrivalTime(uint64(1000))

	d := &blocktree.Database{
		Db: db.NewMemDatabase(),
	}

	bt := blocktree.NewBlockTreeFromGenesis(genesisBlock, d)
	previousHash := genesisBlock.Header.Hash()
	previousAT := genesisBlock.GetBlockArrivalTime()

	for i := 1; i <= depth; i++ {
		block := types.Block{
			Header: &types.Header{
				ParentHash: previousHash,
				Number:     big.NewInt(int64(i)),
			},
			Body: &types.Body{},
		}

		hash := block.Header.Hash()
		block.SetBlockArrivalTime(previousAT + uint64(1000))

		bt.AddBlock(block)
		previousHash = hash
		previousAT = block.GetBlockArrivalTime()
	}

	return bt
}

func TestSlotTime(t *testing.T) {
	bt := createFlatBlockTree(t, 100)
	babesession := createTestSession(t, nil)

	res, err := babesession.slotTime(103, bt, 20)
	if err != nil {
		t.Fatal(err)
	}

	var expected uint64 = 104000

	if res != expected {
		t.Errorf("Fail: got %v expected %v\n", res, expected)
	}
}

func TestBabeAnnounceMessage(t *testing.T) {
	newBlocks := make(chan types.Block)

	dataDir, err := ioutil.TempDir("", "./test_data")
	if err != nil {
		t.Fatal(err)
	}

	dbSrv := state.NewService(dataDir)
	err = dbSrv.Initialize(&types.Header{
		Number:    big.NewInt(0),
		StateRoot: trie.EmptyHash,
	}, trie.NewEmptyTrie(nil))
	if err != nil {
		t.Fatal(err)
	}

	err = dbSrv.Start()
	if err != nil {
		t.Fatal(err)
	}

	defer func() {
		err = dbSrv.Stop()
		if err != nil {
			t.Fatal(err)
		}
	}()

	cfg := &SessionConfig{
		NewBlocks:    newBlocks,
		BlockState:   dbSrv.Block,
		StorageState: dbSrv.Storage,
	}

	babesession := createTestSession(t, cfg)
	err = babesession.configurationFromRuntime()
	if err != nil {
		t.Fatal(err)
	}

	babesession.config = &Configuration{
		SlotDuration:       1,
		EpochLength:        6,
		C1:                 1,
		C2:                 10,
		GenesisAuthorities: []*AuthorityDataRaw{},
		Randomness:         0,
		SecondarySlots:     false,
	}

	babesession.authorityIndex = 0
	babesession.authorityData = []*AuthorityData{
		{nil, 1}, {nil, 1}, {nil, 1},
	}

	err = babesession.Start()
	if err != nil {
		t.Fatal(err)
	}

	block := <-newBlocks
	blockNumber := big.NewInt(int64(1))
	if !reflect.DeepEqual(block.Header.Number, blockNumber) {
		t.Fatalf("Didn't receive the correct block: %+v\nExpected block: %+v", block.Header.Number, blockNumber)
	}
}

func TestSeal(t *testing.T) {
	kp, err := sr25519.GenerateKeypair()
	if err != nil {
		t.Fatal(err)
	}

	cfg := &SessionConfig{
		Keypair: kp,
	}

	babesession := createTestSession(t, cfg)
	err = babesession.configurationFromRuntime()
	if err != nil {
		t.Fatal(err)
	}

	zeroHash, err := common.HexToHash("0x00")
	if err != nil {
		t.Fatal(err)
	}

	header, err := types.NewHeader(zeroHash, big.NewInt(0), zeroHash, zeroHash, [][]byte{})
	if err != nil {
		t.Fatal(err)
	}

	encHeader, err := header.Encode()
	if err != nil {
		t.Fatal(err)
	}

	seal, err := babesession.buildBlockSeal(header)
	if err != nil {
		t.Fatal(err)
	}

	ok, err := kp.Public().Verify(encHeader, seal.Data)
	if err != nil {
		t.Fatal(err)
	}

	if !ok {
		t.Fatal("could not verify seal")
	}
}

func createTestBlock(babesession *Session, exts [][]byte, t *testing.T) (*types.Block, Slot) {
	// create proof that we can authorize this block
	babesession.epochThreshold = big.NewInt(0)
	babesession.authorityIndex = 0
	var slotNumber uint64 = 1

	outAndProof, err := babesession.runLottery(slotNumber)
	if err != nil {
		t.Fatal(err)
	}

	if outAndProof == nil {
		t.Fatal("proof was nil when over threshold")
	}

	babesession.slotToProof[slotNumber] = outAndProof

	for _, ext := range exts {
		vtx := tx.NewValidTransaction(types.Extrinsic(ext), &tx.Validity{})
		babesession.PushToTxQueue(vtx)
	}

	zeroHash, err := common.HexToHash("0x00")
	if err != nil {
		t.Fatal(err)
	}

	parentHeader := &types.Header{
		ParentHash: zeroHash,
		Number:     big.NewInt(0),
	}

	slot := Slot{
		start:    uint64(time.Now().Unix()),
		duration: uint64(10000000),
		number:   slotNumber,
	}

	// build block
	block, err := babesession.buildBlock(parentHeader, slot)
	if err != nil {
		t.Fatal(err)
	}

	return block, slot
}
func TestBuildBlock_ok(t *testing.T) {
	babesession := createTestSession(t, nil)
	err := babesession.configurationFromRuntime()
	if err != nil {
		t.Fatal(err)
	}

	// see https://github.com/noot/substrate/blob/add-blob/core/test-runtime/src/system.rs#L468
	txb := []byte{3, 16, 110, 111, 111, 116, 1, 64, 103, 111, 115, 115, 97, 109, 101, 114, 95, 105, 115, 95, 99, 111, 111, 108}
	exts := [][]byte{txb}

	block, slot := createTestBlock(babesession, exts, t)

	// hash of parent header
	parentHash, err := common.HexToHash("0xdcdd89927d8a348e00257e1ecc8617f45edb5118efff3ea2f9961b2ad9b7690a")
	if err != nil {
		t.Fatal(err)
	}

	stateRoot, err := common.HexToHash("0x31ce5e74d7141520abc11b8a68f884cb1d01b5476a6376a659d93a199c4884e0")
	if err != nil {
		t.Fatal(err)
	}

	extrinsicsRoot, err := common.HexToHash("0xd88e048eda17aaefc427c832ea1208508d67a3e96527be0995db742b5cd91a61")
	if err != nil {
		t.Fatal(err)
	}

	// create pre-digest
	preDigest, err := babesession.buildBlockPreDigest(slot)
	if err != nil {
		t.Fatal(err)
	}

	expectedBlockHeader := &types.Header{
		ParentHash:     parentHash,
		Number:         big.NewInt(1),
		StateRoot:      stateRoot,
		ExtrinsicsRoot: extrinsicsRoot,
		Digest:         [][]byte{preDigest.Encode()},
	}

	// remove seal from built block, since we can't predict the signature
	block.Header.Digest = block.Header.Digest[:1]

	if !reflect.DeepEqual(block.Header, expectedBlockHeader) {
		t.Fatalf("Fail: got %v expected %v", block.Header, expectedBlockHeader)
	}

	// confirm block body is correct
	extsRes, err := block.Body.AsExtrinsics()
	if err != nil {
		t.Fatal(err)
	}

	extsBytes := types.ExtrinsicsArrayToBytesArray(extsRes)
	if !reflect.DeepEqual(extsBytes, exts) {
		t.Fatalf("Fail: got %v expected %v", extsBytes, exts)
	}
}

func TestBuildBlock_failing(t *testing.T) {
	babesession := createTestSession(t, nil)
	err := babesession.configurationFromRuntime()
	if err != nil {
		t.Fatal(err)
	}

	babesession.authorityData = []*AuthorityData{{nil, 1}}

	// create proof that we can authorize this block
	babesession.epochThreshold = big.NewInt(0)
	var slotNumber uint64 = 1

	outAndProof, err := babesession.runLottery(slotNumber)
	if err != nil {
		t.Fatal(err)
	}

	if outAndProof == nil {
		t.Fatal("proof was nil when over threshold")
	}

	babesession.slotToProof[slotNumber] = outAndProof

	// see https://github.com/noot/substrate/blob/add-blob/core/test-runtime/src/system.rs#L468
	// add a valid transaction
	txa := []byte{3, 16, 110, 111, 111, 116, 1, 64, 103, 111, 115, 115, 97, 109, 101, 114, 95, 105, 115, 95, 99, 111, 111, 108}
	vtx := tx.NewValidTransaction(types.Extrinsic(txa), &tx.Validity{})
	babesession.PushToTxQueue(vtx)

	// add a transaction that can't be included (transfer from account with no balance)
	// https://github.com/paritytech/substrate/blob/5420de3face1349a97eb954ae71c5b0b940c31de/core/transaction-pool/src/tests.rs#L95
	txb := []byte{1, 212, 53, 147, 199, 21, 253, 211, 28, 97, 20, 26, 189, 4, 169, 159, 214, 130, 44, 133, 88, 133, 76, 205, 227, 154, 86, 132, 231, 165, 109, 162, 125, 142, 175, 4, 21, 22, 135, 115, 99, 38, 201, 254, 161, 126, 37, 252, 82, 135, 97, 54, 147, 201, 18, 144, 156, 178, 38, 170, 71, 148, 242, 106, 72, 69, 0, 0, 0, 0, 0, 0, 0, 0, 0, 0, 0, 0, 0, 0, 0, 216, 5, 113, 87, 87, 40, 221, 120, 247, 252, 137, 201, 74, 231, 222, 101, 85, 108, 102, 39, 31, 190, 210, 14, 215, 124, 19, 160, 180, 203, 54, 110, 167, 163, 149, 45, 12, 108, 80, 221, 65, 238, 57, 237, 199, 16, 10, 33, 185, 8, 244, 184, 243, 139, 5, 87, 252, 245, 24, 225, 37, 154, 163, 142}
	vtx = tx.NewValidTransaction(types.Extrinsic(txb), &tx.Validity{})
	babesession.PushToTxQueue(vtx)

	zeroHash, err := common.HexToHash("0x00")
	if err != nil {
		t.Fatal(err)
	}

	parentHeader := &types.Header{
		ParentHash: zeroHash,
		Number:     big.NewInt(0),
	}

	slot := Slot{
		start:    uint64(time.Now().Unix()),
		duration: uint64(10000000),
		number:   slotNumber,
	}

	_, err = babesession.buildBlock(parentHeader, slot)
	if err == nil {
		t.Fatal("should error when attempting to include invalid tx")
	}

	txc := babesession.txQueue.Peek()
	if !bytes.Equal(*txc.Extrinsic, txa) {
		t.Fatal("did not readd valid transaction to queue")
	}
}

func TestDetermineAuthorityIndex(t *testing.T) {
	kpA, err := sr25519.GenerateKeypair()
	if err != nil {
		t.Fatal(err)
	}

	kpB, err := sr25519.GenerateKeypair()
	if err != nil {
		t.Fatal(err)
	}

	pubA := kpA.Public().(*sr25519.PublicKey)
	pubB := kpB.Public().(*sr25519.PublicKey)

	authData := []*AuthorityData{
		{ID: pubA, Weight: 1},
		{ID: pubB, Weight: 1},
	}

	bs := &Session{
		authorityData: authData,
		keypair:       kpA,
	}

	err = bs.setAuthorityIndex()
	if err != nil {
		t.Fatal(err)
	}

	if bs.authorityIndex != 0 {
		t.Fatalf("Fail: got %d expected %d", bs.authorityIndex, 0)
	}

	bs = &Session{
		authorityData: authData,
		keypair:       kpB,
	}

	err = bs.setAuthorityIndex()
	if err != nil {
		t.Fatal(err)
	}

	if bs.authorityIndex != 1 {
		t.Fatalf("Fail: got %d expected %d", bs.authorityIndex, 1)
	}
}<|MERGE_RESOLUTION|>--- conflicted
+++ resolved
@@ -179,47 +179,6 @@
 	}
 }
 
-<<<<<<< HEAD
-func TestConfigurationFromRuntime(t *testing.T) {
-	rt := runtime.NewTestRuntime(t, tests.POLKADOT_RUNTIME)
-	kp, err := sr25519.GenerateKeypair()
-	if err != nil {
-		t.Fatal(err)
-	}
-
-	cfg := &SessionConfig{
-		Runtime: rt,
-		Keypair: kp,
-	}
-
-	babesession, err := NewSession(cfg)
-	if err != nil {
-		t.Fatal(err)
-	}
-
-	err = babesession.configurationFromRuntime()
-	if err != nil {
-		t.Fatal(err)
-	}
-
-	// see: https://github.com/paritytech/substrate/blob/7b1d822446982013fa5b7ad5caff35ca84f8b7d0/core/test-runtime/src/lib.rs#L621
-	expected := &Configuration{
-		SlotDuration:       1000,
-		EpochLength:        6,
-		C1:                 3,
-		C2:                 10,
-		GenesisAuthorities: []AuthorityDataRaw{},
-		Randomness:         0,
-		SecondarySlots:     false,
-	}
-
-	if babesession.config == expected {
-		t.Errorf("Fail: got %v expected %v\n", babesession.config, expected)
-	}
-}
-
-=======
->>>>>>> 1e7b07d9
 func TestMedian_OddLength(t *testing.T) {
 	us := []uint64{3, 2, 1, 4, 5}
 	res, err := median(us)
