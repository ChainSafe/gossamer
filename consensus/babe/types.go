--- conflicted
+++ resolved
@@ -47,13 +47,8 @@
 
 // BabeHeader as defined in Polkadot RE Spec, definition 5.10 in section 5.1.4
 type BabeHeader struct {
-<<<<<<< HEAD
 	VrfOutput          [sr25519.VrfOutputLength]byte
 	VrfProof           [sr25519.VrfProofLength]byte
-=======
-	VrfOutput          [32]byte
-	VrfProof           [64]byte
->>>>>>> 43c28fcf
 	BlockProducerIndex uint64
 	SlotNumber         uint64
 }
@@ -68,14 +63,11 @@
 	binary.LittleEndian.PutUint64(buf, bh.SlotNumber)
 	enc = append(enc, buf...)
 	return enc
-<<<<<<< HEAD
-=======
 }
 
 type VrfOutputAndProof struct {
 	output [32]byte
 	proof  [64]byte
->>>>>>> 43c28fcf
 }
 
 // Slot represents a BABE slot
