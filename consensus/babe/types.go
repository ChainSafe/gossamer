--- conflicted
+++ resolved
@@ -56,19 +56,18 @@
 	}
 }
 
-<<<<<<< HEAD
 func (a *AuthorityData) ToRaw() *AuthorityDataRaw {
 	raw := new(AuthorityDataRaw)
 
 	id := a.id.Encode()
-	copy(raw.Id[:], id)
+	copy(raw.ID[:], id)
 
 	raw.Weight = a.weight
 	return raw
 }
 
 func (a *AuthorityData) FromRaw(raw *AuthorityDataRaw) error {
-	id, err := sr25519.NewPublicKey(raw.Id[:])
+	id, err := sr25519.NewPublicKey(raw.ID[:])
 	if err != nil {
 		return err
 	}
@@ -80,7 +79,7 @@
 func (a *AuthorityData) Encode() []byte {
 	raw := a.ToRaw()
 
-	enc := raw.Id[:]
+	enc := raw.ID[:]
 
 	weightBytes := make([]byte, 8)
 	binary.LittleEndian.PutUint64(weightBytes, raw.Weight)
@@ -99,16 +98,14 @@
 	copy(id[:], in[:32])
 
 	raw := &AuthorityDataRaw{
-		Id:     id,
+		ID:     id,
 		Weight: weight,
 	}
 
 	return a.FromRaw(raw)
 }
 
-=======
 // VrfOutputAndProof represents the fields for VRF output and proof
->>>>>>> 202f9606
 type VrfOutputAndProof struct {
 	output [sr25519.VrfOutputLength]byte
 	proof  [sr25519.VrfProofLength]byte
