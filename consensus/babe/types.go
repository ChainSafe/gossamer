--- conflicted
+++ resolved
@@ -32,16 +32,13 @@
 	SecondarySlots     bool
 }
 
+// AuthorityDataRaw represents the fields for the Authority Data
 type AuthorityDataRaw struct {
 	ID     [sr25519.PublicKeyLength]byte
 	Weight uint64
 }
 
-<<<<<<< HEAD
 //AuthorityData struct
-//nolint:structcheck
-=======
->>>>>>> a05085ee
 type AuthorityData struct {
 	id     *sr25519.PublicKey
 	weight uint64
@@ -55,6 +52,7 @@
 	}
 }
 
+// VrfOutputAndProof represents the fields for VRF output and proof
 type VrfOutputAndProof struct {
 	output [sr25519.VrfOutputLength]byte
 	proof  [sr25519.VrfProofLength]byte
