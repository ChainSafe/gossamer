// Copyright 2019 ChainSafe Systems (ON) Corp.
// This file is part of gossamer.
//
// The gossamer library is free software: you can redistribute it and/or modify
// it under the terms of the GNU Lesser General Public License as published by
// the Free Software Foundation, either version 3 of the License, or
// (at your option) any later version.
//
// The gossamer library is distributed in the hope that it will be useful,
// but WITHOUT ANY WARRANTY; without even the implied warranty of
// MERCHANTABILITY or FITNESS FOR A PARTICULAR PURPOSE. See the
// GNU Lesser General Public License for more details.
//
// You should have received a copy of the GNU Lesser General Public License
// along with the gossamer library. If not, see <http://www.gnu.org/licenses/>.

package babe

import (
	"github.com/ChainSafe/gossamer/crypto/sr25519"
)

// BabeConfiguration contains the starting data needed for Babe
// see: https://github.com/paritytech/substrate/blob/426c26b8bddfcdbaf8d29f45b128e0864b57de1c/core/consensus/babe/primitives/src/lib.rs#L132
type BabeConfiguration struct {
	SlotDuration       uint64 // milliseconds
	EpochLength        uint64 // duration of epoch in slots
	C1                 uint64 // (1-(c1/c2)) is the probability of a slot being empty
	C2                 uint64
	GenesisAuthorities []AuthorityDataRaw
	Randomness         byte
	SecondarySlots     bool
}

type AuthorityDataRaw struct {
	Id     [32]byte
	Weight uint64
}

//nolint:structcheck
type AuthorityData struct {
	id     *sr25519.PublicKey
	weight uint64
}

<<<<<<< HEAD
// BabeHeader as defined in Polkadot RE Spec, definition 5.10 in section 5.1.4
type BabeHeader struct {
	VRFOutput          [32]byte
	VRFProof           [32]byte
	BlockProducerIndex uint64
	Slot               uint64
=======
//nolint:structcheck
type BlockInherentsData struct {
	timstap0 int64 //nolint:unused
	babeslot int64 //nolint:unused
}

type Slot struct {
	start    uint64
	duration uint64
	number   uint64
>>>>>>> e0fbfac9
}<|MERGE_RESOLUTION|>--- conflicted
+++ resolved
@@ -43,14 +43,14 @@
 	weight uint64
 }
 
-<<<<<<< HEAD
 // BabeHeader as defined in Polkadot RE Spec, definition 5.10 in section 5.1.4
 type BabeHeader struct {
 	VRFOutput          [32]byte
 	VRFProof           [32]byte
 	BlockProducerIndex uint64
 	Slot               uint64
-=======
+}
+
 //nolint:structcheck
 type BlockInherentsData struct {
 	timstap0 int64 //nolint:unused
@@ -61,5 +61,4 @@
 	start    uint64
 	duration uint64
 	number   uint64
->>>>>>> e0fbfac9
 }