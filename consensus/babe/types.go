--- conflicted
+++ resolved
@@ -17,17 +17,11 @@
 package babe
 
 import (
-<<<<<<< HEAD
 	"bytes"
 	"encoding/binary"
 	"io"
 
 	"github.com/ChainSafe/gossamer/common"
-=======
-	"encoding/binary"
-	"errors"
-
->>>>>>> 34171776
 	"github.com/ChainSafe/gossamer/crypto/sr25519"
 )
 
@@ -38,11 +32,7 @@
 	EpochLength        uint64 // duration of epoch in slots
 	C1                 uint64 // (1-(c1/c2)) is the probability of a slot being empty
 	C2                 uint64
-<<<<<<< HEAD
 	GenesisAuthorities []*AuthorityDataRaw
-=======
-	GenesisAuthorities []AuthorityDataRaw
->>>>>>> 34171776
 	Randomness         byte // TODO: change to [VrfOutputLength]byte when updating to new runtime
 	SecondarySlots     bool
 }
@@ -141,60 +131,24 @@
 	return a.FromRaw(raw)
 }
 
-// ToRaw returns the AuthorityData as AuthorityDataRaw. It encodes the authority public keys.
-func (a *AuthorityData) ToRaw() *AuthorityDataRaw {
-	raw := new(AuthorityDataRaw)
-
-	id := a.id.Encode()
-	copy(raw.ID[:], id)
-
-	raw.Weight = a.weight
-	return raw
-}
-
-// FromRaw sets the AuthorityData given AuthorityDataRaw. It converts the byte representations of
-// the authority public keys into a sr25519.PublicKey.
-func (a *AuthorityData) FromRaw(raw *AuthorityDataRaw) error {
-	id, err := sr25519.NewPublicKey(raw.ID[:])
-	if err != nil {
-		return err
-	}
-
-	a.id = id
-	a.weight = raw.Weight
-	return nil
-}
-
-// Encode returns the SCALE encoding of the AuthorityData.
-func (a *AuthorityData) Encode() []byte {
-	raw := a.ToRaw()
-
-	enc := raw.ID[:]
-
-	weightBytes := make([]byte, 8)
-	binary.LittleEndian.PutUint64(weightBytes, raw.Weight)
-
-	return append(enc, weightBytes...)
-}
-
-// Decode sets the AuthorityData to the SCALE decoded input.
-func (a *AuthorityData) Decode(in []byte) error {
-	if len(in) < 40 {
-		return errors.New("length of input <40 bytes")
-	}
-
-	weight := binary.LittleEndian.Uint64(in[32:40])
-
-	id := [32]byte{}
-	copy(id[:], in[:32])
-
-	raw := &AuthorityDataRaw{
-		ID:     id,
-		Weight: weight,
-	}
-
-	return a.FromRaw(raw)
-}
+// // Decode sets the AuthorityData to the SCALE decoded input.
+// func (a *AuthorityData) Decode(in []byte) error {
+// 	if len(in) < 40 {
+// 		return errors.New("length of input <40 bytes")
+// 	}
+
+// 	weight := binary.LittleEndian.Uint64(in[32:40])
+
+// 	id := [32]byte{}
+// 	copy(id[:], in[:32])
+
+// 	raw := &AuthorityDataRaw{
+// 		ID:     id,
+// 		Weight: weight,
+// 	}
+
+// 	return a.FromRaw(raw)
+// }
 
 // VrfOutputAndProof represents the fields for VRF output and proof
 type VrfOutputAndProof struct {
@@ -234,26 +188,19 @@
 }
 
 // Decode sets the NextEpochDescriptor to the SCALE decoded input.
-<<<<<<< HEAD
 // TODO: change to io.Reader
-=======
->>>>>>> 34171776
 func (n *NextEpochDescriptor) Decode(in []byte) error {
 	n.Authorities = []*AuthorityData{}
 
 	i := 0
 	for i = 0; i < (len(in)-32)/40; i++ {
 		auth := new(AuthorityData)
-<<<<<<< HEAD
 		buf := &bytes.Buffer{}
 		_, err := buf.Write(in[i*40 : (i+1)*40])
 		if err != nil {
 			return err
 		}
 		err = auth.Decode(buf)
-=======
-		err := auth.Decode(in[i*40 : (i+1)*40])
->>>>>>> 34171776
 		if err != nil {
 			return err
 		}
