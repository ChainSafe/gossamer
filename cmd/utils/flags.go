--- conflicted
+++ resolved
@@ -33,6 +33,12 @@
 		Name:  "verbosity",
 		Usage: "Supports levels crit (silent) to trce (trace)",
 		Value: "info",
+	}
+	//Genesis
+	GenesisFlag = cli.StringFlag{
+		Name:  "genesis",
+		Usage: "Path to genesis JSON file",
+		Value: cfg.DefaultGenesisPath,
 	}
 )
 
@@ -81,29 +87,4 @@
 		Usage: "API modules to enable via HTTP-RPC, comma separated list",
 		Value: "",
 	}
-<<<<<<< HEAD
-=======
-	// P2P service settings
-	BootnodesFlag = cli.StringFlag{
-		Name:  "bootnodes",
-		Usage: "Comma separated enode URLs for P2P discovery bootstrap",
-		Value: "",
-	}
-	// Genesis
-	GenesisFlag = cli.StringFlag{
-		Name:  "genesis",
-		Usage: "Path to genesis JSON file",
-		Value: cfg.DefaultGenesisPath,
-	}
-	NoBootstrapFlag = cli.BoolFlag{
-		Name:  "nobootstrap",
-		Usage: "Disables p2p bootstrapping",
-	}
-	// cli service settings
-	VerbosityFlag = cli.StringFlag{
-		Name:  "verbosity",
-		Usage: "Supports levels crit (silent) to trce (trace)",
-		Value: "info",
-	}
->>>>>>> 7c5378c8
 )