// Copyright 2019 ChainSafe Systems (ON) Corp.
// This file is part of gossamer.
//
// The gossamer library is free software: you can redistribute it and/or modify
// it under the terms of the GNU Lesser General Public License as published by
// the Free Software Foundation, either version 3 of the License, or
// (at your option) any later version.
//
// The gossamer library is distributed in the hope that it will be useful,
// but WITHOUT ANY WARRANTY; without even the implied warranty of
// MERCHANTABILITY or FITNESS FOR A PARTICULAR PURPOSE. See the
// GNU Lesser General Public License for more details.
//
// You should have received a copy of the GNU Lesser General Public License
// along with the gossamer library. If not, see <http://www.gnu.org/licenses/>.

package utils

import (
	log "github.com/ChainSafe/log15"
	"github.com/urfave/cli"
)

var (
	// DataDirFlag BadgerDB Data directory
	DataDirFlag = cli.StringFlag{
		Name:  "datadir",
		Usage: "Data directory for the database",
	}
	// VerbosityFlag cli service settings
	VerbosityFlag = cli.StringFlag{
		Name:  "verbosity",
		Usage: "Supports levels crit (silent) to trce (trace)",
		Value: log.LvlInfo.String(),
	}
	// GenesisFlag Path to genesis JSON file
	GenesisFlag = cli.StringFlag{
		Name:  "genesis",
		Usage: "Path to genesis JSON file",
	}
	// ConfigFileFlag TOML configuration file
	ConfigFileFlag = cli.StringFlag{
		Name:  "config",
		Usage: "TOML configuration file",
	}
	// UnlockFlag keystore
	UnlockFlag = cli.StringFlag{
		Name:  "unlock",
		Usage: "Unlock an account. eg. --unlock=0,2 to unlock accounts 0 and 2. Can be used with --password=[password] to avoid prompt. For multiple passwords, do --password=password1,password2",
	}
)

// P2P flags
var (
	// BootnodesFlag P2P service settings
	BootnodesFlag = cli.StringFlag{
		Name:  "bootnodes",
		Usage: "Comma separated enode URLs for P2P discovery bootstrap",
	}
	// P2pPortFlag Set P2P listening port
	P2pPortFlag = cli.UintFlag{
		Name:  "p2pport",
		Usage: "Set P2P listening port",
	}
<<<<<<< HEAD
	// ProtocolIDFlag Set protocol id
=======
>>>>>>> e22c9558
	ProtocolIDFlag = cli.StringFlag{
		Name:  "protocol",
		Usage: "Set protocol id",
	}
	// NoBootstrapFlag Disables p2p bootstrapping
	NoBootstrapFlag = cli.BoolFlag{
		Name:  "nobootstrap",
		Usage: "Disables p2p bootstrapping (mdns still enabled)",
	}
	// NoMdnsFlag Disables p2p mdns
	NoMdnsFlag = cli.BoolFlag{
		Name:  "nomdns",
		Usage: "Disables p2p mdns discovery",
	}
)

// RPC flags
var (
	// RPCEnabledFlag Enable the HTTP-RPC
	RPCEnabledFlag = cli.BoolFlag{
		Name:  "rpc",
		Usage: "Enable the HTTP-RPC server",
	}
	// RPCHostFlag HTTP-RPC server listening hostname
	RPCHostFlag = cli.StringFlag{
		Name:  "rpchost",
		Usage: "HTTP-RPC server listening hostname",
	}
	// RPCPortFlag HTTP-RPC server listening port
	RPCPortFlag = cli.IntFlag{
		Name:  "rpcport",
		Usage: "HTTP-RPC server listening port",
	}
	// RPCModuleFlag API modules to enable via HTTP-RPC
	RPCModuleFlag = cli.StringFlag{
		Name:  "rpcmods",
		Usage: "API modules to enable via HTTP-RPC, comma separated list",
	}
)

// Account management flags
var (
	// GenerateFlag Generate a new keypair
	GenerateFlag = cli.BoolFlag{
		Name:  "generate",
		Usage: "Generate a new keypair. If type is not specified, defaults to sr25519",
	}
	// PasswordFlag Password used to encrypt the keystore.
	PasswordFlag = cli.StringFlag{
		Name:  "password",
		Usage: "Password used to encrypt the keystore. Used with --generate or --unlock",
	}
	// ImportFlag Import encrypted keystore
	ImportFlag = cli.StringFlag{
		Name:  "import",
		Usage: "Import encrypted keystore file generated with gossamer",
	}
	// ListFlag List node keys
	ListFlag = cli.BoolFlag{
		Name:  "list",
		Usage: "List node keys",
	}
	// Ed25519Flag Specify account type ed25519
	Ed25519Flag = cli.BoolFlag{
		Name:  "ed25519",
		Usage: "Specify account type as ed25519",
	}
	// Sr25519Flag Specify account type sr25519
	Sr25519Flag = cli.BoolFlag{
		Name:  "sr25519",
		Usage: "Specify account type as sr25519",
	}
	// Secp256k1Flag Specify account type secp256k1
	Secp256k1Flag = cli.BoolFlag{
		Name:  "secp256k1",
		Usage: "Specify account type as secp256k1",
	}
)

// FixFlagOrder allow us to use various flag order formats, eg: (gossamer init --config config.toml and  gossamer --config config.toml init)
func FixFlagOrder(f func(ctx *cli.Context) error) func(*cli.Context) error {
	return func(ctx *cli.Context) error {
		for _, flagName := range ctx.FlagNames() {
			if ctx.IsSet(flagName) {
				if err := ctx.GlobalSet(flagName, ctx.String(flagName)); err != nil {
					log.Error("Error when fixing flag", "flagName", flagName)
				}
			}
		}
		return f(ctx)
	}
}<|MERGE_RESOLUTION|>--- conflicted
+++ resolved
@@ -62,10 +62,7 @@
 		Name:  "p2pport",
 		Usage: "Set P2P listening port",
 	}
-<<<<<<< HEAD
 	// ProtocolIDFlag Set protocol id
-=======
->>>>>>> e22c9558
 	ProtocolIDFlag = cli.StringFlag{
 		Name:  "protocol",
 		Usage: "Set protocol id",
