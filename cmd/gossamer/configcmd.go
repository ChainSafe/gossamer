--- conflicted
+++ resolved
@@ -79,14 +79,9 @@
 	srvcs = append(srvcs, coreSrvc)
 
 	// DB
-<<<<<<< HEAD
 	// Create database dir and initialize stateDB and blockDB
 	dataDir := getDataDir(ctx, fig)
-	dbSrv, err := polkadb.NewDatabaseService(dataDir)
-=======
-	dataDir := getDatabaseDir(ctx, fig)
 	dbSrv, err := polkadb.NewDbService(dataDir)
->>>>>>> 914b8806
 	if err != nil {
 		return nil, nil, err
 	}
@@ -179,14 +174,6 @@
 	// NoBootstrap
 	if off := ctx.GlobalBool(utils.NoBootstrapFlag.Name); off {
 		fig.NoBootstrap = true
-<<<<<<< HEAD
-=======
-		return
-	} else if fig.NoBootstrap {
-		return // set in config, dont use defaults
-	} else {
-		fig.NoBootstrap = cfg.DefaultNoBootstrap
->>>>>>> 914b8806
 	}
 
 	// NoMdns
