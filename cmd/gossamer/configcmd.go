// Copyright 2019 ChainSafe Systems (ON) Corp.
// This file is part of gossamer.
//
// The gossamer library is free software: you can redistribute it and/or modify
// it under the terms of the GNU Lesser General Public License as published by
// the Free Software Foundation, either version 3 of the License, or
// (at your option) any later version.
//
// The gossamer library is distributed in the hope that it will be useful,
// but WITHOUT ANY WARRANTY; without even the implied warranty of
// MERCHANTABILITY or FITNESS FOR A PARTICULAR PURPOSE. See the
// GNU Lesser General Public License for more details.
//
// You should have received a copy of the GNU Lesser General Public License
// along with the gossamer library. If not, see <http://www.gnu.org/licenses/>.
package main

import (
	"io/ioutil"
	"os"
	"path/filepath"
	"strings"

	"github.com/ChainSafe/gossamer/cmd/utils"
	cfg "github.com/ChainSafe/gossamer/config"
	"github.com/ChainSafe/gossamer/config/genesis"
	"github.com/ChainSafe/gossamer/core"
	"github.com/ChainSafe/gossamer/dot"
	"github.com/ChainSafe/gossamer/internal/api"
	"github.com/ChainSafe/gossamer/internal/services"
	"github.com/ChainSafe/gossamer/p2p"
	"github.com/ChainSafe/gossamer/polkadb"
	"github.com/ChainSafe/gossamer/rpc"
	"github.com/ChainSafe/gossamer/rpc/json2"
	log "github.com/ChainSafe/log15"
	"github.com/pelletier/go-toml"
	"github.com/urfave/cli"
)

var (
	dumpConfigCommand = cli.Command{
		Action:      dumpConfig,
		Name:        "dumpconfig",
		Usage:       "Show configuration values",
		ArgsUsage:   "",
		Flags:       append(append(nodeFlags, rpcFlags...)),
		Category:    "CONFIGURATION DEBUGGING",
		Description: `The dumpconfig command shows configuration values.`,
	}

	configFileFlag = cli.StringFlag{
		Name:  "config",
		Usage: "TOML configuration file",
	}
)

// makeNode sets up node; opening badgerDB instance and returning the Dot container
func makeNode(ctx *cli.Context, gen *genesis.GenesisState) (*dot.Dot, *cfg.Config, error) {
	fig, err := getConfig(ctx)
	if err != nil {
		log.Crit("unable to extract required config", "err", err)
		return nil, nil, err
	}

	var srvcs []services.Service

	setGlobalConfig(ctx, &fig.GlobalCfg)

	// DB
	dbSrv, err := polkadb.NewDbService(fig.GlobalCfg.DataDir)
	if err != nil {
		return nil, nil, err
	}
	srvcs = append(srvcs, dbSrv)

	// TODO: trie and runtime

	// TODO: BABE

	// P2P
	setP2pConfig(ctx, fig)
	p2pSrvc, msgChan := createP2PService(fig.P2pCfg)
	srvcs = append(srvcs, p2pSrvc)

	// core.Service
	coreSrvc := core.NewService(nil, nil, msgChan)
	srvcs = append(srvcs, coreSrvc)

	// API
	apiSrvc := api.NewApiService(p2pSrvc, nil)
	srvcs = append(srvcs, apiSrvc)

	// RPC
<<<<<<< HEAD
	setRpcConfig(ctx, &fig.RpcCfg)
	rpcSrvr := rpc.NewHttpServer(apiSrvc.Api, &json2.Codec{}, fig.RpcCfg)
=======
	setRpcConfig(ctx, fig.RpcCfg)
	rpcSrvr := startRpc(ctx, fig.RpcCfg, apiSrvc)
>>>>>>> db42a6bd

	return dot.NewDot(srvcs, rpcSrvr), fig, nil
}

// getConfig checks for config.toml if --config flag is specified
func getConfig(ctx *cli.Context) (*cfg.Config, error) {
	var fig *cfg.Config
	// Load config file.
	if file := ctx.GlobalString(configFileFlag.Name); file != "" {
		config, err := loadConfig(file)
		if err != nil {
			log.Warn("err loading toml file", "err", err.Error())
			return fig, err
		}
		return config, nil
	} else {
		return cfg.DefaultConfig(), nil
	}
}

// loadConfig loads the contents from config toml and inits Config object
func loadConfig(file string) (*cfg.Config, error) {
	fp, err := filepath.Abs(file)
	if err != nil {
		return nil, err
	}
	log.Debug("Loading configuration", "path", filepath.Clean(fp))
	raw, err := ioutil.ReadFile(filepath.Clean(fp))
	if err != nil {
		return nil, err
	}
	var config cfg.Config
	err = toml.Unmarshal(raw, &config)
	if err != nil {
		return nil, err
	}

	return &config, nil
}

func setGlobalConfig(ctx *cli.Context, fig *cfg.GlobalConfig) {
	if dir := ctx.GlobalString(utils.DataDirFlag.Name); dir != "" {
		fig.DataDir = dir
	}
}

func setP2pConfig(ctx *cli.Context, fig *cfg.Config) {
	// Bootnodes
	if bnodes := ctx.GlobalString(utils.BootnodesFlag.Name); bnodes != "" {
		fig.P2pCfg.BootstrapNodes = strings.Split(ctx.GlobalString(utils.BootnodesFlag.Name), ",")
	}

	if port := ctx.GlobalUint(utils.P2pPortFlag.Name); port != 0 {
		fig.P2pCfg.Port = uint32(port)
	}

	// NoBootstrap
	if off := ctx.GlobalBool(utils.NoBootstrapFlag.Name); off {
		fig.P2pCfg.NoBootstrap = true
	}

	// NoMdns
	if off := ctx.GlobalBool(utils.NoMdnsFlag.Name); off {
		fig.P2pCfg.NoMdns = true
	}

	fig.P2pCfg.DataDir = fig.GlobalCfg.DataDir
}

// createP2PService starts a p2p network layer from provided config
func createP2PService(fig p2p.Config) (*p2p.Service, chan []byte) {
	msgChan := make(chan []byte)

	srvc, err := p2p.NewService(&fig, msgChan)
	if err != nil {
		log.Error("error starting p2p", "err", err.Error())
	}
	return srvc, msgChan
}

func setRpcConfig(ctx *cli.Context, fig *rpc.Config) {
	// Modules
	if mods := ctx.GlobalString(utils.RpcModuleFlag.Name); mods != "" {
		fig.Modules = strToMods(strings.Split(ctx.GlobalString(utils.RpcModuleFlag.Name), ","))
	}

	// Host
	if host := ctx.GlobalString(utils.RpcHostFlag.Name); host != "" {
		fig.Host = host
	}

	// Port
	if port := ctx.GlobalUint(utils.RpcPortFlag.Name); port != 0 {
		fig.Port = uint32(port)
	}
}

func startRpc(ctx *cli.Context, fig rpc.Config, apiSrvc *api.Service) *rpc.HttpServer {
	if ctx.GlobalBool(utils.RpcEnabledFlag.Name) {
		return rpc.NewHttpServer(apiSrvc.Api, &json2.Codec{}, fig)
	}
	return nil
}

// strToMods casts a []strings to []api.Module
func strToMods(strs []string) []api.Module {
	var res []api.Module
	for _, str := range strs {
		res = append(res, api.Module(str))
	}
	return res
}

// dumpConfig is the dumpconfig command.
func dumpConfig(ctx *cli.Context) error {
	_, fig, err := makeNode(ctx, nil)
	if err != nil {
		return err
	}
	comment := ""

	out, err := toml.Marshal(fig)
	if err != nil {
		return err
	}

	dump := os.Stdout
	if ctx.NArg() > 0 {
		/* #nosec */
		dump, err = os.OpenFile(filepath.Clean(ctx.Args().Get(0)), os.O_RDWR|os.O_CREATE|os.O_TRUNC, 0644)
		if err != nil {
			return err
		}

		defer func() {
			err = dump.Close()
			if err != nil {
				log.Warn("err closing conn", "err", err.Error())
			}
		}()
	}
	_, err = dump.WriteString(comment)
	if err != nil {
		log.Warn("err writing comment output for dumpconfig command", "err", err.Error())
	}
	_, err = dump.Write(out)
	if err != nil {
		log.Warn("err writing comment output for dumpconfig command", "err", err.Error())
	}
	return nil
}<|MERGE_RESOLUTION|>--- conflicted
+++ resolved
@@ -91,13 +91,8 @@
 	srvcs = append(srvcs, apiSrvc)
 
 	// RPC
-<<<<<<< HEAD
-	setRpcConfig(ctx, &fig.RpcCfg)
-	rpcSrvr := rpc.NewHttpServer(apiSrvc.Api, &json2.Codec{}, fig.RpcCfg)
-=======
 	setRpcConfig(ctx, fig.RpcCfg)
 	rpcSrvr := startRpc(ctx, fig.RpcCfg, apiSrvc)
->>>>>>> db42a6bd
 
 	return dot.NewDot(srvcs, rpcSrvr), fig, nil
 }
