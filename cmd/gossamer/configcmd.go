--- conflicted
+++ resolved
@@ -223,11 +223,7 @@
 }
 
 // createP2PService creates a p2p service from the command configuration and genesis data
-<<<<<<< HEAD
-func createP2PService(fig *cfg.Config, gendata *genesis.Data) (*p2p.Service, chan p2p.Message, chan p2p.Message) {
-=======
-func createP2PService(fig *cfg.Config, gendata *genesis.GenesisData, stateService *state.Service) (*p2p.Service, chan p2p.Message, chan p2p.Message) {
->>>>>>> 34171776
+func createP2PService(fig *cfg.Config, gendata *genesis.Data, stateService *state.Service) (*p2p.Service, chan p2p.Message, chan p2p.Message) {
 
 	// Default bootnodes and protocol from genesis file
 	bootnodes := common.BytesToStringArray(gendata.Bootnodes)
