// Copyright 2019 ChainSafe Systems (ON) Corp.
// This file is part of gossamer.
//
// The gossamer library is free software: you can redistribute it and/or modify
// it under the terms of the GNU Lesser General Public License as published by
// the Free Software Foundation, either version 3 of the License, or
// (at your option) any later version.
//
// The gossamer library is distributed in the hope that it will be useful,
// but WITHOUT ANY WARRANTY; without even the implied warranty of
// MERCHANTABILITY or FITNESS FOR A PARTICULAR PURPOSE. See the
// GNU Lesser General Public License for more details.
//
// You should have received a copy of the GNU Lesser General Public License
// along with the gossamer library. If not, see <http://www.gnu.org/licenses/>.
package main

import (
	"fmt"
	"os"
	"path/filepath"
	"reflect"
	"strings"
	"unicode"

	"github.com/ChainSafe/gossamer/cmd/utils"
	"github.com/ChainSafe/gossamer/common"
	cfg "github.com/ChainSafe/gossamer/config"
	"github.com/ChainSafe/gossamer/config/genesis"
	"github.com/ChainSafe/gossamer/core"
	"github.com/ChainSafe/gossamer/dot"
	"github.com/ChainSafe/gossamer/internal/api"
	"github.com/ChainSafe/gossamer/internal/services"
	"github.com/ChainSafe/gossamer/p2p"
	"github.com/ChainSafe/gossamer/polkadb"
	"github.com/ChainSafe/gossamer/rpc"
	"github.com/ChainSafe/gossamer/rpc/json2"
	"github.com/ChainSafe/gossamer/runtime"
	"github.com/ChainSafe/gossamer/trie"
	log "github.com/ChainSafe/log15"
	"github.com/naoina/toml"
	"github.com/urfave/cli"
)

// makeNode sets up node; opening badgerDB instance and returning the Dot container
func makeNode(ctx *cli.Context) (*dot.Dot, *cfg.Config, error) {
	fig, err := getConfig(ctx)
	if err != nil {
		return nil, nil, err
	}

	var srvcs []services.Service

	// DB: Create database dir and initialize stateDB and blockDB
	dbSrv, err := polkadb.NewDbService(fig.Global.DataDir)
	if err != nil {
		return nil, nil, fmt.Errorf("cannot create db service: %s", err)
	}
	srvcs = append(srvcs, dbSrv)

	err = dbSrv.Start()
	if err != nil {
		return nil, nil, fmt.Errorf("cannot start db service: %s", err)
	}

	// Trie, runtime: load most recent state from DB, load runtime code from trie and create runtime executor
	db := trie.NewDatabase(dbSrv.StateDB.Db)
	state := trie.NewEmptyTrie(db)
	r, err := loadStateAndRuntime(state)
	if err != nil {
		return nil, nil, fmt.Errorf("error loading state and runtime: %s", err)
	}

	// load extra genesis data from DB
	gendata, err := state.Db().LoadGenesisData()
	if err != nil {
		return nil, nil, err
	}

	log.Info("🕸\t Configuring node...", "datadir", fig.Global.DataDir, "protocolID", string(gendata.ProtocolId), "bootnodes", fig.P2p.BootstrapNodes)

	// TODO: BABE
	coreToP2p := make(chan []byte)

	// P2P
	p2pSrvc, p2pToCore := createP2PService(fig, gendata)
	srvcs = append(srvcs, p2pSrvc)

	// core.Service
<<<<<<< HEAD
	coreSrvc, err := core.NewService(r, msgChan)
	if err != nil {
		return nil, nil, err
	}
=======
	coreSrvc := core.NewService(r, nil, p2pToCore, coreToP2p)
>>>>>>> 24c8f537
	srvcs = append(srvcs, coreSrvc)

	// API
	apiSrvc := api.NewApiService(p2pSrvc, nil)
	srvcs = append(srvcs, apiSrvc)

	// RPC
	rpcSrvr := startRpc(ctx, fig.Rpc, apiSrvc)

	return dot.NewDot(string(gendata.Name), srvcs, rpcSrvr), fig, nil
}

func loadStateAndRuntime(t *trie.Trie) (*runtime.Runtime, error) {
	latestState, err := t.LoadHash()
	if err != nil {
		return nil, fmt.Errorf("cannot load latest state root hash: %s", err)
	}

	err = t.LoadFromDB(latestState)
	if err != nil {
		return nil, fmt.Errorf("cannot load latest state: %s", err)
	}

	code, err := t.Get([]byte(":code"))
	if err != nil {
		return nil, fmt.Errorf("error retrieving :code from trie: %s", err)
	}

	return runtime.NewRuntime(code, t)
}

// getConfig checks for config.toml if --config flag is specified and sets CLI flags
func getConfig(ctx *cli.Context) (*cfg.Config, error) {
	fig := cfg.DefaultConfig()
	// Load config file.
	if file := ctx.GlobalString(configFileFlag.Name); file != "" {
		err := loadConfig(file, fig)
		if err != nil {
			log.Warn("err loading toml file", "err", err.Error())
			return fig, err
		}
	}

	// Parse CLI flags
	setGlobalConfig(ctx, &fig.Global)
	setP2pConfig(ctx, &fig.P2p)
	setRpcConfig(ctx, &fig.Rpc)
	return fig, nil
}

// loadConfig loads the contents from config toml and inits Config object
func loadConfig(file string, config *cfg.Config) error {
	fp, err := filepath.Abs(file)
	if err != nil {
		return err
	}
	log.Debug("Loading configuration", "path", filepath.Clean(fp))
	f, err := os.Open(filepath.Clean(fp))
	if err != nil {
		return err
	}
	if err = tomlSettings.NewDecoder(f).Decode(&config); err != nil {
		return err
	}
	return nil
}

func setGlobalConfig(ctx *cli.Context, fig *cfg.GlobalConfig) {
	if dir := ctx.GlobalString(utils.DataDirFlag.Name); dir != "" {
		fig.DataDir, _ = filepath.Abs(dir)
	}
	fig.DataDir, _ = filepath.Abs(fig.DataDir)
}

func setP2pConfig(ctx *cli.Context, fig *cfg.P2pCfg) {
	// Bootnodes
	if bnodes := ctx.GlobalString(utils.BootnodesFlag.Name); bnodes != "" {
		fig.BootstrapNodes = strings.Split(ctx.GlobalString(utils.BootnodesFlag.Name), ",")
	}

	if port := ctx.GlobalUint(utils.P2pPortFlag.Name); port != 0 {
		fig.Port = uint32(port)
	}

	// NoBootstrap
	if off := ctx.GlobalBool(utils.NoBootstrapFlag.Name); off {
		fig.NoBootstrap = true
	}

	// NoMdns
	if off := ctx.GlobalBool(utils.NoMdnsFlag.Name); off {
		fig.NoMdns = true
	}
}

// createP2PService starts a p2p network layer from provided config
func createP2PService(fig *cfg.Config, gendata *genesis.GenesisData) (*p2p.Service, chan []byte) {
	config := p2p.Config{
		BootstrapNodes: append(fig.P2p.BootstrapNodes, common.BytesToStringArray(gendata.Bootnodes)...),
		Port:           fig.P2p.Port,
		RandSeed:       0,
		NoBootstrap:    fig.P2p.NoBootstrap,
		NoMdns:         fig.P2p.NoMdns,
		DataDir:        fig.Global.DataDir,
		ProtocolId:     string(gendata.ProtocolId),
	}

	msgChan := make(chan []byte)

	srvc, err := p2p.NewService(&config, msgChan, nil)
	if err != nil {
		log.Error("error starting p2p", "err", err.Error())
	}
	return srvc, msgChan
}

func setRpcConfig(ctx *cli.Context, fig *cfg.RpcCfg) {
	// Modules
	if mods := ctx.GlobalString(utils.RpcModuleFlag.Name); mods != "" {
		fig.Modules = strToMods(strings.Split(ctx.GlobalString(utils.RpcModuleFlag.Name), ","))
	}

	// Host
	if host := ctx.GlobalString(utils.RpcHostFlag.Name); host != "" {
		fig.Host = host
	}

	// Port
	if port := ctx.GlobalUint(utils.RpcPortFlag.Name); port != 0 {
		fig.Port = uint32(port)
	}

}

func startRpc(ctx *cli.Context, fig cfg.RpcCfg, apiSrvc *api.Service) *rpc.HttpServer {
	if ctx.GlobalBool(utils.RpcEnabledFlag.Name) {
		return rpc.NewHttpServer(apiSrvc.Api, &json2.Codec{}, fig.Host, fig.Port, fig.Modules)
	}
	return nil
}

// strToMods casts a []strings to []api.Module
func strToMods(strs []string) []api.Module {
	var res []api.Module
	for _, str := range strs {
		res = append(res, api.Module(str))
	}
	return res
}

// dumpConfig is the dumpconfig command.
func dumpConfig(ctx *cli.Context) error {
	fig, err := getConfig(ctx)
	if err != nil {
		return err
	}

	comment := ""

	out, err := toml.Marshal(fig)
	if err != nil {
		return err
	}

	dump := os.Stdout
	if ctx.NArg() > 0 {
		/* #nosec */
		dump, err = os.OpenFile(filepath.Clean(ctx.Args().Get(0)), os.O_RDWR|os.O_CREATE|os.O_TRUNC, 0644)
		if err != nil {
			return err
		}

		defer func() {
			err = dump.Close()
			if err != nil {
				log.Warn("err closing conn", "err", err.Error())
			}
		}()
	}
	_, err = dump.WriteString(comment)
	if err != nil {
		log.Warn("err writing comment output for dumpconfig command", "err", err.Error())
	}
	_, err = dump.Write(out)
	if err != nil {
		log.Warn("err writing comment output for dumpconfig command", "err", err.Error())
	}
	return nil
}

// These settings ensure that TOML keys use the same names as Go struct fields.
var tomlSettings = toml.Config{
	NormFieldName: func(rt reflect.Type, key string) string {
		return key
	},
	FieldToKey: func(rt reflect.Type, field string) string {
		return field
	},
	MissingField: func(rt reflect.Type, field string) error {
		link := ""
		if unicode.IsUpper(rune(rt.Name()[0])) && rt.PkgPath() != "main" {
			link = fmt.Sprintf(", see https://godoc.org/%s#%s for available fields", rt.PkgPath(), rt.Name())
		}
		return fmt.Errorf("field '%s' is not defined in %s%s", field, rt.String(), link)
	},
}<|MERGE_RESOLUTION|>--- conflicted
+++ resolved
@@ -87,14 +87,10 @@
 	srvcs = append(srvcs, p2pSrvc)
 
 	// core.Service
-<<<<<<< HEAD
 	coreSrvc, err := core.NewService(r, msgChan)
 	if err != nil {
 		return nil, nil, err
 	}
-=======
-	coreSrvc := core.NewService(r, nil, p2pToCore, coreToP2p)
->>>>>>> 24c8f537
 	srvcs = append(srvcs, coreSrvc)
 
 	// API
