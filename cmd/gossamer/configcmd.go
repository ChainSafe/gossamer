--- conflicted
+++ resolved
@@ -184,7 +184,6 @@
 	}
 }
 
-<<<<<<< HEAD
 // setRpcHost checks the context for a hostname and applies it to `cfg`, unless one is already set
 func setRpcHost(ctx *cli.Context, cfg *rpc.Config) {
 	switch  {
@@ -200,13 +199,6 @@
 	var res []api.Module
 	for _, str := range strs {
 		res = append(res, api.Module(str))
-=======
-// startP2PService starts a p2p network layer from provided config
-func startP2PService(cfg *p2p.ServiceConfig) *p2p.Service {
-	srv, err := p2p.NewService(cfg)
-	if err != nil {
-		log.Error("error starting p2p", "err", err.Error())
->>>>>>> 952ef791
 	}
 	return res
 }
