--- conflicted
+++ resolved
@@ -78,11 +78,7 @@
 	srvcs = append(srvcs, p2pSrvc)
 
 	// core.Service
-<<<<<<< HEAD
 	coreSrvc := core.NewService(nil, nil, msgChan, nil)
-=======
-	coreSrvc := core.NewService(r, nil, msgChan)
->>>>>>> d906a024
 	srvcs = append(srvcs, coreSrvc)
 
 	// API
