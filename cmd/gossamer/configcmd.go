// Copyright 2019 ChainSafe Systems (ON) Corp.
// This file is part of gossamer.
//
// The gossamer library is free software: you can redistribute it and/or modify
// it under the terms of the GNU Lesser General Public License as published by
// the Free Software Foundation, either version 3 of the License, or
// (at your option) any later version.
//
// The gossamer library is distributed in the hope that it will be useful,
// but WITHOUT ANY WARRANTY; without even the implied warranty of
// MERCHANTABILITY or FITNESS FOR A PARTICULAR PURPOSE. See the
// GNU Lesser General Public License for more details.
//
// You should have received a copy of the GNU Lesser General Public License
// along with the gossamer library. If not, see <http://www.gnu.org/licenses/>.
package main

import (
	"fmt"
	"os"
	"path/filepath"
	"reflect"
	"strings"
	"unicode"

	"github.com/ChainSafe/gossamer/cmd/utils"
	cfg "github.com/ChainSafe/gossamer/config"
	"github.com/ChainSafe/gossamer/config/genesis"
	"github.com/ChainSafe/gossamer/core"
	"github.com/ChainSafe/gossamer/dot"
	"github.com/ChainSafe/gossamer/internal/api"
	"github.com/ChainSafe/gossamer/internal/services"
	"github.com/ChainSafe/gossamer/p2p"
	"github.com/ChainSafe/gossamer/polkadb"
	"github.com/ChainSafe/gossamer/rpc"
	"github.com/ChainSafe/gossamer/rpc/json2"
	log "github.com/ChainSafe/log15"
	"github.com/naoina/toml"
	"github.com/urfave/cli"
)

var (
	dumpConfigCommand = cli.Command{
		Action:      dumpConfig,
		Name:        "dumpconfig",
		Usage:       "Show configuration values",
		ArgsUsage:   "",
		Flags:       append(append(nodeFlags, rpcFlags...)),
		Category:    "CONFIGURATION DEBUGGING",
		Description: `The dumpconfig command shows configuration values.`,
	}

	configFileFlag = cli.StringFlag{
		Name:  "config",
		Usage: "TOML configuration file",
	}
)

// makeNode sets up node; opening badgerDB instance and returning the Dot container
func makeNode(ctx *cli.Context, gen *genesis.GenesisState) (*dot.Dot, *cfg.Config, error) {
	fig, err := getConfig(ctx)
	if err != nil {
		log.Crit("unable to extract required config", "err", err)
		return nil, nil, err
	}

	var srvcs []services.Service

	setGlobalConfig(ctx, &fig.GlobalCfg)

	// DB
	dbSrv, err := polkadb.NewDbService(fig.GlobalCfg.DataDir)
	if err != nil {
		return nil, nil, err
	}
	srvcs = append(srvcs, dbSrv)

	// TODO: trie and runtime

	// TODO: BABE

	// P2P
<<<<<<< HEAD
	setP2pConfig(ctx, fig)
	p2pSrvc, msgChan := createP2PService(fig.P2pCfg)
=======
	fig.P2p = setP2pConfig(ctx, fig.P2p)
	p2pSrvc, msgChan := createP2PService(*fig)
>>>>>>> 4f64ad88
	srvcs = append(srvcs, p2pSrvc)

	// core.Service
	coreSrvc := core.NewService(nil, nil, msgChan)
	srvcs = append(srvcs, coreSrvc)

	// API
	apiSrvc := api.NewApiService(p2pSrvc, nil)
	srvcs = append(srvcs, apiSrvc)

	// RPC
<<<<<<< HEAD
	setRpcConfig(ctx, &fig.RpcCfg)
	rpcSrvr := startRpc(ctx, fig.RpcCfg, apiSrvc)
=======
	setRpcConfig(ctx, fig.Rpc)
	rpcSrvr := startRpc(ctx, fig.Rpc, apiSrvc)
>>>>>>> 4f64ad88

	return dot.NewDot(srvcs, rpcSrvr), fig, nil
}

// getConfig checks for config.toml if --config flag is specified
func getConfig(ctx *cli.Context) (*cfg.Config, error) {
	fig := cfg.DefaultConfig()
	// Load config file.
	if file := ctx.GlobalString(configFileFlag.Name); file != "" {
		err := loadConfig(file, fig)
		if err != nil {
			log.Warn("err loading toml file", "err", err.Error())
			return fig, err
		}
		return fig, nil
	} else {
		return cfg.DefaultConfig(), nil
	}
}

// loadConfig loads the contents from config toml and inits Config object
func loadConfig(file string, config *cfg.Config) error {
	fp, err := filepath.Abs(file)
	if err != nil {
		return err
	}
	log.Debug("Loading configuration", "path", filepath.Clean(fp))
	f, err := os.Open(filepath.Clean(fp))
	if err != nil {
		return err
	}
	if err = tomlSettings.NewDecoder(f).Decode(&config); err != nil {
		return err
	}
	return nil
}

func setGlobalConfig(ctx *cli.Context, fig *cfg.GlobalConfig) {
	if dir := ctx.GlobalString(utils.DataDirFlag.Name); dir != "" {
		fig.DataDir = dir
	}
	fig.DataDir, _ = filepath.Abs(fig.DataDir)
}

<<<<<<< HEAD
func setP2pConfig(ctx *cli.Context, fig *cfg.Config) {
=======
func setP2pConfig(ctx *cli.Context, fig cfg.P2pCfg) cfg.P2pCfg {
>>>>>>> 4f64ad88
	// Bootnodes
	if bnodes := ctx.GlobalString(utils.BootnodesFlag.Name); bnodes != "" {
		fig.P2pCfg.BootstrapNodes = strings.Split(ctx.GlobalString(utils.BootnodesFlag.Name), ",")
	}

	if port := ctx.GlobalUint(utils.P2pPortFlag.Name); port != 0 {
		fig.P2pCfg.Port = uint32(port)
	}

	// NoBootstrap
	if off := ctx.GlobalBool(utils.NoBootstrapFlag.Name); off {
		fig.P2pCfg.NoBootstrap = true
	}

	// NoMdns
	if off := ctx.GlobalBool(utils.NoMdnsFlag.Name); off {
		fig.P2pCfg.NoMdns = true
	}

	fig.P2pCfg.DataDir = fig.GlobalCfg.DataDir
}

// createP2PService starts a p2p network layer from provided config
func createP2PService(fig cfg.Config) (*p2p.Service, chan []byte) {
	config := p2p.Config{
		BootstrapNodes: fig.P2p.BootstrapNodes,
		Port:           fig.P2p.Port,
		RandSeed:       0,
		NoBootstrap:    fig.P2p.NoBootstrap,
		NoMdns:         fig.P2p.NoMdns,
		// TODO: Set datadir from global
		// DataDir: fig.Global.DataDir
	}

	msgChan := make(chan []byte)

	srvc, err := p2p.NewService(&config, msgChan)
	if err != nil {
		log.Error("error starting p2p", "err", err.Error())
	}
	return srvc, msgChan
}

<<<<<<< HEAD
func setRpcConfig(ctx *cli.Context, fig *rpc.Config) {
=======
func setRpcConfig(ctx *cli.Context, fig cfg.RpcCfg) cfg.RpcCfg {
>>>>>>> 4f64ad88
	// Modules
	if mods := ctx.GlobalString(utils.RpcModuleFlag.Name); mods != "" {
		fig.Modules = strToMods(strings.Split(ctx.GlobalString(utils.RpcModuleFlag.Name), ","))
	}

	// Host
	if host := ctx.GlobalString(utils.RpcHostFlag.Name); host != "" {
		fig.Host = host
	}

	// Port
	if port := ctx.GlobalUint(utils.RpcPortFlag.Name); port != 0 {
		fig.Port = uint32(port)
	}

}

func startRpc(ctx *cli.Context, fig cfg.RpcCfg, apiSrvc *api.Service) *rpc.HttpServer {
	if ctx.GlobalBool(utils.RpcEnabledFlag.Name) {
		return rpc.NewHttpServer(apiSrvc.Api, &json2.Codec{}, fig.Host, fig.Port, fig.Modules)
	}
	return nil
}

// strToMods casts a []strings to []api.Module
func strToMods(strs []string) []api.Module {
	var res []api.Module
	for _, str := range strs {
		res = append(res, api.Module(str))
	}
	return res
}

// dumpConfig is the dumpconfig command.
func dumpConfig(ctx *cli.Context) error {
	_, fig, err := makeNode(ctx, nil)
	if err != nil {
		return err
	}
	comment := ""

	out, err := toml.Marshal(fig)
	if err != nil {
		return err
	}

	dump := os.Stdout
	if ctx.NArg() > 0 {
		/* #nosec */
		dump, err = os.OpenFile(filepath.Clean(ctx.Args().Get(0)), os.O_RDWR|os.O_CREATE|os.O_TRUNC, 0644)
		if err != nil {
			return err
		}

		defer func() {
			err = dump.Close()
			if err != nil {
				log.Warn("err closing conn", "err", err.Error())
			}
		}()
	}
	_, err = dump.WriteString(comment)
	if err != nil {
		log.Warn("err writing comment output for dumpconfig command", "err", err.Error())
	}
	_, err = dump.Write(out)
	if err != nil {
		log.Warn("err writing comment output for dumpconfig command", "err", err.Error())
	}
	return nil
}

// These settings ensure that TOML keys use the same names as Go struct fields.
var tomlSettings = toml.Config{
	NormFieldName: func(rt reflect.Type, key string) string {
		return key
	},
	FieldToKey: func(rt reflect.Type, field string) string {
		return field
	},
	MissingField: func(rt reflect.Type, field string) error {
		link := ""
		if unicode.IsUpper(rune(rt.Name()[0])) && rt.PkgPath() != "main" {
			link = fmt.Sprintf(", see https://godoc.org/%s#%s for available fields", rt.PkgPath(), rt.Name())
		}
		return fmt.Errorf("field '%s' is not defined in %s%s", field, rt.String(), link)
	},
}<|MERGE_RESOLUTION|>--- conflicted
+++ resolved
@@ -66,45 +66,37 @@
 
 	var srvcs []services.Service
 
-	setGlobalConfig(ctx, &fig.GlobalCfg)
-
-	// DB
-	dbSrv, err := polkadb.NewDbService(fig.GlobalCfg.DataDir)
-	if err != nil {
-		return nil, nil, err
-	}
-	srvcs = append(srvcs, dbSrv)
+	// Parse CLI flags
+	setGlobalConfig(ctx, &fig.Global)
+	setP2pConfig(ctx, &fig.P2p)
+	setRpcConfig(ctx, &fig.Rpc)
 
 	// TODO: trie and runtime
 
 	// TODO: BABE
 
 	// P2P
-<<<<<<< HEAD
-	setP2pConfig(ctx, fig)
-	p2pSrvc, msgChan := createP2PService(fig.P2pCfg)
-=======
-	fig.P2p = setP2pConfig(ctx, fig.P2p)
-	p2pSrvc, msgChan := createP2PService(*fig)
->>>>>>> 4f64ad88
+	p2pSrvc, msgChan := createP2PService(fig)
 	srvcs = append(srvcs, p2pSrvc)
 
 	// core.Service
 	coreSrvc := core.NewService(nil, nil, msgChan)
 	srvcs = append(srvcs, coreSrvc)
 
+	// DB
+	// Create database dir and initialize stateDB and blockDB
+	dbSrv, err := polkadb.NewDbService(fig.Global.DataDir)
+	if err != nil {
+		return nil, nil, err
+	}
+	srvcs = append(srvcs, dbSrv)
+
 	// API
 	apiSrvc := api.NewApiService(p2pSrvc, nil)
 	srvcs = append(srvcs, apiSrvc)
 
 	// RPC
-<<<<<<< HEAD
-	setRpcConfig(ctx, &fig.RpcCfg)
-	rpcSrvr := startRpc(ctx, fig.RpcCfg, apiSrvc)
-=======
-	setRpcConfig(ctx, fig.Rpc)
 	rpcSrvr := startRpc(ctx, fig.Rpc, apiSrvc)
->>>>>>> 4f64ad88
 
 	return dot.NewDot(srvcs, rpcSrvr), fig, nil
 }
@@ -149,43 +141,36 @@
 	fig.DataDir, _ = filepath.Abs(fig.DataDir)
 }
 
-<<<<<<< HEAD
-func setP2pConfig(ctx *cli.Context, fig *cfg.Config) {
-=======
-func setP2pConfig(ctx *cli.Context, fig cfg.P2pCfg) cfg.P2pCfg {
->>>>>>> 4f64ad88
+func setP2pConfig(ctx *cli.Context, fig *cfg.P2pCfg) {
 	// Bootnodes
 	if bnodes := ctx.GlobalString(utils.BootnodesFlag.Name); bnodes != "" {
-		fig.P2pCfg.BootstrapNodes = strings.Split(ctx.GlobalString(utils.BootnodesFlag.Name), ",")
+		fig.BootstrapNodes = strings.Split(ctx.GlobalString(utils.BootnodesFlag.Name), ",")
 	}
 
 	if port := ctx.GlobalUint(utils.P2pPortFlag.Name); port != 0 {
-		fig.P2pCfg.Port = uint32(port)
+		fig.Port = uint32(port)
 	}
 
 	// NoBootstrap
 	if off := ctx.GlobalBool(utils.NoBootstrapFlag.Name); off {
-		fig.P2pCfg.NoBootstrap = true
+		fig.NoBootstrap = true
 	}
 
 	// NoMdns
 	if off := ctx.GlobalBool(utils.NoMdnsFlag.Name); off {
-		fig.P2pCfg.NoMdns = true
-	}
-
-	fig.P2pCfg.DataDir = fig.GlobalCfg.DataDir
+		fig.NoMdns = true
+	}
 }
 
 // createP2PService starts a p2p network layer from provided config
-func createP2PService(fig cfg.Config) (*p2p.Service, chan []byte) {
+func createP2PService(fig *cfg.Config) (*p2p.Service, chan []byte) {
 	config := p2p.Config{
 		BootstrapNodes: fig.P2p.BootstrapNodes,
 		Port:           fig.P2p.Port,
 		RandSeed:       0,
 		NoBootstrap:    fig.P2p.NoBootstrap,
 		NoMdns:         fig.P2p.NoMdns,
-		// TODO: Set datadir from global
-		// DataDir: fig.Global.DataDir
+		DataDir:        fig.Global.DataDir,
 	}
 
 	msgChan := make(chan []byte)
@@ -197,11 +182,7 @@
 	return srvc, msgChan
 }
 
-<<<<<<< HEAD
-func setRpcConfig(ctx *cli.Context, fig *rpc.Config) {
-=======
-func setRpcConfig(ctx *cli.Context, fig cfg.RpcCfg) cfg.RpcCfg {
->>>>>>> 4f64ad88
+func setRpcConfig(ctx *cli.Context, fig *cfg.RpcCfg) {
 	// Modules
 	if mods := ctx.GlobalString(utils.RpcModuleFlag.Name); mods != "" {
 		fig.Modules = strToMods(strings.Split(ctx.GlobalString(utils.RpcModuleFlag.Name), ","))
