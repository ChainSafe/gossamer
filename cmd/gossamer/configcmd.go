--- conflicted
+++ resolved
@@ -105,7 +105,7 @@
 	coreConfig := &core.Config{
 		BlockState:      stateSrv.Block,
 		StorageState:    stateSrv.Storage,
-		TxQueue:         stateSrv.TxQueue,
+		TxQueue:         stateSrv.TransactionQueue,
 		Keystore:        ks,
 		Runtime:         rt,
 		MsgRec:          networkMsgSend, // message channel from network service to core service
@@ -117,11 +117,7 @@
 
 	// RPC
 	if ctx.GlobalBool(RPCEnabledFlag.Name) {
-<<<<<<< HEAD
-		rpcSrvr := setupRPC(ctx, currentConfig.RPC, stateSrv, networkSrvc, coreSrvc, stateSrv.TxQueue)
-=======
-		rpcSrvr := setupRPC(currentConfig.RPC, stateSrv, networkSrvc)
->>>>>>> 80ec6419
+		rpcSrvr := setupRPC(currentConfig.RPC, stateSrv, networkSrvc, coreSrvc, stateSrv.TransactionQueue)
 		srvcs = append(srvcs, rpcSrvr)
 	}
 
@@ -252,16 +248,6 @@
 
 	// network service configuation
 	networkConfig := network.Config{
-<<<<<<< HEAD
-		BlockState:  stateService.Block,
-		DataDir:     fig.Global.DataDir,
-		Roles:       fig.Global.Roles,
-		Port:        fig.Network.Port,
-		Bootnodes:   bootnodes,
-		ProtocolID:  protocolID,
-		NoBootstrap: fig.Network.NoBootstrap,
-		NoMdns:      fig.Network.NoMdns,
-=======
 		BlockState:   stateService.Block,
 		NetworkState: stateService.Network,
 		DataDir:      fig.Global.DataDir,
@@ -271,7 +257,6 @@
 		ProtocolID:   protocolID,
 		NoBootstrap:  fig.Network.NoBootstrap,
 		NoMdns:       fig.Network.NoMdns,
->>>>>>> 80ec6419
 	}
 
 	networkMsgRec := make(chan network.Message)
@@ -314,35 +299,20 @@
 
 }
 
-<<<<<<< HEAD
-func setupRPC(ctx *cli.Context, fig cfg.RPCCfg, stateSrv *state.Service, networkSrvc *network.Service, coreSrvc *core.Service, txQueue *state.TransactionQueue) *rpc.HTTPServer {
-=======
-func setupRPC(fig cfg.RPCCfg, stateSrv *state.Service, networkSrvc *network.Service) *rpc.HTTPServer {
->>>>>>> 80ec6419
+func setupRPC(fig cfg.RPCCfg, stateSrv *state.Service, networkSrvc *network.Service, coreSrvc *core.Service, txQueue *state.TransactionQueue) *rpc.HTTPServer {
 	cfg := &rpc.HTTPServerConfig{
 		BlockAPI:   stateSrv.Block,
 		StorageAPI: stateSrv.Storage,
 		NetworkAPI: networkSrvc,
-<<<<<<< HEAD
 		CoreAPI:    coreSrvc,
 		TxQueueAPI: txQueue,
-=======
->>>>>>> 80ec6419
 		Codec:      &json2.Codec{},
 		Host:       fig.Host,
 		Port:       fig.Port,
 		Modules:    fig.Modules,
 	}
 
-<<<<<<< HEAD
-	if ctx.GlobalBool(RPCEnabledFlag.Name) {
-		return rpc.NewHTTPServer(cfg)
-	}
-
-	return nil
-=======
 	return rpc.NewHTTPServer(cfg)
->>>>>>> 80ec6419
 }
 
 // dumpConfig is the dumpconfig command.
