// Copyright 2019 ChainSafe Systems (ON) Corp.
// This file is part of gossamer.
//
// The gossamer library is free software: you can redistribute it and/or modify
// it under the terms of the GNU Lesser General Public License as published by
// the Free Software Foundation, either version 3 of the License, or
// (at your option) any later version.
//
// The gossamer library is distributed in the hope that it will be useful,
// but WITHOUT ANY WARRANTY; without even the implied warranty of
// MERCHANTABILITY or FITNESS FOR A PARTICULAR PURPOSE. See the
// GNU Lesser General Public License for more details.
//
// You should have received a copy of the GNU Lesser General Public License
// along with the gossamer library. If not, see <http://www.gnu.org/licenses/>.
package main

import (
	"fmt"
	"os"
	"path"
	"path/filepath"
	"reflect"
	"strconv"
	"strings"
	"unicode"

	"github.com/ChainSafe/gossamer/common"
	cfg "github.com/ChainSafe/gossamer/config"
	"github.com/ChainSafe/gossamer/config/genesis"
	"github.com/ChainSafe/gossamer/core"
	"github.com/ChainSafe/gossamer/dot"
	"github.com/ChainSafe/gossamer/internal/services"
	"github.com/ChainSafe/gossamer/keystore"
	"github.com/ChainSafe/gossamer/network"
	"github.com/ChainSafe/gossamer/rpc"
	"github.com/ChainSafe/gossamer/rpc/json2"
	"github.com/ChainSafe/gossamer/runtime"
	"github.com/ChainSafe/gossamer/state"
	log "github.com/ChainSafe/log15"
	"github.com/naoina/toml"
	"github.com/urfave/cli"
)

// makeNode sets up node; opening badgerDB instance and returning the Dot container
func makeNode(ctx *cli.Context) (*dot.Dot, *cfg.Config, error) {
	currentConfig, err := getConfig(ctx)
	if err != nil {
		return nil, nil, err
	}

	log.Info("🕸\t Configuring node...", "datadir", currentConfig.Global.DataDir, "protocol", currentConfig.Network.ProtocolID, "bootnodes", currentConfig.Network.Bootnodes)

	var srvcs []services.Service

	dataDir := currentConfig.Global.DataDir

	// Create service, initialize stateDB and blockDB
	stateSrv := state.NewService(dataDir)
	srvcs = append(srvcs, stateSrv)

	err = stateSrv.Start()
	if err != nil {
		return nil, nil, fmt.Errorf("cannot start db service: %s", err)
	}

	// load all static keys from keystore directory
	ks := keystore.NewKeystore()
	// unlock keys, if specified
	if keyindices := ctx.String(UnlockFlag.Name); keyindices != "" {
		err = unlockKeys(ctx, dataDir, ks)
		if err != nil {
			return nil, nil, fmt.Errorf("could not unlock keys: %s", err)
		}
	}

	// Trie, runtime: load most recent state from DB, load runtime code from trie and create runtime executor
	rt, err := loadStateAndRuntime(stateSrv.Storage, ks)
	if err != nil {
		return nil, nil, fmt.Errorf("error loading state and runtime: %s", err)
	}

	// load genesis from JSON file
	gendata, err := stateSrv.Storage.LoadGenesisData()
	if err != nil {
		return nil, nil, err
	}

	// TODO: Configure node based on Roles #601

	// Network
	networkSrvc, networkMsgSend, networkMsgRec := createNetworkService(currentConfig, gendata, stateSrv)
	srvcs = append(srvcs, networkSrvc)

	// BABE authority configuration; flag overwrites config option
	if auth := ctx.GlobalBool(AuthorityFlag.Name); auth && !currentConfig.Global.Authority {
		currentConfig.Global.Authority = true
	} else if ctx.IsSet(AuthorityFlag.Name) && !auth && currentConfig.Global.Authority {
		currentConfig.Global.Authority = false
	}

	log.Info("node", "authority", currentConfig.Global.Authority)

	// Core
	coreConfig := &core.Config{
		BlockState:    stateSrv.Block,
		StorageState:  stateSrv.Storage,
		Keystore:      ks,
		Runtime:       rt,
		MsgRec:        networkMsgSend, // message channel from network service to core service
		MsgSend:       networkMsgRec,  // message channel from core service to network service
		BabeAuthority: currentConfig.Global.Authority,
	}
	coreSrvc := createCoreService(coreConfig)
	srvcs = append(srvcs, coreSrvc)

<<<<<<< HEAD
	// RPC
	if ctx.GlobalBool(RPCEnabledFlag.Name) {
		rpcSrvr := setupRPC(ctx, currentConfig.RPC, stateSrv)
		srvcs = append(srvcs, rpcSrvr)
	}
=======
	// API
	apiSrvc := api.NewAPIService(networkSrvc, nil)
	srvcs = append(srvcs, apiSrvc)

	// TODO: check rpc flag
	rpcSrvr := startRPC(ctx, currentConfig.RPC, apiSrvc)
>>>>>>> 87fb0061

	return dot.NewDot(gendata.Name, srvcs), currentConfig, nil
}

func loadStateAndRuntime(ss *state.StorageState, ks *keystore.Keystore) (*runtime.Runtime, error) {
	latestState, err := ss.LoadHash()
	if err != nil {
		return nil, fmt.Errorf("cannot load latest state root hash: %s", err)
	}

	err = ss.LoadFromDB(latestState)
	if err != nil {
		return nil, fmt.Errorf("cannot load latest state: %s", err)
	}

	code, err := ss.GetStorage([]byte(":code"))
	if err != nil {
		return nil, fmt.Errorf("error retrieving :code from trie: %s", err)
	}

	return runtime.NewRuntime(code, ss, ks)
}

// getConfig checks for config.toml if --config flag is specified and sets CLI flags
func getConfig(ctx *cli.Context) (*cfg.Config, error) {
	currentConfig := cfg.DefaultConfig()
	// Load config file.
	if file := ctx.GlobalString(ConfigFileFlag.Name); file != "" {
		configFile := ctx.GlobalString(ConfigFileFlag.Name)
		err := loadConfig(configFile, currentConfig)
		if err != nil {
			log.Warn("err loading toml file", "err", err.Error())
			return currentConfig, err
		}
	} else {
		log.Debug("Config File is not set")
	}

	//expand tilde or dot
	newDataDir := expandTildeOrDot(currentConfig.Global.DataDir)
	currentConfig.Global.DataDir = newDataDir

	// Parse CLI flags
	setGlobalConfig(ctx, &currentConfig.Global)
	setNetworkConfig(ctx, &currentConfig.Network)
	setRPCConfig(ctx, &currentConfig.RPC)
	return currentConfig, nil
}

// loadConfig loads the contents from config toml and inits Config object
func loadConfig(file string, config *cfg.Config) error {
	fp, err := filepath.Abs(file)
	if err != nil {
		return err
	}
	log.Debug("Loading configuration", "path", filepath.Clean(fp))
	f, err := os.Open(filepath.Clean(fp))
	if err != nil {
		return err
	}
	if err = tomlSettings.NewDecoder(f).Decode(&config); err != nil {
		return err
	}
	return nil
}

func setGlobalConfig(ctx *cli.Context, currentConfig *cfg.GlobalConfig) {
	newDataDir := currentConfig.DataDir
	if dir := ctx.GlobalString(DataDirFlag.Name); dir != "" {
		newDataDir = expandTildeOrDot(dir)
	}
	currentConfig.DataDir, _ = filepath.Abs(newDataDir)

	newRoles := currentConfig.Roles
	if roles := ctx.GlobalString(RolesFlag.Name); roles != "" {
		b, err := strconv.Atoi(roles)
		if err != nil {
			log.Debug("Failed to convert to byte", "roles", roles)
		} else {
			newRoles = byte(b)
		}
	}
	currentConfig.Roles = newRoles
}

func setNetworkConfig(ctx *cli.Context, fig *cfg.NetworkCfg) {
	// Bootnodes
	if bnodes := ctx.GlobalString(BootnodesFlag.Name); bnodes != "" {
		fig.Bootnodes = strings.Split(ctx.GlobalString(BootnodesFlag.Name), ",")
	}

	if protocol := ctx.GlobalString(ProtocolIDFlag.Name); protocol != "" {
		fig.ProtocolID = protocol
	}

	if port := ctx.GlobalUint(PortFlag.Name); port != 0 {
		fig.Port = uint32(port)
	}

	// NoBootstrap
	if off := ctx.GlobalBool(NoBootstrapFlag.Name); off {
		fig.NoBootstrap = true
	}

	// NoMdns
	if off := ctx.GlobalBool(NoMdnsFlag.Name); off {
		fig.NoMdns = true
	}
}

// createNetworkService creates a network service from the command configuration and genesis data
func createNetworkService(fig *cfg.Config, gendata *genesis.GenesisData, stateService *state.Service) (*network.Service, chan network.Message, chan network.Message) {
	// Default bootnodes and protocol from genesis file
	bootnodes := common.BytesToStringArray(gendata.Bootnodes)
	protocolID := gendata.ProtocolID

	// If bootnodes flag has one or more bootnodes, overwrite genesis bootnodes
	if len(fig.Network.Bootnodes) > 0 {
		bootnodes = fig.Network.Bootnodes
	}

	// If protocol id flag is not an empty string, overwrite
	if fig.Network.ProtocolID != "" {
		protocolID = fig.Network.ProtocolID
	}

	// network service configuation
	networkConfig := network.Config{
		BlockState:   stateService.Block,
		StorageState: stateService.Storage,
		NetworkState: stateService.Network,
		DataDir:      fig.Global.DataDir,
		Roles:        fig.Global.Roles,
		Port:         fig.Network.Port,
		Bootnodes:    bootnodes,
		ProtocolID:   protocolID,
		NoBootstrap:  fig.Network.NoBootstrap,
		NoMdns:       fig.Network.NoMdns,
	}

	networkMsgRec := make(chan network.Message)
	networkMsgSend := make(chan network.Message)

	networkService, err := network.NewService(&networkConfig, networkMsgSend, networkMsgRec)
	if err != nil {
		log.Error("Failed to create new network service", "err", err)
	}

	return networkService, networkMsgSend, networkMsgRec
}

// createCoreService creates the core service from the provided core configuration
func createCoreService(coreConfig *core.Config) *core.Service {
	coreService, err := core.NewService(coreConfig)
	if err != nil {
		log.Error("Failed to create new core service", "err", err)
	}

	return coreService
}

func setRPCConfig(ctx *cli.Context, fig *cfg.RPCCfg) {
	// Modules
	if mods := ctx.GlobalString(RPCModuleFlag.Name); mods != "" {
		fig.Modules = strings.Split(ctx.GlobalString(RPCModuleFlag.Name), ",")
	}

	// Host
	if host := ctx.GlobalString(RPCHostFlag.Name); host != "" {
		fig.Host = host
	}

	// Port
	if port := ctx.GlobalUint(RPCPortFlag.Name); port != 0 {
		fig.Port = uint32(port)
	}

}

func setupRPC(ctx *cli.Context, fig cfg.RPCCfg, stateSrv *state.Service) *rpc.HTTPServer {
	cfg := &rpc.HTTPServerConfig{
		API:     stateSrv,
		Codec:   &json2.Codec{},
		Host:    fig.Host,
		Port:    fig.Port,
		Modules: fig.Modules,
	}

	if ctx.GlobalBool(RPCEnabledFlag.Name) {
		return rpc.NewHTTPServer(cfg)
	}

	return nil
}

// dumpConfig is the dumpconfig command.
func dumpConfig(ctx *cli.Context) error {
	currentConfig, err := getConfig(ctx)
	if err != nil {
		return err
	}

	comment := ""

	out, err := toml.Marshal(currentConfig)
	if err != nil {
		return err
	}

	dump := os.Stdout
	if ctx.NArg() > 0 {
		/* #nosec */
		dump, err = os.OpenFile(filepath.Clean(ctx.Args().Get(0)), os.O_RDWR|os.O_CREATE|os.O_TRUNC, 0644)
		if err != nil {
			return err
		}

		defer func() {
			err = dump.Close()
			if err != nil {
				log.Warn("err closing conn", "err", err.Error())
			}
		}()
	}
	_, err = dump.WriteString(comment)
	if err != nil {
		log.Warn("err writing comment output for dumpconfig command", "err", err.Error())
	}
	_, err = dump.Write(out)
	if err != nil {
		log.Warn("err writing comment output for dumpconfig command", "err", err.Error())
	}
	return nil
}

// These settings ensure that TOML keys use the same names as Go struct fields.
var tomlSettings = toml.Config{
	NormFieldName: func(rt reflect.Type, key string) string {
		return key
	},
	FieldToKey: func(rt reflect.Type, field string) string {
		return field
	},
	MissingField: func(rt reflect.Type, field string) error {
		link := ""
		if unicode.IsUpper(rune(rt.Name()[0])) && rt.PkgPath() != "main" {
			link = fmt.Sprintf(", see https://godoc.org/%s#%s for available fields", rt.PkgPath(), rt.Name())
		}
		return fmt.Errorf("field '%s' is not defined in %s%s", field, rt.String(), link)
	},
}

// expandTildeOrDot will expand a tilde prefix path to full home path
func expandTildeOrDot(targetPath string) string {
	if strings.HasPrefix(targetPath, "~\\") || strings.HasPrefix(targetPath, "~/") {
		if homeDir := cfg.HomeDir(); homeDir != "" {
			targetPath = homeDir + targetPath[1:]
		}
	} else if strings.HasPrefix(targetPath, ".\\") || strings.HasPrefix(targetPath, "./") {
		targetPath, _ = filepath.Abs(targetPath)
	}
	return path.Clean(os.ExpandEnv(targetPath))
}<|MERGE_RESOLUTION|>--- conflicted
+++ resolved
@@ -114,20 +114,11 @@
 	coreSrvc := createCoreService(coreConfig)
 	srvcs = append(srvcs, coreSrvc)
 
-<<<<<<< HEAD
 	// RPC
 	if ctx.GlobalBool(RPCEnabledFlag.Name) {
 		rpcSrvr := setupRPC(ctx, currentConfig.RPC, stateSrv)
 		srvcs = append(srvcs, rpcSrvr)
 	}
-=======
-	// API
-	apiSrvc := api.NewAPIService(networkSrvc, nil)
-	srvcs = append(srvcs, apiSrvc)
-
-	// TODO: check rpc flag
-	rpcSrvr := startRPC(ctx, currentConfig.RPC, apiSrvc)
->>>>>>> 87fb0061
 
 	return dot.NewDot(gendata.Name, srvcs), currentConfig, nil
 }
