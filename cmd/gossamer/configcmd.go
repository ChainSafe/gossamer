--- conflicted
+++ resolved
@@ -86,11 +86,7 @@
 		return nil, nil, err
 	}
 
-<<<<<<< HEAD
-	log.Info("🕸\t Configuring node...", "datadir", fig.Global.DataDir, "protocol", fig.P2p.ProtocolID, "bootnodes", fig.P2p.BootstrapNodes)
-=======
 	log.Info("🕸\t Configuring node...", "dataDir", dataDir, "protocolID", gendata.ProtocolID, "BootstrapNodes", currentConfig.P2p.BootstrapNodes)
->>>>>>> e22c9558
 
 	// P2P
 	p2pSrvc, p2pMsgSend, p2pMsgRec := createP2PService(currentConfig, gendata)
@@ -113,15 +109,9 @@
 	srvcs = append(srvcs, apiSrvc)
 
 	// RPC
-<<<<<<< HEAD
-	rpcSrvr := startRPC(ctx, fig.RPC, apiSrvc)
-
-	return dot.NewDot(gendata.Name, srvcs, rpcSrvr), fig, nil
-=======
-	rpcSrvr := startRpc(ctx, currentConfig.Rpc, apiSrvc)
+	rpcSrvr := startRPC(ctx, currentConfig.RPC, apiSrvc)
 
 	return dot.NewDot(gendata.Name, srvcs, rpcSrvr), currentConfig, nil
->>>>>>> e22c9558
 }
 
 func loadStateAndRuntime(ss *state.StorageState, ks *keystore.Keystore) (*runtime.Runtime, error) {
@@ -163,17 +153,10 @@
 	currentConfig.Global.DataDir = newDataDir
 
 	// Parse CLI flags
-<<<<<<< HEAD
-	setGlobalConfig(ctx, &fig.Global)
-	setP2pConfig(ctx, &fig.P2p)
-	setRPCConfig(ctx, &fig.RPC)
-	return fig, nil
-=======
 	setGlobalConfig(ctx, &currentConfig.Global)
 	setP2pConfig(ctx, &currentConfig.P2p)
-	setRpcConfig(ctx, &currentConfig.Rpc)
+	setRpcConfig(ctx, &currentConfig.RPC)
 	return currentConfig, nil
->>>>>>> e22c9558
 }
 
 // loadConfig loads the contents from config toml and inits Config object
@@ -231,11 +214,7 @@
 
 	// Default bootnodes and protocol from genesis file
 	boostrapNodes := common.BytesToStringArray(gendata.Bootnodes)
-<<<<<<< HEAD
 	protocolID := gendata.ProtocolID
-=======
-	protocolID := string(gendata.ProtocolID)
->>>>>>> e22c9558
 
 	// If bootnodes flag has more than 1 bootnode, overwrite
 	if len(fig.P2p.BootstrapNodes) > 0 {
