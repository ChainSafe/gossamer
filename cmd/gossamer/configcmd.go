// Copyright 2019 ChainSafe Systems (ON) Corp.
// This file is part of gossamer.
//
// The gossamer library is free software: you can redistribute it and/or modify
// it under the terms of the GNU Lesser General Public License as published by
// the Free Software Foundation, either version 3 of the License, or
// (at your option) any later version.
//
// The gossamer library is distributed in the hope that it will be useful,
// but WITHOUT ANY WARRANTY; without even the implied warranty of
// MERCHANTABILITY or FITNESS FOR A PARTICULAR PURPOSE. See the
// GNU Lesser General Public License for more details.
//
// You should have received a copy of the GNU Lesser General Public License
// along with the gossamer library. If not, see <http://www.gnu.org/licenses/>.
package main

import (
	"fmt"
	"os"
	"path"
	"path/filepath"
	"reflect"
	"strconv"
	"strings"
	"unicode"

	"github.com/ChainSafe/gossamer/common"
	cfg "github.com/ChainSafe/gossamer/config"
	"github.com/ChainSafe/gossamer/config/genesis"
	"github.com/ChainSafe/gossamer/core"
	"github.com/ChainSafe/gossamer/dot"
	"github.com/ChainSafe/gossamer/internal/services"
	"github.com/ChainSafe/gossamer/keystore"
	"github.com/ChainSafe/gossamer/network"
	"github.com/ChainSafe/gossamer/rpc"
	"github.com/ChainSafe/gossamer/rpc/json2"
	"github.com/ChainSafe/gossamer/runtime"
	"github.com/ChainSafe/gossamer/state"
	log "github.com/ChainSafe/log15"
	"github.com/naoina/toml"
	"github.com/urfave/cli"
)

// makeNode sets up node; opening badgerDB instance and returning the Dot container
func makeNode(ctx *cli.Context) (*dot.Dot, *cfg.Config, error) {
	currentConfig, err := getConfig(ctx)
	if err != nil {
		return nil, nil, err
	}

	log.Info("🕸\t Configuring node...", "datadir", currentConfig.Global.DataDir, "protocol", currentConfig.Network.ProtocolID, "bootnodes", currentConfig.Network.Bootnodes)

	var srvcs []services.Service

	dataDir := currentConfig.Global.DataDir

	// Create service, initialize stateDB and blockDB
	stateSrv := state.NewService(dataDir)
	srvcs = append(srvcs, stateSrv)

	err = stateSrv.Start()
	if err != nil {
		return nil, nil, fmt.Errorf("cannot start db service: %s", err)
	}

	// load all static keys from keystore directory
	ks := keystore.NewKeystore()
	// unlock keys, if specified
	if keyindices := ctx.String(UnlockFlag.Name); keyindices != "" {
		err = unlockKeys(ctx, dataDir, ks)
		if err != nil {
			return nil, nil, fmt.Errorf("could not unlock keys: %s", err)
		}
	}

	// Trie, runtime: load most recent state from DB, load runtime code from trie and create runtime executor
	rt, err := loadStateAndRuntime(stateSrv.Storage, ks)
	if err != nil {
		return nil, nil, fmt.Errorf("error loading state and runtime: %s", err)
	}

	// load genesis from JSON file
	gendata, err := stateSrv.Storage.LoadGenesisData()
	if err != nil {
		return nil, nil, err
	}

	// TODO: Configure node based on Roles #601

	// Network
	networkSrvc, networkMsgSend, networkMsgRec := createNetworkService(currentConfig, gendata, stateSrv)
	srvcs = append(srvcs, networkSrvc)

	// BABE authority configuration; flag overwrites config option
	if auth := ctx.GlobalBool(AuthorityFlag.Name); auth && !currentConfig.Global.Authority {
		currentConfig.Global.Authority = true
	} else if ctx.IsSet(AuthorityFlag.Name) && !auth && currentConfig.Global.Authority {
		currentConfig.Global.Authority = false
	}

	log.Info("node", "authority", currentConfig.Global.Authority)

	// Core
	coreConfig := &core.Config{
		BlockState:      stateSrv.Block,
		StorageState:    stateSrv.Storage,
		TxQueue:         stateSrv.TxQueue,
		Keystore:        ks,
		Runtime:         rt,
		MsgRec:          networkMsgSend, // message channel from network service to core service
		MsgSend:         networkMsgRec,  // message channel from core service to network service
		IsBabeAuthority: currentConfig.Global.Authority,
	}
	coreSrvc := createCoreService(coreConfig)
	srvcs = append(srvcs, coreSrvc)

	// RPC
	if ctx.GlobalBool(RPCEnabledFlag.Name) {
		rpcSrvr := setupRPC(ctx, currentConfig.RPC, stateSrv, networkSrvc, coreSrvc)
		srvcs = append(srvcs, rpcSrvr)
	}

	return dot.NewDot(gendata.Name, srvcs), currentConfig, nil
}

func loadStateAndRuntime(ss *state.StorageState, ks *keystore.Keystore) (*runtime.Runtime, error) {
	latestState, err := ss.LoadHash()
	if err != nil {
		return nil, fmt.Errorf("cannot load latest state root hash: %s", err)
	}

	err = ss.LoadFromDB(latestState)
	if err != nil {
		return nil, fmt.Errorf("cannot load latest state: %s", err)
	}

	code, err := ss.GetStorage([]byte(":code"))
	if err != nil {
		return nil, fmt.Errorf("error retrieving :code from trie: %s", err)
	}

	return runtime.NewRuntime(code, ss, ks)
}

// getConfig checks for config.toml if --config flag is specified and sets CLI flags
func getConfig(ctx *cli.Context) (*cfg.Config, error) {
	currentConfig := cfg.DefaultConfig()
	// Load config file.
	if file := ctx.GlobalString(ConfigFileFlag.Name); file != "" {
		configFile := ctx.GlobalString(ConfigFileFlag.Name)
		err := loadConfig(configFile, currentConfig)
		if err != nil {
			log.Warn("err loading toml file", "err", err.Error())
			return currentConfig, err
		}
	} else {
		log.Debug("Config File is not set")
	}

	//expand tilde or dot
	newDataDir := expandTildeOrDot(currentConfig.Global.DataDir)
	currentConfig.Global.DataDir = newDataDir

	// Parse CLI flags
	setGlobalConfig(ctx, &currentConfig.Global)
	setNetworkConfig(ctx, &currentConfig.Network)
	setRPCConfig(ctx, &currentConfig.RPC)
	return currentConfig, nil
}

// loadConfig loads the contents from config toml and inits Config object
func loadConfig(file string, config *cfg.Config) error {
	fp, err := filepath.Abs(file)
	if err != nil {
		return err
	}
	log.Debug("Loading configuration", "path", filepath.Clean(fp))
	f, err := os.Open(filepath.Clean(fp))
	if err != nil {
		return err
	}
	if err = tomlSettings.NewDecoder(f).Decode(&config); err != nil {
		return err
	}
	return nil
}

func setGlobalConfig(ctx *cli.Context, currentConfig *cfg.GlobalConfig) {
	newDataDir := currentConfig.DataDir
	if dir := ctx.GlobalString(DataDirFlag.Name); dir != "" {
		newDataDir = expandTildeOrDot(dir)
	}
	currentConfig.DataDir, _ = filepath.Abs(newDataDir)

	newRoles := currentConfig.Roles
	if roles := ctx.GlobalString(RolesFlag.Name); roles != "" {
		b, err := strconv.Atoi(roles)
		if err != nil {
			log.Debug("Failed to convert to byte", "roles", roles)
		} else {
			newRoles = byte(b)
		}
	}
	currentConfig.Roles = newRoles
}

func setNetworkConfig(ctx *cli.Context, fig *cfg.NetworkCfg) {
	// Bootnodes
	if bnodes := ctx.GlobalString(BootnodesFlag.Name); bnodes != "" {
		fig.Bootnodes = strings.Split(ctx.GlobalString(BootnodesFlag.Name), ",")
	}

	if protocol := ctx.GlobalString(ProtocolIDFlag.Name); protocol != "" {
		fig.ProtocolID = protocol
	}

	if port := ctx.GlobalUint(PortFlag.Name); port != 0 {
		fig.Port = uint32(port)
	}

	// NoBootstrap
	if off := ctx.GlobalBool(NoBootstrapFlag.Name); off {
		fig.NoBootstrap = true
	}

	// NoMdns
	if off := ctx.GlobalBool(NoMdnsFlag.Name); off {
		fig.NoMdns = true
	}
}

// createNetworkService creates a network service from the command configuration and genesis data
func createNetworkService(fig *cfg.Config, gendata *genesis.GenesisData, stateService *state.Service) (*network.Service, chan network.Message, chan network.Message) {
	// Default bootnodes and protocol from genesis file
	bootnodes := common.BytesToStringArray(gendata.Bootnodes)
	protocolID := gendata.ProtocolID

	// If bootnodes flag has one or more bootnodes, overwrite genesis bootnodes
	if len(fig.Network.Bootnodes) > 0 {
		bootnodes = fig.Network.Bootnodes
	}

	// If protocol id flag is not an empty string, overwrite
	if fig.Network.ProtocolID != "" {
		protocolID = fig.Network.ProtocolID
	}

	// network service configuation
	networkConfig := network.Config{
		BlockState:  stateService.Block,
		DataDir:     fig.Global.DataDir,
		Roles:       fig.Global.Roles,
		Port:        fig.Network.Port,
		Bootnodes:   bootnodes,
		ProtocolID:  protocolID,
		NoBootstrap: fig.Network.NoBootstrap,
		NoMdns:      fig.Network.NoMdns,
	}

	networkMsgRec := make(chan network.Message)
	networkMsgSend := make(chan network.Message)

	networkService, err := network.NewService(&networkConfig, networkMsgSend, networkMsgRec)
	if err != nil {
		log.Error("Failed to create new network service", "err", err)
	}

	return networkService, networkMsgSend, networkMsgRec
}

// createCoreService creates the core service from the provided core configuration
func createCoreService(coreConfig *core.Config) *core.Service {
	coreService, err := core.NewService(coreConfig)
	if err != nil {
		log.Error("Failed to create new core service", "err", err)
		os.Exit(1)
	}

	return coreService
}

func setRPCConfig(ctx *cli.Context, fig *cfg.RPCCfg) {
	// Modules
	if mods := ctx.GlobalString(RPCModuleFlag.Name); mods != "" {
		fig.Modules = strings.Split(ctx.GlobalString(RPCModuleFlag.Name), ",")
	}

	// Host
	if host := ctx.GlobalString(RPCHostFlag.Name); host != "" {
		fig.Host = host
	}

	// Port
	if port := ctx.GlobalUint(RPCPortFlag.Name); port != 0 {
		fig.Port = uint32(port)
	}

}

func setupRPC(ctx *cli.Context, fig cfg.RPCCfg, stateSrv *state.Service, networkSrvc *network.Service, coreSrvc *core.Service) *rpc.HTTPServer {
	cfg := &rpc.HTTPServerConfig{
<<<<<<< HEAD
		BlockApi:   stateSrv.Block,
		StorageApi: stateSrv.Storage,
		NetworkApi: networkSrvc,
		CoreApi:    coreSrvc,
=======
		BlockAPI:   stateSrv.Block,
		StorageAPI: stateSrv.Storage,
		NetworkAPI: networkSrvc,
>>>>>>> d7e8ddf4
		Codec:      &json2.Codec{},
		Host:       fig.Host,
		Port:       fig.Port,
		Modules:    fig.Modules,
	}

	if ctx.GlobalBool(RPCEnabledFlag.Name) {
		return rpc.NewHTTPServer(cfg)
	}

	return nil
}

// dumpConfig is the dumpconfig command.
func dumpConfig(ctx *cli.Context) error {
	currentConfig, err := getConfig(ctx)
	if err != nil {
		return err
	}

	comment := ""

	out, err := toml.Marshal(currentConfig)
	if err != nil {
		return err
	}

	dump := os.Stdout
	if ctx.NArg() > 0 {
		/* #nosec */
		dump, err = os.OpenFile(filepath.Clean(ctx.Args().Get(0)), os.O_RDWR|os.O_CREATE|os.O_TRUNC, 0644)
		if err != nil {
			return err
		}

		defer func() {
			err = dump.Close()
			if err != nil {
				log.Warn("err closing conn", "err", err.Error())
			}
		}()
	}
	_, err = dump.WriteString(comment)
	if err != nil {
		log.Warn("err writing comment output for dumpconfig command", "err", err.Error())
	}
	_, err = dump.Write(out)
	if err != nil {
		log.Warn("err writing comment output for dumpconfig command", "err", err.Error())
	}
	return nil
}

// These settings ensure that TOML keys use the same names as Go struct fields.
var tomlSettings = toml.Config{
	NormFieldName: func(rt reflect.Type, key string) string {
		return key
	},
	FieldToKey: func(rt reflect.Type, field string) string {
		return field
	},
	MissingField: func(rt reflect.Type, field string) error {
		link := ""
		if unicode.IsUpper(rune(rt.Name()[0])) && rt.PkgPath() != "main" {
			link = fmt.Sprintf(", see https://godoc.org/%s#%s for available fields", rt.PkgPath(), rt.Name())
		}
		return fmt.Errorf("field '%s' is not defined in %s%s", field, rt.String(), link)
	},
}

// expandTildeOrDot will expand a tilde prefix path to full home path
func expandTildeOrDot(targetPath string) string {
	if strings.HasPrefix(targetPath, "~\\") || strings.HasPrefix(targetPath, "~/") {
		if homeDir := cfg.HomeDir(); homeDir != "" {
			targetPath = homeDir + targetPath[1:]
		}
	} else if strings.HasPrefix(targetPath, ".\\") || strings.HasPrefix(targetPath, "./") {
		targetPath, _ = filepath.Abs(targetPath)
	}
	return path.Clean(os.ExpandEnv(targetPath))
}<|MERGE_RESOLUTION|>--- conflicted
+++ resolved
@@ -300,16 +300,10 @@
 
 func setupRPC(ctx *cli.Context, fig cfg.RPCCfg, stateSrv *state.Service, networkSrvc *network.Service, coreSrvc *core.Service) *rpc.HTTPServer {
 	cfg := &rpc.HTTPServerConfig{
-<<<<<<< HEAD
-		BlockApi:   stateSrv.Block,
-		StorageApi: stateSrv.Storage,
-		NetworkApi: networkSrvc,
-		CoreApi:    coreSrvc,
-=======
 		BlockAPI:   stateSrv.Block,
 		StorageAPI: stateSrv.Storage,
 		NetworkAPI: networkSrvc,
->>>>>>> d7e8ddf4
+		CoreAPI:    coreSrvc,
 		Codec:      &json2.Codec{},
 		Host:       fig.Host,
 		Port:       fig.Port,
