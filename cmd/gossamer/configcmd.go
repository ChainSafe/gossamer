// Copyright 2019 ChainSafe Systems (ON) Corp.
// This file is part of gossamer.
//
// The gossamer library is free software: you can redistribute it and/or modify
// it under the terms of the GNU Lesser General Public License as published by
// the Free Software Foundation, either version 3 of the License, or
// (at your option) any later version.
//
// The gossamer library is distributed in the hope that it will be useful,
// but WITHOUT ANY WARRANTY; without even the implied warranty of
// MERCHANTABILITY or FITNESS FOR A PARTICULAR PURPOSE. See the
// GNU Lesser General Public License for more details.
//
// You should have received a copy of the GNU Lesser General Public License
// along with the gossamer library. If not, see <http://www.gnu.org/licenses/>.
package main

import (
	"fmt"
	"os"
	"path"
	"path/filepath"
	"reflect"
	"strings"
	"unicode"

	"github.com/ChainSafe/gossamer/cmd/utils"
	"github.com/ChainSafe/gossamer/common"
	cfg "github.com/ChainSafe/gossamer/config"
	"github.com/ChainSafe/gossamer/config/genesis"
	"github.com/ChainSafe/gossamer/core"
	"github.com/ChainSafe/gossamer/dot"
	"github.com/ChainSafe/gossamer/internal/api"
	"github.com/ChainSafe/gossamer/internal/services"
	"github.com/ChainSafe/gossamer/keystore"
	"github.com/ChainSafe/gossamer/p2p"
	"github.com/ChainSafe/gossamer/rpc"
	"github.com/ChainSafe/gossamer/rpc/json2"
	"github.com/ChainSafe/gossamer/runtime"
	"github.com/ChainSafe/gossamer/state"
	log "github.com/ChainSafe/log15"
	"github.com/naoina/toml"
	"github.com/urfave/cli"
)

// makeNode sets up node; opening badgerDB instance and returning the Dot container
func makeNode(ctx *cli.Context) (*dot.Dot, *cfg.Config, error) {
	currentConfig, err := getConfig(ctx)
	if err != nil {
		return nil, nil, err
	}

	var srvcs []services.Service

	dataDir := currentConfig.Global.DataDir

	// Create service, initialize stateDB and blockDB
	stateSrv := state.NewService(dataDir)
	srvcs = append(srvcs, stateSrv)

	err = stateSrv.Start()
	if err != nil {
		return nil, nil, fmt.Errorf("cannot start db service: %s", err)
	}

	// load all static keys from keystore directory
	ks := keystore.NewKeystore()
	// unlock keys, if specified
	if keyindices := ctx.String(utils.UnlockFlag.Name); keyindices != "" {
		err = unlockKeys(ctx, dataDir, ks)
		if err != nil {
			return nil, nil, fmt.Errorf("could not unlock keys: %s", err)
		}
	}

	// Trie, runtime: load most recent state from DB, load runtime code from trie and create runtime executor
	rt, err := loadStateAndRuntime(stateSrv.Storage, ks)
	if err != nil {
		return nil, nil, fmt.Errorf("error loading state and runtime: %s", err)
	}

	// load genesis from JSON file
	gendata, err := stateSrv.Storage.LoadGenesisData()
	if err != nil {
		return nil, nil, err
	}

	log.Info("🕸\t Configuring node...", "datadir", currentConfig.Global.DataDir, "protocol", currentConfig.P2p.ProtocolID, "bootnodes", currentConfig.P2p.Bootnodes)

	// P2P
	p2pSrvc, p2pMsgSend, p2pMsgRec := createP2PService(currentConfig, gendata)
	srvcs = append(srvcs, p2pSrvc)

	// Core
	coreConfig := &core.Config{
		BlockState:   stateSrv.Block,
		StorageState: stateSrv.Storage,
		Keystore:     ks,
		Runtime:      rt,
		MsgRec:       p2pMsgSend, // message channel from p2p service to core service
		MsgSend:      p2pMsgRec,  // message channel from core service to p2p service
	}
	coreSrvc := createCoreService(coreConfig)
	srvcs = append(srvcs, coreSrvc)

	// API
	apiSrvc := api.NewAPIService(p2pSrvc, nil)
	srvcs = append(srvcs, apiSrvc)

	// RPC
	rpcSrvr := startRPC(ctx, currentConfig.RPC, apiSrvc)

	return dot.NewDot(gendata.Name, srvcs, rpcSrvr), currentConfig, nil
}

func loadStateAndRuntime(ss *state.StorageState, ks *keystore.Keystore) (*runtime.Runtime, error) {
	latestState, err := ss.LoadHash()
	if err != nil {
		return nil, fmt.Errorf("cannot load latest state root hash: %s", err)
	}

	err = ss.LoadFromDB(latestState)
	if err != nil {
		return nil, fmt.Errorf("cannot load latest state: %s", err)
	}

	code, err := ss.GetStorage([]byte(":code"))
	if err != nil {
		return nil, fmt.Errorf("error retrieving :code from trie: %s", err)
	}

	return runtime.NewRuntime(code, ss, ks)
}

// getConfig checks for config.toml if --config flag is specified and sets CLI flags
func getConfig(ctx *cli.Context) (*cfg.Config, error) {
	currentConfig := cfg.DefaultConfig()
	// Load config file.
	if file := ctx.GlobalString(utils.ConfigFileFlag.Name); file != "" {
		configFile := ctx.GlobalString(utils.ConfigFileFlag.Name)
		err := loadConfig(configFile, currentConfig)
		if err != nil {
			log.Warn("err loading toml file", "err", err.Error())
			return currentConfig, err
		}
	} else {
		log.Debug("Config File is not set")
	}

	//expand tilde or dot
	newDataDir := expandTildeOrDot(currentConfig.Global.DataDir)
	currentConfig.Global.DataDir = newDataDir

	// Parse CLI flags
	setGlobalConfig(ctx, &currentConfig.Global)
	setP2pConfig(ctx, &currentConfig.P2p)
	setRPCConfig(ctx, &currentConfig.RPC)
	return currentConfig, nil
}

// loadConfig loads the contents from config toml and inits Config object
func loadConfig(file string, config *cfg.Config) error {
	fp, err := filepath.Abs(file)
	if err != nil {
		return err
	}
	log.Debug("Loading configuration", "path", filepath.Clean(fp))
	f, err := os.Open(filepath.Clean(fp))
	if err != nil {
		return err
	}
	if err = tomlSettings.NewDecoder(f).Decode(&config); err != nil {
		return err
	}
	return nil
}

func setGlobalConfig(ctx *cli.Context, currentConfig *cfg.GlobalConfig) {
	newDataDir := currentConfig.DataDir
	if dir := ctx.GlobalString(utils.DataDirFlag.Name); dir != "" {
		newDataDir = expandTildeOrDot(dir)
	}
	currentConfig.DataDir, _ = filepath.Abs(newDataDir)
}

func setP2pConfig(ctx *cli.Context, fig *cfg.P2pCfg) {
	// Bootnodes
	if bnodes := ctx.GlobalString(utils.BootnodesFlag.Name); bnodes != "" {
		fig.Bootnodes = strings.Split(ctx.GlobalString(utils.BootnodesFlag.Name), ",")
	}

	if protocol := ctx.GlobalString(utils.ProtocolIDFlag.Name); protocol != "" {
		fig.ProtocolID = protocol
	}

	if port := ctx.GlobalUint(utils.P2pPortFlag.Name); port != 0 {
		fig.Port = uint32(port)
	}

	// NoBootstrap
	if off := ctx.GlobalBool(utils.NoBootstrapFlag.Name); off {
		fig.NoBootstrap = true
	}

	// NoMdns
	if off := ctx.GlobalBool(utils.NoMdnsFlag.Name); off {
		fig.NoMdns = true
	}
}

// createP2PService creates a p2p service from the command configuration and genesis data
func createP2PService(fig *cfg.Config, gendata *genesis.GenesisData) (*p2p.Service, chan p2p.Message, chan p2p.Message) {

	// Default bootnodes and protocol from genesis file
<<<<<<< HEAD
	bootnodes := common.BytesToStringArray(gendata.Bootnodes)
=======
	boostrapNodes := common.BytesToStringArray(gendata.Bootnodes)
>>>>>>> 8ea612a7
	protocolID := gendata.ProtocolID

	// If bootnodes flag has one or more bootnodes, overwrite genesis bootnodes
	if len(fig.P2p.Bootnodes) > 0 {
		bootnodes = fig.P2p.Bootnodes
	}

	// If protocol id flag is not an empty string, overwrite
	if fig.P2p.ProtocolID != "" {
		protocolID = fig.P2p.ProtocolID
	}

	// p2p service configuation
	p2pConfig := p2p.Config{
		Bootnodes:   bootnodes,
		ProtocolID:  protocolID,
		Port:        fig.P2p.Port,
		RandSeed:    0,
		NoBootstrap: fig.P2p.NoBootstrap,
		NoMdns:      fig.P2p.NoMdns,
		DataDir:     fig.Global.DataDir,
	}

	p2pMsgRec := make(chan p2p.Message)
	p2pMsgSend := make(chan p2p.Message)

	p2pService, err := p2p.NewService(&p2pConfig, p2pMsgSend, p2pMsgRec)
	if err != nil {
		log.Error("Failed to create new p2p service", "err", err)
	}

	return p2pService, p2pMsgSend, p2pMsgRec
}

// createCoreService creates the core service from the provided core configuration
func createCoreService(coreConfig *core.Config) *core.Service {
	coreService, err := core.NewService(coreConfig)
	if err != nil {
		log.Error("Failed to create new core service", "err", err)
	}

	return coreService
}

func setRPCConfig(ctx *cli.Context, fig *cfg.RPCCfg) {
	// Modules
	if mods := ctx.GlobalString(utils.RPCModuleFlag.Name); mods != "" {
		fig.Modules = strToMods(strings.Split(ctx.GlobalString(utils.RPCModuleFlag.Name), ","))
	}

	// Host
	if host := ctx.GlobalString(utils.RPCHostFlag.Name); host != "" {
		fig.Host = host
	}

	// Port
	if port := ctx.GlobalUint(utils.RPCPortFlag.Name); port != 0 {
		fig.Port = uint32(port)
	}

}

func startRPC(ctx *cli.Context, fig cfg.RPCCfg, apiSrvc *api.Service) *rpc.HTTPServer {
	if ctx.GlobalBool(utils.RPCEnabledFlag.Name) {
		return rpc.NewHTTPServer(apiSrvc.API, &json2.Codec{}, fig.Host, fig.Port, fig.Modules)
	}
	return nil
}

// strToMods casts a []strings to []api.Module
func strToMods(strs []string) []api.Module {
	var res []api.Module
	for _, str := range strs {
		res = append(res, api.Module(str))
	}
	return res
}

// dumpConfig is the dumpconfig command.
func dumpConfig(ctx *cli.Context) error {
	currentConfig, err := getConfig(ctx)
	if err != nil {
		return err
	}

	comment := ""

	out, err := toml.Marshal(currentConfig)
	if err != nil {
		return err
	}

	dump := os.Stdout
	if ctx.NArg() > 0 {
		/* #nosec */
		dump, err = os.OpenFile(filepath.Clean(ctx.Args().Get(0)), os.O_RDWR|os.O_CREATE|os.O_TRUNC, 0644)
		if err != nil {
			return err
		}

		defer func() {
			err = dump.Close()
			if err != nil {
				log.Warn("err closing conn", "err", err.Error())
			}
		}()
	}
	_, err = dump.WriteString(comment)
	if err != nil {
		log.Warn("err writing comment output for dumpconfig command", "err", err.Error())
	}
	_, err = dump.Write(out)
	if err != nil {
		log.Warn("err writing comment output for dumpconfig command", "err", err.Error())
	}
	return nil
}

// These settings ensure that TOML keys use the same names as Go struct fields.
var tomlSettings = toml.Config{
	NormFieldName: func(rt reflect.Type, key string) string {
		return key
	},
	FieldToKey: func(rt reflect.Type, field string) string {
		return field
	},
	MissingField: func(rt reflect.Type, field string) error {
		link := ""
		if unicode.IsUpper(rune(rt.Name()[0])) && rt.PkgPath() != "main" {
			link = fmt.Sprintf(", see https://godoc.org/%s#%s for available fields", rt.PkgPath(), rt.Name())
		}
		return fmt.Errorf("field '%s' is not defined in %s%s", field, rt.String(), link)
	},
}

// expandTildeOrDot will expand a tilde prefix path to full home path
func expandTildeOrDot(targetPath string) string {
	if strings.HasPrefix(targetPath, "~\\") || strings.HasPrefix(targetPath, "~/") {
		if homeDir := cfg.HomeDir(); homeDir != "" {
			targetPath = homeDir + targetPath[1:]
		}
	} else if strings.HasPrefix(targetPath, ".\\") || strings.HasPrefix(targetPath, "./") {
		targetPath, _ = filepath.Abs(targetPath)
	}
	return path.Clean(os.ExpandEnv(targetPath))
}<|MERGE_RESOLUTION|>--- conflicted
+++ resolved
@@ -212,11 +212,7 @@
 func createP2PService(fig *cfg.Config, gendata *genesis.GenesisData) (*p2p.Service, chan p2p.Message, chan p2p.Message) {
 
 	// Default bootnodes and protocol from genesis file
-<<<<<<< HEAD
 	bootnodes := common.BytesToStringArray(gendata.Bootnodes)
-=======
-	boostrapNodes := common.BytesToStringArray(gendata.Bootnodes)
->>>>>>> 8ea612a7
 	protocolID := gendata.ProtocolID
 
 	// If bootnodes flag has one or more bootnodes, overwrite genesis bootnodes
