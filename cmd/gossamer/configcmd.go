--- conflicted
+++ resolved
@@ -91,20 +91,12 @@
 
 	// Core
 	coreConfig := &core.Config{
-<<<<<<< HEAD
-		BlockState: stateSrv.Block,
-		Keystore:   ks,
-		Runtime:    r,
-		MsgRec:     p2pMsgSend, // message channel from p2p service to core service
-		MsgSend:    p2pMsgRec,  // message channel from core service to p2p service
-=======
 		BlockState:   stateSrv.Block,
 		StorageState: stateSrv.Storage,
 		Keystore:     ks,
 		Runtime:      r,
 		MsgRec:       p2pMsgSend, // message channel from p2p service to core service
 		MsgSend:      p2pMsgRec,  // message channel from core service to p2p service
->>>>>>> 9d45eec8
 	}
 	coreSrvc := createCoreService(coreConfig)
 	srvcs = append(srvcs, coreSrvc)
