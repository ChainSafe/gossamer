// Copyright 2019 ChainSafe Systems (ON) Corp.
// This file is part of gossamer.
//
// The gossamer library is free software: you can redistribute it and/or modify
// it under the terms of the GNU Lesser General Public License as published by
// the Free Software Foundation, either version 3 of the License, or
// (at your option) any later version.
//
// The gossamer library is distributed in the hope that it will be useful,
// but WITHOUT ANY WARRANTY; without even the implied warranty of
// MERCHANTABILITY or FITNESS FOR A PARTICULAR PURPOSE. See the
// GNU Lesser General Public License for more details.
//
// You should have received a copy of the GNU Lesser General Public License
// along with the gossamer library. If not, see <http://www.gnu.org/licenses/>.
package main

import (
	"errors"
	"fmt"
	"os"
	"path/filepath"
	"reflect"
	"strings"
	"unicode"

	"github.com/ChainSafe/gossamer/cmd/utils"
	cfg "github.com/ChainSafe/gossamer/config"
	"github.com/ChainSafe/gossamer/config/genesis"
	"github.com/ChainSafe/gossamer/core"
	"github.com/ChainSafe/gossamer/dot"
	"github.com/ChainSafe/gossamer/internal/api"
	"github.com/ChainSafe/gossamer/internal/services"
	"github.com/ChainSafe/gossamer/p2p"
	//"github.com/ChainSafe/gossamer/polkadb"
	"github.com/ChainSafe/gossamer/rpc"
	"github.com/ChainSafe/gossamer/rpc/json2"
	"github.com/ChainSafe/gossamer/runtime"
	//"github.com/ChainSafe/gossamer/trie"
	log "github.com/ChainSafe/log15"
	"github.com/naoina/toml"
	"github.com/urfave/cli"
)

var (
	dumpConfigCommand = cli.Command{
		Action:      dumpConfig,
		Name:        "dumpconfig",
		Usage:       "Show configuration values",
		ArgsUsage:   "",
		Flags:       append(append(nodeFlags, rpcFlags...)),
		Category:    "CONFIGURATION DEBUGGING",
		Description: `The dumpconfig command shows configuration values.`,
	}

	configFileFlag = cli.StringFlag{
		Name:  "config",
		Usage: "TOML configuration file",
	}
)

// makeNode sets up node; opening badgerDB instance and returning the Dot container
func makeNode(ctx *cli.Context, gen *genesis.GenesisState) (*dot.Dot, *cfg.Config, error) {
	fig, err := getConfig(ctx)
	if err != nil {
		log.Crit("unable to extract required config", "err", err)
		return nil, nil, err
	}

	var srvcs []services.Service

	// set up message channel for p2p -> core.Service
	msgChan := make(chan []byte)

	if gen == nil {
		return nil, nil, errors.New("genesis is nil")
	}

	if gen.GenesisTrie == nil {
		return nil, nil, errors.New("no genesis trie exists")
	}

	// load runtime code from trie and create runtime executor
	code, err := gen.GenesisTrie.Get([]byte(":code"))
	if err != nil {
		log.Crit("error retrieving :code from trie", "error", err)
	}
	r, err := runtime.NewRuntime(code, gen.GenesisTrie)
	if err != nil {
		log.Crit("error creating runtime executor", "error", err)
	}

	// TODO: BABE

	// core.Service
	coreSrvc := core.NewService(r, nil, msgChan)
	srvcs = append(srvcs, coreSrvc)

	// P2P
	setBootstrapNodes(ctx, fig.P2pCfg)
	setNoBootstrap(ctx, fig.P2pCfg)
	p2pSrvc := createP2PService(fig.P2pCfg, msgChan)
	srvcs = append(srvcs, p2pSrvc)

<<<<<<< HEAD
=======
	// DB
	dataDir := getDatabaseDir(ctx, fig)
	dbSrv, err := polkadb.NewDbService(dataDir)
	if err != nil {
		return nil, nil, err
	}
	srvcs = append(srvcs, dbSrv)

>>>>>>> 11983774
	// API
	apiSrvc := api.NewApiService(p2pSrvc, nil)
	srvcs = append(srvcs, apiSrvc)

	// RPC
	setRpcModules(ctx, fig.RpcCfg)
	setRpcHost(ctx, fig.RpcCfg)
	setRpcPort(ctx, fig.RpcCfg)
	rpcSrvr := rpc.NewHttpServer(apiSrvc.Api, &json2.Codec{}, fig.RpcCfg)

	return dot.NewDot(srvcs, rpcSrvr, coreSrvc), fig, nil
}

// getConfig checks for config.toml if --config flag is specified
func getConfig(ctx *cli.Context) (*cfg.Config, error) {
	var fig *cfg.Config
	// Load config file.
	if file := ctx.GlobalString(configFileFlag.Name); file != "" {
		config, err := loadConfig(file)
		if err != nil {
			log.Warn("err loading toml file", "err", err.Error())
			return fig, err
		}
		return config, nil
	} else {
		return cfg.DefaultConfig, nil
	}
}

// loadConfig loads the contents from config.toml and inits Config object
func loadConfig(file string) (*cfg.Config, error) {
	fp, err := filepath.Abs(file)
	if err != nil {
		log.Warn("error finding working directory", "err", err)
	}
	filep := filepath.Join(filepath.Clean(fp))
	info, err := os.Lstat(filep)
	if err != nil {
		log.Crit("config file err ", "err", err)
		os.Exit(1)
	}
	if info.IsDir() {
		log.Crit("cannot pass in a directory, expecting file ")
		os.Exit(1)
	}
	/* #nosec */
	f, err := os.Open(filep)
	if err != nil {
		log.Crit("opening file err ", "err", err)
		os.Exit(1)
	}
	defer func() {
		err = f.Close()
		if err != nil {
			log.Warn("err closing conn", "err", err.Error())
		}
	}()
	var config *cfg.Config
	if err = tomlSettings.NewDecoder(f).Decode(&config); err != nil {
		log.Error("decoding toml error", "err", err.Error())
	}
	return config, err
}

// getDatabaseDir initializes directory for BadgerService logs
func getDatabaseDir(ctx *cli.Context, fig *cfg.Config) string {
	if file := ctx.GlobalString(utils.DataDirFlag.Name); file != "" {
		fig.DbCfg.DataDir = file
		return file
	} else if fig.DbCfg.DataDir != "" {
		return fig.DbCfg.DataDir
	} else {
		return cfg.DefaultDataDir()
	}
}

// createP2PService starts a p2p network layer from provided config
func createP2PService(fig *p2p.Config, msgChan chan<- []byte) *p2p.Service {
	srvc, err := p2p.NewService(fig, msgChan)
	if err != nil {
		log.Error("error starting p2p", "err", err.Error())
	}
	return srvc
}

// setBootstrapNodes creates a list of bootstrap nodes from the command line
// flags, reverting to pre-configured ones if none have been specified.
func setBootstrapNodes(ctx *cli.Context, fig *p2p.Config) {
	var urls []string

	if bnodes := ctx.GlobalString(utils.BootnodesFlag.Name); bnodes != "" {
		urls = strings.Split(ctx.GlobalString(utils.BootnodesFlag.Name), ",")
		fig.BootstrapNodes = append(fig.BootstrapNodes, urls...)
		return
	} else if fig.BootstrapNodes != nil {
		return // set in config, dont use defaults
	} else {
		fig.BootstrapNodes = cfg.DefaultP2PBootstrap
	}
}

// setNoBootsrap sets config to flag value if true, or default value if not set in config
func setNoBootstrap(ctx *cli.Context, fig *p2p.Config) {
	if off := ctx.GlobalBool(utils.NoBootstrapFlag.Name); off {
		fig.NoBootstrap = true
		return
	} else if fig.NoBootstrap {
		return // set in config, dont use defaults
	} else {
		fig.NoBootstrap = cfg.DefaultNoBootstrap
	}
}

// setRpcModules checks the context for rpc modes and applies them to `cfg`, unless some are already set
func setRpcModules(ctx *cli.Context, fig *rpc.Config) {
	var strs []string

	if mods := ctx.GlobalString(utils.RpcModuleFlag.Name); mods != "" {
		strs = strings.Split(ctx.GlobalString(utils.RpcModuleFlag.Name), ",")
		fig.Modules = append(fig.Modules, strToMods(strs)...)
		return
	} else if fig.Modules != nil {
		return // set in config, dont use defaults
	} else {
		fig.Modules = cfg.DefaultRpcModules
	}
}

// setRpcHost checks the context for a hostname and applies it to `cfg`, unless one is already set
func setRpcHost(ctx *cli.Context, fig *rpc.Config) {
	if host := ctx.GlobalString(utils.RpcHostFlag.Name); host != "" {
		fig.Host = host
		return
	} else if fig.Host != "" {
		return
	} else {
		fig.Host = cfg.DefaultRpcHttpHost
	}
}

// setRpcPort checks the context for a port and applies it to `cfg`, unless one is already set
func setRpcPort(ctx *cli.Context, fig *rpc.Config) {
	if port := ctx.GlobalUint(utils.RpcPortFlag.Name); port != 0 {
		fig.Port = uint32(port)
		return
	} else if fig.Port != 0 {
		return
	} else {
		fig.Port = cfg.DefaultRpcHttpPort
	}
}

// strToMods casts a []strings to []api.Module
func strToMods(strs []string) []api.Module {
	var res []api.Module
	for _, str := range strs {
		res = append(res, api.Module(str))
	}
	return res
}

// dumpConfig is the dumpconfig command.
func dumpConfig(ctx *cli.Context) error {
<<<<<<< HEAD
	gen, err := loadGenesis(ctx)
	if err != nil {
		return err
	}

	_, fig, err := makeNode(ctx, gen)
=======
	_, fig, err := makeNode(ctx, nil)
>>>>>>> 11983774
	if err != nil {
		return err
	}
	comment := ""

	out, err := tomlSettings.Marshal(&fig)
	if err != nil {
		return err
	}

	dump := os.Stdout
	if ctx.NArg() > 0 {
		/* #nosec */
		dump, err = os.OpenFile(filepath.Clean(ctx.Args().Get(0)), os.O_RDWR|os.O_CREATE|os.O_TRUNC, 0644)
		if err != nil {
			return err
		}

		defer func() {
			err = dump.Close()
			if err != nil {
				log.Warn("err closing conn", "err", err.Error())
			}
		}()
	}
	_, err = dump.WriteString(comment)
	if err != nil {
		log.Warn("err writing comment output for dumpconfig command", "err", err.Error())
	}
	_, err = dump.Write(out)
	if err != nil {
		log.Warn("err writing comment output for dumpconfig command", "err", err.Error())
	}
	return nil
}

// These settings ensure that TOML keys use the same names as Go struct fields.
var tomlSettings = toml.Config{
	NormFieldName: func(rt reflect.Type, key string) string {
		return key
	},
	FieldToKey: func(rt reflect.Type, field string) string {
		return field
	},
	MissingField: func(rt reflect.Type, field string) error {
		link := ""
		if unicode.IsUpper(rune(rt.Name()[0])) && rt.PkgPath() != "main" {
			link = fmt.Sprintf(", see https://godoc.org/%s#%s for available fields", rt.PkgPath(), rt.Name())
		}
		return fmt.Errorf("field '%s' is not defined in %s%s", field, rt.String(), link)
	},
}<|MERGE_RESOLUTION|>--- conflicted
+++ resolved
@@ -32,11 +32,9 @@
 	"github.com/ChainSafe/gossamer/internal/api"
 	"github.com/ChainSafe/gossamer/internal/services"
 	"github.com/ChainSafe/gossamer/p2p"
-	//"github.com/ChainSafe/gossamer/polkadb"
 	"github.com/ChainSafe/gossamer/rpc"
 	"github.com/ChainSafe/gossamer/rpc/json2"
 	"github.com/ChainSafe/gossamer/runtime"
-	//"github.com/ChainSafe/gossamer/trie"
 	log "github.com/ChainSafe/log15"
 	"github.com/naoina/toml"
 	"github.com/urfave/cli"
@@ -102,17 +100,6 @@
 	p2pSrvc := createP2PService(fig.P2pCfg, msgChan)
 	srvcs = append(srvcs, p2pSrvc)
 
-<<<<<<< HEAD
-=======
-	// DB
-	dataDir := getDatabaseDir(ctx, fig)
-	dbSrv, err := polkadb.NewDbService(dataDir)
-	if err != nil {
-		return nil, nil, err
-	}
-	srvcs = append(srvcs, dbSrv)
-
->>>>>>> 11983774
 	// API
 	apiSrvc := api.NewApiService(p2pSrvc, nil)
 	srvcs = append(srvcs, apiSrvc)
@@ -276,16 +263,12 @@
 
 // dumpConfig is the dumpconfig command.
 func dumpConfig(ctx *cli.Context) error {
-<<<<<<< HEAD
 	gen, err := loadGenesis(ctx)
 	if err != nil {
 		return err
 	}
 
 	_, fig, err := makeNode(ctx, gen)
-=======
-	_, fig, err := makeNode(ctx, nil)
->>>>>>> 11983774
 	if err != nil {
 		return err
 	}
