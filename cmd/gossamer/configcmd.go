// Copyright 2019 ChainSafe Systems (ON) Corp.
// This file is part of gossamer.
//
// The gossamer library is free software: you can redistribute it and/or modify
// it under the terms of the GNU Lesser General Public License as published by
// the Free Software Foundation, either version 3 of the License, or
// (at your option) any later version.
//
// The gossamer library is distributed in the hope that it will be useful,
// but WITHOUT ANY WARRANTY; without even the implied warranty of
// MERCHANTABILITY or FITNESS FOR A PARTICULAR PURPOSE. See the
// GNU Lesser General Public License for more details.
//
// You should have received a copy of the GNU Lesser General Public License
// along with the gossamer library. If not, see <http://www.gnu.org/licenses/>.
package main

import (
	"fmt"
	"os"
	"path"
	"path/filepath"
	"reflect"
	"strconv"
	"strings"
	"unicode"

	"github.com/ChainSafe/gossamer/common"
	cfg "github.com/ChainSafe/gossamer/config"
	"github.com/ChainSafe/gossamer/config/genesis"
	"github.com/ChainSafe/gossamer/core"
	"github.com/ChainSafe/gossamer/dot"
	"github.com/ChainSafe/gossamer/internal/services"
	"github.com/ChainSafe/gossamer/keystore"
	"github.com/ChainSafe/gossamer/network"
	"github.com/ChainSafe/gossamer/rpc"
	"github.com/ChainSafe/gossamer/rpc/json2"
	"github.com/ChainSafe/gossamer/runtime"
	"github.com/ChainSafe/gossamer/state"
	log "github.com/ChainSafe/log15"
	"github.com/naoina/toml"
	"github.com/urfave/cli"
)

// makeNode sets up node; opening badgerDB instance and returning the Dot container
func makeNode(ctx *cli.Context) (*dot.Dot, *cfg.Config, error) {
	currentConfig, err := getConfig(ctx)
	if err != nil {
		return nil, nil, err
	}

	log.Info("🕸\t Configuring node...", "datadir", currentConfig.Global.DataDir, "protocol", currentConfig.Network.ProtocolID, "bootnodes", currentConfig.Network.Bootnodes)

	var srvcs []services.Service

	dataDir := currentConfig.Global.DataDir

	// Create service, initialize stateDB and blockDB
	stateSrv := state.NewService(dataDir)
	srvcs = append(srvcs, stateSrv)

	err = stateSrv.Start()
	if err != nil {
		return nil, nil, fmt.Errorf("cannot start db service: %s", err)
	}

	// load all static keys from keystore directory
	ks := keystore.NewKeystore()
	// unlock keys, if specified
	if keyindices := ctx.String(UnlockFlag.Name); keyindices != "" {
		err = unlockKeys(ctx, dataDir, ks)
		if err != nil {
			return nil, nil, fmt.Errorf("could not unlock keys: %s", err)
		}
	}

	// Trie, runtime: load most recent state from DB, load runtime code from trie and create runtime executor
	rt, err := loadStateAndRuntime(stateSrv.Storage, ks)
	if err != nil {
		return nil, nil, fmt.Errorf("error loading state and runtime: %s", err)
	}

	// load genesis from JSON file
	gendata, err := stateSrv.Storage.LoadGenesisData()
	if err != nil {
		return nil, nil, err
	}

	// TODO: Configure node based on Roles #601

	// Network
	networkSrvc, networkMsgSend, networkMsgRec := createNetworkService(currentConfig, gendata, stateSrv)
	srvcs = append(srvcs, networkSrvc)

	// BABE authority configuration; flag overwrites config option
	if auth := ctx.GlobalBool(AuthorityFlag.Name); auth && !currentConfig.Global.Authority {
		currentConfig.Global.Authority = true
	} else if ctx.IsSet(AuthorityFlag.Name) && !auth && currentConfig.Global.Authority {
		currentConfig.Global.Authority = false
	}

	log.Info("node", "authority", currentConfig.Global.Authority)

	// Core
	coreConfig := &core.Config{
		BlockState:      stateSrv.Block,
		StorageState:    stateSrv.Storage,
		TxQueue:         stateSrv.TxQueue,
		Keystore:        ks,
		Runtime:         rt,
		MsgRec:          networkMsgSend, // message channel from network service to core service
		MsgSend:         networkMsgRec,  // message channel from core service to network service
		IsBabeAuthority: currentConfig.Global.Authority,
	}
	coreSrvc := createCoreService(coreConfig)
	srvcs = append(srvcs, coreSrvc)

	// RPC
	if ctx.GlobalBool(RPCEnabledFlag.Name) {
<<<<<<< HEAD
		rpcSrvr := setupRPC(ctx, currentConfig.RPC, stateSrv)
=======
		rpcSrvr := setupRPC(ctx, currentConfig.RPC, stateSrv, networkSrvc)
>>>>>>> 70a1113a
		srvcs = append(srvcs, rpcSrvr)
	}

	return dot.NewDot(gendata.Name, srvcs), currentConfig, nil
}

func loadStateAndRuntime(ss *state.StorageState, ks *keystore.Keystore) (*runtime.Runtime, error) {
	latestState, err := ss.LoadHash()
	if err != nil {
		return nil, fmt.Errorf("cannot load latest state root hash: %s", err)
	}

	err = ss.LoadFromDB(latestState)
	if err != nil {
		return nil, fmt.Errorf("cannot load latest state: %s", err)
	}

	code, err := ss.GetStorage([]byte(":code"))
	if err != nil {
		return nil, fmt.Errorf("error retrieving :code from trie: %s", err)
	}

	return runtime.NewRuntime(code, ss, ks)
}

// getConfig checks for config.toml if --config flag is specified and sets CLI flags
func getConfig(ctx *cli.Context) (*cfg.Config, error) {
	currentConfig := cfg.DefaultConfig()
	// Load config file.
	if file := ctx.GlobalString(ConfigFileFlag.Name); file != "" {
		configFile := ctx.GlobalString(ConfigFileFlag.Name)
		err := loadConfig(configFile, currentConfig)
		if err != nil {
			log.Warn("err loading toml file", "err", err.Error())
			return currentConfig, err
		}
	} else {
		log.Debug("Config File is not set")
	}

	//expand tilde or dot
	newDataDir := expandTildeOrDot(currentConfig.Global.DataDir)
	currentConfig.Global.DataDir = newDataDir

	// Parse CLI flags
	setGlobalConfig(ctx, &currentConfig.Global)
	setNetworkConfig(ctx, &currentConfig.Network)
	setRPCConfig(ctx, &currentConfig.RPC)
	return currentConfig, nil
}

// loadConfig loads the contents from config toml and inits Config object
func loadConfig(file string, config *cfg.Config) error {
	fp, err := filepath.Abs(file)
	if err != nil {
		return err
	}
	log.Debug("Loading configuration", "path", filepath.Clean(fp))
	f, err := os.Open(filepath.Clean(fp))
	if err != nil {
		return err
	}
	if err = tomlSettings.NewDecoder(f).Decode(&config); err != nil {
		return err
	}
	return nil
}

func setGlobalConfig(ctx *cli.Context, currentConfig *cfg.GlobalConfig) {
	newDataDir := currentConfig.DataDir
	if dir := ctx.GlobalString(DataDirFlag.Name); dir != "" {
		newDataDir = expandTildeOrDot(dir)
	}
	currentConfig.DataDir, _ = filepath.Abs(newDataDir)

	newRoles := currentConfig.Roles
	if roles := ctx.GlobalString(RolesFlag.Name); roles != "" {
		b, err := strconv.Atoi(roles)
		if err != nil {
			log.Debug("Failed to convert to byte", "roles", roles)
		} else {
			newRoles = byte(b)
		}
	}
	currentConfig.Roles = newRoles
}

func setNetworkConfig(ctx *cli.Context, fig *cfg.NetworkCfg) {
	// Bootnodes
	if bnodes := ctx.GlobalString(BootnodesFlag.Name); bnodes != "" {
		fig.Bootnodes = strings.Split(ctx.GlobalString(BootnodesFlag.Name), ",")
	}

	if protocol := ctx.GlobalString(ProtocolIDFlag.Name); protocol != "" {
		fig.ProtocolID = protocol
	}

	if port := ctx.GlobalUint(PortFlag.Name); port != 0 {
		fig.Port = uint32(port)
	}

	// NoBootstrap
	if off := ctx.GlobalBool(NoBootstrapFlag.Name); off {
		fig.NoBootstrap = true
	}

	// NoMdns
	if off := ctx.GlobalBool(NoMdnsFlag.Name); off {
		fig.NoMdns = true
	}
}

// createNetworkService creates a network service from the command configuration and genesis data
func createNetworkService(fig *cfg.Config, gendata *genesis.GenesisData, stateService *state.Service) (*network.Service, chan network.Message, chan network.Message) {
	// Default bootnodes and protocol from genesis file
	bootnodes := common.BytesToStringArray(gendata.Bootnodes)
	protocolID := gendata.ProtocolID

	// If bootnodes flag has one or more bootnodes, overwrite genesis bootnodes
	if len(fig.Network.Bootnodes) > 0 {
		bootnodes = fig.Network.Bootnodes
	}

	// If protocol id flag is not an empty string, overwrite
	if fig.Network.ProtocolID != "" {
		protocolID = fig.Network.ProtocolID
	}

	// network service configuation
	networkConfig := network.Config{
		BlockState:  stateService.Block,
		DataDir:     fig.Global.DataDir,
		Roles:       fig.Global.Roles,
		Port:        fig.Network.Port,
		Bootnodes:   bootnodes,
		ProtocolID:  protocolID,
		NoBootstrap: fig.Network.NoBootstrap,
		NoMdns:      fig.Network.NoMdns,
	}

	networkMsgRec := make(chan network.Message)
	networkMsgSend := make(chan network.Message)

	networkService, err := network.NewService(&networkConfig, networkMsgSend, networkMsgRec)
	if err != nil {
		log.Error("Failed to create new network service", "err", err)
	}

	return networkService, networkMsgSend, networkMsgRec
}

// createCoreService creates the core service from the provided core configuration
func createCoreService(coreConfig *core.Config) *core.Service {
	coreService, err := core.NewService(coreConfig)
	if err != nil {
		log.Error("Failed to create new core service", "err", err)
		os.Exit(1)
	}

	return coreService
}

func setRPCConfig(ctx *cli.Context, fig *cfg.RPCCfg) {
	// Modules
	if mods := ctx.GlobalString(RPCModuleFlag.Name); mods != "" {
		fig.Modules = strings.Split(ctx.GlobalString(RPCModuleFlag.Name), ",")
	}

	// Host
	if host := ctx.GlobalString(RPCHostFlag.Name); host != "" {
		fig.Host = host
	}

	// Port
	if port := ctx.GlobalUint(RPCPortFlag.Name); port != 0 {
		fig.Port = uint32(port)
	}

}

<<<<<<< HEAD
func setupRPC(ctx *cli.Context, fig cfg.RPCCfg, stateSrv *state.Service) *rpc.HTTPServer {
	cfg := &rpc.HTTPServerConfig{
		API:     stateSrv,
		Codec:   &json2.Codec{},
		Host:    fig.Host,
		Port:    fig.Port,
		Modules: fig.Modules,
=======
func setupRPC(ctx *cli.Context, fig cfg.RPCCfg, stateSrv *state.Service, networkSrvc *network.Service) *rpc.HTTPServer {
	cfg := &rpc.HTTPServerConfig{
		BlockApi:   stateSrv.Block,
		StorageApi: stateSrv.Storage,
		NetworkApi: networkSrvc,
		Codec:      &json2.Codec{},
		Host:       fig.Host,
		Port:       fig.Port,
		Modules:    fig.Modules,
>>>>>>> 70a1113a
	}

	if ctx.GlobalBool(RPCEnabledFlag.Name) {
		return rpc.NewHTTPServer(cfg)
	}

	return nil
}

// dumpConfig is the dumpconfig command.
func dumpConfig(ctx *cli.Context) error {
	currentConfig, err := getConfig(ctx)
	if err != nil {
		return err
	}

	comment := ""

	out, err := toml.Marshal(currentConfig)
	if err != nil {
		return err
	}

	dump := os.Stdout
	if ctx.NArg() > 0 {
		/* #nosec */
		dump, err = os.OpenFile(filepath.Clean(ctx.Args().Get(0)), os.O_RDWR|os.O_CREATE|os.O_TRUNC, 0644)
		if err != nil {
			return err
		}

		defer func() {
			err = dump.Close()
			if err != nil {
				log.Warn("err closing conn", "err", err.Error())
			}
		}()
	}
	_, err = dump.WriteString(comment)
	if err != nil {
		log.Warn("err writing comment output for dumpconfig command", "err", err.Error())
	}
	_, err = dump.Write(out)
	if err != nil {
		log.Warn("err writing comment output for dumpconfig command", "err", err.Error())
	}
	return nil
}

// These settings ensure that TOML keys use the same names as Go struct fields.
var tomlSettings = toml.Config{
	NormFieldName: func(rt reflect.Type, key string) string {
		return key
	},
	FieldToKey: func(rt reflect.Type, field string) string {
		return field
	},
	MissingField: func(rt reflect.Type, field string) error {
		link := ""
		if unicode.IsUpper(rune(rt.Name()[0])) && rt.PkgPath() != "main" {
			link = fmt.Sprintf(", see https://godoc.org/%s#%s for available fields", rt.PkgPath(), rt.Name())
		}
		return fmt.Errorf("field '%s' is not defined in %s%s", field, rt.String(), link)
	},
}

// expandTildeOrDot will expand a tilde prefix path to full home path
func expandTildeOrDot(targetPath string) string {
	if strings.HasPrefix(targetPath, "~\\") || strings.HasPrefix(targetPath, "~/") {
		if homeDir := cfg.HomeDir(); homeDir != "" {
			targetPath = homeDir + targetPath[1:]
		}
	} else if strings.HasPrefix(targetPath, ".\\") || strings.HasPrefix(targetPath, "./") {
		targetPath, _ = filepath.Abs(targetPath)
	}
	return path.Clean(os.ExpandEnv(targetPath))
}<|MERGE_RESOLUTION|>--- conflicted
+++ resolved
@@ -117,11 +117,7 @@
 
 	// RPC
 	if ctx.GlobalBool(RPCEnabledFlag.Name) {
-<<<<<<< HEAD
-		rpcSrvr := setupRPC(ctx, currentConfig.RPC, stateSrv)
-=======
-		rpcSrvr := setupRPC(ctx, currentConfig.RPC, stateSrv, networkSrvc)
->>>>>>> 70a1113a
+		rpcSrvr := setupRPC(ctx, currentConfig.RPC, stateSrv, networkSrvc, coreSrvc)
 		srvcs = append(srvcs, rpcSrvr)
 	}
 
@@ -302,25 +298,16 @@
 
 }
 
-<<<<<<< HEAD
-func setupRPC(ctx *cli.Context, fig cfg.RPCCfg, stateSrv *state.Service) *rpc.HTTPServer {
-	cfg := &rpc.HTTPServerConfig{
-		API:     stateSrv,
-		Codec:   &json2.Codec{},
-		Host:    fig.Host,
-		Port:    fig.Port,
-		Modules: fig.Modules,
-=======
-func setupRPC(ctx *cli.Context, fig cfg.RPCCfg, stateSrv *state.Service, networkSrvc *network.Service) *rpc.HTTPServer {
+func setupRPC(ctx *cli.Context, fig cfg.RPCCfg, stateSrv *state.Service, networkSrvc *network.Service, coreSrvc *core.Service) *rpc.HTTPServer {
 	cfg := &rpc.HTTPServerConfig{
 		BlockApi:   stateSrv.Block,
 		StorageApi: stateSrv.Storage,
 		NetworkApi: networkSrvc,
+		CoreApi:    coreSrvc,
 		Codec:      &json2.Codec{},
 		Host:       fig.Host,
 		Port:       fig.Port,
 		Modules:    fig.Modules,
->>>>>>> 70a1113a
 	}
 
 	if ctx.GlobalBool(RPCEnabledFlag.Name) {
