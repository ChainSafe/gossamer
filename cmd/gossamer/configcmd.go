// Copyright 2019 ChainSafe Systems (ON) Corp.
// This file is part of gossamer.
//
// The gossamer library is free software: you can redistribute it and/or modify
// it under the terms of the GNU Lesser General Public License as published by
// the Free Software Foundation, either version 3 of the License, or
// (at your option) any later version.
//
// The gossamer library is distributed in the hope that it will be useful,
// but WITHOUT ANY WARRANTY; without even the implied warranty of
// MERCHANTABILITY or FITNESS FOR A PARTICULAR PURPOSE. See the
// GNU Lesser General Public License for more details.
//
// You should have received a copy of the GNU Lesser General Public License
// along with the gossamer library. If not, see <http://www.gnu.org/licenses/>.
package main

import (
	"fmt"
	"os"
	"path"
	"path/filepath"
	"reflect"
	"strconv"
	"strings"
	"unicode"

	"github.com/ChainSafe/gossamer/common"
	cfg "github.com/ChainSafe/gossamer/config"
	"github.com/ChainSafe/gossamer/config/genesis"
	"github.com/ChainSafe/gossamer/core"
	"github.com/ChainSafe/gossamer/dot"
	"github.com/ChainSafe/gossamer/internal/services"
	"github.com/ChainSafe/gossamer/keystore"
	"github.com/ChainSafe/gossamer/network"
	"github.com/ChainSafe/gossamer/rpc"
	"github.com/ChainSafe/gossamer/rpc/json2"
	"github.com/ChainSafe/gossamer/runtime"
	"github.com/ChainSafe/gossamer/state"
	log "github.com/ChainSafe/log15"
	"github.com/naoina/toml"
	"github.com/urfave/cli"
)

// makeNode sets up node; opening badgerDB instance and returning the Dot container
func makeNode(ctx *cli.Context) (*dot.Dot, *cfg.Config, error) {
	currentConfig, err := getConfig(ctx)
	if err != nil {
		return nil, nil, err
	}

	log.Info("🕸\t Configuring node...", "datadir", currentConfig.Global.DataDir, "protocol", currentConfig.Network.ProtocolID, "bootnodes", currentConfig.Network.Bootnodes)

	var srvcs []services.Service

	dataDir := currentConfig.Global.DataDir

	// Create service, initialize stateDB and blockDB
	stateSrv := state.NewService(dataDir)
	srvcs = append(srvcs, stateSrv)

	err = stateSrv.Start()
	if err != nil {
		return nil, nil, fmt.Errorf("cannot start db service: %s", err)
	}

	// load all static keys from keystore directory
	ks := keystore.NewKeystore()
	// unlock keys, if specified
	if keyindices := ctx.String(UnlockFlag.Name); keyindices != "" {
		err = unlockKeys(ctx, dataDir, ks)
		if err != nil {
			return nil, nil, fmt.Errorf("could not unlock keys: %s", err)
		}
	}

	// Trie, runtime: load most recent state from DB, load runtime code from trie and create runtime executor
	rt, err := loadStateAndRuntime(stateSrv.Storage, ks)
	if err != nil {
		return nil, nil, fmt.Errorf("error loading state and runtime: %s", err)
	}

	// load genesis from JSON file
	gendata, err := stateSrv.Storage.LoadGenesisData()
	if err != nil {
		return nil, nil, err
	}

	// TODO: Configure node based on Roles #601

	// Network
	networkSrvc, networkMsgSend, networkMsgRec := createNetworkService(currentConfig, gendata, stateSrv)
	srvcs = append(srvcs, networkSrvc)

	// BABE authority configuration; flag overwrites config option
	if auth := ctx.GlobalBool(AuthorityFlag.Name); auth && !currentConfig.Global.Authority {
		currentConfig.Global.Authority = true
	} else if ctx.IsSet(AuthorityFlag.Name) && !auth && currentConfig.Global.Authority {
		currentConfig.Global.Authority = false
	}

	log.Info("node", "authority", currentConfig.Global.Authority)

	// Core
	coreConfig := &core.Config{
<<<<<<< HEAD
		BlockState:   stateSrv.Block,
		StorageState: stateSrv.Storage,
		TxQueue: stateSrv.TxQueue,
		Keystore:     ks,
		Runtime:      rt,
		MsgRec:       networkMsgSend, // message channel from network service to core service
		MsgSend:      networkMsgRec,  // message channel from core service to network service
=======
		BlockState:      stateSrv.Block,
		StorageState:    stateSrv.Storage,
		Keystore:        ks,
		Runtime:         rt,
		MsgRec:          networkMsgSend, // message channel from network service to core service
		MsgSend:         networkMsgRec,  // message channel from core service to network service
		IsBabeAuthority: currentConfig.Global.Authority,
>>>>>>> 1e7b07d9
	}
	coreSrvc := createCoreService(coreConfig)
	srvcs = append(srvcs, coreSrvc)

<<<<<<< HEAD
	// RPC
	if ctx.GlobalBool(RPCEnabledFlag.Name) {
		rpcSrvr := setupRPC(ctx, currentConfig.RPC, stateSrv)
		srvcs = append(srvcs, rpcSrvr)
	}
=======
	// API
	apiSrvc := api.NewAPIService(networkSrvc, nil)
	srvcs = append(srvcs, apiSrvc)

	// TODO: check rpc flag
	rpcSrvr := startRPC(ctx, currentConfig.RPC, apiSrvc)
>>>>>>> 1e7b07d9

	return dot.NewDot(gendata.Name, srvcs), currentConfig, nil
}

func loadStateAndRuntime(ss *state.StorageState, ks *keystore.Keystore) (*runtime.Runtime, error) {
	latestState, err := ss.LoadHash()
	if err != nil {
		return nil, fmt.Errorf("cannot load latest state root hash: %s", err)
	}

	err = ss.LoadFromDB(latestState)
	if err != nil {
		return nil, fmt.Errorf("cannot load latest state: %s", err)
	}

	code, err := ss.GetStorage([]byte(":code"))
	if err != nil {
		return nil, fmt.Errorf("error retrieving :code from trie: %s", err)
	}

	return runtime.NewRuntime(code, ss, ks)
}

// getConfig checks for config.toml if --config flag is specified and sets CLI flags
func getConfig(ctx *cli.Context) (*cfg.Config, error) {
	currentConfig := cfg.DefaultConfig()
	// Load config file.
	if file := ctx.GlobalString(ConfigFileFlag.Name); file != "" {
		configFile := ctx.GlobalString(ConfigFileFlag.Name)
		err := loadConfig(configFile, currentConfig)
		if err != nil {
			log.Warn("err loading toml file", "err", err.Error())
			return currentConfig, err
		}
	} else {
		log.Debug("Config File is not set")
	}

	//expand tilde or dot
	newDataDir := expandTildeOrDot(currentConfig.Global.DataDir)
	currentConfig.Global.DataDir = newDataDir

	// Parse CLI flags
	setGlobalConfig(ctx, &currentConfig.Global)
	setNetworkConfig(ctx, &currentConfig.Network)
	setRPCConfig(ctx, &currentConfig.RPC)
	return currentConfig, nil
}

// loadConfig loads the contents from config toml and inits Config object
func loadConfig(file string, config *cfg.Config) error {
	fp, err := filepath.Abs(file)
	if err != nil {
		return err
	}
	log.Debug("Loading configuration", "path", filepath.Clean(fp))
	f, err := os.Open(filepath.Clean(fp))
	if err != nil {
		return err
	}
	if err = tomlSettings.NewDecoder(f).Decode(&config); err != nil {
		return err
	}
	return nil
}

func setGlobalConfig(ctx *cli.Context, currentConfig *cfg.GlobalConfig) {
	newDataDir := currentConfig.DataDir
	if dir := ctx.GlobalString(DataDirFlag.Name); dir != "" {
		newDataDir = expandTildeOrDot(dir)
	}
	currentConfig.DataDir, _ = filepath.Abs(newDataDir)

	newRoles := currentConfig.Roles
	if roles := ctx.GlobalString(RolesFlag.Name); roles != "" {
		b, err := strconv.Atoi(roles)
		if err != nil {
			log.Debug("Failed to convert to byte", "roles", roles)
		} else {
			newRoles = byte(b)
		}
	}
	currentConfig.Roles = newRoles
}

func setNetworkConfig(ctx *cli.Context, fig *cfg.NetworkCfg) {
	// Bootnodes
	if bnodes := ctx.GlobalString(BootnodesFlag.Name); bnodes != "" {
		fig.Bootnodes = strings.Split(ctx.GlobalString(BootnodesFlag.Name), ",")
	}

	if protocol := ctx.GlobalString(ProtocolIDFlag.Name); protocol != "" {
		fig.ProtocolID = protocol
	}

	if port := ctx.GlobalUint(PortFlag.Name); port != 0 {
		fig.Port = uint32(port)
	}

	// NoBootstrap
	if off := ctx.GlobalBool(NoBootstrapFlag.Name); off {
		fig.NoBootstrap = true
	}

	// NoMdns
	if off := ctx.GlobalBool(NoMdnsFlag.Name); off {
		fig.NoMdns = true
	}
}

// createNetworkService creates a network service from the command configuration and genesis data
func createNetworkService(fig *cfg.Config, gendata *genesis.GenesisData, stateService *state.Service) (*network.Service, chan network.Message, chan network.Message) {
	// Default bootnodes and protocol from genesis file
	bootnodes := common.BytesToStringArray(gendata.Bootnodes)
	protocolID := gendata.ProtocolID

	// If bootnodes flag has one or more bootnodes, overwrite genesis bootnodes
	if len(fig.Network.Bootnodes) > 0 {
		bootnodes = fig.Network.Bootnodes
	}

	// If protocol id flag is not an empty string, overwrite
	if fig.Network.ProtocolID != "" {
		protocolID = fig.Network.ProtocolID
	}

	// network service configuation
	networkConfig := network.Config{
		BlockState:   stateService.Block,
		StorageState: stateService.Storage,
		NetworkState: stateService.Network,
		DataDir:      fig.Global.DataDir,
		Roles:        fig.Global.Roles,
		Port:         fig.Network.Port,
		Bootnodes:    bootnodes,
		ProtocolID:   protocolID,
		NoBootstrap:  fig.Network.NoBootstrap,
		NoMdns:       fig.Network.NoMdns,
	}

	networkMsgRec := make(chan network.Message)
	networkMsgSend := make(chan network.Message)

	networkService, err := network.NewService(&networkConfig, networkMsgSend, networkMsgRec)
	if err != nil {
		log.Error("Failed to create new network service", "err", err)
	}

	return networkService, networkMsgSend, networkMsgRec
}

// createCoreService creates the core service from the provided core configuration
func createCoreService(coreConfig *core.Config) *core.Service {
	coreService, err := core.NewService(coreConfig)
	if err != nil {
		log.Error("Failed to create new core service", "err", err)
		os.Exit(1)
	}

	return coreService
}

func setRPCConfig(ctx *cli.Context, fig *cfg.RPCCfg) {
	// Modules
	if mods := ctx.GlobalString(RPCModuleFlag.Name); mods != "" {
		fig.Modules = strings.Split(ctx.GlobalString(RPCModuleFlag.Name), ",")
	}

	// Host
	if host := ctx.GlobalString(RPCHostFlag.Name); host != "" {
		fig.Host = host
	}

	// Port
	if port := ctx.GlobalUint(RPCPortFlag.Name); port != 0 {
		fig.Port = uint32(port)
	}

}

func setupRPC(ctx *cli.Context, fig cfg.RPCCfg, stateSrv *state.Service) *rpc.HTTPServer {
	cfg := &rpc.HTTPServerConfig{
		API:     stateSrv,
		Codec:   &json2.Codec{},
		Host:    fig.Host,
		Port:    fig.Port,
		Modules: fig.Modules,
	}

	if ctx.GlobalBool(RPCEnabledFlag.Name) {
		return rpc.NewHTTPServer(cfg)
	}

	return nil
}

// dumpConfig is the dumpconfig command.
func dumpConfig(ctx *cli.Context) error {
	currentConfig, err := getConfig(ctx)
	if err != nil {
		return err
	}

	comment := ""

	out, err := toml.Marshal(currentConfig)
	if err != nil {
		return err
	}

	dump := os.Stdout
	if ctx.NArg() > 0 {
		/* #nosec */
		dump, err = os.OpenFile(filepath.Clean(ctx.Args().Get(0)), os.O_RDWR|os.O_CREATE|os.O_TRUNC, 0644)
		if err != nil {
			return err
		}

		defer func() {
			err = dump.Close()
			if err != nil {
				log.Warn("err closing conn", "err", err.Error())
			}
		}()
	}
	_, err = dump.WriteString(comment)
	if err != nil {
		log.Warn("err writing comment output for dumpconfig command", "err", err.Error())
	}
	_, err = dump.Write(out)
	if err != nil {
		log.Warn("err writing comment output for dumpconfig command", "err", err.Error())
	}
	return nil
}

// These settings ensure that TOML keys use the same names as Go struct fields.
var tomlSettings = toml.Config{
	NormFieldName: func(rt reflect.Type, key string) string {
		return key
	},
	FieldToKey: func(rt reflect.Type, field string) string {
		return field
	},
	MissingField: func(rt reflect.Type, field string) error {
		link := ""
		if unicode.IsUpper(rune(rt.Name()[0])) && rt.PkgPath() != "main" {
			link = fmt.Sprintf(", see https://godoc.org/%s#%s for available fields", rt.PkgPath(), rt.Name())
		}
		return fmt.Errorf("field '%s' is not defined in %s%s", field, rt.String(), link)
	},
}

// expandTildeOrDot will expand a tilde prefix path to full home path
func expandTildeOrDot(targetPath string) string {
	if strings.HasPrefix(targetPath, "~\\") || strings.HasPrefix(targetPath, "~/") {
		if homeDir := cfg.HomeDir(); homeDir != "" {
			targetPath = homeDir + targetPath[1:]
		}
	} else if strings.HasPrefix(targetPath, ".\\") || strings.HasPrefix(targetPath, "./") {
		targetPath, _ = filepath.Abs(targetPath)
	}
	return path.Clean(os.ExpandEnv(targetPath))
}<|MERGE_RESOLUTION|>--- conflicted
+++ resolved
@@ -103,41 +103,23 @@
 
 	// Core
 	coreConfig := &core.Config{
-<<<<<<< HEAD
-		BlockState:   stateSrv.Block,
-		StorageState: stateSrv.Storage,
-		TxQueue: stateSrv.TxQueue,
-		Keystore:     ks,
-		Runtime:      rt,
-		MsgRec:       networkMsgSend, // message channel from network service to core service
-		MsgSend:      networkMsgRec,  // message channel from core service to network service
-=======
 		BlockState:      stateSrv.Block,
 		StorageState:    stateSrv.Storage,
+		TxQueue:         stateSrv.TxQueue,
 		Keystore:        ks,
 		Runtime:         rt,
 		MsgRec:          networkMsgSend, // message channel from network service to core service
 		MsgSend:         networkMsgRec,  // message channel from core service to network service
 		IsBabeAuthority: currentConfig.Global.Authority,
->>>>>>> 1e7b07d9
 	}
 	coreSrvc := createCoreService(coreConfig)
 	srvcs = append(srvcs, coreSrvc)
 
-<<<<<<< HEAD
 	// RPC
 	if ctx.GlobalBool(RPCEnabledFlag.Name) {
 		rpcSrvr := setupRPC(ctx, currentConfig.RPC, stateSrv)
 		srvcs = append(srvcs, rpcSrvr)
 	}
-=======
-	// API
-	apiSrvc := api.NewAPIService(networkSrvc, nil)
-	srvcs = append(srvcs, apiSrvc)
-
-	// TODO: check rpc flag
-	rpcSrvr := startRPC(ctx, currentConfig.RPC, apiSrvc)
->>>>>>> 1e7b07d9
 
 	return dot.NewDot(gendata.Name, srvcs), currentConfig, nil
 }
