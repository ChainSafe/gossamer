--- conflicted
+++ resolved
@@ -56,13 +56,8 @@
 	// LogFlag cli service settings
 	LogFlag = cli.StringFlag{
 		Name:  "log",
-<<<<<<< HEAD
-		Usage: "Supports levels crit (silent) to trce (trace)",
+		Usage: "Global log level. Supports levels crit (silent), eror, warn, info, dbug and trce (trace)",
 		Value: log.Info.String(),
-=======
-		Usage: "Global log level. Supports levels crit (silent), eror, warn, info, dbug and trce (trace)",
-		Value: log.LvlInfo.String(),
->>>>>>> 9694e461
 	}
 	LogCoreLevelFlag = cli.StringFlag{
 		Name:  "log-core",
