--- conflicted
+++ resolved
@@ -387,13 +387,10 @@
 
 		// telemetry flags
 		NoTelemetryFlag,
-<<<<<<< HEAD
 		TelemetryURLFlag,
-=======
 
 		// BABE flags
 		BABELeadFlag,
->>>>>>> ca7f5daf
 	}
 )
 
