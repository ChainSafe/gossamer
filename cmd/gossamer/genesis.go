package main

import (
	"fmt"
	"math/big"
	"path/filepath"

	"github.com/ChainSafe/gossamer/cmd/utils"
	"github.com/ChainSafe/gossamer/common"
	cfg "github.com/ChainSafe/gossamer/config"
	"github.com/ChainSafe/gossamer/config/genesis"
	"github.com/ChainSafe/gossamer/core/types"
	"github.com/ChainSafe/gossamer/state"
	"github.com/ChainSafe/gossamer/trie"
	log "github.com/ChainSafe/log15"
	"github.com/urfave/cli"
)

func loadGenesis(ctx *cli.Context) error {
	currentConfig, err := getConfig(ctx)
	if err != nil {
		return err
	}

<<<<<<< HEAD
	// read genesis file
	genesisPath := getGenesisPath(ctx)
	dataDir := expandTildeOrDot(currentConfig.Global.DataDir)
=======
	fp := getGenesisPath(ctx)

	dataDir := fig.Global.DataDir
>>>>>>> a05085ee
	if ctx.String(utils.DataDirFlag.Name) != "" {
		dataDir = expandTildeOrDot(ctx.String(utils.DataDirFlag.Name))
	}
<<<<<<< HEAD
	log.Debug("Loading genesis", "genesisPath", genesisPath, "dataDir", dataDir)

	gen, err := genesis.LoadGenesisData(genesisPath)
=======

	log.Debug("Loading genesis", "genesisfile", fp, "datadir", dataDir)

	// read genesis configuration file
	gen, err := genesis.LoadGenesisJSONFile(fp)
>>>>>>> a05085ee
	if err != nil {
		return err
	}

<<<<<<< HEAD
	log.Info("🕸\t Initializing node", "Name", gen.Name, "ID", gen.ID, "ProtocolID", gen.ProtocolID, "Bootnodes", common.BytesToStringArray(gen.Bootnodes))
=======
	log.Info("🕸\t Initializing node", "name", gen.Name, "id", gen.Id, "protocolID", gen.ProtocolId, "bootnodes", gen.Bootnodes)
>>>>>>> a05085ee

	// initialize stateDB and blockDB
	stateSrv := state.NewService(dataDir)

	t, header, err := initializeGenesisState(gen.GenesisFields())
	if err != nil {
		return err
	}

	// initialize DB with genesis header
	err = stateSrv.Initialize(header, t)
	if err != nil {
		return fmt.Errorf("cannot initialize state service: %s", err)
	}

	stateDataDir := filepath.Join(dataDir, "state")
	stateDb, err := state.NewStorageState(stateDataDir, t)
	if err != nil {
		return fmt.Errorf("cannot create state db: %s", err)
	}

	defer func() {
		err = stateDb.Db.Db.Close()
		if err != nil {
			log.Error("Loading genesis: cannot close stateDB", "error", err)
		}
	}()

	// set up trie database
	t.SetDb(&trie.Database{
		Db: stateDb.Db.Db,
	})

	// write initial genesis data to DB
	err = t.StoreInDB()
	if err != nil {
		return fmt.Errorf("cannot store genesis data in db: %s", err)
	}

	err = t.StoreHash()
	if err != nil {
		return fmt.Errorf("cannot store genesis hash in db: %s", err)
	}

	// store node name, ID, p2p protocol, bootnodes in DB
	return t.Db().StoreGenesisData(gen.GenesisData())
}

// initializeGenesisState given raw genesis state data, return the initialized state trie and genesis block header.
func initializeGenesisState(gen genesis.GenesisFields) (*trie.Trie, *types.Header, error) {
	t := trie.NewEmptyTrie(nil)
	err := t.Load(gen.Raw[0])
	if err != nil {
		return nil, nil, fmt.Errorf("cannot load trie with initial state: %s", err)
	}

	stateRoot, err := t.Hash()
	if err != nil {
		return nil, nil, fmt.Errorf("cannot create state root: %s", err)
	}

	header, err := types.NewHeader(common.NewHash([]byte{0}), big.NewInt(0), stateRoot, trie.EmptyHash, [][]byte{})
	if err != nil {
		return nil, nil, fmt.Errorf("cannot create genesis header: %s", err)
	}

	return t, header, nil
}

// getGenesisPath gets the path to the genesis file
func getGenesisPath(ctx *cli.Context) string {
	// Check local string genesis flags first
	if file := ctx.String(utils.GenesisFlag.Name); file != "" {
		return file
	} else if file := ctx.GlobalString(utils.GenesisFlag.Name); file != "" {
		return file
	} else {
		return cfg.DefaultGenesisPath
	}
}<|MERGE_RESOLUTION|>--- conflicted
+++ resolved
@@ -22,38 +22,22 @@
 		return err
 	}
 
-<<<<<<< HEAD
 	// read genesis file
 	genesisPath := getGenesisPath(ctx)
 	dataDir := expandTildeOrDot(currentConfig.Global.DataDir)
-=======
-	fp := getGenesisPath(ctx)
-
-	dataDir := fig.Global.DataDir
->>>>>>> a05085ee
 	if ctx.String(utils.DataDirFlag.Name) != "" {
 		dataDir = expandTildeOrDot(ctx.String(utils.DataDirFlag.Name))
 	}
-<<<<<<< HEAD
+
 	log.Debug("Loading genesis", "genesisPath", genesisPath, "dataDir", dataDir)
 
-	gen, err := genesis.LoadGenesisData(genesisPath)
-=======
-
-	log.Debug("Loading genesis", "genesisfile", fp, "datadir", dataDir)
-
 	// read genesis configuration file
-	gen, err := genesis.LoadGenesisJSONFile(fp)
->>>>>>> a05085ee
+	gen, err := genesis.LoadGenesisJSONFile(genesisPath)
 	if err != nil {
 		return err
 	}
 
-<<<<<<< HEAD
-	log.Info("🕸\t Initializing node", "Name", gen.Name, "ID", gen.ID, "ProtocolID", gen.ProtocolID, "Bootnodes", common.BytesToStringArray(gen.Bootnodes))
-=======
-	log.Info("🕸\t Initializing node", "name", gen.Name, "id", gen.Id, "protocolID", gen.ProtocolId, "bootnodes", gen.Bootnodes)
->>>>>>> a05085ee
+	log.Info("🕸\t Initializing node", "Name", gen.Name, "ID", gen.ID, "ProtocolID", gen.ProtocolID, "Bootnodes", gen.Bootnodes)
 
 	// initialize stateDB and blockDB
 	stateSrv := state.NewService(dataDir)
