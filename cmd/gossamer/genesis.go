package main

import (
	"fmt"
	"math/big"
	"path/filepath"

	"github.com/ChainSafe/gossamer/state"

	"github.com/ChainSafe/gossamer/cmd/utils"
	cfg "github.com/ChainSafe/gossamer/config"
	"github.com/ChainSafe/gossamer/config/genesis"
	"github.com/ChainSafe/gossamer/core/types"
	"github.com/ChainSafe/gossamer/trie"
	log "github.com/ChainSafe/log15"
	"github.com/urfave/cli"
)

func loadGenesis(ctx *cli.Context) error {
	fig, err := getConfig(ctx)
	if err != nil {
		return err
	}

	fp := getGenesisPath(ctx)

	dataDir := fig.Global.DataDir
	if ctx.String(utils.DataDirFlag.Name) != "" {
		dataDir = ctx.String(utils.DataDirFlag.Name)
	}

	log.Debug("Loading genesis", "genesisfile", fp, "datadir", dataDir)

	// read genesis configuration file
	gen, err := genesis.LoadGenesisJSONFile(fp)
	if err != nil {
		return err
	}

	log.Info("🕸\t Initializing node", "name", gen.Name, "id", gen.Id, "protocolID", gen.ProtocolId, "bootnodes", gen.Bootnodes)

	// initialize stateDB and blockDB
	stateSrv := state.NewService(dataDir)

	t, header, err := initializeGenesisState(gen.GenesisFields())
	if err != nil {
		return err
	}

	// initialize DB with genesis header
	err = stateSrv.Initialize(header, t)
	if err != nil {
		return fmt.Errorf("cannot initialize state service: %s", err)
	}

	stateDataDir := filepath.Join(dataDir, "state")
	stateDb, err := state.NewStorageState(stateDataDir, t)
	if err != nil {
		return fmt.Errorf("cannot create state db: %s", err)
	}

	defer func() {
		err = stateDb.Db.Db.Close()
		if err != nil {
			log.Error("Loading genesis: cannot close stateDB", "error", err)
		}
	}()

<<<<<<< HEAD
	// set up trie database
	t.SetDb(&trie.Database{
		Db: stateDb.Db.Db,
	})
=======
	tdb := &trie.Database{
		Db: stateSrv.Storage.Db.Db,
	}

	// create and load storage trie with initial genesis state
	t := trie.NewEmptyTrie(tdb)

	err = t.Load(gen.GenesisFields().Raw[0])
	if err != nil {
		return fmt.Errorf("cannot load trie with initial state: %s", err)
	}
>>>>>>> 1a2ac0e2

	// write initial genesis data to DB
	err = t.StoreInDB()
	if err != nil {
		return fmt.Errorf("cannot store genesis data in db: %s", err)
	}

	err = t.StoreHash()
	if err != nil {
		return fmt.Errorf("cannot store genesis hash in db: %s", err)
	}

	// store node name, ID, p2p protocol, bootnodes in DB
	return t.Db().StoreGenesisData(gen.GenesisData())
}

// initializeGenesisState given raw genesis state data, return the initialized state trie and genesis block header.
func initializeGenesisState(gen genesis.GenesisFields) (*trie.Trie, *types.Header, error) {
	t := trie.NewEmptyTrie(nil)
	err := t.Load(gen.Raw)
	if err != nil {
		return nil, nil, fmt.Errorf("cannot load trie with initial state: %s", err)
	}

	stateRoot, err := t.Hash()
	if err != nil {
		return nil, nil, fmt.Errorf("cannot create state root: %s", err)
	}

	header, err := types.NewHeader(common.NewHash([]byte{0}), big.NewInt(0), stateRoot, trie.EmptyHash, [][]byte{})
	if err != nil {
		return nil, nil, fmt.Errorf("cannot create genesis header: %s", err)
	}

	return t, header, nil
}

// getGenesisPath gets the path to the genesis file
func getGenesisPath(ctx *cli.Context) string {
	// Check local string genesis flags first
	if file := ctx.String(utils.GenesisFlag.Name); file != "" {
		return file
	} else if file := ctx.GlobalString(utils.GenesisFlag.Name); file != "" {
		return file
	} else {
		return cfg.DefaultGenesisPath
	}
}<|MERGE_RESOLUTION|>--- conflicted
+++ resolved
@@ -5,12 +5,12 @@
 	"math/big"
 	"path/filepath"
 
-	"github.com/ChainSafe/gossamer/state"
-
 	"github.com/ChainSafe/gossamer/cmd/utils"
+	"github.com/ChainSafe/gossamer/common"
 	cfg "github.com/ChainSafe/gossamer/config"
 	"github.com/ChainSafe/gossamer/config/genesis"
 	"github.com/ChainSafe/gossamer/core/types"
+	"github.com/ChainSafe/gossamer/state"
 	"github.com/ChainSafe/gossamer/trie"
 	log "github.com/ChainSafe/log15"
 	"github.com/urfave/cli"
@@ -66,24 +66,10 @@
 		}
 	}()
 
-<<<<<<< HEAD
 	// set up trie database
 	t.SetDb(&trie.Database{
 		Db: stateDb.Db.Db,
 	})
-=======
-	tdb := &trie.Database{
-		Db: stateSrv.Storage.Db.Db,
-	}
-
-	// create and load storage trie with initial genesis state
-	t := trie.NewEmptyTrie(tdb)
-
-	err = t.Load(gen.GenesisFields().Raw[0])
-	if err != nil {
-		return fmt.Errorf("cannot load trie with initial state: %s", err)
-	}
->>>>>>> 1a2ac0e2
 
 	// write initial genesis data to DB
 	err = t.StoreInDB()
@@ -103,7 +89,7 @@
 // initializeGenesisState given raw genesis state data, return the initialized state trie and genesis block header.
 func initializeGenesisState(gen genesis.GenesisFields) (*trie.Trie, *types.Header, error) {
 	t := trie.NewEmptyTrie(nil)
-	err := t.Load(gen.Raw)
+	err := t.Load(gen.Raw[0])
 	if err != nil {
 		return nil, nil, fmt.Errorf("cannot load trie with initial state: %s", err)
 	}
