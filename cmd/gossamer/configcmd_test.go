--- conflicted
+++ resolved
@@ -20,29 +20,18 @@
 	"path/filepath"
 	"reflect"
 
-<<<<<<< HEAD
-=======
+	"flag"
+	"fmt"
+	"io/ioutil"
+	"os"
+	"testing"
+
 	cfg "github.com/ChainSafe/gossamer/config"
 	"github.com/ChainSafe/gossamer/dot"
 	"github.com/ChainSafe/gossamer/internal/api"
 	"github.com/ChainSafe/gossamer/internal/services"
 	"github.com/ChainSafe/gossamer/rpc"
-
->>>>>>> 4f64ad88
-	"flag"
-	"fmt"
-	"io/ioutil"
-	"os"
-	"testing"
-
-	cfg "github.com/ChainSafe/gossamer/config"
-	"github.com/ChainSafe/gossamer/dot"
-	"github.com/ChainSafe/gossamer/internal/api"
-	"github.com/ChainSafe/gossamer/internal/services"
-	"github.com/ChainSafe/gossamer/p2p"
-	"github.com/ChainSafe/gossamer/rpc"
 	log "github.com/ChainSafe/log15"
-	"github.com/naoina/toml"
 	"github.com/urfave/cli"
 )
 
@@ -56,8 +45,7 @@
 
 func createTempConfigFile() (*os.File, *cfg.Config) {
 	testConfig := cfg.DefaultConfig()
-	testConfig.GlobalCfg.DataDir = TestDataDir
-	testConfig.P2pCfg.RandSeed = 1
+	testConfig.Global.DataDir = TestDataDir
 
 	tmpFile, err := ioutil.TempFile(os.TempDir(), "prefix-")
 	if err != nil {
@@ -115,28 +103,8 @@
 			t.Fatalf("failed to set fig %v", err)
 		}
 
-<<<<<<< HEAD
 		if !reflect.DeepEqual(fig, c.expected) {
 			t.Errorf("\ngot: %+v \nexpected: %+v", fig, c.expected)
-=======
-		r := fmt.Sprintf("%+v", fig.Rpc)
-		rpcExp := fmt.Sprintf("%+v", c.expected.Rpc)
-
-		db := fmt.Sprintf("%+v", fig.DbCfg)
-		dbExp := fmt.Sprintf("%+v", c.expected.DbCfg)
-
-		peer := fmt.Sprintf("%+v", fig.P2p)
-		p2pExp := fmt.Sprintf("%+v", c.expected.P2p)
-
-		if !bytes.Equal([]byte(r), []byte(rpcExp)) {
-			t.Fatalf("test failed: %v, got %+v expected %+v", c.name, r, rpcExp)
-		}
-		if !bytes.Equal([]byte(db), []byte(dbExp)) {
-			t.Fatalf("test failed: %v, got %+v expected %+v", c.name, db, dbExp)
-		}
-		if !bytes.Equal([]byte(peer), []byte(p2pExp)) {
-			t.Fatalf("test failed: %v, got %+v expected %+v", c.name, peer, p2pExp)
->>>>>>> 4f64ad88
 		}
 	}
 }
@@ -180,12 +148,7 @@
 }
 
 func TestCreateP2PService(t *testing.T) {
-<<<<<<< HEAD
-	srv, _ := createP2PService(cfg.DefaultConfig().P2pCfg)
-=======
-	_, cfgClone := createTempConfigFile()
-	srv, _ := createP2PService(*cfgClone)
->>>>>>> 4f64ad88
+	srv, _ := createP2PService(cfg.DefaultConfig())
 
 	if srv == nil {
 		t.Fatalf("failed to create p2p service")
@@ -194,7 +157,6 @@
 
 func TestSetP2pConfig(t *testing.T) {
 	tempFile, cfgClone := createTempConfigFile()
-	dataDirPath, _ := filepath.Abs(TestDataDir)
 	app := cli.NewApp()
 	app.Writer = ioutil.Discard
 	tc := []struct {
@@ -218,7 +180,6 @@
 				Port:           cfg.DefaultP2PPort,
 				NoBootstrap:    true,
 				NoMdns:         true,
-				DataDir:        cfg.DefaultDataDir(),
 			},
 		},
 		{
@@ -230,7 +191,6 @@
 				Port:           cfg.DefaultP2PPort,
 				NoBootstrap:    false,
 				NoMdns:         false,
-				DataDir:        cfg.DefaultDataDir(),
 			},
 		},
 		{
@@ -242,22 +202,21 @@
 				Port:           1337,
 				NoBootstrap:    false,
 				NoMdns:         false,
-				DataDir:        cfg.DefaultDataDir(),
-			},
-		},
-		{
-			"datadir",
-			[]string{"datadir"},
-			[]interface{}{TestDataDir},
-			p2p.Config{
-				BootstrapNodes: cfg.DefaultP2PBootstrap,
-				Port:           cfg.DefaultP2PPort,
-				RandSeed:       cfg.DefaultP2PRandSeed,
-				NoBootstrap:    false,
-				NoMdns:         false,
-				DataDir:        dataDirPath,
-			},
-		},
+			},
+		},
+		//{
+		//	"datadir",
+		//	[]string{"datadir"},
+		//	[]interface{}{TestDataDir},
+		//	p2p.Config{
+		//		BootstrapNodes: cfg.DefaultP2PBootstrap,
+		//		Port:           cfg.DefaultP2PPort,
+		//		RandSeed:       cfg.DefaultP2PRandSeed,
+		//		NoBootstrap:    false,
+		//		NoMdns:         false,
+		//		DataDir:        dataDirPath,
+		//	},
+		//},
 	}
 
 	for _, c := range tc {
@@ -269,19 +228,11 @@
 			}
 
 			input := cfg.DefaultConfig()
-<<<<<<< HEAD
 			// Must call global setup to set data dir
-			setGlobalConfig(context, &input.GlobalCfg)
-			setP2pConfig(context, input)
-
-			if !reflect.DeepEqual(input.P2pCfg, c.expected) {
-				t.Errorf("\ngot %+v\nexpected %+v", input.P2pCfg, c.expected)
-=======
-			res := setP2pConfig(context, input.P2p)
-
-			if !reflect.DeepEqual(res, c.expected) {
+			setP2pConfig(context, &input.P2p)
+
+			if !reflect.DeepEqual(input.P2p, c.expected) {
 				t.Fatalf("\ngot %+v\nexpected %+v", input.P2p, c.expected)
->>>>>>> 4f64ad88
 			}
 		})
 	}
@@ -335,17 +286,10 @@
 			}
 
 			input := cfg.DefaultConfig()
-<<<<<<< HEAD
-			setRpcConfig(context, &input.RpcCfg)
-
-			if !reflect.DeepEqual(input.RpcCfg, c.expected) {
-				t.Fatalf("\ngot %+v\nexpected %+v", input.RpcCfg, c.expected)
-=======
-			res := setRpcConfig(context, input.Rpc)
-
-			if !reflect.DeepEqual(res, c.expected) {
+			setRpcConfig(context, &input.Rpc)
+
+			if !reflect.DeepEqual(input.Rpc, c.expected) {
 				t.Fatalf("\ngot %+v\nexpected %+v", input.Rpc, c.expected)
->>>>>>> 4f64ad88
 			}
 		})
 	}
