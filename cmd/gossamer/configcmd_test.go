// Copyright 2019 ChainSafe Systems (ON) Corp.
// This file is part of gossamer.
//
// The gossamer library is free software: you can redistribute it and/or modify
// it under the terms of the GNU Lesser General Public License as published by
// the Free Software Foundation, either version 3 of the License, or
// (at your option) any later version.
//
// The gossamer library is distributed in the hope that it will be useful,
// but WITHOUT ANY WARRANTY; without even the implied warranty of
// MERCHANTABILITY or FITNESS FOR A PARTICULAR PURPOSE. See the
// GNU Lesser General Public License for more details.
//
// You should have received a copy of the GNU Lesser General Public License
// along with the gossamer library. If not, see <http://www.gnu.org/licenses/>.

package main

import (
	"encoding/hex"
	"encoding/json"
	"flag"
	"fmt"
	"io/ioutil"
	"os"
	"path/filepath"
	"reflect"
	"testing"

	"github.com/stretchr/testify/require"

	"github.com/ChainSafe/gossamer/runtime"
	"github.com/ChainSafe/gossamer/tests"

	"github.com/ChainSafe/gossamer/state"

	cfg "github.com/ChainSafe/gossamer/config"
	"github.com/ChainSafe/gossamer/config/genesis"
	"github.com/ChainSafe/gossamer/internal/api"
	log "github.com/ChainSafe/log15"
	"github.com/urfave/cli"
)

const TestDataDir = "./test_data"

func teardown(tempFile *os.File) {
	if err := os.Remove(tempFile.Name()); err != nil {
		log.Warn("cannot remove temp file", "err", err)
	}
}

func removeTestDataDir() {
	if err := os.RemoveAll(TestDataDir); err != nil {
		log.Warn("cannot remove test data dir", "err", err)
	}
}

func createTempConfigFile() (*os.File, *cfg.Config) {
	testConfig := cfg.DefaultConfig()
	testConfig.Global.DataDir = TestDataDir

	tmpFile, err := ioutil.TempFile(os.TempDir(), "prefix-")
	if err != nil {
		log.Crit("Cannot create temporary file", "err", err)
		os.Exit(1)
	}

	f := cfg.ToTOML(tmpFile.Name(), testConfig)
	return f, testConfig
}

// Creates a cli context for a test given a set of flags and values
func createCliContext(description string, flags []string, values []interface{}) (*cli.Context, error) {
	set := flag.NewFlagSet(description, 0)
	for i := range values {
		switch v := values[i].(type) {
		case bool:
			set.Bool(flags[i], v, "")
		case string:
			set.String(flags[i], v, "")
		case uint:
			set.Uint(flags[i], v, "")
		default:
			return nil, fmt.Errorf("unexpected cli value type: %T", values[i])
		}
	}
	context := cli.NewContext(nil, set, nil)
	return context, nil
}

var tmpGenesis = &genesis.Genesis{
	Name:       "gossamer",
	ID:         "gossamer",
	Bootnodes:  []string{"/ip4/104.211.54.233/tcp/30363/p2p/16Uiu2HAmFWPUx45xYYeCpAryQbvU3dY8PWGdMwS2tLm1dB1CsmCj"},
	ProtocolID: "gossamer",
	Genesis:    genesis.GenesisFields{},
}

func createTempGenesisFile(t *testing.T) string {
	_ = runtime.NewTestRuntime(t, tests.POLKADOT_RUNTIME)

	testRuntimeFilePath := tests.GetAbsolutePath(tests.POLKADOT_RUNTIME_FP)

	fp, err := filepath.Abs(testRuntimeFilePath)
	require.Nil(t, err)

<<<<<<< HEAD
	testbytes, err := ioutil.ReadFile(fp)
	require.Nil(t, err)
=======
	testBytes, err := ioutil.ReadFile(fp)
	if err != nil {
		t.Fatal(err)
	}
>>>>>>> a05085ee

	testHex := hex.EncodeToString(testBytes)
	testRaw := [2]map[string]string{}
	testRaw[0] = map[string]string{"0x3a636f6465": "0x" + testHex}
	tmpGenesis.Genesis = genesis.GenesisFields{Raw: testRaw}

	// Create temp file
	file, err := ioutil.TempFile("", "genesis-test")
	require.Nil(t, err)

	// Grab json encoded bytes
	bz, err := json.Marshal(tmpGenesis)
	require.Nil(t, err)

	// Write to temp file
	_, err = file.Write(bz)
	require.Nil(t, err)

	return file.Name()
}

func TestGetConfig(t *testing.T) {
	tempFile, cfgClone := createTempConfigFile()
	defer teardown(tempFile)

	var err error
	cfgClone.Global.DataDir, err = filepath.Abs(cfgClone.Global.DataDir)
	require.Nil(t, err)

	app := cli.NewApp()
	app.Writer = ioutil.Discard

	tc := []struct {
		name     string
		value    string
		expected *cfg.Config
	}{
		{"", "", cfg.DefaultConfig()},
		{"config", tempFile.Name(), cfgClone},
	}

	for _, c := range tc {
		set := flag.NewFlagSet(c.name, 0)
		set.String(c.name, c.value, "")
		context := cli.NewContext(app, set, nil)

		currentConfig, err := getConfig(context)
		require.Nil(t, err)

		require.Equal(t, c.expected, currentConfig)
	}
}

func TestSetGlobalConfig(t *testing.T) {
	tempPath, _ := filepath.Abs("test1")
	app := cli.NewApp()
	app.Writer = ioutil.Discard
	tc := []struct {
		description string
		flags       []string
		values      []interface{}
		expected    cfg.GlobalConfig
	}{
		{"datadir flag",
			[]string{"datadir"},
			[]interface{}{"test1"},
			cfg.GlobalConfig{DataDir: tempPath},
		},
	}

	for _, c := range tc {
		c := c // bypass scopelint false positive
		t.Run(c.description, func(t *testing.T) {
			context, err := createCliContext(c.description, c.flags, c.values)
			require.Nil(t, err)

			tCfg := &cfg.GlobalConfig{}

			setGlobalConfig(context, tCfg)

			require.Equal(t, c.expected, *tCfg)
		})
	}
}

func TestCreateP2PService(t *testing.T) {
	gendata := &genesis.GenesisData{
		ProtocolID: "/gossamer/test",
	}

	srv, _, _ := createP2PService(cfg.DefaultConfig(), gendata)
	require.NotNil(t, srv, "failed to create p2p service")
}

func TestSetP2pConfig(t *testing.T) {
	tempFile, cfgClone := createTempConfigFile()
	app := cli.NewApp()
	app.Writer = ioutil.Discard
	tc := []struct {
		description string
		flags       []string
		values      []interface{}
		expected    cfg.P2pCfg
	}{
		{
			"config file",
			[]string{"config"},
			[]interface{}{tempFile.Name()},
			cfgClone.P2p,
		},
		{
			"no bootstrap, no mdns",
			[]string{"nobootstrap", "nomdns"},
			[]interface{}{true, true},
			cfg.P2pCfg{
				BootstrapNodes: cfg.DefaultP2PBootstrap,
				Port:           cfg.DefaultP2PPort,
				ProtocolID:     cfg.DefaultP2PProtocolID,
				NoBootstrap:    true,
				NoMdns:         true,
			},
		},
		{
			"bootstrap nodes",
			[]string{"bootnodes"},
			[]interface{}{"1234,5678"},
			cfg.P2pCfg{
				BootstrapNodes: []string{"1234", "5678"},
				Port:           cfg.DefaultP2PPort,
				ProtocolID:     cfg.DefaultP2PProtocolID,
				NoBootstrap:    false,
				NoMdns:         false,
			},
		},
		{
			"port",
			[]string{"p2pport"},
			[]interface{}{uint(1337)},
			cfg.P2pCfg{
				BootstrapNodes: cfg.DefaultP2PBootstrap,
				Port:           1337,
				ProtocolID:     cfg.DefaultP2PProtocolID,
				NoBootstrap:    false,
				NoMdns:         false,
			},
		},
		{
			"protocol id",
			[]string{"protocol"},
			[]interface{}{"/gossamer/test"},
			cfg.P2pCfg{
				BootstrapNodes: cfg.DefaultP2PBootstrap,
				Port:           cfg.DefaultP2PPort,
				ProtocolID:     "/gossamer/test",
				NoBootstrap:    false,
				NoMdns:         false,
			},
		},
	}

	for _, c := range tc {
		c := c // bypass scopelint false positive
		t.Run(c.description, func(t *testing.T) {
			context, err := createCliContext(c.description, c.flags, c.values)
			require.Nil(t, err)

			input := cfg.DefaultConfig()
			// Must call global setup to set data dir
			setP2pConfig(context, &input.P2p)

			require.Equal(t, c.expected, input.P2p)
		})
	}
}

func TestSetRpcConfig(t *testing.T) {
	tempFile, cfgClone := createTempConfigFile()

	app := cli.NewApp()
	app.Writer = ioutil.Discard
	tc := []struct {
		description string
		flags       []string
		values      []interface{}
		expected    cfg.RpcCfg
	}{
		{
			"config file",
			[]string{"config"},
			[]interface{}{tempFile.Name()},
			cfgClone.Rpc,
		},
		{
			"host and port",
			[]string{"rpchost", "rpcport"},
			[]interface{}{"someHost", uint(1337)},
			cfg.RpcCfg{
				Port:    1337,
				Host:    "someHost",
				Modules: cfg.DefaultRpcModules,
			},
		},
		{
			"modules",
			[]string{"rpcmods"},
			[]interface{}{"system,state"},
			cfg.RpcCfg{
				Port:    cfg.DefaultRpcHttpPort,
				Host:    cfg.DefaultRpcHttpHost,
				Modules: []api.Module{"system", "state"},
			},
		},
	}

	for _, c := range tc {
		c := c // bypass scopelint false positive
		t.Run(c.description, func(t *testing.T) {
			context, err := createCliContext(c.description, c.flags, c.values)
			require.Nil(t, err)

			input := cfg.DefaultConfig()
			setRpcConfig(context, &input.Rpc)

			require.Equal(t, c.expected, input.Rpc)
		})
	}
}

func TestStrToMods(t *testing.T) {
	strs := []string{"test1", "test2"}
	mods := strToMods(strs)
	rv := reflect.ValueOf(mods)
	if rv.Kind() == reflect.Ptr {
		t.Fatalf("test failed: got %v expected %v", mods, &[]api.Module{})
	}
}

func TestMakeNode(t *testing.T) {
	t.Skip()
	tempFile, cfgClone := createTempConfigFile()
	defer teardown(tempFile)
	defer removeTestDataDir()

	genesispath := createTempGenesisFile(t)
	defer os.Remove(genesispath)

	app := cli.NewApp()
	app.Writer = ioutil.Discard
	tc := []struct {
		name     string
		flags    []string
		values   []interface{}
		expected *cfg.Config
	}{
		{"node from config (norpc)", []string{"config", "genesis"}, []interface{}{tempFile.Name(), genesispath}, cfgClone},
		{"default node (norpc)", []string{"genesis"}, []interface{}{genesispath}, cfgClone},
	}

	for _, c := range tc {
		c := c // bypass scopelint false positive

		t.Run(c.name, func(t *testing.T) {
			context, err := createCliContext(c.name, c.flags, c.values)
			require.Nil(t, err)

			err = loadGenesis(context)
			require.Nil(t, err)

			node, _, err := makeNode(context)
			require.Nil(t, err)

			db := node.Services.Get(&state.Service{})

			err = db.Stop()
			require.Nil(t, err)
		})
	}
}

func TestCommands(t *testing.T) {
	tempFile, _ := createTempConfigFile()
	defer teardown(tempFile)
	defer removeTestDataDir()

	tc := []struct {
		description string
		flags       []string
		values      []interface{}
	}{
		{"from config file",
			[]string{"config"},
			[]interface{}{tempFile.Name()}},
	}

	for _, c := range tc {
		c := c // bypass scopelint false positive

		app := cli.NewApp()
		app.Writer = ioutil.Discard

		context, err := createCliContext(c.description, c.flags, c.values)
		require.Nil(t, err)

		command := dumpConfigCommand

		err = command.Run(context)
		require.Nil(t, err, "should have ran dumpConfig command.")
	}
}<|MERGE_RESOLUTION|>--- conflicted
+++ resolved
@@ -104,15 +104,8 @@
 	fp, err := filepath.Abs(testRuntimeFilePath)
 	require.Nil(t, err)
 
-<<<<<<< HEAD
 	testbytes, err := ioutil.ReadFile(fp)
 	require.Nil(t, err)
-=======
-	testBytes, err := ioutil.ReadFile(fp)
-	if err != nil {
-		t.Fatal(err)
-	}
->>>>>>> a05085ee
 
 	testHex := hex.EncodeToString(testBytes)
 	testRaw := [2]map[string]string{}
