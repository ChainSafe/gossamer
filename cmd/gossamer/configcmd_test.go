--- conflicted
+++ resolved
@@ -27,12 +27,10 @@
 	"reflect"
 	"testing"
 
-<<<<<<< HEAD
 	"github.com/stretchr/testify/require"
-=======
+
 	"github.com/ChainSafe/gossamer/runtime"
 	"github.com/ChainSafe/gossamer/tests"
->>>>>>> b26ac8f3
 
 	"github.com/ChainSafe/gossamer/state"
 
@@ -99,22 +97,12 @@
 }
 
 func createTempGenesisFile(t *testing.T) string {
-<<<<<<< HEAD
-	_, err := getTestBlob()
-	require.Nil(t, err)
-
-	fp, err := filepath.Abs(TESTS_FP)
-	require.Nil(t, err)
-=======
 	_ = runtime.NewTestRuntime(t, tests.POLKADOT_RUNTIME)
 
 	testRuntimeFilePath := tests.GetAbsolutePath(tests.POLKADOT_RUNTIME_FP)
 
 	fp, err := filepath.Abs(testRuntimeFilePath)
-	if err != nil {
-		t.Fatal(err)
-	}
->>>>>>> b26ac8f3
+	require.Nil(t, err)
 
 	testbytes, err := ioutil.ReadFile(fp)
 	require.Nil(t, err)
