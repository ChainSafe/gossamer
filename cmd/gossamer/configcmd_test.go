--- conflicted
+++ resolved
@@ -17,8 +17,6 @@
 package main
 
 import (
-<<<<<<< HEAD
-	"bytes"
 	"encoding/hex"
 	"encoding/json"
 	"flag"
@@ -27,30 +25,13 @@
 	"io/ioutil"
 	"net/http"
 	"os"
-=======
->>>>>>> 80039786
 	"path/filepath"
 	"reflect"
 	"testing"
 
-<<<<<<< HEAD
 	cfg "github.com/ChainSafe/gossamer/config"
 	"github.com/ChainSafe/gossamer/config/genesis"
-	"github.com/ChainSafe/gossamer/dot"
 	"github.com/ChainSafe/gossamer/internal/api"
-	"github.com/ChainSafe/gossamer/internal/services"
-	"github.com/ChainSafe/gossamer/rpc"
-
-=======
-	"flag"
-	"fmt"
-	"io/ioutil"
-	"os"
-	"testing"
-
-	cfg "github.com/ChainSafe/gossamer/config"
-	"github.com/ChainSafe/gossamer/internal/api"
->>>>>>> 80039786
 	log "github.com/ChainSafe/log15"
 	"github.com/urfave/cli"
 )
@@ -61,16 +42,11 @@
 	if err := os.Remove(tempFile.Name()); err != nil {
 		log.Warn("cannot remove temp file", "err", err)
 	}
-<<<<<<< HEAD
-	if err := os.RemoveAll("./test_data"); err != nil {
-		log.Warn("removal of temp directory bin failed", "err", err)
-=======
 }
 
 func removeTestDataDir() {
 	if err := os.RemoveAll(TestDataDir); err != nil {
 		log.Warn("cannot remove test data dir", "err", err)
->>>>>>> 80039786
 	}
 }
 
@@ -234,23 +210,6 @@
 		values      []interface{}
 		expected    cfg.GlobalConfig
 	}{
-<<<<<<< HEAD
-		{"", "", "", cfg.DefaultDBConfig.DataDir},
-		{"config", tempFile.Name(), "TOML configuration file", TestDataDir},
-		{"datadir", "test1", "sets database directory", "test1"},
-	}
-
-	for i, c := range tc {
-		set := flag.NewFlagSet(c.name, 0)
-		set.String(c.name, c.value, c.usage)
-		context := cli.NewContext(app, set, nil)
-		if i == 0 {
-			cfgClone.DbCfg.DataDir = ""
-		} else {
-			cfgClone.DbCfg.DataDir = TestDataDir
-		}
-		dir := getDataDir(context, cfgClone)
-=======
 		{"datadir flag",
 			[]string{"datadir"},
 			[]interface{}{"test1"},
@@ -265,7 +224,6 @@
 			if err != nil {
 				t.Fatal(err)
 			}
->>>>>>> 80039786
 
 			tCfg := &cfg.GlobalConfig{}
 
@@ -427,6 +385,9 @@
 	defer teardown(tempFile)
 	defer removeTestDataDir()
 
+	genesispath := createTempGenesisFile(t)
+	defer os.Remove(genesispath)
+
 	app := cli.NewApp()
 	app.Writer = ioutil.Discard
 	tc := []struct {
@@ -435,56 +396,29 @@
 		values   []interface{}
 		expected *cfg.Config
 	}{
-		{"node from config (norpc)", []string{"config"}, []interface{}{tempFile.Name()}, cfgClone},
-		{"default node (norpc)", []string{}, []interface{}{}, cfgClone},
-		{"default node (rpc)", []string{"rpc"}, []interface{}{true}, cfgClone},
-	}
-
-	genesispath := createTempGenesisFile(t)
-	defer os.Remove(genesispath)
+		{"node from config (norpc)", []string{"config", "genesis"}, []interface{}{tempFile.Name(), genesispath}, cfgClone},
+		{"default node (norpc)", []string{"genesis"}, []interface{}{genesispath}, cfgClone},
+		{"default node (rpc)", []string{"rpc", "genesis"}, []interface{}{true, genesispath}, cfgClone},
+	}
 
 	for _, c := range tc {
 		c := c // bypass scopelint false positive
-<<<<<<< HEAD
-		set := flag.NewFlagSet(c.name, 0)
-		set.String(c.name, c.value, c.usage)
-		set.String("genesis", genesispath, "genesis file")
-		context := cli.NewContext(nil, set, nil)
-
-		err := loadGenesis(context)
-		if err != nil {
-			t.Fatal(err)
-		}
-
-		d, fig, err := makeNode(context)
-		if err != nil {
-			t.Fatal(err)
-		}
-
-		if reflect.TypeOf(d) != reflect.TypeOf(&dot.Dot{}) {
-			t.Fatalf("failed to return correct type: got %v expected %v", reflect.TypeOf(d), reflect.TypeOf(&dot.Dot{}))
-		}
-		if reflect.TypeOf(d.Services) != reflect.TypeOf(&services.ServiceRegistry{}) {
-			t.Fatalf("failed to return correct type: got %v expected %v", reflect.TypeOf(d.Services), reflect.TypeOf(&services.ServiceRegistry{}))
-		}
-		if reflect.TypeOf(d.Rpc) != reflect.TypeOf(&rpc.HttpServer{}) {
-			t.Fatalf("failed to return correct type: got %v expected %v", reflect.TypeOf(d.Rpc), reflect.TypeOf(&rpc.HttpServer{}))
-		}
-		if reflect.TypeOf(fig) != reflect.TypeOf(&cfg.Config{}) {
-			t.Fatalf("failed to return correct type: got %v expected %v", reflect.TypeOf(fig), reflect.TypeOf(&cfg.Config{}))
-		}
-=======
+
 		t.Run(c.name, func(t *testing.T) {
 			context, err := createCliContext(c.name, c.flags, c.values)
 			if err != nil {
 				t.Fatal(err)
 			}
+
+			err = loadGenesis(context)
+			if err != nil {
+				t.Fatal(err)
+			}
 			_, _, err = makeNode(context)
 			if err != nil {
 				t.Fatal(err)
 			}
 		})
->>>>>>> 80039786
 	}
 }
 
