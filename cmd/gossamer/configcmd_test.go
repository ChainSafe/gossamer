--- conflicted
+++ resolved
@@ -203,13 +203,8 @@
 
 func TestCreateNetworkService(t *testing.T) {
 	stateSrv := state.NewService(TestDataDir)
-<<<<<<< HEAD
-	srv, _, _ := createP2PService(cfg.DefaultConfig(), &genesis.Data{}, stateSrv)
-	require.NotNil(t, srv, "failed to create p2p service")
-=======
-	srv, _, _ := createNetworkService(cfg.DefaultConfig(), &genesis.GenesisData{}, stateSrv)
+	srv, _, _ := createNetworkService(cfg.DefaultConfig(), &genesis.Data{}, stateSrv)
 	require.NotNil(t, srv, "failed to create network service")
->>>>>>> cb7edde6
 }
 
 func TestSetNetworkConfig(t *testing.T) {
