--- conflicted
+++ resolved
@@ -39,9 +39,6 @@
 	currentConfig, err := getConfig(ctx)
 	require.Nil(t, err)
 
-<<<<<<< HEAD
-	dbSrv := state.NewService(currentConfig.Global.DataDir)
-=======
 	dataDir := cfg.Global.DataDir
 
 	dbSrv := state.NewService(dataDir)
@@ -50,27 +47,18 @@
 		StateRoot:      trie.EmptyHash,
 		ExtrinsicsRoot: trie.EmptyHash,
 	}, trie.NewEmptyTrie(nil))
-	if err != nil {
-		t.Fatal(err)
-	}
->>>>>>> a05085ee
+	require.Nil(t, err)
 
 	err = dbSrv.Start()
 	require.Nil(t, err)
 
 	defer dbSrv.Stop()
 
-	setGlobalConfig(ctx, &fig.Global)
+	setGlobalConfig(ctx, &currentConfig.Global)
 
-<<<<<<< HEAD
-	gendata, err := tdb.LoadGenesisData()
+	gendata, err := dbSrv.Storage.LoadGenesisData()
 	require.Nil(t, err)
-=======
-	gendata, err := dbSrv.Storage.LoadGenesisData()
-	if err != nil {
-		t.Fatal(err)
-	}
->>>>>>> a05085ee
+
 
 	expected := &genesis.GenesisData{
 		Name:       tmpGenesis.Name,
@@ -102,15 +90,9 @@
 	genesispath := createTempGenesisFile(t)
 	defer os.Remove(genesispath)
 
-<<<<<<< HEAD
-	gen, err := genesis.LoadGenesisJsonFile(genesispath)
+	gen, err := genesis.LoadGenesisJSONFile(genesispath)
 	require.Nil(t, err)
-=======
-	gen, err := genesis.LoadGenesisJSONFile(genesispath)
-	if err != nil {
-		t.Fatal(err)
-	}
->>>>>>> a05085ee
+
 
 	set := flag.NewFlagSet("config", 0)
 	set.String("config", tempFile.Name(), "TOML configuration file")
@@ -128,15 +110,8 @@
 	}
 
 	expected := &trie.Trie{}
-<<<<<<< HEAD
-	err = expected.Load(gen.Genesis.Raw)
+	err = expected.Load(gen.GenesisFields().Raw[0])
 	require.Nil(t, err)
-=======
-	err = expected.Load(gen.GenesisFields().Raw[0])
-	if err != nil {
-		t.Fatal(err)
-	}
->>>>>>> a05085ee
 
 	expectedRoot, err := expected.Hash()
 	require.Nil(t, err)
