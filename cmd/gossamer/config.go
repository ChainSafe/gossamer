--- conflicted
+++ resolved
@@ -555,13 +555,8 @@
 	cfg.Roles = tomlCfg.Roles
 	cfg.BabeAuthority = tomlCfg.Roles == types.AuthorityRole
 	cfg.GrandpaAuthority = tomlCfg.Roles == types.AuthorityRole
-<<<<<<< HEAD
-	cfg.SlotDuration = tomlCfg.SlotDuration
-	cfg.EpochLength = tomlCfg.EpochLength
 	cfg.GrandpaInterval = time.Second * time.Duration(tomlCfg.GrandpaInterval)
-=======
 	cfg.BABELead = ctx.GlobalBool(BABELeadFlag.Name)
->>>>>>> 579a7913
 
 	// check --roles flag and update node configuration
 	if roles := ctx.GlobalString(RolesFlag.Name); roles != "" {
