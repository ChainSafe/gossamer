--- conflicted
+++ resolved
@@ -176,8 +176,6 @@
 		logger.Error("failed to set global node configuration", "error", err)
 		return nil, err
 	}
-<<<<<<< HEAD
-=======
 
 	if !cfg.Global.Pruning.IsValid() {
 		return nil, fmt.Errorf("--%s must be either %s or %s", PruningFlag.Name, pruner.Full, pruner.Archive)
@@ -186,7 +184,6 @@
 	if cfg.Global.RetainBlocks < dev.DefaultRetainBlocks {
 		return nil, fmt.Errorf("--%s cannot be less than %d", RetainBlockNumberFlag.Name, dev.DefaultRetainBlocks)
 	}
->>>>>>> 0932ee84
 
 	// set log config
 	err = setLogConfig(ctx, tomlCfg, &cfg.Global, &cfg.Log)
@@ -430,7 +427,6 @@
 	if err := setDotGlobalConfigName(ctx, tomlConfig, cfg); err != nil {
 		return fmt.Errorf("could not set global node name: %w", err)
 	}
-<<<<<<< HEAD
 
 	logger.Debug(
 		"global configuration",
@@ -442,19 +438,6 @@
 	return nil
 }
 
-=======
-
-	logger.Debug(
-		"global configuration",
-		"name", cfg.Name,
-		"id", cfg.ID,
-		"basepath", cfg.BasePath,
-	)
-
-	return nil
-}
-
->>>>>>> 0932ee84
 // setDotGlobalConfigFromToml will apply the toml configs to dot global config
 func setDotGlobalConfigFromToml(tomlCfg *ctoml.Config, cfg *dot.GlobalConfig) {
 	if tomlCfg != nil {
@@ -471,18 +454,12 @@
 		}
 
 		cfg.MetricsPort = tomlCfg.Global.MetricsPort
-<<<<<<< HEAD
-	}
-}
-
-=======
 
 		cfg.RetainBlocks = tomlCfg.Global.RetainBlocks
 		cfg.Pruning = pruner.Mode(tomlCfg.Global.Pruning)
 	}
 }
 
->>>>>>> 0932ee84
 // setDotGlobalConfigFromFlags sets dot.GlobalConfig using flag values from the cli context
 func setDotGlobalConfigFromFlags(ctx *cli.Context, cfg *dot.GlobalConfig) {
 	// check --basepath flag and update node configuration
@@ -833,13 +810,7 @@
 // updateDotConfigFromGenesisData updates the configuration from genesis data of an initialised node
 func updateDotConfigFromGenesisData(ctx *cli.Context, cfg *dot.Config) error {
 	// initialise database using data directory
-<<<<<<< HEAD
-	db, err := chaindb.NewBadgerDB(&chaindb.Config{
-		DataDir: cfg.Global.BasePath,
-	})
-=======
 	db, err := utils.SetupDatabase(cfg.Global.BasePath, false)
->>>>>>> 0932ee84
 	if err != nil {
 		return fmt.Errorf("failed to create database: %s", err)
 	}
