// Copyright 2021 ChainSafe Systems (ON)
// SPDX-License-Identifier: LGPL-3.0-only

package main

import (
	"bufio"
	"bytes"
	"fmt"
	"io"
	"os"
	"os/exec"
	"path/filepath"
	"sync"
	"syscall"
	"testing"
	"text/template"
	"time"

	"github.com/docker/docker/pkg/reexec"
	"github.com/stretchr/testify/require"
)

type TestExecCommand struct {
	*testing.T
	Func    template.FuncMap
	Data    interface{}
	Cleanup func()
	cmd     *exec.Cmd
	stdout  *bufio.Reader
	stdin   io.WriteCloser
	stderr  *testlog
	Err     error
}

type testgossamer struct {
	*TestExecCommand
	Datadir   string
	Etherbase string
}

type testlog struct {
	t   *testing.T
	mu  sync.Mutex
	buf bytes.Buffer
}

func init() {
	reexec.Register("gossamer-test", func() {
		if err := app.Run(os.Args); err != nil {
			_, _ = fmt.Fprintln(os.Stderr, err)
			os.Exit(1)
		}
		os.Exit(0)
	})
}

func (tl *testlog) Write(b []byte) (n int, err error) {
	lines := bytes.Split(b, []byte("\n"))
	for _, line := range lines {
		if len(line) > 0 {
			tl.t.Logf("stderr: %s", line)
		}
	}
	tl.mu.Lock()
	defer tl.mu.Unlock()
	tl.buf.Write(b)
	return len(b), err
}

func (tt *TestExecCommand) Run(name string, args ...string) {
	tt.stderr = &testlog{t: tt.T}
	tt.cmd = &exec.Cmd{
		Path:   reexec.Self(),
		Args:   append([]string{name}, args...),
		Stderr: tt.stderr,
	}
	stdout, err := tt.cmd.StdoutPipe()
	require.Nil(tt, err)
	tt.stdout = bufio.NewReader(stdout)
	if tt.stdin, err = tt.cmd.StdinPipe(); err != nil {
		require.Nil(tt, err)
	}
	if err := tt.cmd.Start(); err != nil {
		require.Nil(tt, err)
	}
}

func (tt *TestExecCommand) ExpectExit() {
	var output []byte
	tt.withKillTimeout(func() {
		output, _ = io.ReadAll(tt.stdout)
	})
	tt.WaitExit()
	if tt.Cleanup != nil {
		tt.Cleanup()
	}
	if len(output) > 0 {
		tt.Errorf("stdout unmatched:\n%s", output)
	}
}

func (tt *TestExecCommand) GetOutput() (stdout []byte, stderr []byte) {
	tt.withSigTimeout(func() {
		stdout, _ = io.ReadAll(tt.stdout)
		stderr = tt.stderr.buf.Bytes()
	})
	tt.WaitExit()
	if tt.Cleanup != nil {
		tt.Cleanup()
	}

	return stdout, stderr
}

func (tt *TestExecCommand) WaitExit() {
	tt.Err = tt.cmd.Wait()
}

func (tt *TestExecCommand) withKillTimeout(fn func()) {
	timeout := time.AfterFunc(5*time.Second, func() {
		tt.Log("process timeout, killing")
		tt.Kill()
	})
	defer timeout.Stop()
	fn()
}

func (tt *TestExecCommand) withSigTimeout(fn func()) {
	timeout := time.AfterFunc(5*time.Second, func() {
		tt.Log("process timeout, will signal")
		tt.Signal()
	})
	defer timeout.Stop()
	fn()
}

func (tt *TestExecCommand) Kill() {
	_ = tt.cmd.Process.Kill()
	if tt.Cleanup != nil {
		tt.Cleanup()
	}
}

func (tt *TestExecCommand) Signal() {
	err := tt.cmd.Process.Signal(syscall.SIGINT)
	require.Nil(tt.T, err)
	if tt.Cleanup != nil {
		tt.Cleanup()
	}
}

func (tt *TestExecCommand) Expect(tplsource string) {
	tpl := template.Must(template.New("").Funcs(tt.Func).Parse(tplsource))
	wantbuf := new(bytes.Buffer)
	require.Nil(tt, tpl.Execute(wantbuf, tt.Data))

	want := bytes.TrimPrefix(wantbuf.Bytes(), []byte("\n"))
	tt.matchExactOutput(want)

	tt.Logf("stdout matched:\n%s", want)
}

func (tt *TestExecCommand) matchExactOutput(want []byte) {
	buf := make([]byte, len(want))
	n := 0
	tt.withKillTimeout(func() { n, _ = io.ReadFull(tt.stdout, buf) })
	buf = buf[:n]
	if n < len(want) || !bytes.Equal(buf, want) {
		buf = append(buf, make([]byte, tt.stdout.Buffered())...)
		_, _ = tt.stdout.Read(buf[n:])
		require.Equal(tt, want, buf)
	}
}

func (tt *TestExecCommand) StderrText() string {
	tt.stderr.mu.Lock()
	defer tt.stderr.mu.Unlock()
	return tt.stderr.buf.String()
}

func newTestCommand(t *testing.T, data interface{}) *TestExecCommand {
	return &TestExecCommand{T: t, Data: data}
}

func runTestGossamer(t *testing.T, args ...string) *testgossamer {
	tt := &testgossamer{}
	tt.TestExecCommand = newTestCommand(t, tt)
	tt.Run("gossamer-test", args...)
	return tt
}

func TestMain(m *testing.M) {
	if reexec.Init() {
		return
	}

	rootPath, err := utils.GetProjectRootPath()
	if err != nil {
		panic(err)
	}

	defaultGssmrConfigPath = filepath.Join(rootPath, "./chain/gssmr/config.toml")
	defaultKusamaConfigPath = filepath.Join(rootPath, "./chain/kusama/config.toml")
	defaultPolkadotConfigPath = filepath.Join(rootPath, "./chain/polkadot/config.toml")
	defaultDevConfigPath = filepath.Join(rootPath, "./chain/dev/config.toml")

	os.Exit(m.Run())
}

func TestInvalidCommand(t *testing.T) {
	gossamer := runTestGossamer(t, "potato")

	gossamer.ExpectExit()

	expectedMessages := []string{
		"failed to read command argument: \"potato\"",
	}

	for _, m := range expectedMessages {
		require.Contains(t, gossamer.StderrText(), m)
	}
}

<<<<<<< HEAD
=======
func TestInitCommand_RenameNodeWhenCalled(t *testing.T) {
	genesisPath := utils.GetGssmrGenesisRawPathTest(t)

	tempDir := t.TempDir()

	nodeName := dot.RandomNodeName()
	init := runTestGossamer(t,
		"init",
		"--basepath", tempDir,
		"--genesis", genesisPath,
		"--name", nodeName,
		"--config", defaultGssmrConfigPath,
		"--force",
	)

	stdout, stderr := init.GetOutput()

	t.Log("init gossamer output, ", "stdout", string(stdout), "stderr", string(stderr))

	// should contains the name defined in name flag
	require.Contains(t, string(stdout), nodeName)

	init = runTestGossamer(t,
		"init",
		"--basepath", tempDir,
		"--genesis", genesisPath,
		"--config", defaultGssmrConfigPath,
		"--force",
	)

	stdout, stderr = init.GetOutput()

	t.Log("init gossamer output, ", "stdout", string(stdout), "stderr", string(stderr))

	// should not contains the name from the last init
	require.NotContains(t, string(stdout), nodeName)
}

>>>>>>> e1345daf
func TestBuildSpecCommandWithOutput(t *testing.T) {
	const tmpOutputfile = "/tmp/raw-genesis-spec-output.json"

	buildSpecCommand := runTestGossamer(t,
		"build-spec",
		"--raw",
		"--genesis-spec", utils.GetGssmrGenesisPathTest(t),
		"--output", tmpOutputfile)

	time.Sleep(5 * time.Second)

	_, err := os.Stat(tmpOutputfile)
	require.False(t, os.IsNotExist(err))
	defer os.Remove(tmpOutputfile)

	outb, errb := buildSpecCommand.GetOutput()
	require.Empty(t, outb)
	require.Empty(t, errb)
}<|MERGE_RESOLUTION|>--- conflicted
+++ resolved
@@ -222,47 +222,6 @@
 	}
 }
 
-<<<<<<< HEAD
-=======
-func TestInitCommand_RenameNodeWhenCalled(t *testing.T) {
-	genesisPath := utils.GetGssmrGenesisRawPathTest(t)
-
-	tempDir := t.TempDir()
-
-	nodeName := dot.RandomNodeName()
-	init := runTestGossamer(t,
-		"init",
-		"--basepath", tempDir,
-		"--genesis", genesisPath,
-		"--name", nodeName,
-		"--config", defaultGssmrConfigPath,
-		"--force",
-	)
-
-	stdout, stderr := init.GetOutput()
-
-	t.Log("init gossamer output, ", "stdout", string(stdout), "stderr", string(stderr))
-
-	// should contains the name defined in name flag
-	require.Contains(t, string(stdout), nodeName)
-
-	init = runTestGossamer(t,
-		"init",
-		"--basepath", tempDir,
-		"--genesis", genesisPath,
-		"--config", defaultGssmrConfigPath,
-		"--force",
-	)
-
-	stdout, stderr = init.GetOutput()
-
-	t.Log("init gossamer output, ", "stdout", string(stdout), "stderr", string(stderr))
-
-	// should not contains the name from the last init
-	require.NotContains(t, string(stdout), nodeName)
-}
-
->>>>>>> e1345daf
 func TestBuildSpecCommandWithOutput(t *testing.T) {
 	const tmpOutputfile = "/tmp/raw-genesis-spec-output.json"
 
