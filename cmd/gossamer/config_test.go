// Copyright 2019 ChainSafe Systems (ON) Corp.
// This file is part of gossamer.
//
// The gossamer library is free software: you can redistribute it and/or modify
// it under the terms of the GNU Lesser General Public License as published by
// the Free Software Foundation, either version 3 of the License, or
// (at your option) any later version.
//
// The gossamer library is distributed in the hope that it will be useful,
// but WITHOUT ANY WARRANTY; without even the implied warranty of
// MERCHANTABILITY or FITNESS FOR A PARTICULAR PURPOSE. See the
// GNU Lesser General Public License for more details.
//
// You should have received a copy of the GNU Lesser General Public License
// along with the gossamer library. If not, see <http://www.gnu.org/licenses/>.

package main

import (
	"io/ioutil"
	"testing"
	"time"

	"github.com/ChainSafe/gossamer/chain/dev"
	"github.com/ChainSafe/gossamer/chain/gssmr"
	"github.com/ChainSafe/gossamer/dot"
	"github.com/ChainSafe/gossamer/dot/state"
	"github.com/ChainSafe/gossamer/dot/types"
	"github.com/ChainSafe/gossamer/lib/genesis"
	"github.com/ChainSafe/gossamer/lib/utils"

	log "github.com/ChainSafe/log15"
	"github.com/stretchr/testify/require"
	"github.com/urfave/cli"
)

// TestConfigFromChainFlag tests createDotConfig using the --chain flag
func TestConfigFromChainFlag(t *testing.T) {
	testApp := cli.NewApp()
	testApp.Writer = ioutil.Discard

	testcases := []struct {
		description string
		flags       []string
		values      []interface{}
		expected    *dot.Config
	}{
		{
			"Test gossamer --chain gssmr",
			[]string{"chain", "name", "pruning", "retain-blocks"},
			[]interface{}{"gssmr", dot.GssmrConfig().Global.Name, gssmr.DefaultPruningMode, gssmr.DefaultRetainBlocks},
			dot.GssmrConfig(),
		},
		{
			"Test gossamer --chain kusama",
			[]string{"chain", "name", "pruning", "retain-blocks"},
			[]interface{}{"kusama", dot.KusamaConfig().Global.Name, gssmr.DefaultPruningMode, gssmr.DefaultRetainBlocks},
			dot.KusamaConfig(),
		},
		{
			"Test gossamer --chain polkadot",
			[]string{"chain", "name", "pruning", "retain-blocks"},
			[]interface{}{"polkadot", dot.PolkadotConfig().Global.Name, gssmr.DefaultPruningMode, gssmr.DefaultRetainBlocks},
			dot.PolkadotConfig(),
		},
		{
			"Test gossamer --chain dev",
			[]string{"chain", "name", "pruning", "retain-blocks"},
			[]interface{}{"dev", dot.DevConfig().Global.Name, dev.DefaultPruningMode, dev.DefaultRetainBlocks},
			dot.DevConfig(),
		},
	}

	for _, c := range testcases {
		c := c // bypass scopelint false positive
		t.Run(c.description, func(t *testing.T) {
			ctx, err := newTestContext(c.description, c.flags, c.values)
			require.Nil(t, err)
			cfg, err := createDotConfig(ctx)
			require.Nil(t, err)
			cfg.System = types.SystemInfo{}
			require.Equal(t, c.expected, cfg)
		})
	}
}

// TestInitConfigFromFlags tests createDotInitConfig using relevant init flags
func TestInitConfigFromFlags(t *testing.T) {
	testCfg, testCfgFile := newTestConfigWithFile(t)
	require.NotNil(t, testCfg)
	require.NotNil(t, testCfgFile)

	defer utils.RemoveTestDir(t)

	testApp := cli.NewApp()
	testApp.Writer = ioutil.Discard

	testcases := []struct {
		description string
		flags       []string
		values      []interface{}
		expected    dot.InitConfig
	}{
		{
			"Test gossamer --genesis",
			[]string{"config", "genesis", "pruning", "retain-blocks"},
			[]interface{}{testCfgFile.Name(), "test_genesis", dev.DefaultPruningMode, dev.DefaultRetainBlocks},
			dot.InitConfig{
				Genesis: "test_genesis",
			},
		},
	}

	for _, c := range testcases {
		c := c // bypass scopelint false positive
		t.Run(c.description, func(t *testing.T) {
			ctx, err := newTestContext(c.description, c.flags, c.values)
			require.Nil(t, err)
			cfg, err := createInitConfig(ctx)
			require.Nil(t, err)
			require.Equal(t, c.expected, cfg.Init)
		})
	}
}

// TestGlobalConfigFromFlags tests createDotGlobalConfig using relevant global flags
func TestGlobalConfigFromFlags(t *testing.T) {
	testCfg, testCfgFile := newTestConfigWithFile(t)
	require.NotNil(t, testCfg)
	require.NotNil(t, testCfgFile)

	defer utils.RemoveTestDir(t)

	testApp := cli.NewApp()
	testApp.Writer = ioutil.Discard

	testcases := []struct {
		description string
		flags       []string
		values      []interface{}
		expected    dot.GlobalConfig
	}{
		{
			"Test gossamer --config",
			[]string{"config", "name"},
			[]interface{}{testCfgFile.Name(), testCfg.Global.Name},
			dot.GlobalConfig{
				Name:           testCfg.Global.Name,
				ID:             testCfg.Global.ID,
				BasePath:       testCfg.Global.BasePath,
				LogLvl:         log.LvlInfo,
				PublishMetrics: testCfg.Global.PublishMetrics,
				MetricsPort:    testCfg.Global.MetricsPort,
			},
		},
		{
			"Test kusama --chain",
			[]string{"config", "chain", "name"},
			[]interface{}{testCfgFile.Name(), "kusama", dot.KusamaConfig().Global.Name},
			dot.GlobalConfig{
				Name:           dot.KusamaConfig().Global.Name,
				ID:             "ksmcc3",
				BasePath:       dot.KusamaConfig().Global.BasePath,
				LogLvl:         log.LvlInfo,
				PublishMetrics: testCfg.Global.PublishMetrics,
				MetricsPort:    testCfg.Global.MetricsPort,
			},
		},
		{
			"Test gossamer --name",
			[]string{"config", "name"},
			[]interface{}{testCfgFile.Name(), "test_name"},
			dot.GlobalConfig{
				Name:           "test_name",
				ID:             testCfg.Global.ID,
				BasePath:       testCfg.Global.BasePath,
				LogLvl:         log.LvlInfo,
				PublishMetrics: testCfg.Global.PublishMetrics,
				MetricsPort:    testCfg.Global.MetricsPort,
			},
		},
		{
			"Test gossamer --basepath",
			[]string{"config", "basepath", "name"},
			[]interface{}{testCfgFile.Name(), "test_basepath", testCfg.Global.Name},
			dot.GlobalConfig{
				Name:           testCfg.Global.Name,
				ID:             testCfg.Global.ID,
				BasePath:       "test_basepath",
				LogLvl:         log.LvlInfo,
				PublishMetrics: testCfg.Global.PublishMetrics,
				MetricsPort:    testCfg.Global.MetricsPort,
			},
		},
		{
			"Test gossamer --roles",
			[]string{"config", "roles", "name"},
			[]interface{}{testCfgFile.Name(), "1", testCfg.Global.Name},
			dot.GlobalConfig{
				Name:           testCfg.Global.Name,
				ID:             testCfg.Global.ID,
				BasePath:       testCfg.Global.BasePath,
				LogLvl:         log.LvlInfo,
				PublishMetrics: testCfg.Global.PublishMetrics,
				MetricsPort:    testCfg.Global.MetricsPort,
			},
		},
		{
			"Test gossamer --publish-metrics",
			[]string{"config", "publish-metrics", "name"},
			[]interface{}{testCfgFile.Name(), true, testCfg.Global.Name},
			dot.GlobalConfig{
				Name:           testCfg.Global.Name,
				ID:             testCfg.Global.ID,
				BasePath:       testCfg.Global.BasePath,
				LogLvl:         log.LvlInfo,
				PublishMetrics: true,
				MetricsPort:    testCfg.Global.MetricsPort,
			},
		},
		{
			"Test gossamer --metrics-port",
			[]string{"config", "metrics-port", "name"},
			[]interface{}{testCfgFile.Name(), "9871", testCfg.Global.Name},
			dot.GlobalConfig{
				Name:           testCfg.Global.Name,
				ID:             testCfg.Global.ID,
				BasePath:       testCfg.Global.BasePath,
				LogLvl:         log.LvlInfo,
				PublishMetrics: testCfg.Global.PublishMetrics,
				MetricsPort:    uint32(9871),
			},
		},
		{
			"Test gossamer --no-telemetry",
			[]string{"config", "no-telemetry", "name"},
			[]interface{}{testCfgFile.Name(), true, testCfg.Global.Name},
			dot.GlobalConfig{
				Name:           testCfg.Global.Name,
				ID:             testCfg.Global.ID,
				BasePath:       testCfg.Global.BasePath,
				LogLvl:         log.LvlInfo,
				PublishMetrics: testCfg.Global.PublishMetrics,
				MetricsPort:    testCfg.Global.MetricsPort,
				NoTelemetry:    true,
			},
		},
	}

	for _, c := range testcases {
		c := c // bypass scopelint false positive
		t.Run(c.description, func(t *testing.T) {
			ctx, err := newTestContext(c.description, c.flags, c.values)
			require.Nil(t, err)
			cfg, err := createDotConfig(ctx)
			require.Nil(t, err)

			require.Equal(t, c.expected, cfg.Global)
		})
	}
}

// TestAccountConfigFromFlags tests createDotAccountConfig using relevant account flags
func TestAccountConfigFromFlags(t *testing.T) {
	testCfg, testCfgFile := newTestConfigWithFile(t)
	require.NotNil(t, testCfg)
	require.NotNil(t, testCfgFile)

	defer utils.RemoveTestDir(t)

	testApp := cli.NewApp()
	testApp.Writer = ioutil.Discard

	testcases := []struct {
		description string
		flags       []string
		values      []interface{}
		expected    dot.AccountConfig
	}{
		{
			"Test gossamer --key",
			[]string{"config", "key"},
			[]interface{}{testCfgFile.Name(), "alice"},
			dot.AccountConfig{
				Key:    "alice",
				Unlock: testCfg.Account.Unlock,
			},
		},
		{
			"Test gossamer --unlock",
			[]string{"config", "key", "unlock"},
			[]interface{}{testCfgFile.Name(), "alice", "0"},
			dot.AccountConfig{
				Key:    "alice",
				Unlock: "0",
			},
		},
	}

	for _, c := range testcases {
		c := c // bypass scopelint false positive
		t.Run(c.description, func(t *testing.T) {
			ctx, err := newTestContext(c.description, c.flags, c.values)
			require.Nil(t, err)
			cfg, err := createDotConfig(ctx)
			require.Nil(t, err)
			require.Equal(t, c.expected, cfg.Account)
		})
	}
}

// TestCoreConfigFromFlags tests createDotCoreConfig using relevant core flags
func TestCoreConfigFromFlags(t *testing.T) {
	testCfg, testCfgFile := newTestConfigWithFile(t)
	require.NotNil(t, testCfg)
	require.NotNil(t, testCfgFile)

	defer utils.RemoveTestDir(t)

	testApp := cli.NewApp()
	testApp.Writer = ioutil.Discard

	testcases := []struct {
		description string
		flags       []string
		values      []interface{}
		expected    dot.CoreConfig
	}{
		{
			"Test gossamer --roles",
			[]string{"config", "roles"},
			[]interface{}{testCfgFile.Name(), "4"},
			dot.CoreConfig{
				Roles:            4,
				BabeAuthority:    true,
				GrandpaAuthority: true,
				WasmInterpreter:  gssmr.DefaultWasmInterpreter,
			},
		},
		{
			"Test gossamer --roles",
			[]string{"config", "roles"},
			[]interface{}{testCfgFile.Name(), "0"},
			dot.CoreConfig{
				Roles:            0,
				BabeAuthority:    false,
				GrandpaAuthority: false,
				WasmInterpreter:  gssmr.DefaultWasmInterpreter,
			},
		},
	}

	for _, c := range testcases {
		c := c // bypass scopelint false positive
		t.Run(c.description, func(t *testing.T) {
			ctx, err := newTestContext(c.description, c.flags, c.values)
			require.Nil(t, err)
			cfg, err := createDotConfig(ctx)
			require.Nil(t, err)
			require.Equal(t, c.expected, cfg.Core)
		})
	}
}

// TestNetworkConfigFromFlags tests createDotNetworkConfig using relevant network flags
func TestNetworkConfigFromFlags(t *testing.T) {
	testCfg, testCfgFile := newTestConfigWithFile(t)
	require.NotNil(t, testCfg)
	require.NotNil(t, testCfgFile)

	defer utils.RemoveTestDir(t)

	testApp := cli.NewApp()
	testApp.Writer = ioutil.Discard

	testcases := []struct {
		description string
		flags       []string
		values      []interface{}
		expected    dot.NetworkConfig
	}{
		{
			"Test gossamer --port",
			[]string{"config", "port"},
			[]interface{}{testCfgFile.Name(), "1234"},
			dot.NetworkConfig{
				Port:              1234,
				Bootnodes:         testCfg.Network.Bootnodes,
				ProtocolID:        testCfg.Network.ProtocolID,
				NoBootstrap:       testCfg.Network.NoBootstrap,
				NoMDNS:            testCfg.Network.NoMDNS,
				DiscoveryInterval: time.Second * 10,
			},
		},
		{
			"Test gossamer --bootnodes",
			[]string{"config", "bootnodes"},
			[]interface{}{testCfgFile.Name(), "peer1,peer2"},
			dot.NetworkConfig{
				Port:              testCfg.Network.Port,
				Bootnodes:         []string{"peer1", "peer2"},
				ProtocolID:        testCfg.Network.ProtocolID,
				NoBootstrap:       testCfg.Network.NoBootstrap,
				NoMDNS:            testCfg.Network.NoMDNS,
				DiscoveryInterval: time.Second * 10,
			},
		},
		{
			"Test gossamer --protocol",
			[]string{"config", "protocol"},
			[]interface{}{testCfgFile.Name(), "/gossamer/test/0"},
			dot.NetworkConfig{
				Port:              testCfg.Network.Port,
				Bootnodes:         testCfg.Network.Bootnodes,
				ProtocolID:        "/gossamer/test/0",
				NoBootstrap:       testCfg.Network.NoBootstrap,
				NoMDNS:            testCfg.Network.NoMDNS,
				DiscoveryInterval: time.Second * 10,
			},
		},
		{
			"Test gossamer --nobootstrap",
			[]string{"config", "nobootstrap"},
			[]interface{}{testCfgFile.Name(), "true"},
			dot.NetworkConfig{
				Port:              testCfg.Network.Port,
				Bootnodes:         testCfg.Network.Bootnodes,
				ProtocolID:        testCfg.Network.ProtocolID,
				NoBootstrap:       true,
				NoMDNS:            testCfg.Network.NoMDNS,
				DiscoveryInterval: time.Second * 10,
			},
		},
		{
			"Test gossamer --nomdns",
			[]string{"config", "nomdns"},
			[]interface{}{testCfgFile.Name(), "true"},
			dot.NetworkConfig{
				Port:              testCfg.Network.Port,
				Bootnodes:         testCfg.Network.Bootnodes,
				ProtocolID:        testCfg.Network.ProtocolID,
				NoBootstrap:       testCfg.Network.NoBootstrap,
				NoMDNS:            true,
				DiscoveryInterval: time.Second * 10,
			},
		},
	}

	for _, c := range testcases {
		c := c // bypass scopelint false positive
		t.Run(c.description, func(t *testing.T) {
			ctx, err := newTestContext(c.description, c.flags, c.values)
			require.Nil(t, err)
			cfg, err := createDotConfig(ctx)
			require.Nil(t, err)
			require.Equal(t, c.expected, cfg.Network)
		})
	}
}

// TestRPCConfigFromFlags tests createDotRPCConfig using relevant rpc flags
func TestRPCConfigFromFlags(t *testing.T) {
	testCfg, testCfgFile := newTestConfigWithFile(t)
	require.NotNil(t, testCfg)
	require.NotNil(t, testCfgFile)

	defer utils.RemoveTestDir(t)

	testApp := cli.NewApp()
	testApp.Writer = ioutil.Discard

	testcases := []struct {
		description string
		flags       []string
		values      []interface{}
		expected    dot.RPCConfig
	}{
		{
			"Test gossamer --rpc",
			[]string{"config", "rpc"},
			[]interface{}{testCfgFile.Name(), "true"},
			dot.RPCConfig{
				Enabled:    true,
				External:   testCfg.RPC.External,
				Port:       testCfg.RPC.Port,
				Host:       testCfg.RPC.Host,
				Modules:    testCfg.RPC.Modules,
				WSPort:     testCfg.RPC.WSPort,
				WS:         testCfg.RPC.WS,
				WSExternal: testCfg.RPC.WSExternal,
			},
		},
		{
			"Test gossamer --rpc false",
			[]string{"config", "rpc"},
			[]interface{}{testCfgFile.Name(), "false"},
			dot.RPCConfig{
				Enabled:    false,
				External:   testCfg.RPC.External,
				Port:       testCfg.RPC.Port,
				Host:       testCfg.RPC.Host,
				Modules:    testCfg.RPC.Modules,
				WSPort:     testCfg.RPC.WSPort,
				WS:         testCfg.RPC.WS,
				WSExternal: testCfg.RPC.WSExternal,
			},
		},
		{
			"Test gossamer --rpc-external",
			[]string{"config", "rpc-external"},
			[]interface{}{testCfgFile.Name(), "true"},
			dot.RPCConfig{
				Enabled:    true,
				External:   true,
				Port:       testCfg.RPC.Port,
				Host:       testCfg.RPC.Host,
				Modules:    testCfg.RPC.Modules,
				WSPort:     testCfg.RPC.WSPort,
				WS:         testCfg.RPC.WS,
				WSExternal: testCfg.RPC.WSExternal,
			},
		},
		{
			"Test gossamer --rpc-external false",
			[]string{"config", "rpc-external"},
			[]interface{}{testCfgFile.Name(), "false"},
			dot.RPCConfig{
				Enabled:    true,
				External:   false,
				Port:       testCfg.RPC.Port,
				Host:       testCfg.RPC.Host,
				Modules:    testCfg.RPC.Modules,
				WSPort:     testCfg.RPC.WSPort,
				WS:         testCfg.RPC.WS,
				WSExternal: testCfg.RPC.WSExternal,
			},
		},
		{
			"Test gossamer --rpchost",
			[]string{"config", "rpchost"},
			[]interface{}{testCfgFile.Name(), "testhost"}, // rpc must be enabled
			dot.RPCConfig{
				Enabled:    testCfg.RPC.Enabled,
				External:   testCfg.RPC.External,
				Port:       testCfg.RPC.Port,
				Host:       "testhost",
				Modules:    testCfg.RPC.Modules,
				WSPort:     testCfg.RPC.WSPort,
				WS:         testCfg.RPC.WS,
				WSExternal: testCfg.RPC.WSExternal,
			},
		},
		{
			"Test gossamer --rpcport",
			[]string{"config", "rpcport"},
			[]interface{}{testCfgFile.Name(), "5678"}, // rpc must be enabled
			dot.RPCConfig{
				Enabled:    testCfg.RPC.Enabled,
				External:   testCfg.RPC.External,
				Port:       5678,
				Host:       testCfg.RPC.Host,
				Modules:    testCfg.RPC.Modules,
				WSPort:     testCfg.RPC.WSPort,
				WS:         testCfg.RPC.WS,
				WSExternal: testCfg.RPC.WSExternal,
			},
		},
		{
			"Test gossamer --rpcsmods",
			[]string{"config", "rpcmods"},
			[]interface{}{testCfgFile.Name(), "mod1,mod2"}, // rpc must be enabled
			dot.RPCConfig{
				Enabled:    testCfg.RPC.Enabled,
				External:   testCfg.RPC.External,
				Port:       testCfg.RPC.Port,
				Host:       testCfg.RPC.Host,
				Modules:    []string{"mod1", "mod2"},
				WSPort:     testCfg.RPC.WSPort,
				WS:         testCfg.RPC.WS,
				WSExternal: testCfg.RPC.WSExternal,
			},
		},
		{
			"Test gossamer --wsport",
			[]string{"config", "wsport"},
			[]interface{}{testCfgFile.Name(), "7070"},
			dot.RPCConfig{
				Enabled:    testCfg.RPC.Enabled,
				External:   testCfg.RPC.External,
				Port:       testCfg.RPC.Port,
				Host:       testCfg.RPC.Host,
				Modules:    testCfg.RPC.Modules,
				WSPort:     7070,
				WS:         testCfg.RPC.WS,
				WSExternal: testCfg.RPC.WSExternal,
			},
		},
		{
			"Test gossamer --ws",
			[]string{"config", "ws"},
			[]interface{}{testCfgFile.Name(), true},
			dot.RPCConfig{
				Enabled:    testCfg.RPC.Enabled,
				External:   testCfg.RPC.External,
				Port:       testCfg.RPC.Port,
				Host:       testCfg.RPC.Host,
				Modules:    testCfg.RPC.Modules,
				WSPort:     testCfg.RPC.WSPort,
				WS:         true,
				WSExternal: testCfg.RPC.WSExternal,
			},
		},
		{
			"Test gossamer --ws false",
			[]string{"config", "w"},
			[]interface{}{testCfgFile.Name(), false},
			dot.RPCConfig{
				Enabled:    testCfg.RPC.Enabled,
				External:   testCfg.RPC.External,
				Port:       testCfg.RPC.Port,
				Host:       testCfg.RPC.Host,
				Modules:    testCfg.RPC.Modules,
				WSPort:     testCfg.RPC.WSPort,
				WS:         false,
				WSExternal: testCfg.RPC.WSExternal,
			},
		},
		{
			"Test gossamer --ws-external",
			[]string{"config", "ws-external"},
			[]interface{}{testCfgFile.Name(), true},
			dot.RPCConfig{
				Enabled:    testCfg.RPC.Enabled,
				External:   testCfg.RPC.External,
				Port:       testCfg.RPC.Port,
				Host:       testCfg.RPC.Host,
				Modules:    testCfg.RPC.Modules,
				WSPort:     testCfg.RPC.WSPort,
				WS:         true,
				WSExternal: true,
			},
		},
		{
			"Test gossamer --ws-external false",
			[]string{"config", "ws-external"},
			[]interface{}{testCfgFile.Name(), false},
			dot.RPCConfig{
				Enabled:    testCfg.RPC.Enabled,
				External:   testCfg.RPC.External,
				Port:       testCfg.RPC.Port,
				Host:       testCfg.RPC.Host,
				Modules:    testCfg.RPC.Modules,
				WSPort:     testCfg.RPC.WSPort,
				WS:         true,
				WSExternal: false,
			},
		},
	}

	for _, c := range testcases {
		c := c // bypass scopelint false positive
		t.Run(c.description, func(t *testing.T) {
			ctx, err := newTestContext(c.description, c.flags, c.values)
			require.Nil(t, err)
			cfg, err := createDotConfig(ctx)
			require.Nil(t, err)
			require.Equal(t, c.expected, cfg.RPC)
		})
	}
}

// TestUpdateConfigFromGenesisJSON tests updateDotConfigFromGenesisJSON
func TestUpdateConfigFromGenesisJSON(t *testing.T) {
	testCfg, testCfgFile := newTestConfigWithFile(t)
	genFile := dot.NewTestGenesisRawFile(t, testCfg)

	defer utils.RemoveTestDir(t)

	ctx, err := newTestContext(
		t.Name(),
		[]string{"config", "genesis", "name"},
		[]interface{}{testCfgFile.Name(), genFile.Name(), testCfg.Global.Name},
	)
	require.Nil(t, err)

	expected := &dot.Config{
		Global: dot.GlobalConfig{
			Name:           testCfg.Global.Name,
			ID:             testCfg.Global.ID,
			BasePath:       testCfg.Global.BasePath,
			LogLvl:         testCfg.Global.LogLvl,
			PublishMetrics: testCfg.Global.PublishMetrics,
			MetricsPort:    testCfg.Global.MetricsPort,
		},
		Log: dot.LogConfig{
			CoreLvl:           log.LvlInfo,
			SyncLvl:           log.LvlInfo,
			NetworkLvl:        log.LvlInfo,
			RPCLvl:            log.LvlInfo,
			StateLvl:          log.LvlInfo,
			RuntimeLvl:        log.LvlInfo,
			BlockProducerLvl:  log.LvlInfo,
			FinalityGadgetLvl: log.LvlInfo,
		},
		Init: dot.InitConfig{
			Genesis: genFile.Name(),
		},
		Account: testCfg.Account,
		Core:    testCfg.Core,
		Network: testCfg.Network,
		RPC:     testCfg.RPC,
		System:  testCfg.System,
	}

	cfg, err := createDotConfig(ctx)
	require.Nil(t, err)

	cfg.Init.Genesis = genFile.Name()
	updateDotConfigFromGenesisJSONRaw(*dotConfigToToml(testCfg), cfg)
	cfg.System = types.SystemInfo{}
	require.Equal(t, expected, cfg)
}

// TestUpdateConfigFromGenesisJSON_Default tests updateDotConfigFromGenesisJSON
// using the default genesis path if no genesis path is provided (ie, an empty
// genesis value provided in the toml configuration file or with --genesis "")
func TestUpdateConfigFromGenesisJSON_Default(t *testing.T) {
	testCfg, testCfgFile := newTestConfigWithFile(t)

	defer utils.RemoveTestDir(t)

	ctx, err := newTestContext(
		t.Name(),
		[]string{"config", "genesis", "name"},
		[]interface{}{testCfgFile.Name(), "", testCfg.Global.Name},
	)
	require.Nil(t, err)

	expected := &dot.Config{
		Global: dot.GlobalConfig{
			Name:           testCfg.Global.Name,
			ID:             testCfg.Global.ID,
			BasePath:       testCfg.Global.BasePath,
			LogLvl:         testCfg.Global.LogLvl,
			PublishMetrics: testCfg.Global.PublishMetrics,
			MetricsPort:    testCfg.Global.MetricsPort,
		},
		Log: dot.LogConfig{
			CoreLvl:           log.LvlInfo,
			SyncLvl:           log.LvlInfo,
			NetworkLvl:        log.LvlInfo,
			RPCLvl:            log.LvlInfo,
			StateLvl:          log.LvlInfo,
			RuntimeLvl:        log.LvlInfo,
			BlockProducerLvl:  log.LvlInfo,
			FinalityGadgetLvl: log.LvlInfo,
		},
		Init: dot.InitConfig{
			Genesis: DefaultCfg().Init.Genesis,
		},
		Account: testCfg.Account,
		Core:    testCfg.Core,
		Network: testCfg.Network,
		RPC:     testCfg.RPC,
		System:  testCfg.System,
	}

	cfg, err := createDotConfig(ctx)
	require.Nil(t, err)
	updateDotConfigFromGenesisJSONRaw(*dotConfigToToml(testCfg), cfg)
	cfg.System = types.SystemInfo{}
	require.Equal(t, expected, cfg)
}

func TestUpdateConfigFromGenesisData(t *testing.T) {
	testCfg, testCfgFile := newTestConfigWithFile(t)
	genFile := dot.NewTestGenesisRawFile(t, testCfg)

	defer utils.RemoveTestDir(t)

	ctx, err := newTestContext(
		t.Name(),
		[]string{"config", "genesis", "name"},
		[]interface{}{testCfgFile.Name(), genFile.Name(), testCfg.Global.Name},
	)
	require.Nil(t, err)

	expected := &dot.Config{
		Global: dot.GlobalConfig{
			Name:           testCfg.Global.Name,
			ID:             testCfg.Global.ID,
			BasePath:       testCfg.Global.BasePath,
			LogLvl:         testCfg.Global.LogLvl,
			PublishMetrics: testCfg.Global.PublishMetrics,
			MetricsPort:    testCfg.Global.MetricsPort,
		},
		Log: dot.LogConfig{
			CoreLvl:           log.LvlInfo,
			SyncLvl:           log.LvlInfo,
			NetworkLvl:        log.LvlInfo,
			RPCLvl:            log.LvlInfo,
			StateLvl:          log.LvlInfo,
			RuntimeLvl:        log.LvlInfo,
			BlockProducerLvl:  log.LvlInfo,
			FinalityGadgetLvl: log.LvlInfo,
		},
		Init: dot.InitConfig{
			Genesis: genFile.Name(),
		},
		Account: testCfg.Account,
		Core:    testCfg.Core,
		Network: dot.NetworkConfig{
			Port:              testCfg.Network.Port,
			Bootnodes:         []string{}, // TODO: improve cmd tests #687
			ProtocolID:        testCfg.Network.ProtocolID,
			NoBootstrap:       testCfg.Network.NoBootstrap,
			NoMDNS:            testCfg.Network.NoMDNS,
			DiscoveryInterval: testCfg.Network.DiscoveryInterval,
		},
		RPC:    testCfg.RPC,
		System: testCfg.System,
	}

	cfg, err := createDotConfig(ctx)
	require.Nil(t, err)

	cfg.Init.Genesis = genFile.Name()

	db, err := utils.SetupDatabase(cfg.Global.BasePath, false)
	require.Nil(t, err)

	gen, err := genesis.NewGenesisFromJSONRaw(genFile.Name())
	require.Nil(t, err)

	err = state.NewBaseState(db).StoreGenesisData(gen.GenesisData())
	require.Nil(t, err)

	err = db.Close()
	require.Nil(t, err)

	err = updateDotConfigFromGenesisData(ctx, cfg) // name should not be updated if provided as flag value
	require.Nil(t, err)
	cfg.System = types.SystemInfo{}
	require.Equal(t, expected, cfg)
}

func TestGlobalNodeName_WhenNodeAlreadyHasStoredName(t *testing.T) {
	// Initialise a node with a random name
	globalName := dot.RandomNodeName()

	cfg := dot.NewTestConfig(t)
	cfg.Global.Name = globalName
	require.NotNil(t, cfg)

	genPath := dot.NewTestGenesisAndRuntime(t)
	require.NotNil(t, genPath)

	defer utils.RemoveTestDir(t)

	cfg.Core.Roles = types.FullNodeRole
	cfg.Core.BabeAuthority = false
	cfg.Core.GrandpaAuthority = false
<<<<<<< HEAD
	cfg.Core.BabeThresholdNumerator = 0
	cfg.Core.BabeThresholdDenominator = 0
=======
>>>>>>> 0932ee84
	cfg.Init.Genesis = genPath

	err := dot.InitNode(cfg)
	require.NoError(t, err)

	// call another command and test the name
	testApp := cli.NewApp()
	testApp.Writer = ioutil.Discard

	testcases := []struct {
		description string
		flags       []string
		values      []interface{}
		expected    string
	}{
		{
			"Test gossamer --roles --basepath",
			[]string{"basepath", "roles"},
			[]interface{}{cfg.Global.BasePath, "4"},
			globalName,
		},
		{
			"Test gossamer --roles",
			[]string{"basepath", "roles"},
			[]interface{}{cfg.Global.BasePath, "0"},
			globalName,
		},
	}

	for _, c := range testcases {
		c := c // bypass scopelint false positive
		t.Run(c.description, func(t *testing.T) {
			ctx, err := newTestContext(c.description, c.flags, c.values)
			require.Nil(t, err)
			createdCfg, err := createDotConfig(ctx)
			require.Nil(t, err)
			require.Equal(t, c.expected, createdCfg.Global.Name)
		})
	}
}

func TestGlobalNodeNamePriorityOrder(t *testing.T) {
	cfg, testCfgFile := newTestConfigWithFile(t)
	require.NotNil(t, cfg)
	require.NotNil(t, testCfgFile)

	defer utils.RemoveTestDir(t)

	// call another command and test the name
	testApp := cli.NewApp()
	testApp.Writer = ioutil.Discard

	// when name flag is defined
	whenNameFlagIsDefined := struct {
		description string
		flags       []string
		values      []interface{}
		expected    string
	}{
		"Test gossamer --basepath --name --config",
		[]string{"basepath", "name", "config"},
		[]interface{}{cfg.Global.BasePath, "mydefinedname", testCfgFile.Name()},
		"mydefinedname",
	}

	c := whenNameFlagIsDefined
	t.Run(c.description, func(t *testing.T) {
		ctx, err := newTestContext(c.description, c.flags, c.values)
		require.Nil(t, err)
		createdCfg, err := createDotConfig(ctx)
		require.Nil(t, err)
		require.Equal(t, c.expected, createdCfg.Global.Name)
	})

	// when name flag is not defined
	// then should load name from toml if it exists
	whenNameIsDefinedOnTomlConfig := struct {
		description string
		flags       []string
		values      []interface{}
		expected    string
	}{
		"Test gossamer --basepath --config",
		[]string{"basepath", "config"},
		[]interface{}{cfg.Global.BasePath, testCfgFile.Name()},
		cfg.Global.Name,
	}

	c = whenNameIsDefinedOnTomlConfig
	t.Run(c.description, func(t *testing.T) {
		ctx, err := newTestContext(c.description, c.flags, c.values)
		require.Nil(t, err)
		createdCfg, err := createDotConfig(ctx)
		require.Nil(t, err)
		require.Equal(t, c.expected, createdCfg.Global.Name)
	})

	// when there is no name flag and no name in config
	// should check the load is initialised or generate a new random name
	cfg.Global.Name = ""

	whenThereIsNoName := struct {
		description string
		flags       []string
		values      []interface{}
	}{
		"Test gossamer --basepath",
		[]string{"basepath"},
		[]interface{}{cfg.Global.BasePath},
	}

	t.Run(c.description, func(t *testing.T) {
		ctx, err := newTestContext(whenThereIsNoName.description, whenThereIsNoName.flags, whenThereIsNoName.values)
		require.Nil(t, err)
		createdCfg, err := createDotConfig(ctx)
		require.Nil(t, err)
		require.NotEmpty(t, createdCfg.Global.Name)
		require.NotEqual(t, cfg.Global.Name, createdCfg.Global.Name)
	})
}<|MERGE_RESOLUTION|>--- conflicted
+++ resolved
@@ -860,11 +860,6 @@
 	cfg.Core.Roles = types.FullNodeRole
 	cfg.Core.BabeAuthority = false
 	cfg.Core.GrandpaAuthority = false
-<<<<<<< HEAD
-	cfg.Core.BabeThresholdNumerator = 0
-	cfg.Core.BabeThresholdDenominator = 0
-=======
->>>>>>> 0932ee84
 	cfg.Init.Genesis = genPath
 
 	err := dot.InitNode(cfg)
