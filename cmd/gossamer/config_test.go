// Copyright 2019 ChainSafe Systems (ON) Corp.
// This file is part of gossamer.
//
// The gossamer library is free software: you can redistribute it and/or modify
// it under the terms of the GNU Lesser General Public License as published by
// the Free Software Foundation, either version 3 of the License, or
// (at your option) any later version.
//
// The gossamer library is distributed in the hope that it will be useful,
// but WITHOUT ANY WARRANTY; without even the implied warranty of
// MERCHANTABILITY or FITNESS FOR A PARTICULAR PURPOSE. See the
// GNU Lesser General Public License for more details.
//
// You should have received a copy of the GNU Lesser General Public License
// along with the gossamer library. If not, see <http://www.gnu.org/licenses/>.

package main

import (
<<<<<<< HEAD
	"io"
=======
	"errors"
	"io/ioutil"
>>>>>>> 9694e461
	"testing"
	"time"

	"github.com/ChainSafe/gossamer/chain/dev"
	"github.com/ChainSafe/gossamer/chain/gssmr"
	"github.com/ChainSafe/gossamer/dot"
	ctoml "github.com/ChainSafe/gossamer/dot/config/toml"
	"github.com/ChainSafe/gossamer/dot/state"
	"github.com/ChainSafe/gossamer/dot/types"
	"github.com/ChainSafe/gossamer/internal/log"
	"github.com/ChainSafe/gossamer/lib/genesis"
	"github.com/ChainSafe/gossamer/lib/utils"

<<<<<<< HEAD
=======
	log "github.com/ChainSafe/log15"
	"github.com/stretchr/testify/assert"
>>>>>>> 9694e461
	"github.com/stretchr/testify/require"
	"github.com/urfave/cli"
)

// TestConfigFromChainFlag tests createDotConfig using the --chain flag
func TestConfigFromChainFlag(t *testing.T) {
	testApp := cli.NewApp()
	testApp.Writer = io.Discard

	testcases := []struct {
		description string
		flags       []string
		values      []interface{}
		expected    *dot.Config
	}{
		{
			"Test gossamer --chain gssmr",
			[]string{"chain", "name", "pruning", "retain-blocks"},
			[]interface{}{"gssmr", dot.GssmrConfig().Global.Name, gssmr.DefaultPruningMode, gssmr.DefaultRetainBlocks},
			dot.GssmrConfig(),
		},
		{
			"Test gossamer --chain kusama",
			[]string{"chain", "name", "pruning", "retain-blocks"},
			[]interface{}{"kusama", dot.KusamaConfig().Global.Name, gssmr.DefaultPruningMode, gssmr.DefaultRetainBlocks},
			dot.KusamaConfig(),
		},
		{
			"Test gossamer --chain polkadot",
			[]string{"chain", "name", "pruning", "retain-blocks"},
			[]interface{}{"polkadot", dot.PolkadotConfig().Global.Name, gssmr.DefaultPruningMode, gssmr.DefaultRetainBlocks},
			dot.PolkadotConfig(),
		},
		{
			"Test gossamer --chain dev",
			[]string{"chain", "name", "pruning", "retain-blocks"},
			[]interface{}{"dev", dot.DevConfig().Global.Name, dev.DefaultPruningMode, dev.DefaultRetainBlocks},
			dot.DevConfig(),
		},
	}

	for _, c := range testcases {
		c := c // bypass scopelint false positive
		t.Run(c.description, func(t *testing.T) {
			ctx, err := newTestContext(c.description, c.flags, c.values)
			require.Nil(t, err)
			cfg, err := createDotConfig(ctx)
			require.Nil(t, err)
			cfg.System = types.SystemInfo{}
			require.Equal(t, c.expected, cfg)
		})
	}
}

// TestInitConfigFromFlags tests createDotInitConfig using relevant init flags
func TestInitConfigFromFlags(t *testing.T) {
	testCfg, testCfgFile := newTestConfigWithFile(t)
	require.NotNil(t, testCfg)
	require.NotNil(t, testCfgFile)

	defer utils.RemoveTestDir(t)

	testApp := cli.NewApp()
	testApp.Writer = io.Discard

	testcases := []struct {
		description string
		flags       []string
		values      []interface{}
		expected    dot.InitConfig
	}{
		{
			"Test gossamer --genesis",
			[]string{"config", "genesis", "pruning", "retain-blocks"},
			[]interface{}{testCfgFile.Name(), "test_genesis", dev.DefaultPruningMode, dev.DefaultRetainBlocks},
			dot.InitConfig{
				Genesis: "test_genesis",
			},
		},
	}

	for _, c := range testcases {
		c := c // bypass scopelint false positive
		t.Run(c.description, func(t *testing.T) {
			ctx, err := newTestContext(c.description, c.flags, c.values)
			require.Nil(t, err)
			cfg, err := createInitConfig(ctx)
			require.Nil(t, err)
			require.Equal(t, c.expected, cfg.Init)
		})
	}
}

// TestGlobalConfigFromFlags tests createDotGlobalConfig using relevant global flags
func TestGlobalConfigFromFlags(t *testing.T) {
	testCfg, testCfgFile := newTestConfigWithFile(t)
	require.NotNil(t, testCfg)
	require.NotNil(t, testCfgFile)

	defer utils.RemoveTestDir(t)

	testApp := cli.NewApp()
	testApp.Writer = io.Discard

	testcases := []struct {
		description string
		flags       []string
		values      []interface{}
		expected    dot.GlobalConfig
	}{
		{
			"Test gossamer --config",
			[]string{"config", "name"},
			[]interface{}{testCfgFile.Name(), testCfg.Global.Name},
			dot.GlobalConfig{
				Name:           testCfg.Global.Name,
				ID:             testCfg.Global.ID,
				BasePath:       testCfg.Global.BasePath,
				LogLvl:         log.Info,
				PublishMetrics: testCfg.Global.PublishMetrics,
				MetricsPort:    testCfg.Global.MetricsPort,
			},
		},
		{
			"Test kusama --chain",
			[]string{"config", "chain", "name"},
			[]interface{}{testCfgFile.Name(), "kusama", dot.KusamaConfig().Global.Name},
			dot.GlobalConfig{
				Name:           dot.KusamaConfig().Global.Name,
				ID:             "ksmcc3",
				BasePath:       dot.KusamaConfig().Global.BasePath,
				LogLvl:         log.Info,
				PublishMetrics: testCfg.Global.PublishMetrics,
				MetricsPort:    testCfg.Global.MetricsPort,
			},
		},
		{
			"Test gossamer --name",
			[]string{"config", "name"},
			[]interface{}{testCfgFile.Name(), "test_name"},
			dot.GlobalConfig{
				Name:           "test_name",
				ID:             testCfg.Global.ID,
				BasePath:       testCfg.Global.BasePath,
				LogLvl:         log.Info,
				PublishMetrics: testCfg.Global.PublishMetrics,
				MetricsPort:    testCfg.Global.MetricsPort,
			},
		},
		{
			"Test gossamer --basepath",
			[]string{"config", "basepath", "name"},
			[]interface{}{testCfgFile.Name(), "test_basepath", testCfg.Global.Name},
			dot.GlobalConfig{
				Name:           testCfg.Global.Name,
				ID:             testCfg.Global.ID,
				BasePath:       "test_basepath",
				LogLvl:         log.Info,
				PublishMetrics: testCfg.Global.PublishMetrics,
				MetricsPort:    testCfg.Global.MetricsPort,
			},
		},
		{
			"Test gossamer --roles",
			[]string{"config", "roles", "name"},
			[]interface{}{testCfgFile.Name(), "1", testCfg.Global.Name},
			dot.GlobalConfig{
				Name:           testCfg.Global.Name,
				ID:             testCfg.Global.ID,
				BasePath:       testCfg.Global.BasePath,
				LogLvl:         log.Info,
				PublishMetrics: testCfg.Global.PublishMetrics,
				MetricsPort:    testCfg.Global.MetricsPort,
			},
		},
		{
			"Test gossamer --publish-metrics",
			[]string{"config", "publish-metrics", "name"},
			[]interface{}{testCfgFile.Name(), true, testCfg.Global.Name},
			dot.GlobalConfig{
				Name:           testCfg.Global.Name,
				ID:             testCfg.Global.ID,
				BasePath:       testCfg.Global.BasePath,
				LogLvl:         log.Info,
				PublishMetrics: true,
				MetricsPort:    testCfg.Global.MetricsPort,
			},
		},
		{
			"Test gossamer --metrics-port",
			[]string{"config", "metrics-port", "name"},
			[]interface{}{testCfgFile.Name(), "9871", testCfg.Global.Name},
			dot.GlobalConfig{
				Name:           testCfg.Global.Name,
				ID:             testCfg.Global.ID,
				BasePath:       testCfg.Global.BasePath,
				LogLvl:         log.Info,
				PublishMetrics: testCfg.Global.PublishMetrics,
				MetricsPort:    uint32(9871),
			},
		},
		{
			"Test gossamer --no-telemetry",
			[]string{"config", "no-telemetry", "name"},
			[]interface{}{testCfgFile.Name(), true, testCfg.Global.Name},
			dot.GlobalConfig{
				Name:           testCfg.Global.Name,
				ID:             testCfg.Global.ID,
				BasePath:       testCfg.Global.BasePath,
				LogLvl:         log.Info,
				PublishMetrics: testCfg.Global.PublishMetrics,
				MetricsPort:    testCfg.Global.MetricsPort,
				NoTelemetry:    true,
			},
		},
		{
			"Test gossamer --telemetry-url",
			[]string{"config", "telemetry-url", "name"},
			[]interface{}{
				testCfgFile.Name(),
				[]string{"ws://localhost:8001/submit 0", "ws://foo/bar 0"},
				testCfg.Global.Name,
			},
			dot.GlobalConfig{
				Name:           testCfg.Global.Name,
				ID:             testCfg.Global.ID,
				BasePath:       testCfg.Global.BasePath,
				LogLvl:         log.Info,
				PublishMetrics: testCfg.Global.PublishMetrics,
				MetricsPort:    testCfg.Global.MetricsPort,
				NoTelemetry:    false,
				TelemetryURLs: []genesis.TelemetryEndpoint{
					{Endpoint: "ws://localhost:8001/submit", Verbosity: 0},
					{Endpoint: "ws://foo/bar", Verbosity: 0},
				},
			},
		},
	}

	for _, c := range testcases {
		c := c // bypass scopelint false positive
		t.Run(c.description, func(t *testing.T) {
			ctx, err := newTestContext(c.description, c.flags, c.values)
			require.Nil(t, err)
			cfg, err := createDotConfig(ctx)
			require.Nil(t, err)

			require.Equal(t, c.expected, cfg.Global)
		})
	}
}

func TestGlobalConfigFromFlagsFails(t *testing.T) {
	testCfg, testCfgFile := newTestConfigWithFile(t)
	require.NotNil(t, testCfg)
	require.NotNil(t, testCfgFile)

	defer utils.RemoveTestDir(t)

	testApp := cli.NewApp()
	testApp.Writer = io.Discard

	testcases := []struct {
		description string
		flags       []string
		values      []interface{}
		err         string
	}{
		{
			"Test gossamer --telemetry-url invalid format",
			[]string{"config", "telemetry-url", "name"},
			[]interface{}{
				testCfgFile.Name(),
				[]string{"ws://localhost:8001/submit"},
				testCfg.Global.Name,
			},
			"could not set global config from flags: telemetry-url must be in the format 'URL VERBOSITY'",
		},
		{
			"Test gossamer invalid --telemetry-url invalid verbosity",
			[]string{"config", "telemetry-url", "name"},
			[]interface{}{
				testCfgFile.Name(),
				[]string{"ws://foo/bar k"},
				testCfg.Global.Name,
			},
			"could not set global config from flags: could not parse verbosity from telemetry-url: strconv.Atoi: parsing \"k\": invalid syntax",
		},
	}

	for _, c := range testcases {
		c := c // bypass scopelint false positive
		t.Run(c.description, func(t *testing.T) {
			ctx, err := newTestContext(c.description, c.flags, c.values)
			require.Nil(t, err)

			cfg, err := createDotConfig(ctx)
			require.NotNil(t, err)
			require.Nil(t, cfg)
			require.Equal(t, c.err, err.Error())
		})
	}
}

// TestAccountConfigFromFlags tests createDotAccountConfig using relevant account flags
func TestAccountConfigFromFlags(t *testing.T) {
	testCfg, testCfgFile := newTestConfigWithFile(t)
	require.NotNil(t, testCfg)
	require.NotNil(t, testCfgFile)

	defer utils.RemoveTestDir(t)

	testApp := cli.NewApp()
	testApp.Writer = io.Discard

	testcases := []struct {
		description string
		flags       []string
		values      []interface{}
		expected    dot.AccountConfig
	}{
		{
			"Test gossamer --key",
			[]string{"config", "key"},
			[]interface{}{testCfgFile.Name(), "alice"},
			dot.AccountConfig{
				Key:    "alice",
				Unlock: testCfg.Account.Unlock,
			},
		},
		{
			"Test gossamer --unlock",
			[]string{"config", "key", "unlock"},
			[]interface{}{testCfgFile.Name(), "alice", "0"},
			dot.AccountConfig{
				Key:    "alice",
				Unlock: "0",
			},
		},
	}

	for _, c := range testcases {
		c := c // bypass scopelint false positive
		t.Run(c.description, func(t *testing.T) {
			ctx, err := newTestContext(c.description, c.flags, c.values)
			require.Nil(t, err)
			cfg, err := createDotConfig(ctx)
			require.Nil(t, err)
			require.Equal(t, c.expected, cfg.Account)
		})
	}
}

// TestCoreConfigFromFlags tests createDotCoreConfig using relevant core flags
func TestCoreConfigFromFlags(t *testing.T) {
	testCfg, testCfgFile := newTestConfigWithFile(t)
	require.NotNil(t, testCfg)
	require.NotNil(t, testCfgFile)

	defer utils.RemoveTestDir(t)

	testApp := cli.NewApp()
	testApp.Writer = io.Discard

	testcases := []struct {
		description string
		flags       []string
		values      []interface{}
		expected    dot.CoreConfig
	}{
		{
			"Test gossamer --roles",
			[]string{"config", "roles"},
			[]interface{}{testCfgFile.Name(), "4"},
			dot.CoreConfig{
				Roles:            4,
				BabeAuthority:    true,
				GrandpaAuthority: true,
				WasmInterpreter:  gssmr.DefaultWasmInterpreter,
				GrandpaInterval:  testCfg.Core.GrandpaInterval,
			},
		},
		{
			"Test gossamer --roles",
			[]string{"config", "roles"},
			[]interface{}{testCfgFile.Name(), "0"},
			dot.CoreConfig{
				Roles:            0,
				BabeAuthority:    false,
				GrandpaAuthority: false,
				WasmInterpreter:  gssmr.DefaultWasmInterpreter,
				GrandpaInterval:  testCfg.Core.GrandpaInterval,
			},
		},
	}

	for _, c := range testcases {
		c := c // bypass scopelint false positive
		t.Run(c.description, func(t *testing.T) {
			ctx, err := newTestContext(c.description, c.flags, c.values)
			require.Nil(t, err)
			cfg, err := createDotConfig(ctx)
			require.Nil(t, err)
			require.Equal(t, c.expected, cfg.Core)
		})
	}
}

// TestNetworkConfigFromFlags tests createDotNetworkConfig using relevant network flags
func TestNetworkConfigFromFlags(t *testing.T) {
	testCfg, testCfgFile := newTestConfigWithFile(t)
	require.NotNil(t, testCfg)
	require.NotNil(t, testCfgFile)

	defer utils.RemoveTestDir(t)

	testApp := cli.NewApp()
	testApp.Writer = io.Discard

	testcases := []struct {
		description string
		flags       []string
		values      []interface{}
		expected    dot.NetworkConfig
	}{
		{
			"Test gossamer --port",
			[]string{"config", "port"},
			[]interface{}{testCfgFile.Name(), "1234"},
			dot.NetworkConfig{
				Port:              1234,
				Bootnodes:         testCfg.Network.Bootnodes,
				ProtocolID:        testCfg.Network.ProtocolID,
				NoBootstrap:       testCfg.Network.NoBootstrap,
				NoMDNS:            testCfg.Network.NoMDNS,
				DiscoveryInterval: time.Second * 10,
				MinPeers:          testCfg.Network.MinPeers,
			},
		},
		{
			"Test gossamer --bootnodes",
			[]string{"config", "bootnodes"},
			[]interface{}{testCfgFile.Name(), "peer1,peer2"},
			dot.NetworkConfig{
				Port:              testCfg.Network.Port,
				Bootnodes:         []string{"peer1", "peer2"},
				ProtocolID:        testCfg.Network.ProtocolID,
				NoBootstrap:       testCfg.Network.NoBootstrap,
				NoMDNS:            testCfg.Network.NoMDNS,
				DiscoveryInterval: time.Second * 10,
				MinPeers:          testCfg.Network.MinPeers,
			},
		},
		{
			"Test gossamer --protocol",
			[]string{"config", "protocol"},
			[]interface{}{testCfgFile.Name(), "/gossamer/test/0"},
			dot.NetworkConfig{
				Port:              testCfg.Network.Port,
				Bootnodes:         testCfg.Network.Bootnodes,
				ProtocolID:        "/gossamer/test/0",
				NoBootstrap:       testCfg.Network.NoBootstrap,
				NoMDNS:            testCfg.Network.NoMDNS,
				DiscoveryInterval: time.Second * 10,
				MinPeers:          testCfg.Network.MinPeers,
			},
		},
		{
			"Test gossamer --nobootstrap",
			[]string{"config", "nobootstrap"},
			[]interface{}{testCfgFile.Name(), "true"},
			dot.NetworkConfig{
				Port:              testCfg.Network.Port,
				Bootnodes:         testCfg.Network.Bootnodes,
				ProtocolID:        testCfg.Network.ProtocolID,
				NoBootstrap:       true,
				NoMDNS:            testCfg.Network.NoMDNS,
				DiscoveryInterval: time.Second * 10,
				MinPeers:          testCfg.Network.MinPeers,
			},
		},
		{
			"Test gossamer --nomdns",
			[]string{"config", "nomdns"},
			[]interface{}{testCfgFile.Name(), "true"},
			dot.NetworkConfig{
				Port:              testCfg.Network.Port,
				Bootnodes:         testCfg.Network.Bootnodes,
				ProtocolID:        testCfg.Network.ProtocolID,
				NoBootstrap:       testCfg.Network.NoBootstrap,
				NoMDNS:            true,
				DiscoveryInterval: time.Second * 10,
				MinPeers:          testCfg.Network.MinPeers,
			},
		},
	}

	for _, c := range testcases {
		c := c // bypass scopelint false positive
		t.Run(c.description, func(t *testing.T) {
			ctx, err := newTestContext(c.description, c.flags, c.values)
			require.Nil(t, err)
			cfg, err := createDotConfig(ctx)
			require.Nil(t, err)
			require.Equal(t, c.expected, cfg.Network)
		})
	}
}

// TestRPCConfigFromFlags tests createDotRPCConfig using relevant rpc flags
func TestRPCConfigFromFlags(t *testing.T) {
	testCfg, testCfgFile := newTestConfigWithFile(t)
	require.NotNil(t, testCfg)
	require.NotNil(t, testCfgFile)

	defer utils.RemoveTestDir(t)

	testApp := cli.NewApp()
	testApp.Writer = io.Discard

	testcases := []struct {
		description string
		flags       []string
		values      []interface{}
		expected    dot.RPCConfig
	}{
		{
			"Test gossamer --rpc",
			[]string{"config", "rpc"},
			[]interface{}{testCfgFile.Name(), "true"},
			dot.RPCConfig{
				Enabled:    true,
				External:   testCfg.RPC.External,
				Port:       testCfg.RPC.Port,
				Host:       testCfg.RPC.Host,
				Modules:    testCfg.RPC.Modules,
				WSPort:     testCfg.RPC.WSPort,
				WS:         testCfg.RPC.WS,
				WSExternal: testCfg.RPC.WSExternal,
			},
		},
		{
			"Test gossamer --rpc false",
			[]string{"config", "rpc"},
			[]interface{}{testCfgFile.Name(), "false"},
			dot.RPCConfig{
				Enabled:    false,
				External:   testCfg.RPC.External,
				Port:       testCfg.RPC.Port,
				Host:       testCfg.RPC.Host,
				Modules:    testCfg.RPC.Modules,
				WSPort:     testCfg.RPC.WSPort,
				WS:         testCfg.RPC.WS,
				WSExternal: testCfg.RPC.WSExternal,
			},
		},
		{
			"Test gossamer --rpc-external",
			[]string{"config", "rpc-external"},
			[]interface{}{testCfgFile.Name(), "true"},
			dot.RPCConfig{
				Enabled:    true,
				External:   true,
				Port:       testCfg.RPC.Port,
				Host:       testCfg.RPC.Host,
				Modules:    testCfg.RPC.Modules,
				WSPort:     testCfg.RPC.WSPort,
				WS:         testCfg.RPC.WS,
				WSExternal: testCfg.RPC.WSExternal,
			},
		},
		{
			"Test gossamer --rpc-external false",
			[]string{"config", "rpc-external"},
			[]interface{}{testCfgFile.Name(), "false"},
			dot.RPCConfig{
				Enabled:    true,
				External:   false,
				Port:       testCfg.RPC.Port,
				Host:       testCfg.RPC.Host,
				Modules:    testCfg.RPC.Modules,
				WSPort:     testCfg.RPC.WSPort,
				WS:         testCfg.RPC.WS,
				WSExternal: testCfg.RPC.WSExternal,
			},
		},
		{
			"Test gossamer --rpchost",
			[]string{"config", "rpchost"},
			[]interface{}{testCfgFile.Name(), "testhost"}, // rpc must be enabled
			dot.RPCConfig{
				Enabled:    testCfg.RPC.Enabled,
				External:   testCfg.RPC.External,
				Port:       testCfg.RPC.Port,
				Host:       "testhost",
				Modules:    testCfg.RPC.Modules,
				WSPort:     testCfg.RPC.WSPort,
				WS:         testCfg.RPC.WS,
				WSExternal: testCfg.RPC.WSExternal,
			},
		},
		{
			"Test gossamer --rpcport",
			[]string{"config", "rpcport"},
			[]interface{}{testCfgFile.Name(), "5678"}, // rpc must be enabled
			dot.RPCConfig{
				Enabled:    testCfg.RPC.Enabled,
				External:   testCfg.RPC.External,
				Port:       5678,
				Host:       testCfg.RPC.Host,
				Modules:    testCfg.RPC.Modules,
				WSPort:     testCfg.RPC.WSPort,
				WS:         testCfg.RPC.WS,
				WSExternal: testCfg.RPC.WSExternal,
			},
		},
		{
			"Test gossamer --rpcsmods",
			[]string{"config", "rpcmods"},
			[]interface{}{testCfgFile.Name(), "mod1,mod2"}, // rpc must be enabled
			dot.RPCConfig{
				Enabled:    testCfg.RPC.Enabled,
				External:   testCfg.RPC.External,
				Port:       testCfg.RPC.Port,
				Host:       testCfg.RPC.Host,
				Modules:    []string{"mod1", "mod2"},
				WSPort:     testCfg.RPC.WSPort,
				WS:         testCfg.RPC.WS,
				WSExternal: testCfg.RPC.WSExternal,
			},
		},
		{
			"Test gossamer --wsport",
			[]string{"config", "wsport"},
			[]interface{}{testCfgFile.Name(), "7070"},
			dot.RPCConfig{
				Enabled:    testCfg.RPC.Enabled,
				External:   testCfg.RPC.External,
				Port:       testCfg.RPC.Port,
				Host:       testCfg.RPC.Host,
				Modules:    testCfg.RPC.Modules,
				WSPort:     7070,
				WS:         testCfg.RPC.WS,
				WSExternal: testCfg.RPC.WSExternal,
			},
		},
		{
			"Test gossamer --ws",
			[]string{"config", "ws"},
			[]interface{}{testCfgFile.Name(), true},
			dot.RPCConfig{
				Enabled:    testCfg.RPC.Enabled,
				External:   testCfg.RPC.External,
				Port:       testCfg.RPC.Port,
				Host:       testCfg.RPC.Host,
				Modules:    testCfg.RPC.Modules,
				WSPort:     testCfg.RPC.WSPort,
				WS:         true,
				WSExternal: testCfg.RPC.WSExternal,
			},
		},
		{
			"Test gossamer --ws false",
			[]string{"config", "w"},
			[]interface{}{testCfgFile.Name(), false},
			dot.RPCConfig{
				Enabled:    testCfg.RPC.Enabled,
				External:   testCfg.RPC.External,
				Port:       testCfg.RPC.Port,
				Host:       testCfg.RPC.Host,
				Modules:    testCfg.RPC.Modules,
				WSPort:     testCfg.RPC.WSPort,
				WS:         false,
				WSExternal: testCfg.RPC.WSExternal,
			},
		},
		{
			"Test gossamer --ws-external",
			[]string{"config", "ws-external"},
			[]interface{}{testCfgFile.Name(), true},
			dot.RPCConfig{
				Enabled:    testCfg.RPC.Enabled,
				External:   testCfg.RPC.External,
				Port:       testCfg.RPC.Port,
				Host:       testCfg.RPC.Host,
				Modules:    testCfg.RPC.Modules,
				WSPort:     testCfg.RPC.WSPort,
				WS:         true,
				WSExternal: true,
			},
		},
		{
			"Test gossamer --ws-external false",
			[]string{"config", "ws-external"},
			[]interface{}{testCfgFile.Name(), false},
			dot.RPCConfig{
				Enabled:    testCfg.RPC.Enabled,
				External:   testCfg.RPC.External,
				Port:       testCfg.RPC.Port,
				Host:       testCfg.RPC.Host,
				Modules:    testCfg.RPC.Modules,
				WSPort:     testCfg.RPC.WSPort,
				WS:         true,
				WSExternal: false,
			},
		},
	}

	for _, c := range testcases {
		c := c // bypass scopelint false positive
		t.Run(c.description, func(t *testing.T) {
			ctx, err := newTestContext(c.description, c.flags, c.values)
			require.Nil(t, err)
			cfg, err := createDotConfig(ctx)
			require.Nil(t, err)
			require.Equal(t, c.expected, cfg.RPC)
		})
	}
}

// TestUpdateConfigFromGenesisJSON tests updateDotConfigFromGenesisJSON
func TestUpdateConfigFromGenesisJSON(t *testing.T) {
	testCfg, testCfgFile := newTestConfigWithFile(t)
	genFile := dot.NewTestGenesisRawFile(t, testCfg)

	defer utils.RemoveTestDir(t)

	ctx, err := newTestContext(
		t.Name(),
		[]string{"config", "genesis", "name"},
		[]interface{}{testCfgFile.Name(), genFile.Name(), testCfg.Global.Name},
	)
	require.Nil(t, err)

	expected := &dot.Config{
		Global: dot.GlobalConfig{
			Name:           testCfg.Global.Name,
			ID:             testCfg.Global.ID,
			BasePath:       testCfg.Global.BasePath,
			LogLvl:         testCfg.Global.LogLvl,
			PublishMetrics: testCfg.Global.PublishMetrics,
			MetricsPort:    testCfg.Global.MetricsPort,
			TelemetryURLs:  testCfg.Global.TelemetryURLs,
		},
		Log: dot.LogConfig{
			CoreLvl:           log.Info,
			SyncLvl:           log.Info,
			NetworkLvl:        log.Info,
			RPCLvl:            log.Info,
			StateLvl:          log.Info,
			RuntimeLvl:        log.Info,
			BlockProducerLvl:  log.Info,
			FinalityGadgetLvl: log.Info,
		},
		Init: dot.InitConfig{
			Genesis: genFile.Name(),
		},
		Account: testCfg.Account,
		Core:    testCfg.Core,
		Network: testCfg.Network,
		RPC:     testCfg.RPC,
		System:  testCfg.System,
	}

	cfg, err := createDotConfig(ctx)
	require.Nil(t, err)

	cfg.Init.Genesis = genFile.Name()
	updateDotConfigFromGenesisJSONRaw(*dotConfigToToml(testCfg), cfg)
	cfg.System = types.SystemInfo{}
	require.Equal(t, expected, cfg)
}

// TestUpdateConfigFromGenesisJSON_Default tests updateDotConfigFromGenesisJSON
// using the default genesis path if no genesis path is provided (ie, an empty
// genesis value provided in the toml configuration file or with --genesis "")
func TestUpdateConfigFromGenesisJSON_Default(t *testing.T) {
	testCfg, testCfgFile := newTestConfigWithFile(t)

	defer utils.RemoveTestDir(t)

	ctx, err := newTestContext(
		t.Name(),
		[]string{"config", "genesis", "name"},
		[]interface{}{testCfgFile.Name(), "", testCfg.Global.Name},
	)
	require.Nil(t, err)

	expected := &dot.Config{
		Global: dot.GlobalConfig{
			Name:           testCfg.Global.Name,
			ID:             testCfg.Global.ID,
			BasePath:       testCfg.Global.BasePath,
			LogLvl:         testCfg.Global.LogLvl,
			PublishMetrics: testCfg.Global.PublishMetrics,
			MetricsPort:    testCfg.Global.MetricsPort,
			TelemetryURLs:  testCfg.Global.TelemetryURLs,
		},
		Log: dot.LogConfig{
			CoreLvl:           log.Info,
			SyncLvl:           log.Info,
			NetworkLvl:        log.Info,
			RPCLvl:            log.Info,
			StateLvl:          log.Info,
			RuntimeLvl:        log.Info,
			BlockProducerLvl:  log.Info,
			FinalityGadgetLvl: log.Info,
		},
		Init: dot.InitConfig{
			Genesis: DefaultCfg().Init.Genesis,
		},
		Account: testCfg.Account,
		Core:    testCfg.Core,
		Network: testCfg.Network,
		RPC:     testCfg.RPC,
		System:  testCfg.System,
	}

	cfg, err := createDotConfig(ctx)
	require.Nil(t, err)
	updateDotConfigFromGenesisJSONRaw(*dotConfigToToml(testCfg), cfg)
	cfg.System = types.SystemInfo{}
	require.Equal(t, expected, cfg)
}

func TestUpdateConfigFromGenesisData(t *testing.T) {
	testCfg, testCfgFile := newTestConfigWithFile(t)
	genFile := dot.NewTestGenesisRawFile(t, testCfg)

	defer utils.RemoveTestDir(t)

	ctx, err := newTestContext(
		t.Name(),
		[]string{"config", "genesis", "name"},
		[]interface{}{testCfgFile.Name(), genFile.Name(), testCfg.Global.Name},
	)
	require.Nil(t, err)

	expected := &dot.Config{
		Global: dot.GlobalConfig{
			Name:           testCfg.Global.Name,
			ID:             testCfg.Global.ID,
			BasePath:       testCfg.Global.BasePath,
			LogLvl:         testCfg.Global.LogLvl,
			PublishMetrics: testCfg.Global.PublishMetrics,
			MetricsPort:    testCfg.Global.MetricsPort,
			TelemetryURLs:  testCfg.Global.TelemetryURLs,
		},
		Log: dot.LogConfig{
			CoreLvl:           log.Info,
			SyncLvl:           log.Info,
			NetworkLvl:        log.Info,
			RPCLvl:            log.Info,
			StateLvl:          log.Info,
			RuntimeLvl:        log.Info,
			BlockProducerLvl:  log.Info,
			FinalityGadgetLvl: log.Info,
		},
		Init: dot.InitConfig{
			Genesis: genFile.Name(),
		},
		Account: testCfg.Account,
		Core:    testCfg.Core,
		Network: dot.NetworkConfig{
			Port:              testCfg.Network.Port,
			Bootnodes:         []string{},
			ProtocolID:        testCfg.Network.ProtocolID,
			NoBootstrap:       testCfg.Network.NoBootstrap,
			NoMDNS:            testCfg.Network.NoMDNS,
			DiscoveryInterval: testCfg.Network.DiscoveryInterval,
			MinPeers:          testCfg.Network.MinPeers,
		},
		RPC:    testCfg.RPC,
		System: testCfg.System,
	}

	cfg, err := createDotConfig(ctx)
	require.Nil(t, err)

	cfg.Init.Genesis = genFile.Name()

	db, err := utils.SetupDatabase(cfg.Global.BasePath, false)
	require.Nil(t, err)

	gen, err := genesis.NewGenesisFromJSONRaw(genFile.Name())
	require.Nil(t, err)

	err = state.NewBaseState(db).StoreGenesisData(gen.GenesisData())
	require.Nil(t, err)

	err = db.Close()
	require.Nil(t, err)

	err = updateDotConfigFromGenesisData(ctx, cfg) // name should not be updated if provided as flag value
	require.Nil(t, err)
	cfg.System = types.SystemInfo{}
	require.Equal(t, expected, cfg)
}

func TestGlobalNodeName_WhenNodeAlreadyHasStoredName(t *testing.T) {
	// Initialise a node with a random name
	globalName := dot.RandomNodeName()

	cfg := dot.NewTestConfig(t)
	cfg.Global.Name = globalName
	require.NotNil(t, cfg)

	genPath := dot.NewTestGenesisAndRuntime(t)
	require.NotNil(t, genPath)

	defer utils.RemoveTestDir(t)

	cfg.Core.Roles = types.FullNodeRole
	cfg.Core.BabeAuthority = false
	cfg.Core.GrandpaAuthority = false
	cfg.Init.Genesis = genPath

	err := dot.InitNode(cfg)
	require.NoError(t, err)

	// call another command and test the name
	testApp := cli.NewApp()
	testApp.Writer = io.Discard

	testcases := []struct {
		description string
		flags       []string
		values      []interface{}
		expected    string
	}{
		{
			"Test gossamer --roles --basepath",
			[]string{"basepath", "roles"},
			[]interface{}{cfg.Global.BasePath, "4"},
			globalName,
		},
		{
			"Test gossamer --roles",
			[]string{"basepath", "roles"},
			[]interface{}{cfg.Global.BasePath, "0"},
			globalName,
		},
	}

	for _, c := range testcases {
		c := c // bypass scopelint false positive
		t.Run(c.description, func(t *testing.T) {
			ctx, err := newTestContext(c.description, c.flags, c.values)
			require.Nil(t, err)
			createdCfg, err := createDotConfig(ctx)
			require.Nil(t, err)
			require.Equal(t, c.expected, createdCfg.Global.Name)
		})
	}
}

func TestGlobalNodeNamePriorityOrder(t *testing.T) {
	cfg, testCfgFile := newTestConfigWithFile(t)
	require.NotNil(t, cfg)
	require.NotNil(t, testCfgFile)

	defer utils.RemoveTestDir(t)

	// call another command and test the name
	testApp := cli.NewApp()
	testApp.Writer = io.Discard

	// when name flag is defined
	whenNameFlagIsDefined := struct {
		description string
		flags       []string
		values      []interface{}
		expected    string
	}{
		"Test gossamer --basepath --name --config",
		[]string{"basepath", "name", "config"},
		[]interface{}{cfg.Global.BasePath, "mydefinedname", testCfgFile.Name()},
		"mydefinedname",
	}

	c := whenNameFlagIsDefined
	t.Run(c.description, func(t *testing.T) {
		ctx, err := newTestContext(c.description, c.flags, c.values)
		require.Nil(t, err)
		createdCfg, err := createDotConfig(ctx)
		require.Nil(t, err)
		require.Equal(t, c.expected, createdCfg.Global.Name)
	})

	// when name flag is not defined
	// then should load name from toml if it exists
	whenNameIsDefinedOnTomlConfig := struct {
		description string
		flags       []string
		values      []interface{}
		expected    string
	}{
		"Test gossamer --basepath --config",
		[]string{"basepath", "config"},
		[]interface{}{cfg.Global.BasePath, testCfgFile.Name()},
		cfg.Global.Name,
	}

	c = whenNameIsDefinedOnTomlConfig
	t.Run(c.description, func(t *testing.T) {
		ctx, err := newTestContext(c.description, c.flags, c.values)
		require.Nil(t, err)
		createdCfg, err := createDotConfig(ctx)
		require.Nil(t, err)
		require.Equal(t, c.expected, createdCfg.Global.Name)
	})

	// when there is no name flag and no name in config
	// should check the load is initialised or generate a new random name
	cfg.Global.Name = ""

	whenThereIsNoName := struct {
		description string
		flags       []string
		values      []interface{}
	}{
		"Test gossamer --basepath",
		[]string{"basepath"},
		[]interface{}{cfg.Global.BasePath},
	}

	t.Run(c.description, func(t *testing.T) {
		ctx, err := newTestContext(whenThereIsNoName.description, whenThereIsNoName.flags, whenThereIsNoName.values)
		require.Nil(t, err)
		createdCfg, err := createDotConfig(ctx)
		require.Nil(t, err)
		require.NotEmpty(t, createdCfg.Global.Name)
		require.NotEqual(t, cfg.Global.Name, createdCfg.Global.Name)
	})
}

type mockGetStringer struct {
	kv map[string]string
}

func (m *mockGetStringer) String(key string) (value string) {
	return m.kv[key]
}

func newMockGetStringer(keyValue map[string]string) *mockGetStringer {
	kv := make(map[string]string, len(keyValue))
	for k, v := range keyValue {
		kv[k] = v
	}
	return &mockGetStringer{kv: kv}
}

func Test_getLogLevel(t *testing.T) {
	t.Parallel()

	testCases := map[string]struct {
		flagsKVStore stringKVStore
		flagName     string
		tomlValue    string
		defaultLevel log.Lvl
		level        log.Lvl
		err          error
	}{
		"no value with default": {
			flagsKVStore: newMockGetStringer(map[string]string{}),
			defaultLevel: log.LvlError,
			level:        log.LvlError,
		},
		"flag integer value": {
			flagsKVStore: newMockGetStringer(map[string]string{"x": "1"}),
			flagName:     "x",
			level:        log.LvlError,
		},
		"flag string value": {
			flagsKVStore: newMockGetStringer(map[string]string{"x": "eror"}),
			flagName:     "x",
			level:        log.LvlError,
		},
		"flag bad string value": {
			flagsKVStore: newMockGetStringer(map[string]string{"x": "garbage"}),
			flagName:     "x",
			err:          errors.New("cannot parse log level string: Unknown level: garbage"),
		},
		"toml integer value": {
			flagsKVStore: newMockGetStringer(map[string]string{}),
			tomlValue:    "1",
			level:        log.LvlError,
		},
		"toml string value": {
			flagsKVStore: newMockGetStringer(map[string]string{}),
			tomlValue:    "eror",
			level:        log.LvlError,
		},
		"toml bad string value": {
			flagsKVStore: newMockGetStringer(map[string]string{}),
			tomlValue:    "garbage",
			err:          errors.New("cannot parse log level string: Unknown level: garbage"),
		},
		"flag takes precedence": {
			flagsKVStore: newMockGetStringer(map[string]string{"x": "eror"}),
			flagName:     "x",
			tomlValue:    "warn",
			level:        log.LvlError,
		},
	}

	for name, testCase := range testCases {
		testCase := testCase
		t.Run(name, func(t *testing.T) {
			t.Parallel()

			level, err := getLogLevel(testCase.flagsKVStore, testCase.flagName,
				testCase.tomlValue, testCase.defaultLevel)

			if testCase.err != nil {
				assert.EqualError(t, err, testCase.err.Error())
			} else {
				assert.NoError(t, err)
			}
			assert.Equal(t, testCase.level, level)
		})
	}
}

func Test_parseLogLevelString(t *testing.T) {
	t.Parallel()

	testCases := map[string]struct {
		logLevelString string
		logLevel       log.Lvl
		err            error
	}{
		"empty string": {
			err: errors.New("cannot parse log level string: Unknown level: "),
		},
		"valid integer": {
			logLevelString: "1",
			logLevel:       log.LvlError,
		},
		"minus one": {
			logLevelString: "-1",
			err:            errors.New("log level integer can only be between 0 and 5 included: log level given: -1"),
		},
		"over 5": {
			logLevelString: "6",
			err:            errors.New("log level integer can only be between 0 and 5 included: log level given: 6"),
		},
		"valid string": {
			logLevelString: "error",
			logLevel:       log.LvlError,
		},
	}

	for name, testCase := range testCases {
		testCase := testCase
		t.Run(name, func(t *testing.T) {
			t.Parallel()

			logLevel, err := parseLogLevelString(testCase.logLevelString)

			if testCase.err != nil {
				assert.EqualError(t, err, testCase.err.Error())
			} else {
				assert.NoError(t, err)
			}
			assert.Equal(t, testCase.logLevel, logLevel)
		})
	}
}

func Test_setLogConfig(t *testing.T) {
	t.Parallel()

	testCases := map[string]struct {
		ctx               stringKVStore
		initialCfg        ctoml.Config
		initialGlobalCfg  dot.GlobalConfig
		initialLogCfg     dot.LogConfig
		expectedCfg       ctoml.Config
		expectedGlobalCfg dot.GlobalConfig
		expectedLogCfg    dot.LogConfig
		err               error
	}{
		"no value": {
			ctx: newMockGetStringer(map[string]string{}),
			expectedCfg: ctoml.Config{
				Global: ctoml.GlobalConfig{
					LogLvl: log.LvlInfo.String(),
				},
			},
			expectedGlobalCfg: dot.GlobalConfig{
				LogLvl: log.LvlInfo,
			},
			expectedLogCfg: dot.LogConfig{
				CoreLvl:           log.LvlInfo,
				SyncLvl:           log.LvlInfo,
				NetworkLvl:        log.LvlInfo,
				RPCLvl:            log.LvlInfo,
				StateLvl:          log.LvlInfo,
				RuntimeLvl:        log.LvlInfo,
				BlockProducerLvl:  log.LvlInfo,
				FinalityGadgetLvl: log.LvlInfo,
			},
		},
		"some values": {
			ctx: newMockGetStringer(map[string]string{}),
			initialCfg: ctoml.Config{
				Log: ctoml.LogConfig{
					CoreLvl:  log.LvlError.String(),
					SyncLvl:  log.LvlDebug.String(),
					StateLvl: log.LvlWarn.String(),
				},
			},
			expectedCfg: ctoml.Config{
				Global: ctoml.GlobalConfig{
					LogLvl: log.LvlInfo.String(),
				},
				Log: ctoml.LogConfig{
					CoreLvl:  log.LvlError.String(),
					SyncLvl:  log.LvlDebug.String(),
					StateLvl: log.LvlWarn.String(),
				},
			},
			expectedGlobalCfg: dot.GlobalConfig{
				LogLvl: log.LvlInfo,
			},
			expectedLogCfg: dot.LogConfig{
				CoreLvl:           log.LvlError,
				SyncLvl:           log.LvlDebug,
				NetworkLvl:        log.LvlInfo,
				RPCLvl:            log.LvlInfo,
				StateLvl:          log.LvlWarn,
				RuntimeLvl:        log.LvlInfo,
				BlockProducerLvl:  log.LvlInfo,
				FinalityGadgetLvl: log.LvlInfo,
			},
		},
	}

	for name, testCase := range testCases {
		testCase := testCase
		t.Run(name, func(t *testing.T) {
			t.Parallel()

			err := setLogConfig(testCase.ctx, &testCase.initialCfg,
				&testCase.initialGlobalCfg, &testCase.initialLogCfg)

			if testCase.err != nil {
				assert.EqualError(t, err, testCase.err.Error())
			} else {
				assert.NoError(t, err)
			}

			assert.Equal(t, testCase.expectedCfg, testCase.initialCfg)
			assert.Equal(t, testCase.expectedGlobalCfg, testCase.initialGlobalCfg)
			assert.Equal(t, testCase.expectedLogCfg, testCase.initialLogCfg)
		})
	}
}<|MERGE_RESOLUTION|>--- conflicted
+++ resolved
@@ -17,12 +17,8 @@
 package main
 
 import (
-<<<<<<< HEAD
+	"errors"
 	"io"
-=======
-	"errors"
-	"io/ioutil"
->>>>>>> 9694e461
 	"testing"
 	"time"
 
@@ -36,11 +32,7 @@
 	"github.com/ChainSafe/gossamer/lib/genesis"
 	"github.com/ChainSafe/gossamer/lib/utils"
 
-<<<<<<< HEAD
-=======
-	log "github.com/ChainSafe/log15"
 	"github.com/stretchr/testify/assert"
->>>>>>> 9694e461
 	"github.com/stretchr/testify/require"
 	"github.com/urfave/cli"
 )
@@ -1100,24 +1092,24 @@
 		flagsKVStore stringKVStore
 		flagName     string
 		tomlValue    string
-		defaultLevel log.Lvl
-		level        log.Lvl
+		defaultLevel log.Level
+		level        log.Level
 		err          error
 	}{
 		"no value with default": {
 			flagsKVStore: newMockGetStringer(map[string]string{}),
-			defaultLevel: log.LvlError,
-			level:        log.LvlError,
+			defaultLevel: log.Error,
+			level:        log.Error,
 		},
 		"flag integer value": {
 			flagsKVStore: newMockGetStringer(map[string]string{"x": "1"}),
 			flagName:     "x",
-			level:        log.LvlError,
+			level:        log.Error,
 		},
 		"flag string value": {
 			flagsKVStore: newMockGetStringer(map[string]string{"x": "eror"}),
 			flagName:     "x",
-			level:        log.LvlError,
+			level:        log.Error,
 		},
 		"flag bad string value": {
 			flagsKVStore: newMockGetStringer(map[string]string{"x": "garbage"}),
@@ -1127,12 +1119,12 @@
 		"toml integer value": {
 			flagsKVStore: newMockGetStringer(map[string]string{}),
 			tomlValue:    "1",
-			level:        log.LvlError,
+			level:        log.Error,
 		},
 		"toml string value": {
 			flagsKVStore: newMockGetStringer(map[string]string{}),
 			tomlValue:    "eror",
-			level:        log.LvlError,
+			level:        log.Error,
 		},
 		"toml bad string value": {
 			flagsKVStore: newMockGetStringer(map[string]string{}),
@@ -1143,7 +1135,7 @@
 			flagsKVStore: newMockGetStringer(map[string]string{"x": "eror"}),
 			flagName:     "x",
 			tomlValue:    "warn",
-			level:        log.LvlError,
+			level:        log.Error,
 		},
 	}
 
@@ -1170,7 +1162,7 @@
 
 	testCases := map[string]struct {
 		logLevelString string
-		logLevel       log.Lvl
+		logLevel       log.Level
 		err            error
 	}{
 		"empty string": {
@@ -1178,7 +1170,7 @@
 		},
 		"valid integer": {
 			logLevelString: "1",
-			logLevel:       log.LvlError,
+			logLevel:       log.Error,
 		},
 		"minus one": {
 			logLevelString: "-1",
@@ -1190,7 +1182,7 @@
 		},
 		"valid string": {
 			logLevelString: "error",
-			logLevel:       log.LvlError,
+			logLevel:       log.Error,
 		},
 	}
 
@@ -1228,54 +1220,54 @@
 			ctx: newMockGetStringer(map[string]string{}),
 			expectedCfg: ctoml.Config{
 				Global: ctoml.GlobalConfig{
-					LogLvl: log.LvlInfo.String(),
+					LogLvl: log.Info.String(),
 				},
 			},
 			expectedGlobalCfg: dot.GlobalConfig{
-				LogLvl: log.LvlInfo,
+				LogLvl: log.Info,
 			},
 			expectedLogCfg: dot.LogConfig{
-				CoreLvl:           log.LvlInfo,
-				SyncLvl:           log.LvlInfo,
-				NetworkLvl:        log.LvlInfo,
-				RPCLvl:            log.LvlInfo,
-				StateLvl:          log.LvlInfo,
-				RuntimeLvl:        log.LvlInfo,
-				BlockProducerLvl:  log.LvlInfo,
-				FinalityGadgetLvl: log.LvlInfo,
+				CoreLvl:           log.Info,
+				SyncLvl:           log.Info,
+				NetworkLvl:        log.Info,
+				RPCLvl:            log.Info,
+				StateLvl:          log.Info,
+				RuntimeLvl:        log.Info,
+				BlockProducerLvl:  log.Info,
+				FinalityGadgetLvl: log.Info,
 			},
 		},
 		"some values": {
 			ctx: newMockGetStringer(map[string]string{}),
 			initialCfg: ctoml.Config{
 				Log: ctoml.LogConfig{
-					CoreLvl:  log.LvlError.String(),
-					SyncLvl:  log.LvlDebug.String(),
-					StateLvl: log.LvlWarn.String(),
+					CoreLvl:  log.Error.String(),
+					SyncLvl:  log.Debug.String(),
+					StateLvl: log.Warn.String(),
 				},
 			},
 			expectedCfg: ctoml.Config{
 				Global: ctoml.GlobalConfig{
-					LogLvl: log.LvlInfo.String(),
+					LogLvl: log.Info.String(),
 				},
 				Log: ctoml.LogConfig{
-					CoreLvl:  log.LvlError.String(),
-					SyncLvl:  log.LvlDebug.String(),
-					StateLvl: log.LvlWarn.String(),
+					CoreLvl:  log.Error.String(),
+					SyncLvl:  log.Debug.String(),
+					StateLvl: log.Warn.String(),
 				},
 			},
 			expectedGlobalCfg: dot.GlobalConfig{
-				LogLvl: log.LvlInfo,
+				LogLvl: log.Info,
 			},
 			expectedLogCfg: dot.LogConfig{
-				CoreLvl:           log.LvlError,
-				SyncLvl:           log.LvlDebug,
-				NetworkLvl:        log.LvlInfo,
-				RPCLvl:            log.LvlInfo,
-				StateLvl:          log.LvlWarn,
-				RuntimeLvl:        log.LvlInfo,
-				BlockProducerLvl:  log.LvlInfo,
-				FinalityGadgetLvl: log.LvlInfo,
+				CoreLvl:           log.Error,
+				SyncLvl:           log.Debug,
+				NetworkLvl:        log.Info,
+				RPCLvl:            log.Info,
+				StateLvl:          log.Warn,
+				RuntimeLvl:        log.Info,
+				BlockProducerLvl:  log.Info,
+				FinalityGadgetLvl: log.Info,
 			},
 		},
 	}
