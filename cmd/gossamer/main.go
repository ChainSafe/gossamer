--- conflicted
+++ resolved
@@ -92,16 +92,13 @@
 
 // gossamer is the main entrypoint into the gossamer system
 func gossamer(ctx *cli.Context) error {
-<<<<<<< HEAD
-	err := startLogger(ctx)
-=======
 	genesisState, err := loadGenesis(ctx)
 	if err != nil {
 		log.Error("error loading genesis state", "error", err)
+		return err
 	}
 
 	err = startLogger(ctx)
->>>>>>> 7c5378c8
 	if err != nil {
 		return err
 	}
