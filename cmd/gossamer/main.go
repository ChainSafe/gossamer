// Copyright 2019 ChainSafe Systems (ON) Corp.
// This file is part of gossamer.
//
// The gossamer library is free software: you can redistribute it and/or modify
// it under the terms of the GNU Lesser General Public License as published by
// the Free Software Foundation, either version 3 of the License, or
// (at your option) any later version.
//
// The gossamer library is distributed in the hope that it will be useful,
// but WITHOUT ANY WARRANTY; without even the implied warranty of
// MERCHANTABILITY or FITNESS FOR A PARTICULAR PURPOSE. See the
// GNU Lesser General Public License for more details.
//
// You should have received a copy of the GNU Lesser General Public License
// along with the gossamer library. If not, see <http://www.gnu.org/licenses/>.

package main

import (
	"os"
	"strconv"

	"github.com/ChainSafe/gossamer/cmd/utils"
	log "github.com/ChainSafe/log15"
	"github.com/urfave/cli"
)

var (
	app       = cli.NewApp()
	nodeFlags = []cli.Flag{
		utils.DataDirFlag,
		configFileFlag,
	}
	p2pFlags = []cli.Flag{
		utils.BootnodesFlag,
		utils.NoBootstrapFlag,
	}
	rpcFlags = []cli.Flag{
		utils.RpcEnabledFlag,
		utils.RpcListenAddrFlag,
		utils.RpcPortFlag,
		utils.RpcHostFlag,
		utils.RpcModuleFlag,
	}
	genesisFlags = []cli.Flag{
		utils.GenesisFlag,
	}
	cliFlags = []cli.Flag{
		utils.VerbosityFlag,
	}
)

// init initializes CLI
func init() {
	app.Action = gossamer
	app.Copyright = "Copyright 2019 ChainSafe Systems Authors"
	app.Name = "gossamer"
	app.Usage = "Official gossamer command-line interface"
	app.Author = "ChainSafe Systems 2019"
	app.Version = "0.0.1"
	app.Commands = []cli.Command{
		dumpConfigCommand,
	}
	app.Flags = append(app.Flags, nodeFlags...)
	app.Flags = append(app.Flags, p2pFlags...)
	app.Flags = append(app.Flags, rpcFlags...)
	app.Flags = append(app.Flags, genesisFlags...)
	app.Flags = append(app.Flags, cliFlags...)
}

func main() {
	if err := app.Run(os.Args); err != nil {
		log.Error("error starting app", "err", err)
		os.Exit(1)
	}
}

func startLogger(ctx *cli.Context) error {
	logger := log.Root()
	handler := logger.GetHandler()
	var lvl log.Lvl

	if lvlToInt, err := strconv.Atoi(ctx.String(utils.VerbosityFlag.Name)); err == nil {
		lvl = log.Lvl(lvlToInt)
	} else if lvl, err = log.LvlFromString(ctx.String(utils.VerbosityFlag.Name)); err != nil {
		return err
	}
	log.Root().SetHandler(log.LvlFilterHandler(lvl, handler))

	return nil
}

// gossamer is the main entrypoint into the gossamer system
func gossamer(ctx *cli.Context) error {
<<<<<<< HEAD
	err := startLogger(ctx)
=======
	genesisState, err := loadGenesis(ctx)
	if err != nil {
		log.Error("error loading genesis state", "error", err)
	}

	err = startLogger(ctx)
>>>>>>> 6155705e
	if err != nil {
		return err
	}

	node, _, err := makeNode(ctx, genesisState)
	if err != nil {
		// TODO: Need to manage error propagation and exit smoothly
		return err
	}

<<<<<<< HEAD
	log.Info("🕸️Starting node...", "name", node.Genesis.Name, "ID", node.Genesis.Id)
=======
	log.Info("🕸️Starting node...", "name", genesisState.Name, "ID", genesisState.Id)
>>>>>>> 6155705e
	node.Start()

	return nil
}<|MERGE_RESOLUTION|>--- conflicted
+++ resolved
@@ -92,16 +92,12 @@
 
 // gossamer is the main entrypoint into the gossamer system
 func gossamer(ctx *cli.Context) error {
-<<<<<<< HEAD
-	err := startLogger(ctx)
-=======
 	genesisState, err := loadGenesis(ctx)
 	if err != nil {
 		log.Error("error loading genesis state", "error", err)
 	}
 
 	err = startLogger(ctx)
->>>>>>> 6155705e
 	if err != nil {
 		return err
 	}
@@ -112,11 +108,7 @@
 		return err
 	}
 
-<<<<<<< HEAD
-	log.Info("🕸️Starting node...", "name", node.Genesis.Name, "ID", node.Genesis.Id)
-=======
 	log.Info("🕸️Starting node...", "name", genesisState.Name, "ID", genesisState.Id)
->>>>>>> 6155705e
 	node.Start()
 
 	return nil
