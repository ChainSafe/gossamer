// Copyright 2019 ChainSafe Systems (ON) Corp.
// This file is part of gossamer.
//
// The gossamer library is free software: you can redistribute it and/or modify
// it under the terms of the GNU Lesser General Public License as published by
// the Free Software Foundation, either version 3 of the License, or
// (at your option) any later version.
//
// The gossamer library is distributed in the hope that it will be useful,
// but WITHOUT ANY WARRANTY; without even the implied warranty of
// MERCHANTABILITY or FITNESS FOR A PARTICULAR PURPOSE. See the
// GNU Lesser General Public License for more details.
//
// You should have received a copy of the GNU Lesser General Public License
// along with the gossamer library. If not, see <http://www.gnu.org/licenses/>.

package main

import (
	"os"
	"strconv"

	"github.com/ChainSafe/gossamer/cmd/utils"
	log "github.com/ChainSafe/log15"
	"github.com/urfave/cli"
)

var (
	app       = cli.NewApp()
	nodeFlags = []cli.Flag{
		utils.DataDirFlag,
		configFileFlag,
	}
	p2pFlags = []cli.Flag{
		utils.BootnodesFlag,
		utils.NoBootstrapFlag,
	}
	rpcFlags = []cli.Flag{
		utils.RpcEnabledFlag,
		utils.RpcListenAddrFlag,
		utils.RpcPortFlag,
		utils.RpcHostFlag,
		utils.RpcModuleFlag,
	}
<<<<<<< HEAD
	genesisFlags = []cli.Flag{
		utils.GenesisFlag,
=======
	cliFlags = []cli.Flag{
		utils.VerbosityFlag,
>>>>>>> 2e57ebce
	}
)

// init initializes CLI
func init() {
	app.Action = gossamer
	app.Copyright = "Copyright 2019 ChainSafe Systems Authors"
	app.Name = "gossamer"
	app.Usage = "Official gossamer command-line interface"
	app.Author = "ChainSafe Systems 2019"
	app.Version = "0.0.1"
	app.Commands = []cli.Command{
		dumpConfigCommand,
	}
	app.Flags = append(app.Flags, nodeFlags...)
	app.Flags = append(app.Flags, p2pFlags...)
	app.Flags = append(app.Flags, rpcFlags...)
<<<<<<< HEAD
	app.Flags = append(app.Flags, genesisFlags...)
=======
	app.Flags = append(app.Flags, cliFlags...)
>>>>>>> 2e57ebce
}

func main() {
	if err := app.Run(os.Args); err != nil {
		log.Error("error starting app", "err", err)
		os.Exit(1)
	}
}

func startLogger(ctx *cli.Context) error {
	logger := log.Root()
	handler := logger.GetHandler()
	var lvl log.Lvl

	if lvlToInt, err := strconv.Atoi(ctx.String(utils.VerbosityFlag.Name)); err == nil {
		lvl = log.Lvl(lvlToInt)
	} else if lvl, err = log.LvlFromString(ctx.String(utils.VerbosityFlag.Name)); err != nil {
		return err
	}
	log.Root().SetHandler(log.LvlFilterHandler(lvl, handler))

	return nil
}

// gossamer is the main entrypoint into the gossamer system
func gossamer(ctx *cli.Context) error {
<<<<<<< HEAD
	genesisState, err := loadGenesis(ctx)
	if err != nil {
		log.Error("error loading genesis state", "error", err)
	}

	node, _, err := makeNode(ctx, genesisState)
=======

	err := startLogger(ctx)
	if err != nil {
		return err
	}

	node, _, err := makeNode(ctx)
>>>>>>> 2e57ebce
	if err != nil {
		// TODO: Need to manage error propagation and exit smoothly
		return err
	}
<<<<<<< HEAD
	srvlog := log.New(log.Ctx{"blockchain": genesisState.Name})
	srvlog.Info("🕸️Starting node...", "name", genesisState.Name, "ID", genesisState.Id)
=======
	log.Info("🕸️Starting node...")
>>>>>>> 2e57ebce
	node.Start()

	return nil
}<|MERGE_RESOLUTION|>--- conflicted
+++ resolved
@@ -42,13 +42,11 @@
 		utils.RpcHostFlag,
 		utils.RpcModuleFlag,
 	}
-<<<<<<< HEAD
 	genesisFlags = []cli.Flag{
 		utils.GenesisFlag,
-=======
+	}
 	cliFlags = []cli.Flag{
 		utils.VerbosityFlag,
->>>>>>> 2e57ebce
 	}
 )
 
@@ -66,11 +64,8 @@
 	app.Flags = append(app.Flags, nodeFlags...)
 	app.Flags = append(app.Flags, p2pFlags...)
 	app.Flags = append(app.Flags, rpcFlags...)
-<<<<<<< HEAD
 	app.Flags = append(app.Flags, genesisFlags...)
-=======
 	app.Flags = append(app.Flags, cliFlags...)
->>>>>>> 2e57ebce
 }
 
 func main() {
@@ -97,32 +92,23 @@
 
 // gossamer is the main entrypoint into the gossamer system
 func gossamer(ctx *cli.Context) error {
-<<<<<<< HEAD
 	genesisState, err := loadGenesis(ctx)
 	if err != nil {
 		log.Error("error loading genesis state", "error", err)
 	}
 
-	node, _, err := makeNode(ctx, genesisState)
-=======
-
-	err := startLogger(ctx)
+	err = startLogger(ctx)
 	if err != nil {
 		return err
 	}
 
-	node, _, err := makeNode(ctx)
->>>>>>> 2e57ebce
+	node, _, err := makeNode(ctx, genesisState)
 	if err != nil {
 		// TODO: Need to manage error propagation and exit smoothly
 		return err
 	}
-<<<<<<< HEAD
-	srvlog := log.New(log.Ctx{"blockchain": genesisState.Name})
-	srvlog.Info("🕸️Starting node...", "name", genesisState.Name, "ID", genesisState.Id)
-=======
-	log.Info("🕸️Starting node...")
->>>>>>> 2e57ebce
+
+	log.Info("🕸️Starting node...", "name", genesisState.Name, "ID", genesisState.Id)
 	node.Start()
 
 	return nil
