// Copyright 2019 ChainSafe Systems (ON) Corp.
// This file is part of gossamer.
//
// The gossamer library is free software: you can redistribute it and/or modify
// it under the terms of the GNU Lesser General Public License as published by
// the Free Software Foundation, either version 3 of the License, or
// (at your option) any later version.
//
// The gossamer library is distributed in the hope that it will be useful,
// but WITHOUT ANY WARRANTY; without even the implied warranty of
// MERCHANTABILITY or FITNESS FOR A PARTICULAR PURPOSE. See the
// GNU Lesser General Public License for more details.
//
// You should have received a copy of the GNU Lesser General Public License
// along with the gossamer library. If not, see <http://www.gnu.org/licenses/>.

package cfg

import (
	"os"
	"os/user"
	"path/filepath"
	"runtime"

	"github.com/ChainSafe/gossamer/internal/api"
<<<<<<< HEAD
	"github.com/ChainSafe/gossamer/p2p"
	"github.com/ChainSafe/gossamer/rpc"
	"github.com/ChainSafe/log15"
=======
	"github.com/ChainSafe/gossamer/polkadb"
>>>>>>> 4f64ad88
)

const (
	DefaultRpcHttpHost = "localhost" // Default host interface for the HTTP RPC server
	DefaultRpcHttpPort = 8545        // Default port for

	// P2P
	DefaultP2PPort = 7001

	DefaultGenesisPath = "./genesis.json"
)

var (
	// Note: must be non-nil declaration, otherwise toml parsing breaks
	DefaultP2PBootstrap = []string{}
	DefaultRpcModules   = []api.Module{"system"}
)

var (
	// Global
	DefaultGlobalConfig = GlobalConfig{
		DataDir:   DefaultDataDir(),
		Verbosity: log15.LvlInfo,
	}

	// P2P
	DefaultP2PConfig = P2pCfg{
		Port:           DefaultP2PPort,
		BootstrapNodes: DefaultP2PBootstrap,
		NoBootstrap:    false,
		NoMdns:         false,
		DataDir:        DefaultDataDir(),
	}

	// RPC
	DefaultRpcConfig = RpcCfg{
		Host:    DefaultRpcHttpHost,
		Port:    DefaultRpcHttpPort,
		Modules: DefaultRpcModules,
	}
)

// DefaultConfig is the default settings used when a config.toml file is not passed in during instantiation
func DefaultConfig() *Config {
	return &Config{
<<<<<<< HEAD
		GlobalCfg: DefaultGlobalConfig,
		P2pCfg:    DefaultP2PConfig,
		RpcCfg:    DefaultRpcConfig,
=======
		P2p:   DefaultP2PConfig,
		DbCfg: DefaultDBConfig,
		Rpc:   DefaultRpcConfig,
>>>>>>> 4f64ad88
	}
}

// DefaultDataDir is the default data directory to use for the databases and other
// persistence requirements.
func DefaultDataDir() string {
	// Try to place the data folder in the user's home dir
	home := homeDir()
	if home != "" {
		if runtime.GOOS == "darwin" {
			return filepath.Join(home, "Library", "Gossamer")
		} else if runtime.GOOS == "windows" {
			return filepath.Join(home, "AppData", "Roaming", "Gossamer")
		} else {
			return filepath.Join(home, ".gossamer")
		}
	}
	// As we cannot guess a stable location, return empty and handle later
	return ""
}

func homeDir() string {
	if home := os.Getenv("HOME"); home != "" {
		return home
	}
	if usr, err := user.Current(); err == nil {
		return usr.HomeDir
	}
	return ""
}<|MERGE_RESOLUTION|>--- conflicted
+++ resolved
@@ -23,13 +23,7 @@
 	"runtime"
 
 	"github.com/ChainSafe/gossamer/internal/api"
-<<<<<<< HEAD
-	"github.com/ChainSafe/gossamer/p2p"
-	"github.com/ChainSafe/gossamer/rpc"
 	"github.com/ChainSafe/log15"
-=======
-	"github.com/ChainSafe/gossamer/polkadb"
->>>>>>> 4f64ad88
 )
 
 const (
@@ -43,7 +37,7 @@
 )
 
 var (
-	// Note: must be non-nil declaration, otherwise toml parsing breaks
+	// Must be non-nil to match toml parsing semantics
 	DefaultP2PBootstrap = []string{}
 	DefaultRpcModules   = []api.Module{"system"}
 )
@@ -61,7 +55,6 @@
 		BootstrapNodes: DefaultP2PBootstrap,
 		NoBootstrap:    false,
 		NoMdns:         false,
-		DataDir:        DefaultDataDir(),
 	}
 
 	// RPC
@@ -75,15 +68,9 @@
 // DefaultConfig is the default settings used when a config.toml file is not passed in during instantiation
 func DefaultConfig() *Config {
 	return &Config{
-<<<<<<< HEAD
-		GlobalCfg: DefaultGlobalConfig,
-		P2pCfg:    DefaultP2PConfig,
-		RpcCfg:    DefaultRpcConfig,
-=======
-		P2p:   DefaultP2PConfig,
-		DbCfg: DefaultDBConfig,
-		Rpc:   DefaultRpcConfig,
->>>>>>> 4f64ad88
+		Global: DefaultGlobalConfig,
+		P2p:    DefaultP2PConfig,
+		Rpc:    DefaultRpcConfig,
 	}
 }
 
