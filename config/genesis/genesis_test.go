package genesis

import (
	"encoding/hex"
	"encoding/json"
	"io/ioutil"
	"os"
	"reflect"
	"testing"
)

func TestParseGenesisJson(t *testing.T) {
	// Create temp file
	file, err := ioutil.TempFile("", "genesis-test")
	if err != nil {
		t.Fatal(err)
	}
	defer os.Remove(file.Name())

	expected := &Genesis{
		Name:       "gossamer",
		ID:         "gossamer",
		Bootnodes:  []string{"/ip4/104.211.54.233/tcp/30363/p2p/16Uiu2HAmFWPUx45xYYeCpAryQbvU3dY8PWGdMwS2tLm1dB1CsmCj"},
<<<<<<< HEAD
		ProtocolID: "gossamer",
		Genesis: GenesisFields{
			Raw: map[string]string{"0x3a636f6465": "0x00"},
		},
=======
		ProtocolId: "gossamer",
		Genesis:    GenesisFields{},
>>>>>>> a05085ee
	}

	testBytes, err := ioutil.ReadFile(file.Name())
	if err != nil {
		t.Fatal(err)
	}

	testHex := hex.EncodeToString(testBytes)
	testRaw := [2]map[string]string{}
	testRaw[0] = map[string]string{"0x3a636f6465": "0x" + testHex}
	expected.Genesis = GenesisFields{Raw: testRaw}

	// Grab json encoded bytes
	bz, err := json.Marshal(expected)
	if err != nil {
		t.Fatal(err)
	}
	// Write to temp file
	_, err = file.Write(bz)
	if err != nil {
		t.Fatal(err)
	}

	genesis, err := LoadGenesisJSONFile(file.Name())
	if err != nil {
		t.Fatal(err)
	}

	if !reflect.DeepEqual(expected, genesis) {
		t.Fatalf("Fail: expected %v got %v", expected, genesis)
	}
}<|MERGE_RESOLUTION|>--- conflicted
+++ resolved
@@ -21,15 +21,8 @@
 		Name:       "gossamer",
 		ID:         "gossamer",
 		Bootnodes:  []string{"/ip4/104.211.54.233/tcp/30363/p2p/16Uiu2HAmFWPUx45xYYeCpAryQbvU3dY8PWGdMwS2tLm1dB1CsmCj"},
-<<<<<<< HEAD
 		ProtocolID: "gossamer",
-		Genesis: GenesisFields{
-			Raw: map[string]string{"0x3a636f6465": "0x00"},
-		},
-=======
-		ProtocolId: "gossamer",
 		Genesis:    GenesisFields{},
->>>>>>> a05085ee
 	}
 
 	testBytes, err := ioutil.ReadFile(file.Name())
