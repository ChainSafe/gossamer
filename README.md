--- conflicted
+++ resolved
@@ -86,13 +86,10 @@
 See their [README](https://github.com/wasmerio/wasmer-go) for me info on supported platforms.
 Currently, there are no known issues regarding this within the Gossamer repo, but if you run into one please open an issue
 on our GitHub.
-<<<<<<< HEAD
-=======
 
 If you are an Apple Silicon user make sure the `GOARCH` env variable is 
 set to `arm64` by executing `go env`, if the variable contains another value you can change
 by executing `go env -w GOARCH=arm64`
->>>>>>> 5e11c9f2
 
 ## Use Gossamer
 
