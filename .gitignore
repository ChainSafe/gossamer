*.exe
*.exe~
*.dll
*.so
*.dylib

# Test binary, built with `go test -c`
*.test

# Output of the go coverage tool, specifically when used with LiteIDE
*.out

# Goland
.idea/
### Go Patch ###
/vendor/

# IdeaIDE
.idea

# VS Code
.vscode

# Sublime
*.sublime*

<<<<<<< HEAD
trie/gossamer_data

/bin
chaindata/
=======
trie/test_data
/bin
>>>>>>> 62943815
<|MERGE_RESOLUTION|>--- conflicted
+++ resolved
@@ -24,12 +24,6 @@
 # Sublime
 *.sublime*
 
-<<<<<<< HEAD
-trie/gossamer_data
-
-/bin
-chaindata/
-=======
 trie/test_data
 /bin
->>>>>>> 62943815
+chaindata/