--- conflicted
+++ resolved
@@ -24,9 +24,7 @@
 # Sublime
 *.sublime*
 
-<<<<<<< HEAD
 go-pre.db
 *gossamer*data*
-=======
-/bin
->>>>>>> af735043
+
+/bin