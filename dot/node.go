--- conflicted
+++ resolved
@@ -310,13 +310,8 @@
 	nodeSrvcs = append(nodeSrvcs, sysSrvc)
 
 	// check if rpc service is enabled
-<<<<<<< HEAD
-	if enabled := cfg.RPC.Enabled; enabled {
+	if enabled := cfg.RPC.Enabled || cfg.RPC.WS; enabled {
 		rpcSrvc := createRPCService(cfg, stateSrvc, coreSrvc, networkSrvc, bp, sysSrvc)
-=======
-	if enabled := cfg.RPC.Enabled || cfg.RPC.WS; enabled {
-		rpcSrvc := createRPCService(cfg, stateSrvc, coreSrvc, networkSrvc, bp, rt, sysSrvc)
->>>>>>> 6ecef3bd
 		nodeSrvcs = append(nodeSrvcs, rpcSrvc)
 	} else {
 		logger.Debug("rpc service disabled by default", "rpc", enabled)
