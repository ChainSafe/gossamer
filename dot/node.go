// Copyright 2019 ChainSafe Systems (ON) Corp.
// This file is part of gossamer.
//
// The gossamer library is free software: you can redistribute it and/or modify
// it under the terms of the GNU Lesser General Public License as published by
// the Free Software Foundation, either version 3 of the License, or
// (at your option) any later version.
//
// The gossamer library is distributed in the hope that it will be useful,
// but WITHOUT ANY WARRANTY; without even the implied warranty of
// MERCHANTABILITY or FITNESS FOR A PARTICULAR PURPOSE. See the
// GNU Lesser General Public License for more details.
//
// You should have received a copy of the GNU Lesser General Public License
// along with the gossamer library. If not, see <http://www.gnu.org/licenses/>.

package dot

import (
	"fmt"
	"os"
	"os/signal"
	"path"
	"sync"
	"syscall"

	"github.com/ChainSafe/gossamer/dot/network"
	"github.com/ChainSafe/gossamer/dot/state"
	"github.com/ChainSafe/gossamer/dot/types"
	"github.com/ChainSafe/gossamer/lib/common"
	"github.com/ChainSafe/gossamer/lib/genesis"
	"github.com/ChainSafe/gossamer/lib/keystore"
	"github.com/ChainSafe/gossamer/lib/services"

	database "github.com/ChainSafe/chaindb"
	log "github.com/ChainSafe/log15"
)

var logger = log.New("pkg", "dot")

// Node is a container for all the components of a node.
type Node struct {
	Name     string
	Services *services.ServiceRegistry // registry of all node services
	StopFunc func()                    // func to call when node stops, currently used for profiling
	wg       sync.WaitGroup
}

// InitNode initializes a new dot node from the provided dot node configuration
// and JSON formatted genesis file.
func InitNode(cfg *Config) error {
	err := setupLogger(cfg)
	if err != nil {
		return err
	}

	logger.Info(
		"initializing node...",
		"name", cfg.Global.Name,
		"id", cfg.Global.ID,
		"basepath", cfg.Global.BasePath,
		"genesis-raw", cfg.Init.GenesisRaw,
	)

	// create genesis from configuration file
	gen, err := genesis.NewGenesisFromJSONRaw(cfg.Init.GenesisRaw)
	if err != nil {
		return fmt.Errorf("failed to load genesis from file: %w", err)
	}

	// create trie from genesis
	t, err := genesis.NewTrieFromGenesis(gen)
	if err != nil {
		return fmt.Errorf("failed to create trie from genesis: %w", err)
	}

	// create genesis block from trie
	header, err := genesis.NewGenesisBlockFromTrie(t)
	if err != nil {
		return fmt.Errorf("failed to create genesis block from trie: %w", err)
	}

	// create new state service
	stateSrvc := state.NewService(cfg.Global.BasePath, cfg.Global.lvl)

	var genEpochInfo *types.EpochInfo
	if !cfg.Init.TestFirstEpoch {
		// create in-memeory storage for loading runtime info
		genStorage, err := state.NewStorageState(database.NewMemDatabase(), t) //nolint
		if err != nil {
			return fmt.Errorf("failed to create in-memory storage: %w", err)
		}

		// create genesis runtime
		r, err := genesis.NewRuntimeFromGenesis(gen, genStorage) //nolint
		if err != nil {
			return fmt.Errorf("failed to create genesis runtime: %w", err)
		}

		babeCfg, err := r.BabeConfiguration()
		if err != nil {
			return fmt.Errorf("failed to fetch genesis babe configuration: %w", err)
		}

		genEpochInfo = &types.EpochInfo{
			Duration:   babeCfg.EpochLength,
			FirstBlock: 1,
			Randomness: babeCfg.Randomness,
		}

		r.Stop()
	} else {
		genEpochInfo = &types.EpochInfo{
			Duration: 200,
		}
	}

	// declare genesis data
	data := gen.GenesisData()

	// set genesis data using configuration values (assumes the genesis values
	// have already been set for the configuration, which allows for us to take
	// into account dynamic genesis values if the corresponding flag values are
	// provided when using the dot package with the gossamer command)
	data.Name = cfg.Global.Name
	data.ID = cfg.Global.ID
	data.Bootnodes = common.StringArrayToBytes(cfg.Network.Bootnodes)
	data.ProtocolID = cfg.Network.ProtocolID

	// initialize state service with genesis data, block, and trie
	err = stateSrvc.Initialize(data, header, t, genEpochInfo)
	if err != nil {
		return fmt.Errorf("failed to initialize state service: %s", err)
	}

	logger.Info(
		"node initialized",
		"name", cfg.Global.Name,
		"id", cfg.Global.ID,
		"basepath", cfg.Global.BasePath,
		"genesis-raw", cfg.Init.GenesisRaw,
		"block", header.Number,
	)

	return nil
}

// NodeInitialized returns true if, within the configured data directory for the
// node, the state database has been created and the genesis data has been loaded
func NodeInitialized(basepath string, expected bool) bool {
	// check if key registry exists
	registry := path.Join(basepath, "KEYREGISTRY")
	_, err := os.Stat(registry)
	if os.IsNotExist(err) {
		if expected {
			logger.Warn(
				"node has not been initialized",
				"basepath", basepath,
				"error", "failed to locate KEYREGISTRY file in data directory",
			)
		}
		return false
	}

	// check if manifest exists
	manifest := path.Join(basepath, "MANIFEST")
	_, err = os.Stat(manifest)
	if os.IsNotExist(err) {
		if expected {
			logger.Warn(
				"node has not been initialized",
				"basepath", basepath,
				"error", "failed to locate MANIFEST file in data directory",
			)
		}
		return false
	}

	// initialize database using data directory
	db, err := database.NewBadgerDB(basepath)
	if err != nil {
		logger.Error(
			"failed to create database",
			"basepath", basepath,
			"error", err,
		)
		return false
	}

	// load genesis data from initialized node database
	_, err = state.LoadGenesisData(db)
	if err != nil {
		logger.Warn(
			"node has not been initialized",
			"basepath", basepath,
			"error", err,
		)
		return false
	}

	// close database
	err = db.Close()
	if err != nil {
		logger.Error("failed to close database", "error", err)
	}

	return true
}

// NewNode creates a new dot node from a dot node configuration
func NewNode(cfg *Config, ks *keystore.GlobalKeystore, stopFunc func()) (*Node, error) {
	err := setupLogger(cfg)
	if err != nil {
		return nil, err
	}

	// if authority node, should have at least 1 key in keystore
	if cfg.Core.Authority && (ks.Babe.Size() == 0 || ks.Gran.Size() == 0) {
		return nil, ErrNoKeysProvided
	}

	// Node Services

	logger.Info(
		"initializing node services...",
		"name", cfg.Global.Name,
		"id", cfg.Global.ID,
		"basepath", cfg.Global.BasePath,
	)

	var nodeSrvcs []services.Service

	// Message Channels (send and receive messages between services)

	coreMsgs := make(chan network.Message, 128)    // message channel from core service to network service
	networkMsgs := make(chan network.Message, 128) // message channel from network service to core service

	// State Service

	// create state service and append state service to node services
	stateSrvc, err := createStateService(cfg)
	if err != nil {
		return nil, fmt.Errorf("failed to create state service: %s", err)
	}

	// create runtime
	rt, err := createRuntime(cfg, stateSrvc, ks.Acco.(*keystore.GenericKeystore))
	if err != nil {
		return nil, err
	}

	ver, err := createBlockVerifier(cfg, stateSrvc, rt)
	if err != nil {
		return nil, err
	}

	var bp BlockProducer

	if cfg.Core.BabeAuthority {
		// create BABE service
		bp, err = createBABEService(cfg, rt, stateSrvc, ks.Babe)
		if err != nil {
			return nil, err
		}

		nodeSrvcs = append(nodeSrvcs, bp)
	}

	dh, err := createDigestHandler(stateSrvc, bp, ver)
	if err != nil {
		return nil, err
	}

<<<<<<< HEAD
	// create GRANDPA service
	fg, err := createGRANDPAService(cfg, rt, stateSrvc, dh, ks)
	if err != nil {
		return nil, err
=======
	if cfg.Core.GrandpaAuthority {
		// create GRANDPA service
		fg, err = createGRANDPAService(cfg, rt, stateSrvc, dh, ks.Gran)
		if err != nil {
			return nil, err
		}
		nodeSrvcs = append(nodeSrvcs, fg)
>>>>>>> 09c27233
	}
	nodeSrvcs = append(nodeSrvcs, fg)
	dh.SetFinalityGadget(fg)

	// Syncer
	syncer, err := createSyncService(cfg, stateSrvc, bp, dh, ver, rt)
	if err != nil {
		return nil, err
	}

	// Core Service

	// create core service and append core service to node services
	coreSrvc, err := createCoreService(cfg, bp, fg, ver, rt, ks, stateSrvc, coreMsgs, networkMsgs)
	if err != nil {
		return nil, fmt.Errorf("failed to create core service: %s", err)
	}
	nodeSrvcs = append(nodeSrvcs, coreSrvc)

	// Network Service

	networkSrvc := &network.Service{} // TODO: rpc service without network service

	// check if network service is enabled
	if enabled := NetworkServiceEnabled(cfg); enabled {

		// create network service and append network service to node services
		networkSrvc, err = createNetworkService(cfg, stateSrvc, coreMsgs, networkMsgs, syncer)
		if err != nil {
			return nil, fmt.Errorf("failed to create network service: %s", err)
		}
		nodeSrvcs = append(nodeSrvcs, networkSrvc)

	} else {

		// do not create or append network service if network service is not enabled
		logger.Debug("network service disabled", "network", enabled, "roles", cfg.Core.Roles)

	}

	// System Service

	// create system service and append to node services
	sysSrvc := createSystemService(&cfg.System)
	nodeSrvcs = append(nodeSrvcs, sysSrvc)

	// RPC Service

	// check if rpc service is enabled
	if enabled := RPCServiceEnabled(cfg); enabled {

		// create rpc service and append rpc service to node services
		rpcSrvc, err := createRPCService(cfg, stateSrvc, coreSrvc, networkSrvc, bp, rt, sysSrvc)
		if err != nil {
			return nil, err
		}
		nodeSrvcs = append(nodeSrvcs, rpcSrvc)

	} else {

		// do not create or append rpc service if rpc service is not enabled
		logger.Debug("rpc service disabled by default", "rpc", enabled)

	}

	// close state service last
	nodeSrvcs = append(nodeSrvcs, stateSrvc)

	node := &Node{
		Name:     cfg.Global.Name,
		StopFunc: stopFunc,
		Services: services.NewServiceRegistry(),
	}

	for _, srvc := range nodeSrvcs {
		node.Services.RegisterService(srvc)
	}

	return node, nil
}

// Start starts all dot node services
func (n *Node) Start() error {
	logger.Info("starting node services...")

	// start all dot node services
	n.Services.StartAll()

	go func() {
		sigc := make(chan os.Signal, 1)
		signal.Notify(sigc, syscall.SIGINT, syscall.SIGTERM)
		defer signal.Stop(sigc)
		<-sigc
		logger.Info("signal interrupt, shutting down...")
		n.Stop()
		os.Exit(130)
	}()

	n.wg.Add(1)
	n.wg.Wait()

	return nil
}

// Stop stops all dot node services
func (n *Node) Stop() {
	if n.StopFunc != nil {
		n.StopFunc()
	}

	// stop all node services
	n.Services.StopAll()
	n.wg.Done()
}<|MERGE_RESOLUTION|>--- conflicted
+++ resolved
@@ -271,20 +271,10 @@
 		return nil, err
 	}
 
-<<<<<<< HEAD
 	// create GRANDPA service
-	fg, err := createGRANDPAService(cfg, rt, stateSrvc, dh, ks)
-	if err != nil {
-		return nil, err
-=======
-	if cfg.Core.GrandpaAuthority {
-		// create GRANDPA service
-		fg, err = createGRANDPAService(cfg, rt, stateSrvc, dh, ks.Gran)
-		if err != nil {
-			return nil, err
-		}
-		nodeSrvcs = append(nodeSrvcs, fg)
->>>>>>> 09c27233
+	fg, err := createGRANDPAService(cfg, rt, stateSrvc, dh, ks.Gran)
+	if err != nil {
+		return nil, err
 	}
 	nodeSrvcs = append(nodeSrvcs, fg)
 	dh.SetFinalityGadget(fg)
