--- conflicted
+++ resolved
@@ -227,7 +227,6 @@
 	)
 
 	var nodeSrvcs []services.Service
-	var networkSrvc *network.Service
 
 	// State Service
 
@@ -237,70 +236,58 @@
 		return nil, fmt.Errorf("failed to create state service: %s", err)
 	}
 
-	// create runtime
-	rt, err := createRuntime(cfg, stateSrvc, ks.Acco.(*keystore.GenericKeystore), networkSrvc)
-	if err != nil {
-		return nil, err
-	}
-
-	ver, err := createBlockVerifier(cfg, stateSrvc, rt)
-	if err != nil {
-		return nil, err
-	}
-
-	// create BABE service
-	bp, err := createBABEService(cfg, rt, stateSrvc, ks.Babe)
-	if err != nil {
-		return nil, err
-	}
-
-	nodeSrvcs = append(nodeSrvcs, bp)
-
-	dh, err := createDigestHandler(stateSrvc, bp, ver)
-	if err != nil {
-		return nil, err
-	}
-
-	// Syncer
-	syncer, err := createSyncService(cfg, stateSrvc, bp, dh, ver, rt)
-	if err != nil {
-		return nil, err
-	}
-
-	// Core Service
-
-	// create core service and append core service to node services
-	coreSrvc, err := createCoreService(cfg, bp, fg, ver, rt, ks, stateSrvc, networkSrvc)
-	if err != nil {
-		return nil, fmt.Errorf("failed to create core service: %s", err)
-	}
-	nodeSrvcs = append(nodeSrvcs, coreSrvc)
-
 	// Network Service
+	var networkSrvc *network.Service
 
 	// check if network service is enabled
 	if enabled := networkServiceEnabled(cfg); enabled {
 		// create network service and append network service to node services
-		networkSrvc, err = createNetworkService(cfg, stateSrvc, syncer, coreSrvc)
+		networkSrvc, err = createNetworkService(cfg, stateSrvc)
 		if err != nil {
 			return nil, fmt.Errorf("failed to create network service: %s", err)
 		}
 		nodeSrvcs = append(nodeSrvcs, networkSrvc)
-		coreSrvc.SetNetwork(networkSrvc)
-
 	} else {
 		// do not create or append network service if network service is not enabled
 		logger.Debug("network service disabled", "network", enabled, "roles", cfg.Core.Roles)
 	}
 
-<<<<<<< HEAD
+	// create runtime
+	rt, err := createRuntime(cfg, stateSrvc, ks.Acco.(*keystore.GenericKeystore), networkSrvc)
+	if err != nil {
+		return nil, err
+	}
+
+	ver, err := createBlockVerifier(cfg, stateSrvc, rt)
+	if err != nil {
+		return nil, err
+	}
+
+	// create BABE service
+	bp, err := createBABEService(cfg, rt, stateSrvc, ks.Babe)
+	if err != nil {
+		return nil, err
+	}
+
+	nodeSrvcs = append(nodeSrvcs, bp)
+
+	dh, err := createDigestHandler(stateSrvc, bp, ver)
+	if err != nil {
+		return nil, err
+	}
+
+	// Syncer
+	syncer, err := createSyncService(cfg, stateSrvc, bp, dh, ver, rt)
+	if err != nil {
+		return nil, err
+	}
+
 	// create GRANDPA service
 	fg, err := createGRANDPAService(cfg, rt, stateSrvc, dh, ks.Gran, networkSrvc)
 	if err != nil {
 		return nil, err
 	}
 	nodeSrvcs = append(nodeSrvcs, fg)
-	dh.SetFinalityGadget(fg)
 
 	// Core Service
 
@@ -309,13 +296,13 @@
 	if err != nil {
 		return nil, fmt.Errorf("failed to create core service: %s", err)
 	}
+	nodeSrvcs = append(nodeSrvcs, coreSrvc)
+
 	if networkSrvc != nil {
-		networkSrvc.SetMessageHandler(coreSrvc)
-	}
-	nodeSrvcs = append(nodeSrvcs, coreSrvc)
-
-=======
->>>>>>> a270bd59
+		networkSrvc.SetSyncer(syncer)
+		networkSrvc.SetTransactionHandler(coreSrvc)
+	}
+
 	// System Service
 
 	// create system service and append to node services
