--- conflicted
+++ resolved
@@ -212,8 +212,9 @@
 		return nil, err
 	}
 
-<<<<<<< HEAD
+	var bp BlockProducer
 	var fg core.FinalityGadget
+
 	if cfg.Core.Authority {
 		// create GRANDPA service
 		fg, err = createGRANDPAService(rt, stateSrvc, ks)
@@ -221,17 +222,14 @@
 			return nil, err
 		}
 		nodeSrvcs = append(nodeSrvcs, fg)
-=======
-	var babeSrvc BlockProducer
-	if cfg.Core.Authority {
+
 		// create BABE service
-		babeSrvc, err = createBABEService(cfg, rt, stateSrvc, ks)
+		bp, err = createBABEService(cfg, rt, stateSrvc, ks)
 		if err != nil {
 			return nil, err
 		}
 
-		nodeSrvcs = append(nodeSrvcs, babeSrvc)
->>>>>>> 86da58b1
+		nodeSrvcs = append(nodeSrvcs, bp)
 	}
 
 	// Syncer
@@ -240,11 +238,7 @@
 	// Core Service
 
 	// create core service and append core service to node services
-<<<<<<< HEAD
-	coreSrvc, err := createCoreService(cfg, fg, rt, ks, stateSrvc, coreMsgs, networkMsgs, syncChan)
-=======
-	coreSrvc, err := createCoreService(cfg, babeSrvc, rt, ks, stateSrvc, coreMsgs, networkMsgs, syncChan)
->>>>>>> 86da58b1
+	coreSrvc, err := createCoreService(cfg, bp, fg, rt, ks, stateSrvc, coreMsgs, networkMsgs, syncChan)
 	if err != nil {
 		return nil, fmt.Errorf("failed to create core service: %s", err)
 	}
