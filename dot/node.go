// Copyright 2019 ChainSafe Systems (ON) Corp.
// This file is part of gossamer.
//
// The gossamer library is free software: you can redistribute it and/or modify
// it under the terms of the GNU Lesser General Public License as published by
// the Free Software Foundation, either version 3 of the License, or
// (at your option) any later version.
//
// The gossamer library is distributed in the hope that it will be useful,
// but WITHOUT ANY WARRANTY; without even the implied warranty of
// MERCHANTABILITY or FITNESS FOR A PARTICULAR PURPOSE. See the
// GNU Lesser General Public License for more details.
//
// You should have received a copy of the GNU Lesser General Public License
// along with the gossamer library. If not, see <http://www.gnu.org/licenses/>.

package dot

import (
	"fmt"
	"net/http"
	"os"
	"os/signal"
	"path"
	"runtime/debug"
	"strconv"
	"sync"
	"syscall"
	"time"

	"github.com/ChainSafe/chaindb"
	gssmrmetrics "github.com/ChainSafe/gossamer/dot/metrics"
	"github.com/ChainSafe/gossamer/dot/network"
	"github.com/ChainSafe/gossamer/dot/state"
	"github.com/ChainSafe/gossamer/dot/telemetry"
	"github.com/ChainSafe/gossamer/dot/types"
	"github.com/ChainSafe/gossamer/lib/genesis"
	"github.com/ChainSafe/gossamer/lib/keystore"
	"github.com/ChainSafe/gossamer/lib/services"
	log "github.com/ChainSafe/log15"
	"github.com/ethereum/go-ethereum/metrics"
	"github.com/ethereum/go-ethereum/metrics/prometheus"
)

var logger = log.New("pkg", "dot")

// Node is a container for all the components of a node.
type Node struct {
	Name     string
	Services *services.ServiceRegistry // registry of all node services
	StopFunc func()                    // func to call when node stops, currently used for profiling
	wg       sync.WaitGroup
}

// InitNode initialises a new dot node from the provided dot node configuration
// and JSON formatted genesis file.
func InitNode(cfg *Config) error {
	setupLogger(cfg)
	logger.Info(
		"🕸️ initialising node...",
		"name", cfg.Global.Name,
		"id", cfg.Global.ID,
		"basepath", cfg.Global.BasePath,
		"genesis", cfg.Init.Genesis,
	)

	// create genesis from configuration file
	gen, err := genesis.NewGenesisFromJSONRaw(cfg.Init.Genesis)
	if err != nil {
		return fmt.Errorf("failed to load genesis from file: %w", err)
	}

	if !gen.IsRaw() {
		// genesis is human-readable, convert to raw
		err = gen.ToRaw()
		if err != nil {
			return fmt.Errorf("failed to convert genesis-spec to raw genesis: %w", err)
		}
	}

	// create trie from genesis
	t, err := genesis.NewTrieFromGenesis(gen)
	if err != nil {
		return fmt.Errorf("failed to create trie from genesis: %w", err)
	}

	// create genesis block from trie
	header, err := genesis.NewGenesisBlockFromTrie(t)
	if err != nil {
		return fmt.Errorf("failed to create genesis block from trie: %w", err)
	}

	// create new state service
	stateSrvc := state.NewService(cfg.Global.BasePath, cfg.Global.LogLvl)

	if cfg.Core.BabeThresholdDenominator != 0 {
		stateSrvc.BabeThresholdNumerator = cfg.Core.BabeThresholdNumerator
		stateSrvc.BabeThresholdDenominator = cfg.Core.BabeThresholdDenominator
	}

	// initialise state service with genesis data, block, and trie
	err = stateSrvc.Initialise(gen, header, t)
	if err != nil {
		return fmt.Errorf("failed to initialise state service: %s", err)
	}

	err = storeGlobalNodeName(cfg.Global.Name, cfg.Global.BasePath)
	if err != nil {
		return fmt.Errorf("failed to store global node name: %s", err)
	}

	logger.Info(
<<<<<<< HEAD
		"🕸️ node initialized",
=======
		"node initialised",
		"name", cfg.Global.Name,
>>>>>>> 40537f95
		"id", cfg.Global.ID,
		"basepath", cfg.Global.BasePath,
		"genesis", cfg.Init.Genesis,
		"block", header.Number,
		"genesis hash", header.Hash(),
	)

	return nil
}

// NodeInitialized returns true if, within the configured data directory for the
// node, the state database has been created and the genesis data has been loaded
func NodeInitialized(basepath string, expected bool) bool {
	// check if key registry exists
	registry := path.Join(basepath, "KEYREGISTRY")

	_, err := os.Stat(registry)
	if os.IsNotExist(err) {
		if expected {
			logger.Debug(
				"node has not been initialised",
				"basepath", basepath,
				"error", "failed to locate KEYREGISTRY file in data directory",
			)
		}
		return false
	}

	// initialise database using data directory
	db, err := chaindb.NewBadgerDB(&chaindb.Config{
		DataDir: basepath,
	})
	if err != nil {
		logger.Error(
			"failed to create database",
			"basepath", basepath,
			"error", err,
		)
		return false
	}

	// load genesis data from initialised node database
	_, err = state.LoadGenesisData(db)
	if err != nil {
		logger.Warn(
			"node has not been initialised",
			"basepath", basepath,
			"error", err,
		)
		return false
	}

	// close database
	err = db.Close()
	if err != nil {
		logger.Error("failed to close database", "error", err)
	}

	return true
}

// LoadGlobalNodeName returns the stored global node name from database
func LoadGlobalNodeName(basepath string) (string, error) {
	// initialize database using data directory
	db, err := state.SetupDatabase(basepath)
	if err != nil {
		return "", err
	}

	name, err := state.LoadNodeGlobalName(db)
	if err != nil {
		logger.Warn(
			"failed to load global node name",
			"basepath", basepath,
			"error", err,
		)
		return "", nil
	}

	// close database
	err = db.Close()
	if err != nil {
		logger.Error("failed to close database", "error", err)
		return "", err
	}

	return name, nil
}

// NewNode creates a new dot node from a dot node configuration
func NewNode(cfg *Config, ks *keystore.GlobalKeystore, stopFunc func()) (*Node, error) {
	// set garbage collection percent to 10%
	// can be overwritten by setting the GOGC env veriable, which defaults to 100
	prev := debug.SetGCPercent(10)
	if prev != 100 {
		debug.SetGCPercent(prev)
	}

	setupLogger(cfg)

	// if authority node, should have at least 1 key in keystore
	if cfg.Core.Roles == types.AuthorityRole && (ks.Babe.Size() == 0 || ks.Gran.Size() == 0) {
		return nil, ErrNoKeysProvided
	}

	// Node Services

	logger.Info(
		"🕸️ initialising node services...",
		"name", cfg.Global.Name,
		"id", cfg.Global.ID,
		"basepath", cfg.Global.BasePath,
	)

	var nodeSrvcs []services.Service

	// State Service

	// create state service and append state service to node services
	stateSrvc, err := createStateService(cfg)

	if err != nil {
		return nil, fmt.Errorf("failed to create state service: %s", err)
	}

	// Network Service
	var networkSrvc *network.Service

	// check if network service is enabled
	if enabled := networkServiceEnabled(cfg); enabled {
		// create network service and append network service to node services
		networkSrvc, err = createNetworkService(cfg, stateSrvc)
		if err != nil {
			return nil, fmt.Errorf("failed to create network service: %s", err)
		}
		nodeSrvcs = append(nodeSrvcs, networkSrvc)
	} else {
		// do not create or append network service if network service is not enabled
		logger.Debug("network service disabled", "network", enabled, "roles", cfg.Core.Roles)
	}

	// create runtime
	rt, err := createRuntime(cfg, stateSrvc, ks, networkSrvc)
	if err != nil {
		return nil, err
	}

	ver, err := createBlockVerifier(stateSrvc)
	if err != nil {
		return nil, err
	}

	// create BABE service
	bp, err := createBABEService(cfg, rt, stateSrvc, ks.Babe)
	if err != nil {
		return nil, err
	}

	nodeSrvcs = append(nodeSrvcs, bp)

	dh, err := createDigestHandler(stateSrvc, bp, ver)
	if err != nil {
		return nil, err
	}

	// create GRANDPA service
	fg, err := createGRANDPAService(cfg, rt, stateSrvc, dh, ks.Gran, networkSrvc)
	if err != nil {
		return nil, err
	}
	nodeSrvcs = append(nodeSrvcs, fg)
	dh.SetFinalityGadget(fg) // TODO: this should be cleaned up

	// Syncer
	syncer, err := createSyncService(cfg, stateSrvc, bp, fg, dh, ver, rt)
	if err != nil {
		return nil, err
	}

	// Core Service

	// create core service and append core service to node services
	coreSrvc, err := createCoreService(cfg, bp, fg, ver, rt, ks, stateSrvc, networkSrvc)
	if err != nil {
		return nil, fmt.Errorf("failed to create core service: %s", err)
	}
	nodeSrvcs = append(nodeSrvcs, coreSrvc)

	if networkSrvc != nil {
		networkSrvc.SetSyncer(syncer)
		networkSrvc.SetTransactionHandler(coreSrvc)
	}

	// System Service

	// create system service and append to node services
	sysSrvc, err := createSystemService(&cfg.System, stateSrvc)
	if err != nil {
		return nil, fmt.Errorf("failed to create system service: %s", err)
	}
	nodeSrvcs = append(nodeSrvcs, sysSrvc)

	// RPC Service

	// check if rpc service is enabled
	if enabled := cfg.RPC.Enabled; enabled {
		// create rpc service and append rpc service to node services
		rpcSrvc := createRPCService(cfg, stateSrvc, coreSrvc, networkSrvc, bp, rt, sysSrvc)
		nodeSrvcs = append(nodeSrvcs, rpcSrvc)
	} else {
		// do not create or append rpc service if rpc service is not enabled
		logger.Debug("rpc service disabled by default", "rpc", enabled)
	}

	// close state service last
	nodeSrvcs = append(nodeSrvcs, stateSrvc)

	node := &Node{
		Name:     cfg.Global.Name,
		StopFunc: stopFunc,
		Services: services.NewServiceRegistry(),
	}

	for _, srvc := range nodeSrvcs {
		node.Services.RegisterService(srvc)
	}

	if cfg.Global.PublishMetrics {
		publishMetrics(cfg)
	}

	gd, err := stateSrvc.Storage.GetGenesisData()
	if err != nil {
		return nil, err
	}

	if cfg.Global.NoTelemetry {
		return node, nil
	}

	telemetry.GetInstance().AddConnections(gd.TelemetryEndpoints)
	data := &telemetry.ConnectionData{
		Authority:     cfg.Core.GrandpaAuthority,
		Chain:         sysSrvc.ChainName(),
		GenesisHash:   stateSrvc.Block.GenesisHash().String(),
		SystemName:    sysSrvc.SystemName(),
		NodeName:      cfg.Global.Name,
		SystemVersion: sysSrvc.SystemVersion(),
		NetworkID:     networkSrvc.NetworkState().PeerID,
		StartTime:     strconv.FormatInt(time.Now().UnixNano(), 10),
	}
	telemetry.GetInstance().SendConnection(data)

	return node, nil
}

func publishMetrics(cfg *Config) {
	address := fmt.Sprintf("%s:%d", cfg.RPC.Host, cfg.Global.MetricsPort)
	log.Info("Enabling stand-alone metrics HTTP endpoint", "address", address)
	setupMetricsServer(address)

	// Start system runtime metrics collection
	go gssmrmetrics.CollectProcessMetrics()
}

// setupMetricsServer starts a dedicated metrics server at the given address.
func setupMetricsServer(address string) {
	m := http.NewServeMux()
	m.Handle("/metrics", prometheus.Handler(metrics.DefaultRegistry))
	log.Info("Starting metrics server", "addr", fmt.Sprintf("http://%s/metrics", address))
	go func() {
		if err := http.ListenAndServe(address, m); err != nil {
			log.Error("Failure in running metrics server", "err", err)
		}
	}()
}

// stores the global node name to reuse
func storeGlobalNodeName(name, basepath string) error {
	db, err := state.SetupDatabase(basepath)
	if err != nil {
		return err
	}

	err = state.StoreNodeGlobalName(db, name)
	if err != nil {
		logger.Warn(
			"failed to store global node name",
			"basepath", basepath,
			"error", err,
		)
		return nil
	}

	// close database
	err = db.Close()
	if err != nil {
		logger.Error("failed to close database", "error", err)
		return err
	}

	return nil
}

// Start starts all dot node services
func (n *Node) Start() error {
	logger.Info("🕸️ starting node services...")

	// start all dot node services
	n.Services.StartAll()

	go func() {
		sigc := make(chan os.Signal, 1)
		signal.Notify(sigc, syscall.SIGINT, syscall.SIGTERM)
		defer signal.Stop(sigc)
		<-sigc
		logger.Info("signal interrupt, shutting down...")
		n.Stop()
		os.Exit(130)
	}()

	n.wg.Add(1)
	n.wg.Wait()

	return nil
}

// Stop stops all dot node services
func (n *Node) Stop() {
	if n.StopFunc != nil {
		n.StopFunc()
	}

	// stop all node services
	n.Services.StopAll()
	n.wg.Done()
}<|MERGE_RESOLUTION|>--- conflicted
+++ resolved
@@ -110,12 +110,8 @@
 	}
 
 	logger.Info(
-<<<<<<< HEAD
-		"🕸️ node initialized",
-=======
-		"node initialised",
+    "node initialised",
 		"name", cfg.Global.Name,
->>>>>>> 40537f95
 		"id", cfg.Global.ID,
 		"basepath", cfg.Global.BasePath,
 		"genesis", cfg.Init.Genesis,
