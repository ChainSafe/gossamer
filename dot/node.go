// Copyright 2019 ChainSafe Systems (ON) Corp.
// This file is part of gossamer.
//
// The gossamer library is free software: you can redistribute it and/or modify
// it under the terms of the GNU Lesser General Public License as published by
// the Free Software Foundation, either version 3 of the License, or
// (at your option) any later version.
//
// The gossamer library is distributed in the hope that it will be useful,
// but WITHOUT ANY WARRANTY; without even the implied warranty of
// MERCHANTABILITY or FITNESS FOR A PARTICULAR PURPOSE. See the
// GNU Lesser General Public License for more details.
//
// You should have received a copy of the GNU Lesser General Public License
// along with the gossamer library. If not, see <http://www.gnu.org/licenses/>.

package dot

import (
	"fmt"
	"net/http"
	"os"
	"os/signal"
	"path"
	"runtime/debug"
	"strconv"
	"sync"
	"syscall"
	"time"

	gssmrmetrics "github.com/ChainSafe/gossamer/dot/metrics"
	"github.com/ChainSafe/gossamer/dot/network"
	"github.com/ChainSafe/gossamer/dot/state"
	"github.com/ChainSafe/gossamer/dot/telemetry"
	"github.com/ChainSafe/gossamer/dot/types"
	"github.com/ChainSafe/gossamer/lib/genesis"
	"github.com/ChainSafe/gossamer/lib/keystore"
	"github.com/ChainSafe/gossamer/lib/services"
	"github.com/ChainSafe/gossamer/lib/utils"
	log "github.com/ChainSafe/log15"
	"github.com/ethereum/go-ethereum/metrics"
	"github.com/ethereum/go-ethereum/metrics/prometheus"
)

var logger = log.New("pkg", "dot")

// Node is a container for all the components of a node.
type Node struct {
	Name     string
	Services *services.ServiceRegistry // registry of all node services
	StopFunc func()                    // func to call when node stops, currently used for profiling
	wg       sync.WaitGroup
}

// InitNode initialises a new dot node from the provided dot node configuration
// and JSON formatted genesis file.
func InitNode(cfg *Config) error {
	setupLogger(cfg)
	logger.Info(
		"🕸️ initialising node...",
		"name", cfg.Global.Name,
		"id", cfg.Global.ID,
		"basepath", cfg.Global.BasePath,
		"genesis", cfg.Init.Genesis,
	)

	// create genesis from configuration file
	gen, err := genesis.NewGenesisFromJSONRaw(cfg.Init.Genesis)
	if err != nil {
		return fmt.Errorf("failed to load genesis from file: %w", err)
	}

	if !gen.IsRaw() {
		// genesis is human-readable, convert to raw
		err = gen.ToRaw()
		if err != nil {
			return fmt.Errorf("failed to convert genesis-spec to raw genesis: %w", err)
		}
	}

	// create trie from genesis
	t, err := genesis.NewTrieFromGenesis(gen)
	if err != nil {
		return fmt.Errorf("failed to create trie from genesis: %w", err)
	}

	// create genesis block from trie
	header, err := genesis.NewGenesisBlockFromTrie(t)
	if err != nil {
		return fmt.Errorf("failed to create genesis block from trie: %w", err)
	}

	// create new state service
	stateSrvc := state.NewService(cfg.Global.BasePath, cfg.Global.LogLvl)

	// initialise state service with genesis data, block, and trie
	err = stateSrvc.Initialise(gen, header, t)
	if err != nil {
		return fmt.Errorf("failed to initialise state service: %s", err)
	}

	err = storeGlobalNodeName(cfg.Global.Name, cfg.Global.BasePath)
	if err != nil {
		return fmt.Errorf("failed to store global node name: %s", err)
	}

	logger.Info(
		"node initialised",
		"name", cfg.Global.Name,
		"id", cfg.Global.ID,
		"basepath", cfg.Global.BasePath,
		"genesis", cfg.Init.Genesis,
		"block", header.Number,
		"genesis hash", header.Hash(),
	)

	return nil
}

// NodeInitialized returns true if, within the configured data directory for the
// node, the state database has been created and the genesis data has been loaded
func NodeInitialized(basepath string, expected bool) bool {
	// check if key registry exists
	registry := path.Join(basepath, utils.DefaultDatabaseDir, "KEYREGISTRY")

	_, err := os.Stat(registry)
	if os.IsNotExist(err) {
		if expected {
			logger.Debug(
				"node has not been initialised",
				"basepath", basepath,
				"error", "failed to locate KEYREGISTRY file in data directory",
			)
		}
		return false
	}

	// initialise database using data directory
	db, err := utils.SetupDatabase(basepath, false)
	if err != nil {
		logger.Error(
			"failed to create database",
			"basepath", basepath,
			"error", err,
		)
		return false
	}

	defer func() {
		// close database
		err = db.Close()
		if err != nil {
			logger.Error("failed to close database", "error", err)
		}
	}()

	// load genesis data from initialised node database
	_, err = state.NewBaseState(db).LoadGenesisData()
	if err != nil {
		logger.Debug(
			"node has not been initialised",
			"basepath", basepath,
			"error", err,
		)
		return false
	}

	return true
}

// LoadGlobalNodeName returns the stored global node name from database
func LoadGlobalNodeName(basepath string) (nodename string, err error) {
	// initialise database using data directory
	db, err := utils.SetupDatabase(basepath, false)
	if err != nil {
		return "", err
	}

	defer func() {
		err = db.Close()
		if err != nil {
			logger.Error("failed to close database", "error", err)
			return
		}
	}()

	basestate := state.NewBaseState(db)
	nodename, err = basestate.LoadNodeGlobalName()
	if err != nil {
		logger.Warn(
			"failed to load global node name",
			"basepath", basepath,
			"error", err,
		)
		return "", err
	}

	return nodename, err
}

// NewNode creates a new dot node from a dot node configuration
func NewNode(cfg *Config, ks *keystore.GlobalKeystore, stopFunc func()) (*Node, error) {
	// set garbage collection percent to 10%
	// can be overwritten by setting the GOGC env veriable, which defaults to 100
	prev := debug.SetGCPercent(10)
	if prev != 100 {
		debug.SetGCPercent(prev)
	}

	setupLogger(cfg)

	// if authority node, should have at least 1 key in keystore
	if cfg.Core.Roles == types.AuthorityRole && (ks.Babe.Size() == 0 || ks.Gran.Size() == 0) {
		return nil, ErrNoKeysProvided
	}

	logger.Info(
		"🕸️ initialising node services...",
		"name", cfg.Global.Name,
		"id", cfg.Global.ID,
		"basepath", cfg.Global.BasePath,
	)

	var (
		nodeSrvcs   []services.Service
		networkSrvc *network.Service
	)

	stateSrvc, err := createStateService(cfg)
	if err != nil {
		return nil, fmt.Errorf("failed to create state service: %s", err)
	}

	// check if network service is enabled
	if enabled := networkServiceEnabled(cfg); enabled {
		// create network service and append network service to node services
		networkSrvc, err = createNetworkService(cfg, stateSrvc)
		if err != nil {
			return nil, fmt.Errorf("failed to create network service: %s", err)
		}
		nodeSrvcs = append(nodeSrvcs, networkSrvc)
	} else {
		// do not create or append network service if network service is not enabled
		logger.Debug("network service disabled", "network", enabled, "roles", cfg.Core.Roles)
	}

	// create runtime
	rt, err := createRuntime(cfg, stateSrvc, ks, networkSrvc)
	if err != nil {
		return nil, err
	}

	ver, err := createBlockVerifier(stateSrvc)
	if err != nil {
		return nil, err
	}

	dh, err := createDigestHandler(stateSrvc)
	if err != nil {
		return nil, err
	}
	nodeSrvcs = append(nodeSrvcs, dh)

<<<<<<< HEAD
	// create BABE service
	bp, err := createBABEService(cfg, rt, stateSrvc, ks.Babe, dh)
=======
	coreSrvc, err := createCoreService(cfg, rt, ks, stateSrvc, networkSrvc, dh)
	if err != nil {
		return nil, fmt.Errorf("failed to create core service: %s", err)
	}
	nodeSrvcs = append(nodeSrvcs, coreSrvc)

	bp, err := createBABEService(cfg, rt, stateSrvc, ks.Babe, coreSrvc)
>>>>>>> b6bd9164
	if err != nil {
		return nil, err
	}
	nodeSrvcs = append(nodeSrvcs, bp)

	fg, err := createGRANDPAService(cfg, rt, stateSrvc, dh, ks.Gran, networkSrvc)
	if err != nil {
		return nil, err
	}
	nodeSrvcs = append(nodeSrvcs, fg)

	syncer, err := newSyncService(cfg, stateSrvc, fg, ver, rt, coreSrvc)
	if err != nil {
		return nil, err
	}

<<<<<<< HEAD
	// Core Service

	// create core service and append core service to node services
	coreSrvc, err := createCoreService(cfg, bp, rt, ks, stateSrvc, networkSrvc)
	if err != nil {
		return nil, fmt.Errorf("failed to create core service: %s", err)
	}
	nodeSrvcs = append(nodeSrvcs, coreSrvc)

=======
>>>>>>> b6bd9164
	if networkSrvc != nil {
		networkSrvc.SetSyncer(syncer)
		networkSrvc.SetTransactionHandler(coreSrvc)
	}

	sysSrvc, err := createSystemService(&cfg.System, stateSrvc)
	if err != nil {
		return nil, fmt.Errorf("failed to create system service: %s", err)
	}
	nodeSrvcs = append(nodeSrvcs, sysSrvc)

	// check if rpc service is enabled
	if enabled := cfg.RPC.Enabled; enabled {
		rpcSrvc := createRPCService(cfg, stateSrvc, coreSrvc, networkSrvc, bp, rt, sysSrvc)
		nodeSrvcs = append(nodeSrvcs, rpcSrvc)
	} else {
		logger.Debug("rpc service disabled by default", "rpc", enabled)
	}

	// close state service last
	nodeSrvcs = append(nodeSrvcs, stateSrvc)

	node := &Node{
		Name:     cfg.Global.Name,
		StopFunc: stopFunc,
		Services: services.NewServiceRegistry(),
	}

	for _, srvc := range nodeSrvcs {
		node.Services.RegisterService(srvc)
	}

	if cfg.Global.PublishMetrics {
		publishMetrics(cfg)
	}

	gd, err := stateSrvc.Base.LoadGenesisData()
	if err != nil {
		return nil, err
	}

	if cfg.Global.NoTelemetry {
		return node, nil
	}

	telemetry.GetInstance().AddConnections(gd.TelemetryEndpoints)

	err = telemetry.GetInstance().SendMessage(telemetry.NewTelemetryMessage(
		telemetry.NewKeyValue("authority", cfg.Core.GrandpaAuthority),
		telemetry.NewKeyValue("chain", sysSrvc.ChainName()),
		telemetry.NewKeyValue("genesis_hash", stateSrvc.Block.GenesisHash().String()),
		telemetry.NewKeyValue("implementation", sysSrvc.SystemName()),
		telemetry.NewKeyValue("msg", "system.connected"),
		telemetry.NewKeyValue("name", cfg.Global.Name),
		telemetry.NewKeyValue("network_id", networkSrvc.NetworkState().PeerID),
		telemetry.NewKeyValue("startup_time", strconv.FormatInt(time.Now().UnixNano(), 10)),
		telemetry.NewKeyValue("version", sysSrvc.SystemVersion())))
	if err != nil {
		logger.Debug("problem sending system.connected telemetry message", "err", err)
	}
	return node, nil
}

func publishMetrics(cfg *Config) {
	address := fmt.Sprintf("%s:%d", cfg.RPC.Host, cfg.Global.MetricsPort)
	log.Info("Enabling stand-alone metrics HTTP endpoint", "address", address)
	setupMetricsServer(address)

	// Start system runtime metrics collection
	go gssmrmetrics.CollectProcessMetrics()
}

// setupMetricsServer starts a dedicated metrics server at the given address.
func setupMetricsServer(address string) {
	m := http.NewServeMux()
	m.Handle("/metrics", prometheus.Handler(metrics.DefaultRegistry))
	log.Info("Starting metrics server", "addr", fmt.Sprintf("http://%s/metrics", address))
	go func() {
		if err := http.ListenAndServe(address, m); err != nil {
			log.Error("Failure in running metrics server", "err", err)
		}
	}()
}

// stores the global node name to reuse
func storeGlobalNodeName(name, basepath string) (err error) {
	db, err := utils.SetupDatabase(basepath, false)
	if err != nil {
		return err
	}

	defer func() {
		err = db.Close()
		if err != nil {
			logger.Error("failed to close database", "error", err)
			return
		}
	}()

	basestate := state.NewBaseState(db)
	err = basestate.StoreNodeGlobalName(name)
	if err != nil {
		logger.Warn(
			"failed to store global node name",
			"basepath", basepath,
			"error", err,
		)
		return err
	}

	return nil
}

// Start starts all dot node services
func (n *Node) Start() error {
	logger.Info("🕸️ starting node services...")

	// start all dot node services
	n.Services.StartAll()

	go func() {
		sigc := make(chan os.Signal, 1)
		signal.Notify(sigc, syscall.SIGINT, syscall.SIGTERM)
		defer signal.Stop(sigc)
		<-sigc
		logger.Info("signal interrupt, shutting down...")
		n.Stop()
		os.Exit(130)
	}()

	n.wg.Add(1)
	n.wg.Wait()

	return nil
}

// Stop stops all dot node services
func (n *Node) Stop() {
	if n.StopFunc != nil {
		n.StopFunc()
	}

	// stop all node services
	n.Services.StopAll()
	n.wg.Done()
}<|MERGE_RESOLUTION|>--- conflicted
+++ resolved
@@ -261,10 +261,6 @@
 	}
 	nodeSrvcs = append(nodeSrvcs, dh)
 
-<<<<<<< HEAD
-	// create BABE service
-	bp, err := createBABEService(cfg, rt, stateSrvc, ks.Babe, dh)
-=======
 	coreSrvc, err := createCoreService(cfg, rt, ks, stateSrvc, networkSrvc, dh)
 	if err != nil {
 		return nil, fmt.Errorf("failed to create core service: %s", err)
@@ -272,7 +268,6 @@
 	nodeSrvcs = append(nodeSrvcs, coreSrvc)
 
 	bp, err := createBABEService(cfg, rt, stateSrvc, ks.Babe, coreSrvc)
->>>>>>> b6bd9164
 	if err != nil {
 		return nil, err
 	}
@@ -289,18 +284,6 @@
 		return nil, err
 	}
 
-<<<<<<< HEAD
-	// Core Service
-
-	// create core service and append core service to node services
-	coreSrvc, err := createCoreService(cfg, bp, rt, ks, stateSrvc, networkSrvc)
-	if err != nil {
-		return nil, fmt.Errorf("failed to create core service: %s", err)
-	}
-	nodeSrvcs = append(nodeSrvcs, coreSrvc)
-
-=======
->>>>>>> b6bd9164
 	if networkSrvc != nil {
 		networkSrvc.SetSyncer(syncer)
 		networkSrvc.SetTransactionHandler(coreSrvc)
