--- conflicted
+++ resolved
@@ -64,11 +64,7 @@
 		dh *digest.Handler) (*core.Service, error)
 	createGRANDPAService(config *cfg.Config, st *state.Service, ks KeyStore,
 		net *network.Service, telemetryMailer Telemetry) (*grandpa.Service, error)
-<<<<<<< HEAD
-	createParachainHostService(net *network.Service, genesishHash common.Hash) (*parachain.Service, error)
-=======
 	createParachainHostService(net *network.Service, forkID string, genesishHash common.Hash) (*parachain.Service, error)
->>>>>>> 46892e55
 	newSyncService(config *cfg.Config, st *state.Service, finalityGadget BlockJustificationVerifier,
 		verifier *babe.VerificationManager, cs *core.Service, net *network.Service,
 		telemetryMailer Telemetry) (*dotsync.Service, error)
@@ -369,11 +365,7 @@
 	}
 	nodeSrvcs = append(nodeSrvcs, fg)
 
-<<<<<<< HEAD
-	phs, err := builder.createParachainHostService(networkSrvc, stateSrvc.Block.GenesisHash())
-=======
 	phs, err := builder.createParachainHostService(networkSrvc, gd.ForkID, stateSrvc.Block.GenesisHash())
->>>>>>> 46892e55
 	if err != nil {
 		return nil, err
 	}
