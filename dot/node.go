--- conflicted
+++ resolved
@@ -228,14 +228,10 @@
 	var nodeSrvcs []services.Service
 
 	// Message Channels (send and receive messages between services)
-<<<<<<< HEAD
-	networkMsgs := make(chan network.Message, 128) // message channel from network service to core service
-=======
 
 	//coreMsgs := make(chan network.Message, 128)    // message channel from core service to network service
 	// todo ed msg_channel
 	//networkMsgs := make(chan network.Message, 128) // message channel from network service to core service
->>>>>>> cfab2a41
 
 	// State Service
 
@@ -293,11 +289,7 @@
 	// check if network service is enabled
 	if enabled := networkServiceEnabled(cfg); enabled {
 		// create network service and append network service to node services
-<<<<<<< HEAD
-		networkSrvc, err = createNetworkService(cfg, stateSrvc, networkMsgs, syncer)
-=======
 		networkSrvc, err = createNetworkService(cfg, stateSrvc, syncer)
->>>>>>> cfab2a41
 		if err != nil {
 			return nil, fmt.Errorf("failed to create network service: %s", err)
 		}
