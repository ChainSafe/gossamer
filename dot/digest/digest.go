// Copyright 2021 ChainSafe Systems (ON)
// SPDX-License-Identifier: LGPL-3.0-only

package digest

import (
	"context"
	"errors"

	"github.com/ChainSafe/gossamer/dot/types"
	"github.com/ChainSafe/gossamer/internal/log"
	"github.com/ChainSafe/gossamer/lib/services"
	"github.com/ChainSafe/gossamer/pkg/scale"
)

var (
	_ services.Service = &Handler{}
)

// Handler is used to handle consensus messages and relevant authority updates to BABE and GRANDPA
type Handler struct {
	ctx    context.Context
	cancel context.CancelFunc

	// interfaces
	blockState   BlockState
	epochState   EpochState
	grandpaState GrandpaState

	// block notification channels
	imported  chan *types.Block
	finalised chan *types.FinalisationInfo

	// GRANDPA changes
	grandpaScheduledChange *grandpaChange
	grandpaForcedChange    *grandpaChange
	grandpaPause           *pause
	grandpaResume          *resume

	logger log.LeveledLogger
}

type grandpaChange struct {
	auths   []types.Authority
	atBlock uint
}

type pause struct {
	atBlock uint
}

type resume struct {
	atBlock uint
}

// NewHandler returns a new Handler
func NewHandler(lvl log.Level, blockState BlockState, epochState EpochState,
	grandpaState GrandpaState) (*Handler, error) {
	imported := blockState.GetImportedBlockNotifierChannel()
	finalised := blockState.GetFinalisedNotifierChannel()

	logger := log.NewFromGlobal(log.AddContext("pkg", "digest"))
	logger.Patch(log.SetLevel(lvl))

	ctx, cancel := context.WithCancel(context.Background())
	return &Handler{
		ctx:          ctx,
		cancel:       cancel,
		blockState:   blockState,
		epochState:   epochState,
		grandpaState: grandpaState,
		imported:     imported,
		finalised:    finalised,
		logger:       logger,
	}, nil
}

// Start starts the Handler
func (h *Handler) Start() error {
	go h.handleBlockImport(h.ctx)
	go h.handleBlockFinalisation(h.ctx)
	return nil
}

// Stop stops the Handler
func (h *Handler) Stop() error {
	h.cancel()
	h.blockState.FreeImportedBlockNotifierChannel(h.imported)
	h.blockState.FreeFinalisedNotifierChannel(h.finalised)
	return nil
}

// NextGrandpaAuthorityChange returns the block number of the next upcoming grandpa authorities change.
// It returns 0 if no change is scheduled.
func (h *Handler) NextGrandpaAuthorityChange() (next uint) {
	next = ^uint(0)

	if h.grandpaScheduledChange != nil {
		next = h.grandpaScheduledChange.atBlock
	}

	if h.grandpaForcedChange != nil && h.grandpaForcedChange.atBlock < next {
		next = h.grandpaForcedChange.atBlock
	}

	if h.grandpaPause != nil && h.grandpaPause.atBlock < next {
		next = h.grandpaPause.atBlock
	}

	if h.grandpaResume != nil && h.grandpaResume.atBlock < next {
		next = h.grandpaResume.atBlock
	}

	return next
}

// HandleDigests handles consensus digests for an imported block
func (h *Handler) HandleDigests(header *types.Header) {
	for i, d := range header.Digest.Types {
		val, ok := d.Value().(types.ConsensusDigest)
<<<<<<< HEAD
		if !ok {
			continue
		}

		err := h.handleConsensusDigest(&val, header)
		if err != nil {
			h.logger.Errorf("cannot handle digests for block number %s, index %d, digest %s: %s",
				header.Number, i, d.Value(), err)
=======
		if ok {
			err := h.handleConsensusDigest(&val, header)
			if err != nil {
				h.logger.Errorf("cannot handle digests for block number %d, index %d, digest %s: %s",
					header.Number, i, d.Value(), err)
			}
>>>>>>> 8840bb5c
		}
	}
}

func (h *Handler) handleConsensusDigest(d *types.ConsensusDigest, header *types.Header) error {
	switch d.ConsensusEngineID {
	case types.GrandpaEngineID:
		data := types.NewGrandpaConsensusDigest()
		err := scale.Unmarshal(d.Data, &data)
		if err != nil {
			return err
		}
		err = h.handleGrandpaConsensusDigest(data, header)
		if err != nil {
			return err
		}
		return nil
	case types.BabeEngineID:
		data := types.NewBabeConsensusDigest()
		err := scale.Unmarshal(d.Data, &data)
		if err != nil {
			return err
		}
		err = h.handleBabeConsensusDigest(data, header)
		if err != nil {
			return err
		}
		return nil
	}

	return errors.New("unknown consensus engine ID")
}

func (h *Handler) handleGrandpaConsensusDigest(digest scale.VaryingDataType, header *types.Header) error {
	switch val := digest.Value().(type) {
	case types.GrandpaScheduledChange:
		return h.handleScheduledChange(val, header)
	case types.GrandpaForcedChange:
		return h.handleForcedChange(val, header)
	case types.GrandpaOnDisabled:
		return nil // do nothing, as this is not implemented in substrate
	case types.GrandpaPause:
		return h.handlePause(val)
	case types.GrandpaResume:
		return h.handleResume(val)
	}

	return errors.New("invalid consensus digest data")
}

func (h *Handler) handleBabeConsensusDigest(digest scale.VaryingDataType, header *types.Header) error {
	currEpoch, err := h.epochState.GetEpochForBlock(header)
	if err != nil {
		return err
	}

	nextEpoch := currEpoch + 1
	headerHash := header.Hash()

	switch val := digest.Value().(type) {
	case types.NextEpochData:
		h.logger.Debugf("stored BABENextEpochData data: %v for hash: %s to epoch: %d\n", digest, headerHash, nextEpoch)
		h.epochState.StoreBABENextEpochData(nextEpoch, headerHash, val)
		return nil

	case types.BABEOnDisabled:
		return h.handleBABEOnDisabled(val, header)

	case types.NextConfigData:
		h.logger.Debugf("stored BABENextConfigData data: %v for hash: %s to epoch: %d\n", digest, headerHash, nextEpoch)
		h.epochState.StoreBABENextConfigData(nextEpoch, headerHash, val)
		return nil
	}

	return errors.New("invalid consensus digest data")
}

func (h *Handler) handleBlockImport(ctx context.Context) {
	for {
		select {
		case block := <-h.imported:
			if block == nil {
				continue
			}

			h.HandleDigests(&block.Header)
			err := h.handleGrandpaChangesOnImport(block.Header.Number)
			if err != nil {
				h.logger.Errorf("failed to handle grandpa changes on block import: %s", err)
			}
		case <-ctx.Done():
			return
		}
	}
}

func (h *Handler) handleBlockFinalisation(ctx context.Context) {
	for {
		select {
		case info := <-h.finalised:
			if info == nil {
				continue
			}

			err := h.setBABEDigestsOnFinalization(&info.Header)
			if err != nil {
				h.logger.Errorf("failed to store babe next epoch digest: %s", err)
			}

			err = h.handleGrandpaChangesOnFinalization(info.Header.Number)
			if err != nil {
				h.logger.Errorf("failed to handle grandpa changes on block finalisation: %s", err)
			}
		case <-ctx.Done():
			return
		}
	}
}

<<<<<<< HEAD
// setBABEDigestsOnFinalization is called only when a block is finalised
// and defines the correct next epoch data and next config data
func (h *Handler) setBABEDigestsOnFinalization(header *types.Header) error {
	currEpoch, err := h.epochState.GetEpochForBlock(header)
	if err != nil {
		return err
	}

	nextEpoch := currEpoch + 1
	headerHash := header.Hash()

	nextEpochData, has := h.epochState.GetBABENextEpochDataToFinalize(nextEpoch, headerHash)
	if has {
		h.logger.Debugf("setting BABENextEpochData data: %v for hash: %s to epoch: %d", nextEpochData, header.Hash(), nextEpoch)
		return h.handleNextEpochData(nextEpochData, nextEpoch, header)
	}

	nextConfigData, has := h.epochState.GetBABENextConfigDataToFinalize(nextEpoch, headerHash)
	if has {
		h.logger.Debugf("setting BABENextConfigData data: %v for hash: %s to epoch: %d", nextConfigData, header.Hash(), nextEpoch)
		return h.handleNextConfigData(nextConfigData, nextEpoch, header)
	}

	return nil
}

func (h *Handler) handleGrandpaChangesOnImport(num *big.Int) error {
=======
func (h *Handler) handleGrandpaChangesOnImport(num uint) error {
>>>>>>> 8840bb5c
	resume := h.grandpaResume
	if resume != nil && num >= resume.atBlock {
		h.grandpaResume = nil
	}

	fc := h.grandpaForcedChange
<<<<<<< HEAD
	if fc != nil && num.Cmp(fc.atBlock) > -1 {
		curr, err := h.grandpaState.IncrementSetID()
=======
	if fc != nil && num >= fc.atBlock {
		err := h.grandpaState.IncrementSetID()
>>>>>>> 8840bb5c
		if err != nil {
			return err
		}

		h.grandpaForcedChange = nil
		h.logger.Debugf("incremented grandpa set id %d", curr)
	}

	return nil
}

func (h *Handler) handleGrandpaChangesOnFinalization(num uint) error {
	pause := h.grandpaPause
	if pause != nil && num >= pause.atBlock {
		h.grandpaPause = nil
	}

	sc := h.grandpaScheduledChange
<<<<<<< HEAD
	if sc != nil && num.Cmp(sc.atBlock) > -1 {
		curr, err := h.grandpaState.IncrementSetID()
=======
	if sc != nil && num >= sc.atBlock {
		err := h.grandpaState.IncrementSetID()
>>>>>>> 8840bb5c
		if err != nil {
			return err
		}

		h.grandpaScheduledChange = nil
		h.logger.Debugf("incremented grandpa set id %d", curr)
	}

	// if blocks get finalised before forced change takes place, disregard it
	h.grandpaForcedChange = nil
	return nil
}

func (h *Handler) handleScheduledChange(sc types.GrandpaScheduledChange, header *types.Header) error {
	curr, err := h.blockState.BestBlockHeader()
	if err != nil {
		return err
	}

	if h.grandpaScheduledChange != nil {
		return nil
	}

	h.logger.Debugf("handling GrandpaScheduledChange data: %v", sc)

	c, err := newGrandpaChange(sc.Auths, sc.Delay, curr.Number)
	if err != nil {
		return err
	}

	h.grandpaScheduledChange = c

	auths, err := types.GrandpaAuthoritiesRawToAuthorities(sc.Auths)
	if err != nil {
		return err
	}
	h.logger.Debugf("setting GrandpaScheduledChange at block %d",
		header.Number+uint(sc.Delay))
	return h.grandpaState.SetNextChange(
		types.NewGrandpaVotersFromAuthorities(auths),
		header.Number+uint(sc.Delay),
	)
}

func (h *Handler) handleForcedChange(fc types.GrandpaForcedChange, header *types.Header) error {
	if header == nil {
		return errors.New("header is nil")
	}

	if h.grandpaForcedChange != nil {
		return errors.New("already have forced change scheduled")
	}

	h.logger.Debugf("handling GrandpaForcedChange with data %v", fc)

	c, err := newGrandpaChange(fc.Auths, fc.Delay, header.Number)
	if err != nil {
		return err
	}

	h.grandpaForcedChange = c

	auths, err := types.GrandpaAuthoritiesRawToAuthorities(fc.Auths)
	if err != nil {
		return err
	}

	h.logger.Debugf("setting GrandpaForcedChange at block %d",
		header.Number+uint(fc.Delay))
	return h.grandpaState.SetNextChange(
		types.NewGrandpaVotersFromAuthorities(auths),
		header.Number+uint(fc.Delay),
	)
}

func (h *Handler) handlePause(p types.GrandpaPause) error {
	curr, err := h.blockState.BestBlockHeader()
	if err != nil {
		return err
	}

	h.grandpaPause = &pause{
		atBlock: curr.Number + uint(p.Delay),
	}

	return h.grandpaState.SetNextPause(h.grandpaPause.atBlock)
}

func (h *Handler) handleResume(r types.GrandpaResume) error {
	curr, err := h.blockState.BestBlockHeader()
	if err != nil {
		return err
	}

	h.grandpaResume = &resume{
		atBlock: curr.Number + uint(r.Delay),
	}

	return h.grandpaState.SetNextResume(h.grandpaResume.atBlock)
}

func newGrandpaChange(raw []types.GrandpaAuthoritiesRaw, delay uint32, currBlock uint) (*grandpaChange, error) {
	auths, err := types.GrandpaAuthoritiesRawToAuthorities(raw)
	if err != nil {
		return nil, err
	}

	return &grandpaChange{
		auths:   auths,
		atBlock: currBlock + uint(delay),
	}, nil
}

func (h *Handler) handleBABEOnDisabled(_ types.BABEOnDisabled, _ *types.Header) error {
	h.logger.Debug("handling BABEOnDisabled")
	return nil
}

func (h *Handler) handleNextEpochData(act types.NextEpochData, nextEpoch uint64, header *types.Header) error {
	// set EpochState epoch data for upcoming epoch
	data, err := act.ToEpochData()
	if err != nil {
		return err
	}

<<<<<<< HEAD
	h.logger.Debugf("setting data for block number %s and epoch %d with data: %v",
		header.Number, nextEpoch, data)
	return h.epochState.SetEpochData(nextEpoch, data)
}

func (h *Handler) handleNextConfigData(config types.NextConfigData, nextEpoch uint64, header *types.Header) error {
	h.logger.Debugf("defined BABE config data for block number %s and epoch %d with data: %v",
		header.Number, nextEpoch, config.ToConfigData())
=======
	h.logger.Debugf("setting data for block number %d and epoch %d with data: %v",
		header.Number, currEpoch+1, data)
	return h.epochState.SetEpochData(currEpoch+1, data)
}

func (h *Handler) handleNextConfigData(config types.NextConfigData, header *types.Header) error {
	currEpoch, err := h.epochState.GetEpochForBlock(header)
	if err != nil {
		return err
	}

	h.logger.Debugf("setting BABE config data for block number %d and epoch %d with data: %v",
		header.Number, currEpoch+1, config.ToConfigData())
>>>>>>> 8840bb5c
	// set EpochState config data for upcoming epoch
	return h.epochState.SetConfigData(nextEpoch, config.ToConfigData())
}<|MERGE_RESOLUTION|>--- conflicted
+++ resolved
@@ -118,7 +118,6 @@
 func (h *Handler) HandleDigests(header *types.Header) {
 	for i, d := range header.Digest.Types {
 		val, ok := d.Value().(types.ConsensusDigest)
-<<<<<<< HEAD
 		if !ok {
 			continue
 		}
@@ -127,14 +126,6 @@
 		if err != nil {
 			h.logger.Errorf("cannot handle digests for block number %s, index %d, digest %s: %s",
 				header.Number, i, d.Value(), err)
-=======
-		if ok {
-			err := h.handleConsensusDigest(&val, header)
-			if err != nil {
-				h.logger.Errorf("cannot handle digests for block number %d, index %d, digest %s: %s",
-					header.Number, i, d.Value(), err)
-			}
->>>>>>> 8840bb5c
 		}
 	}
 }
@@ -254,7 +245,6 @@
 	}
 }
 
-<<<<<<< HEAD
 // setBABEDigestsOnFinalization is called only when a block is finalised
 // and defines the correct next epoch data and next config data
 func (h *Handler) setBABEDigestsOnFinalization(header *types.Header) error {
@@ -281,23 +271,15 @@
 	return nil
 }
 
-func (h *Handler) handleGrandpaChangesOnImport(num *big.Int) error {
-=======
 func (h *Handler) handleGrandpaChangesOnImport(num uint) error {
->>>>>>> 8840bb5c
 	resume := h.grandpaResume
 	if resume != nil && num >= resume.atBlock {
 		h.grandpaResume = nil
 	}
 
 	fc := h.grandpaForcedChange
-<<<<<<< HEAD
-	if fc != nil && num.Cmp(fc.atBlock) > -1 {
+	if fc != nil && num >= fc.atBlock {
 		curr, err := h.grandpaState.IncrementSetID()
-=======
-	if fc != nil && num >= fc.atBlock {
-		err := h.grandpaState.IncrementSetID()
->>>>>>> 8840bb5c
 		if err != nil {
 			return err
 		}
@@ -316,13 +298,8 @@
 	}
 
 	sc := h.grandpaScheduledChange
-<<<<<<< HEAD
-	if sc != nil && num.Cmp(sc.atBlock) > -1 {
+	if sc != nil && num >= sc.atBlock {
 		curr, err := h.grandpaState.IncrementSetID()
-=======
-	if sc != nil && num >= sc.atBlock {
-		err := h.grandpaState.IncrementSetID()
->>>>>>> 8840bb5c
 		if err != nil {
 			return err
 		}
@@ -448,7 +425,6 @@
 		return err
 	}
 
-<<<<<<< HEAD
 	h.logger.Debugf("setting data for block number %s and epoch %d with data: %v",
 		header.Number, nextEpoch, data)
 	return h.epochState.SetEpochData(nextEpoch, data)
@@ -457,21 +433,6 @@
 func (h *Handler) handleNextConfigData(config types.NextConfigData, nextEpoch uint64, header *types.Header) error {
 	h.logger.Debugf("defined BABE config data for block number %s and epoch %d with data: %v",
 		header.Number, nextEpoch, config.ToConfigData())
-=======
-	h.logger.Debugf("setting data for block number %d and epoch %d with data: %v",
-		header.Number, currEpoch+1, data)
-	return h.epochState.SetEpochData(currEpoch+1, data)
-}
-
-func (h *Handler) handleNextConfigData(config types.NextConfigData, header *types.Header) error {
-	currEpoch, err := h.epochState.GetEpochForBlock(header)
-	if err != nil {
-		return err
-	}
-
-	h.logger.Debugf("setting BABE config data for block number %d and epoch %d with data: %v",
-		header.Number, currEpoch+1, config.ToConfigData())
->>>>>>> 8840bb5c
 	// set EpochState config data for upcoming epoch
 	return h.epochState.SetConfigData(nextEpoch, config.ToConfigData())
 }