// Copyright 2019 ChainSafe Systems (ON) Corp.
// This file is part of gossamer.
//
// The gossamer library is free software: you can redistribute it and/or modify
// it under the terms of the GNU Lesser General Public License as published by
// the Free Software Foundation, either version 3 of the License, or
// (at your option) any later version.
//
// The gossamer library is distributed in the hope that it will be useful,
// but WITHOUT ANY WARRANTY; without even the implied warranty of
// MERCHANTABILITY or FITNESS FOR A PARTICULAR PURPOSE. See the
// GNU Lesser General Public License for more details.
//
// You should have received a copy of the GNU Lesser General Public License
// along with the gossamer library. If not, see <http://www.gnu.org/licenses/>.

package digest

import (
	"context"
	"errors"
	"math"
	"math/big"

	"github.com/ChainSafe/gossamer/dot/types"
	"github.com/ChainSafe/gossamer/lib/services"
	"github.com/ChainSafe/gossamer/pkg/scale"

	log "github.com/ChainSafe/log15"
)

var maxUint64 = uint64(math.MaxUint64)

var (
	_      services.Service = &Handler{}
	logger log.Logger       = log.New("pkg", "digest") // TODO: add to config options
)

// Handler is used to handle consensus messages and relevant authority updates to BABE and GRANDPA
type Handler struct {
	ctx    context.Context
	cancel context.CancelFunc

	// interfaces
	blockState   BlockState
	epochState   EpochState
	grandpaState GrandpaState

	// block notification channels
	imported    chan *types.Block
	finalised   chan *types.FinalisationInfo
	finalisedID byte

	// GRANDPA changes
	grandpaScheduledChange *grandpaChange
	grandpaForcedChange    *grandpaChange
	grandpaPause           *pause
	grandpaResume          *resume
}

type grandpaChange struct {
	auths   []types.Authority
	atBlock *big.Int
}

type pause struct {
	atBlock *big.Int
}

type resume struct {
	atBlock *big.Int
}

// NewHandler returns a new Handler
func NewHandler(blockState BlockState, epochState EpochState, grandpaState GrandpaState) (*Handler, error) {
	imported := blockState.GetImportedBlockNotifierChannel()

	finalised := make(chan *types.FinalisationInfo, 16)

	fid, err := blockState.RegisterFinalizedChannel(finalised)
	if err != nil {
		return nil, err
	}

	ctx, cancel := context.WithCancel(context.Background())

	return &Handler{
		ctx:          ctx,
		cancel:       cancel,
		blockState:   blockState,
		epochState:   epochState,
		grandpaState: grandpaState,
		imported:     imported,
		finalised:    finalised,
		finalisedID:  fid,
	}, nil
}

// Start starts the Handler
func (h *Handler) Start() error {
	go h.handleBlockImport(h.ctx)
	go h.handleBlockFinalisation(h.ctx)
	return nil
}

// Stop stops the Handler
func (h *Handler) Stop() error {
	h.cancel()
	h.blockState.FreeImportedBlockNotifierChannel(h.imported)
	h.blockState.UnregisterFinalisedChannel(h.finalisedID)
	close(h.finalised)
	return nil
}

// NextGrandpaAuthorityChange returns the block number of the next upcoming grandpa authorities change.
// It returns 0 if no change is scheduled.
func (h *Handler) NextGrandpaAuthorityChange() uint64 {
	next := maxUint64

	if h.grandpaScheduledChange != nil {
		next = h.grandpaScheduledChange.atBlock.Uint64()
	}

	if h.grandpaForcedChange != nil && h.grandpaForcedChange.atBlock.Uint64() < next {
		next = h.grandpaForcedChange.atBlock.Uint64()
	}

	if h.grandpaPause != nil && h.grandpaPause.atBlock.Uint64() < next {
		next = h.grandpaPause.atBlock.Uint64()
	}

	if h.grandpaResume != nil && h.grandpaResume.atBlock.Uint64() < next {
		next = h.grandpaResume.atBlock.Uint64()
	}

	return next
}

// HandleDigests handles consensus digests for an imported block
func (h *Handler) HandleDigests(header *types.Header) {
	for i, d := range header.Digest.Types {
		val, ok := d.Value().(types.ConsensusDigest)
		if ok {
			err := h.handleConsensusDigest(&val, header)
			if err != nil {
				logger.Error("handleDigests", "block number", header.Number, "index", i, "digest", d.Value(), "error", err)
			}
		}
	}
}

func (h *Handler) handleConsensusDigest(d *types.ConsensusDigest, header *types.Header) error {
	switch d.ConsensusEngineID {
	case types.GrandpaEngineID:
		data := types.NewGrandpaConsensusDigest()
		err := scale.Unmarshal(d.Data, &data)
		if err != nil {
			return err
		}
		err = h.handleGrandpaConsensusDigest(data, header)
		if err != nil {
			return err
		}
		return nil
	case types.BabeEngineID:
		data := types.NewBabeConsensusDigest()
		err := scale.Unmarshal(d.Data, &data)
		if err != nil {
			return err
		}
		err = h.handleBabeConsensusDigest(data, header)
		if err != nil {
			return err
		}
		return nil
	}

	return errors.New("unknown consensus engine ID")
}

func (h *Handler) handleGrandpaConsensusDigest(digest scale.VaryingDataType, header *types.Header) error {
	switch val := digest.Value().(type) {
	case types.GrandpaScheduledChange:
		return h.handleScheduledChange(val, header)
	case types.GrandpaForcedChange:
		return h.handleForcedChange(val, header)
	case types.GrandpaOnDisabled:
		return nil // do nothing, as this is not implemented in substrate
	case types.GrandpaPause:
		return h.handlePause(val)
	case types.GrandpaResume:
		return h.handleResume(val)
	}

	return errors.New("invalid consensus digest data")
}

func (h *Handler) handleBabeConsensusDigest(digest scale.VaryingDataType, header *types.Header) error {
	switch val := digest.Value().(type) {
	case types.NextEpochData:
		logger.Debug("handling BABENextEpochData", "data", digest)
		return h.handleNextEpochData(val, header)
	case types.BABEOnDisabled:
		return h.handleBABEOnDisabled(val, header)
	case types.NextConfigData:
		logger.Debug("handling BABENextConfigData", "data", digest)
		return h.handleNextConfigData(val, header)
	}

	return errors.New("invalid consensus digest data")
}

func (h *Handler) handleBlockImport(ctx context.Context) {
	for {
		select {
		case block := <-h.imported:
			if block == nil {
				continue
			}

			err := h.handleGrandpaChangesOnImport(block.Header.Number)
			if err != nil {
				logger.Error("failed to handle grandpa changes on block import", "error", err)
			}
		case <-ctx.Done():
			return
		}
	}
}

func (h *Handler) handleBlockFinalisation(ctx context.Context) {
	for {
		select {
		case info := <-h.finalised:
			if info == nil {
				continue
			}

			err := h.handleGrandpaChangesOnFinalization(info.Header.Number)
			if err != nil {
				logger.Error("failed to handle grandpa changes on block finalisation", "error", err)
			}
		case <-ctx.Done():
			return
		}
	}
}

func (h *Handler) handleGrandpaChangesOnImport(num *big.Int) error {
	resume := h.grandpaResume
	if resume != nil && num.Cmp(resume.atBlock) > -1 {
		h.grandpaResume = nil
	}

	fc := h.grandpaForcedChange
	if fc != nil && num.Cmp(fc.atBlock) > -1 {
		err := h.grandpaState.IncrementSetID()
		if err != nil {
			return err
		}

		h.grandpaForcedChange = nil
		curr, err := h.grandpaState.GetCurrentSetID()
		if err != nil {
			return err
		}

		logger.Debug("incremented grandpa set ID", "set ID", curr)
	}

	return nil
}

func (h *Handler) handleGrandpaChangesOnFinalization(num *big.Int) error {
	pause := h.grandpaPause
	if pause != nil && num.Cmp(pause.atBlock) > -1 {
		h.grandpaPause = nil
	}

	sc := h.grandpaScheduledChange
	if sc != nil && num.Cmp(sc.atBlock) > -1 {
		err := h.grandpaState.IncrementSetID()
		if err != nil {
			return err
		}

		h.grandpaScheduledChange = nil
		curr, err := h.grandpaState.GetCurrentSetID()
		if err != nil {
			return err
		}

		logger.Debug("incremented grandpa set ID", "set ID", curr)
	}

	// if blocks get finalised before forced change takes place, disregard it
	h.grandpaForcedChange = nil
	return nil
}

func (h *Handler) handleScheduledChange(sc types.GrandpaScheduledChange, header *types.Header) error {
	curr, err := h.blockState.BestBlockHeader()
	if err != nil {
		return err
	}

	if h.grandpaScheduledChange != nil {
		return nil
	}

	logger.Debug("handling GrandpaScheduledChange", "data", sc)

	c, err := newGrandpaChange(sc.Auths, sc.Delay, curr.Number)
	if err != nil {
		return err
	}

	h.grandpaScheduledChange = c

	auths, err := types.GrandpaAuthoritiesRawToAuthorities(sc.Auths)
	if err != nil {
		return err
	}
	logger.Debug("setting GrandpaScheduledChange", "at block", big.NewInt(0).Add(header.Number, big.NewInt(int64(sc.Delay))))
	return h.grandpaState.SetNextChange(
		types.NewGrandpaVotersFromAuthorities(auths),
		big.NewInt(0).Add(header.Number, big.NewInt(int64(sc.Delay))),
	)
}

func (h *Handler) handleForcedChange(fc types.GrandpaForcedChange, header *types.Header) error {
	if header == nil {
		return errors.New("header is nil")
	}

	if h.grandpaForcedChange != nil {
		return errors.New("already have forced change scheduled")
	}

	logger.Debug("handling GrandpaForcedChange", "data", fc)

	c, err := newGrandpaChange(fc.Auths, fc.Delay, header.Number)
	if err != nil {
		return err
	}

	h.grandpaForcedChange = c

	auths, err := types.GrandpaAuthoritiesRawToAuthorities(fc.Auths)
	if err != nil {
		return err
	}

	logger.Debug("setting GrandpaForcedChange", "at block", big.NewInt(0).Add(header.Number, big.NewInt(int64(fc.Delay))))
	return h.grandpaState.SetNextChange(
		types.NewGrandpaVotersFromAuthorities(auths),
		big.NewInt(0).Add(header.Number, big.NewInt(int64(fc.Delay))),
	)
}

func (h *Handler) handlePause(p types.GrandpaPause) error {
	curr, err := h.blockState.BestBlockHeader()
	if err != nil {
		return err
	}

	delay := big.NewInt(int64(p.Delay))

	h.grandpaPause = &pause{
		atBlock: big.NewInt(-1).Add(curr.Number, delay),
	}

	return h.grandpaState.SetNextPause(h.grandpaPause.atBlock)
}

func (h *Handler) handleResume(r types.GrandpaResume) error {
	curr, err := h.blockState.BestBlockHeader()
	if err != nil {
		return err
	}

	delay := big.NewInt(int64(r.Delay))
	h.grandpaResume = &resume{
		atBlock: big.NewInt(-1).Add(curr.Number, delay),
	}

	return h.grandpaState.SetNextResume(h.grandpaResume.atBlock)
}

func newGrandpaChange(raw []types.GrandpaAuthoritiesRaw, delay uint32, currBlock *big.Int) (*grandpaChange, error) {
	auths, err := types.GrandpaAuthoritiesRawToAuthorities(raw)
	if err != nil {
		return nil, err
	}

	d := big.NewInt(int64(delay))

	return &grandpaChange{
		auths:   auths,
		atBlock: big.NewInt(-1).Add(currBlock, d),
	}, nil
}

<<<<<<< HEAD
func (*Handler) handleBABEOnDisabled(_ *types.ConsensusDigest, _ *types.Header) error {
=======
func (h *Handler) handleBABEOnDisabled(d types.BABEOnDisabled, _ *types.Header) error {
>>>>>>> edd9b198
	od := &types.BABEOnDisabled{}
	logger.Debug("handling BABEOnDisabled", "data", od)
	return nil
}

func (h *Handler) handleNextEpochData(act types.NextEpochData, header *types.Header) error {
	currEpoch, err := h.epochState.GetEpochForBlock(header)
	if err != nil {
		return err
	}

	// set EpochState epoch data for upcoming epoch
	data, err := act.ToEpochData()
	if err != nil {
		return err
	}

	logger.Debug("setting epoch data", "blocknum", header.Number, "epoch", currEpoch+1, "data", data)
	return h.epochState.SetEpochData(currEpoch+1, data)
}

func (h *Handler) handleNextConfigData(config types.NextConfigData, header *types.Header) error {
	currEpoch, err := h.epochState.GetEpochForBlock(header)
	if err != nil {
		return err
	}

	logger.Debug("setting BABE config data", "blocknum", header.Number, "epoch", currEpoch+1, "data", config.ToConfigData())
	// set EpochState config data for upcoming epoch
	return h.epochState.SetConfigData(currEpoch+1, config.ToConfigData())
}<|MERGE_RESOLUTION|>--- conflicted
+++ resolved
@@ -401,11 +401,7 @@
 	}, nil
 }
 
-<<<<<<< HEAD
-func (*Handler) handleBABEOnDisabled(_ *types.ConsensusDigest, _ *types.Header) error {
-=======
 func (h *Handler) handleBABEOnDisabled(d types.BABEOnDisabled, _ *types.Header) error {
->>>>>>> edd9b198
 	od := &types.BABEOnDisabled{}
 	logger.Debug("handling BABEOnDisabled", "data", od)
 	return nil
