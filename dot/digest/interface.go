--- conflicted
+++ resolved
@@ -32,16 +32,9 @@
 
 // GrandpaState is the interface for the state.GrandpaState
 type GrandpaState interface {
-<<<<<<< HEAD
-	SetNextChange(authorities []grandpa.Voter, number *big.Int) error
+	SetNextChange(authorities []grandpa.Voter, number uint) error
 	IncrementSetID() (newSetID uint64, err error)
-	SetNextPause(number *big.Int) error
-	SetNextResume(number *big.Int) error
-=======
-	SetNextChange(authorities []grandpa.Voter, number uint) error
-	IncrementSetID() error
 	SetNextPause(number uint) error
 	SetNextResume(number uint) error
->>>>>>> 8840bb5c
 	GetCurrentSetID() (uint64, error)
 }