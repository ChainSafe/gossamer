--- conflicted
+++ resolved
@@ -35,45 +35,7 @@
 	"github.com/stretchr/testify/require"
 )
 
-<<<<<<< HEAD
-// TODO: use these from core?
-func addTestBlocksToState(t *testing.T, depth int, blockState BlockState) []*types.Header {
-	return addTestBlocksToStateWithParent(t, blockState.(*state.BlockState).BestBlockHash(), depth, blockState)
-}
-
-func addTestBlocksToStateWithParent(t *testing.T, previousHash common.Hash, depth int, blockState BlockState) []*types.Header {
-	prevHeader, err := blockState.(*state.BlockState).GetHeader(previousHash)
-	require.NoError(t, err)
-
-	headers := []*types.Header{}
-
-	for i := 1; i <= depth; i++ {
-		digest := types.NewDigest()
-		err = digest.Add(*types.NewBabeSecondaryPlainPreDigest(0, uint64(i)).ToPreRuntimeDigest())
-		require.NoError(t, err)
-
-		block := &types.Block{
-			Header: types.Header{
-				ParentHash: prevHeader.Hash(),
-				Number:     big.NewInt(0).Add(prevHeader.Number, big.NewInt(1)),
-				Digest:     digest,
-			},
-			Body: types.Body{},
-		}
-
-		prevHeader = &block.Header
-		err = blockState.(*state.BlockState).AddBlock(block)
-		require.NoError(t, err)
-		headers = append(headers, &block.Header)
-	}
-
-	return headers
-}
-
-func newTestHandler(t *testing.T, withBABE, withGrandpa bool) *Handler { //nolint
-=======
 func newTestHandler(t *testing.T) *Handler {
->>>>>>> fab5a6eb
 	testDatadirPath, err := ioutil.TempDir("/tmp", "test-datadir-*")
 	require.NoError(t, err)
 
