--- conflicted
+++ resolved
@@ -32,14 +32,8 @@
 	telemetryMock.EXPECT().SendMessage(gomock.Any()).AnyTimes()
 
 	config := state.Config{
-<<<<<<< HEAD
-		Path:     testDatadirPath,
-		LogLevel: log.Warn,
-=======
 		Path:      testDatadirPath,
-		LogLevel:  log.Info,
 		Telemetry: telemetryMock,
->>>>>>> 656fd8d9
 	}
 	stateSrvc := state.NewService(config)
 	stateSrvc.UseMemDB()
@@ -54,12 +48,7 @@
 	err = stateSrvc.Start()
 	require.NoError(t, err)
 
-<<<<<<< HEAD
-	logger := log.NewFromGlobal(log.SetLevel(log.Critical))
-	dh, err := NewHandler(stateSrvc.Block, stateSrvc.Epoch, stateSrvc.Grandpa, logger)
-=======
 	dh, err := NewHandler(log.Critical, stateSrvc.Block, stateSrvc.Epoch, stateSrvc.Grandpa)
->>>>>>> 656fd8d9
 	require.NoError(t, err)
 	return dh
 }
