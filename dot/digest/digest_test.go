--- conflicted
+++ resolved
@@ -4,11 +4,7 @@
 package digest
 
 import (
-<<<<<<< HEAD
-	"errors"
 	"fmt"
-=======
->>>>>>> 1149c1f0
 	"testing"
 	"time"
 
@@ -523,7 +519,6 @@
 	stored, err := handler.epochState.(*state.EpochState).GetConfigData(targetEpoch, nil)
 	require.NoError(t, err)
 	require.Equal(t, act.ToConfigData(), stored)
-<<<<<<< HEAD
 }
 
 func TestGrandpaScheduledChanges(t *testing.T) {
@@ -681,110 +676,4 @@
 	headers = append(headers, header)
 	headers = append(headers, issueBlocksWithGRANDPAScheduledChanges(t, kp, dh, stateSvc, header, sc, atBlock, size-1)...)
 	return headers
-}
-
-func Test_persistBABEDigestsForNextEpoch(t *testing.T) {
-	const currentEpoch uint64 = 1
-
-	type testStruct struct {
-		expectedErr error
-		epochState  func(ctrl *gomock.Controller) EpochState
-	}
-
-	tests := map[string]testStruct{
-		"epoch_data_already_defined": {
-			epochState: func(ctrl *gomock.Controller) EpochState {
-				epochStateMock := NewMockEpochState(ctrl)
-
-				epochStateMock.EXPECT().GetEpochForBlock(&types.Header{}).
-					Return(currentEpoch, nil)
-
-				epochStateMock.EXPECT().AlreadyDefined(currentEpoch+1).
-					Return(true, false, nil)
-
-				epochStateMock.EXPECT().FinalizeBABENextConfigData(currentEpoch + 1)
-				return epochStateMock
-			},
-		},
-		"config_data_already_defined": {
-			epochState: func(ctrl *gomock.Controller) EpochState {
-				epochStateMock := NewMockEpochState(ctrl)
-
-				epochStateMock.EXPECT().GetEpochForBlock(&types.Header{}).
-					Return(currentEpoch, nil)
-
-				epochStateMock.EXPECT().AlreadyDefined(currentEpoch+1).
-					Return(false, true, nil)
-
-				epochStateMock.EXPECT().FinalizeBABENextEpochData(currentEpoch + 1)
-				return epochStateMock
-			},
-		},
-		"both_already_defined": {
-			epochState: func(ctrl *gomock.Controller) EpochState {
-				epochStateMock := NewMockEpochState(ctrl)
-
-				epochStateMock.EXPECT().GetEpochForBlock(&types.Header{}).
-					Return(currentEpoch, nil)
-
-				epochStateMock.EXPECT().AlreadyDefined(currentEpoch+1).
-					Return(true, true, nil)
-
-				return epochStateMock
-			},
-		},
-		"both_not_defined": {
-			epochState: func(ctrl *gomock.Controller) EpochState {
-				epochStateMock := NewMockEpochState(ctrl)
-
-				epochStateMock.EXPECT().GetEpochForBlock(&types.Header{}).
-					Return(currentEpoch, nil)
-
-				epochStateMock.EXPECT().AlreadyDefined(currentEpoch+1).
-					Return(false, false, nil)
-
-				epochStateMock.EXPECT().FinalizeBABENextEpochData(currentEpoch + 1)
-				epochStateMock.EXPECT().FinalizeBABENextConfigData(currentEpoch + 1)
-
-				return epochStateMock
-			},
-		},
-		"error_while_checking_already_defined": {
-			epochState: func(ctrl *gomock.Controller) EpochState {
-				epochStateMock := NewMockEpochState(ctrl)
-
-				epochStateMock.EXPECT().GetEpochForBlock(&types.Header{}).
-					Return(currentEpoch, nil)
-
-				epochStateMock.EXPECT().AlreadyDefined(currentEpoch+1).
-					Return(false, false, errors.New("problems while calling function"))
-
-				return epochStateMock
-			},
-			expectedErr: errors.New(
-				"cannot check if next epoch is already defined: problems while calling function"),
-		},
-	}
-
-	for testName, tt := range tests {
-		tt := tt
-		t.Run(testName, func(t *testing.T) {
-			ctrl := gomock.NewController(t)
-			epochStateMock := tt.epochState(ctrl)
-
-			digestHandler := &Handler{
-				epochState: epochStateMock,
-			}
-
-			err := digestHandler.persistBABEDigestsForNextEpoch(&types.Header{})
-			if tt.expectedErr != nil {
-				require.Error(t, err)
-				require.EqualError(t, err, tt.expectedErr.Error())
-			} else {
-				require.NoError(t, err)
-			}
-		})
-	}
-=======
->>>>>>> 1149c1f0
 }