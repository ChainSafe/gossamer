// Copyright 2021 ChainSafe Systems (ON)
// SPDX-License-Identifier: LGPL-3.0-only

//go:build integration

package dot

import (
	"testing"

	"github.com/ChainSafe/gossamer/lib/genesis"
	inmemory_trie "github.com/ChainSafe/gossamer/pkg/trie/inmemory"
	"github.com/stretchr/testify/require"
)

func TestTrieSnapshot(t *testing.T) {
	config := DefaultTestWestendDevConfig(t)

	genRawFile := NewTestGenesisRawFile(t, config)

	genRaw, err := genesis.NewGenesisFromJSONRaw(genRawFile)
	require.NoError(t, err)

<<<<<<< HEAD
	tri := inmemory_trie.NewEmptyInmemoryTrie()
=======
	tri := trie.NewEmptyTrie()
>>>>>>> 121d0822
	key := []byte("key")
	value := []byte("value")

	for k, v := range genRaw.Genesis.Raw["top"] {
		val := []byte(v)
		tri.Put([]byte(k), val)
	}

	deepCopyTrie := tri.DeepCopy()

	// Take Snapshot of the trie.
	newTrie := tri.Snapshot()

	// Get the Trie root hash for all the 3 tries.
	tHash, err := tri.Hash()
	require.NoError(t, err)

	dcTrieHash, err := deepCopyTrie.Hash()
	require.NoError(t, err)

	newTrieHash, err := newTrie.Hash()
	require.NoError(t, err)

	// Root hash for the 3 tries should be equal.
	require.Equal(t, tHash, dcTrieHash)
	require.Equal(t, tHash, newTrieHash)

	// Modify the current trie.
	value[0] = 'w'
	newTrie.Put(key, value)

	// Get the updated root hash of all tries.
	tHash, err = tri.Hash()
	require.NoError(t, err)

	dcTrieHash, err = deepCopyTrie.Hash()
	require.NoError(t, err)

	newTrieHash, err = newTrie.Hash()
	require.NoError(t, err)

	// Only the current trie should have a different root hash since it is updated.
	require.NotEqual(t, newTrieHash, dcTrieHash)
	require.NotEqual(t, newTrieHash, tHash)
	require.Equal(t, dcTrieHash, tHash)
}<|MERGE_RESOLUTION|>--- conflicted
+++ resolved
@@ -21,11 +21,7 @@
 	genRaw, err := genesis.NewGenesisFromJSONRaw(genRawFile)
 	require.NoError(t, err)
 
-<<<<<<< HEAD
-	tri := inmemory_trie.NewEmptyInmemoryTrie()
-=======
-	tri := trie.NewEmptyTrie()
->>>>>>> 121d0822
+	tri := inmemory_trie.NewEmptyTrie()
 	key := []byte("key")
 	value := []byte("value")
 
