--- conflicted
+++ resolved
@@ -31,18 +31,10 @@
 	libp2phost "github.com/libp2p/go-libp2p-core/host"
 )
 
-<<<<<<< HEAD
-// Handler struct for holding telemetry related things
-type Handler struct {
-	buf    bytes.Buffer
-	wsConn []*websocket.Conn
-	sync.RWMutex
-=======
 type telemetryConnection struct {
 	wsconn    *websocket.Conn
 	verbosity int
 	sync.Mutex
->>>>>>> 0932ee84
 }
 
 // Handler struct for holding telemetry related things
@@ -53,23 +45,12 @@
 	sendMessageTimeout time.Duration
 }
 
-<<<<<<< HEAD
-// Format function for handling JSON formatting, this overrides default logging formatter to remove
-//  log level, line number and timestamp
-func (f *MyJSONFormatter) Format(entry *log.Entry) ([]byte, error) {
-	serialised, err := json.Marshal(entry.Data)
-	if err != nil {
-		return nil, fmt.Errorf("failed to marshal fields to JSON, %w", err)
-	}
-	return append(serialised, '\n'), nil
-=======
 // Instance interface that telemetry handler instance needs to implement
 type Instance interface {
 	AddConnections(conns []*genesis.TelemetryEndpoint)
 	SendMessage(msg Message) error
 	startListening()
 	Initialise(enabled bool)
->>>>>>> 0932ee84
 }
 
 var (
@@ -92,13 +73,7 @@
 					log:                log.New("pkg", "telemetry"),
 					sendMessageTimeout: defaultMessageTimeout,
 				}
-<<<<<<< HEAD
-				log.SetOutput(&handlerInstance.buf)
-				log.SetFormatter(new(MyJSONFormatter))
-				go handlerInstance.sender()
-=======
 				go handlerInstance.startListening()
->>>>>>> 0932ee84
 			})
 	}
 	if !enabled {
@@ -121,12 +96,8 @@
 	for _, v := range conns {
 		c, _, err := websocket.DefaultDialer.Dial(v.Endpoint, nil)
 		if err != nil {
-<<<<<<< HEAD
-			fmt.Printf("Error %v\n", err)
-=======
 			// todo (ed) try reconnecting if there is an error connecting
 			h.log.Debug("issue adding telemetry connection", "error", err)
->>>>>>> 0932ee84
 			continue
 		}
 		tConn := &telemetryConnection{
@@ -150,89 +121,6 @@
 	return nil
 }
 
-<<<<<<< HEAD
-// SendConnection sends connection request message to telemetry connection
-func (h *Handler) SendConnection(data *ConnectionData) {
-	h.Lock()
-	defer h.Unlock()
-	payload := log.Fields{"authority": data.Authority, "chain": data.Chain, "config": "", "genesis_hash": data.GenesisHash,
-		"implementation": data.SystemName, "msg": "system.connected", "name": data.NodeName, "network_id": data.NetworkID, "startup_time": data.StartTime,
-		"version": data.SystemVersion}
-	telemetryLogger := log.WithFields(log.Fields{"id": 1, "payload": payload, "ts": time.Now()})
-	telemetryLogger.Print()
-}
-
-// SendBlockImport sends block imported message to telemetry connection
-func (h *Handler) SendBlockImport(bestHash string, height *big.Int) {
-	h.Lock()
-	defer h.Unlock()
-	payload := log.Fields{"best": bestHash, "height": height.Int64(), "msg": "block.import", "origin": "NetworkInitialSync"}
-	telemetryLogger := log.WithFields(log.Fields{"id": 1, "payload": payload, "ts": time.Now()})
-	telemetryLogger.Print()
-}
-
-// NetworkData struct to hold network data telemetry information
-type NetworkData struct {
-	peers   int
-	rateIn  float64
-	rateOut float64
-}
-
-// NewNetworkData creates networkData struct
-func NewNetworkData(peers int, rateIn, rateOut float64) *NetworkData {
-	return &NetworkData{
-		peers:   peers,
-		rateIn:  rateIn,
-		rateOut: rateOut,
-	}
-}
-
-// SendNetworkData send network data system.interval message to telemetry connection
-func (h *Handler) SendNetworkData(data *NetworkData) {
-	h.Lock()
-	defer h.Unlock()
-	payload := log.Fields{"bandwidth_download": data.rateIn, "bandwidth_upload": data.rateOut, "msg": "system.interval", "peers": data.peers}
-	telemetryLogger := log.WithFields(log.Fields{"id": 1, "payload": payload, "ts": time.Now()})
-	telemetryLogger.Print()
-}
-
-// BlockIntervalData struct to hold data for block system.interval message
-type BlockIntervalData struct {
-	BestHash           common.Hash
-	BestHeight         *big.Int
-	FinalizedHash      common.Hash
-	FinalizedHeight    *big.Int
-	TXCount            int
-	UsedStateCacheSize int
-}
-
-// SendBlockIntervalData send block data system interval information to telemetry connection
-func (h *Handler) SendBlockIntervalData(data *BlockIntervalData) {
-	h.Lock()
-	defer h.Unlock()
-	payload := log.Fields{"best": data.BestHash.String(), "finalized_hash": data.FinalizedHash.String(), // nolint
-		"finalized_height": data.FinalizedHeight, "height": data.BestHeight, "msg": "system.interval", "txcount": data.TXCount, // nolint
-		"used_state_cache_size": data.UsedStateCacheSize}
-	telemetryLogger := log.WithFields(log.Fields{"id": 1, "payload": payload, "ts": time.Now()})
-	telemetryLogger.Print()
-}
-
-func (h *Handler) sender() {
-	for {
-		h.RLock()
-		line, err := h.buf.ReadBytes(byte(10)) // byte 10 is newline character, used as delimiter
-		h.RUnlock()
-		if err != nil {
-			continue
-		}
-
-		for _, c := range h.wsConn {
-			err := c.WriteMessage(websocket.TextMessage, line)
-			if err != nil {
-				// TODO (ed) determine how to handle this error
-				fmt.Printf("ERROR connecting to telemetry %v\n", err)
-			}
-=======
 func (h *Handler) startListening() {
 	for {
 		msg := <-h.msg
@@ -412,7 +300,6 @@
 			Roles:      v.Roles,
 			BestHash:   v.BestHash.String(),
 			BestNumber: v.BestNumber,
->>>>>>> 0932ee84
 		}
 		peers[v.PeerID] = *p
 	}
@@ -422,9 +309,6 @@
 		Msg:   "system.network_state",
 		State: netState,
 	}
-<<<<<<< HEAD
-}
-=======
 }
 func (tm *NetworkStateTM) messageType() string {
 	return tm.Msg
@@ -445,5 +329,4 @@
 }
 
 // AddConnections no op for telemetry add connections function
-func (h *NoopHandler) AddConnections(conns []*genesis.TelemetryEndpoint) {}
->>>>>>> 0932ee84
+func (h *NoopHandler) AddConnections(conns []*genesis.TelemetryEndpoint) {}