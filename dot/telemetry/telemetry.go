--- conflicted
+++ resolved
@@ -16,26 +16,23 @@
 
 // telemetry message types
 const (
-<<<<<<< HEAD
-	afgAuthoritySetMsg           = "afg.authority_set"
-	afgFinalizedBlocksUpToMsg    = "afg.finalized_blocks_up_to"
-	blockImportMsg               = "block.import"
-	notifyFinalizedMsg           = "notify.finalized"
-	systemConnectedMsg           = "system.connected"
-	systemIntervalMsg            = "system.interval"
-	systemNetworkStateMsg        = "system.network_state"
-=======
-	notifyFinalizedMsg           = "notify.finalized"
-	blockImportMsg               = "block.import"
-	systemNetworkStateMsg        = "system.network_state"
-	systemConnectedMsg           = "system.connected"
-	systemIntervalMsg            = "system.interval"
-	afgReceivedPrecommitMsg      = "afg.received_precommit"
-	afgReceivedPrevoteMsg        = "afg.received_prevote"
-	afgReceivedCommitMsg         = "afg.received_commit"
->>>>>>> 7bf40e15
-	txPoolImportMsg              = "txpool.import"
+	afgAuthoritySetMsg        = "afg.authority_set"
+	afgFinalizedBlocksUpToMsg = "afg.finalized_blocks_up_to"
+	afgReceivedCommitMsg      = "afg.received_commit"
+	afgReceivedPrecommitMsg   = "afg.received_precommit"
+	afgReceivedPrevoteMsg     = "afg.received_prevote"
+
+	blockImportMsg = "block.import"
+
+	notifyFinalizedMsg = "notify.finalized"
+
 	preparedBlockForProposingMsg = "prepared_block_for_proposing"
+
+	systemConnectedMsg    = "system.connected"
+	systemIntervalMsg     = "system.interval"
+	systemNetworkStateMsg = "system.network_state"
+
+	txPoolImportMsg = "txpool.import"
 )
 
 type telemetryConnection struct {
