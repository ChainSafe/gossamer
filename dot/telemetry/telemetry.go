--- conflicted
+++ resolved
@@ -16,24 +16,16 @@
 
 // telemetry message types
 const (
-<<<<<<< HEAD
-	notifyFinalizedMsg      = "notify.finalized"
-	blockImportMsg          = "block.import"
-	systemNetworkStateMsg   = "system.network_state"
-	systemConnectedMsg      = "system.connected"
-	systemIntervalMsg       = "system.interval"
-	afgReceivedPrecommitMsg = "afg.received_precommit"
-	afgReceivedPrevoteMsg   = "afg.received_prevote"
-	afgReceivedCommitMsg    = "afg.received_commit"
-=======
+	notifyFinalizedMsg           = "notify.finalized"
+	blockImportMsg               = "block.import"
+	systemNetworkStateMsg        = "system.network_state"
 	systemConnectedMsg           = "system.connected"
 	systemIntervalMsg            = "system.interval"
-	systemNetworkStateMsg        = "system.network_state"
-	blockImportMsg               = "block.import"
-	notifyFinalizedMsg           = "notify.finalized"
+	afgReceivedPrecommitMsg      = "afg.received_precommit"
+	afgReceivedPrevoteMsg        = "afg.received_prevote"
+	afgReceivedCommitMsg         = "afg.received_commit"
 	txPoolImportMsg              = "txpool.import"
 	preparedBlockForProposingMsg = "prepared_block_for_proposing"
->>>>>>> 84883c69
 )
 
 type telemetryConnection struct {
