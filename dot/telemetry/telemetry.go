// Copyright 2021 ChainSafe Systems (ON)
// SPDX-License-Identifier: LGPL-3.0-only

package telemetry

import (
	"encoding/json"
	"errors"
	"sync"
	"time"

	"github.com/ChainSafe/gossamer/internal/log"
	"github.com/ChainSafe/gossamer/lib/genesis"
	"github.com/gorilla/websocket"
)

// telemetry message types
const (
<<<<<<< HEAD
	systemConnectedMsg           = "system.connected"
	systemIntervalMsg            = "system.interval"
	blockImportMsg               = "block.import"
	notifyFinalizedMsg           = "notify.finalized"
	txPoolImportMsg              = "txpool.import"
=======
	afgAuthoritySetMsg        = "afg.authority_set"
	afgFinalizedBlocksUpToMsg = "afg.finalized_blocks_up_to"
	afgReceivedCommitMsg      = "afg.received_commit"
	afgReceivedPrecommitMsg   = "afg.received_precommit"
	afgReceivedPrevoteMsg     = "afg.received_prevote"

	blockImportMsg = "block.import"

	notifyFinalizedMsg = "notify.finalized"

>>>>>>> 2e57d158
	preparedBlockForProposingMsg = "prepared_block_for_proposing"

	systemConnectedMsg    = "system.connected"
	systemIntervalMsg     = "system.interval"
	systemNetworkStateMsg = "system.network_state"

	txPoolImportMsg = "txpool.import"
)

type telemetryConnection struct {
	wsconn    *websocket.Conn
	verbosity int
	sync.Mutex
}

// Handler struct for holding telemetry related things
type Handler struct {
	msg                chan Message
	connections        []*telemetryConnection
	log                log.LeveledLogger
	sendMessageTimeout time.Duration
	maxRetries         int
	retryDelay         time.Duration
}

// Instance interface that telemetry handler instance needs to implement
type Instance interface {
	AddConnections(conns []*genesis.TelemetryEndpoint)
	SendMessage(msg Message) error
	startListening()
	Initialise(enabled bool)
}

var (
	once            sync.Once
	handlerInstance Instance

	enabled    = true // enabled by default
	initilised sync.Once
)

const (
	defaultMessageTimeout = time.Second
	defaultMaxRetries     = 5
	defaultRetryDelay     = time.Second * 15
)

// GetInstance singleton pattern to for accessing TelemetryHandler
func GetInstance() Instance {
	if handlerInstance == nil {
		once.Do(
			func() {
				handlerInstance = &Handler{
					msg:                make(chan Message, 256),
					log:                log.NewFromGlobal(log.AddContext("pkg", "telemetry")),
					sendMessageTimeout: defaultMessageTimeout,
					maxRetries:         defaultMaxRetries,
					retryDelay:         defaultRetryDelay,
				}
				go handlerInstance.startListening()
			})
	}
	if !enabled {
		return &NoopHandler{}
	}

	return handlerInstance
}

// Initialise function to set if telemetry is enabled
func (h *Handler) Initialise(e bool) {
	initilised.Do(
		func() {
			enabled = e
		})
}

// AddConnections adds the given telemetry endpoint as listeners that will receive telemetry data
func (h *Handler) AddConnections(conns []*genesis.TelemetryEndpoint) {
	for _, v := range conns {
		for connAttempts := 0; connAttempts < h.maxRetries; connAttempts++ {
			c, _, err := websocket.DefaultDialer.Dial(v.Endpoint, nil)
			if err != nil {
				h.log.Debugf("issue adding telemetry connection: %s", err)
				time.Sleep(h.retryDelay)
				continue
			}
			h.connections = append(h.connections, &telemetryConnection{
				wsconn:    c,
				verbosity: v.Verbosity,
			})
			break
		}
	}
}

// SendMessage sends Message to connected telemetry listeners
func (h *Handler) SendMessage(msg Message) error {
	t := time.NewTicker(h.sendMessageTimeout)
	defer t.Stop()
	select {
	case h.msg <- msg:

	case <-t.C:
		return errors.New("timeout sending message")
	}
	return nil
}

func (h *Handler) startListening() {
	for {
		msg := <-h.msg
		go func() {
			msgBytes, err := h.msgToJSON(msg)
			if err != nil {
				h.log.Debugf("issue decoding telemetry message: %s", err)
				return
			}
			for _, conn := range h.connections {
				conn.Lock()
				defer conn.Unlock()

				err = conn.wsconn.WriteMessage(websocket.TextMessage, msgBytes)
				if err != nil {
					h.log.Debugf("issue while sending telemetry message: %s", err)
				}
			}
		}()
	}
}

func (h *Handler) msgToJSON(message Message) ([]byte, error) {
	messageBytes, err := json.Marshal(message)
	if err != nil {
		return nil, err
	}

	messageMap := make(map[string]interface{})
	err = json.Unmarshal(messageBytes, &messageMap)
	if err != nil {
		return nil, err
	}

	messageMap["ts"] = time.Now()

	messageMap["msg"] = message.messageType()

	fullRes, err := json.Marshal(messageMap)
	if err != nil {
		return nil, err
	}
	return fullRes, nil
}

// Message interface for Message functions
type Message interface {
	messageType() string
}

// NoopHandler struct no op handling (ignoring) telemetry messages
type NoopHandler struct {
}

// Initialise function to set if telemetry is enabled
func (h *NoopHandler) Initialise(enabled bool) {}

func (h *NoopHandler) startListening() {}

// SendMessage no op for telemetry send message function
func (h *NoopHandler) SendMessage(msg Message) error {
	return nil
}

// AddConnections no op for telemetry add connections function
func (h *NoopHandler) AddConnections(conns []*genesis.TelemetryEndpoint) {}<|MERGE_RESOLUTION|>--- conflicted
+++ resolved
@@ -16,13 +16,6 @@
 
 // telemetry message types
 const (
-<<<<<<< HEAD
-	systemConnectedMsg           = "system.connected"
-	systemIntervalMsg            = "system.interval"
-	blockImportMsg               = "block.import"
-	notifyFinalizedMsg           = "notify.finalized"
-	txPoolImportMsg              = "txpool.import"
-=======
 	afgAuthoritySetMsg        = "afg.authority_set"
 	afgFinalizedBlocksUpToMsg = "afg.finalized_blocks_up_to"
 	afgReceivedCommitMsg      = "afg.received_commit"
@@ -33,12 +26,10 @@
 
 	notifyFinalizedMsg = "notify.finalized"
 
->>>>>>> 2e57d158
 	preparedBlockForProposingMsg = "prepared_block_for_proposing"
 
-	systemConnectedMsg    = "system.connected"
-	systemIntervalMsg     = "system.interval"
-	systemNetworkStateMsg = "system.network_state"
+	systemConnectedMsg = "system.connected"
+	systemIntervalMsg  = "system.interval"
 
 	txPoolImportMsg = "txpool.import"
 )
