// Copyright 2021 ChainSafe Systems (ON) Corp.
// This file is part of gossamer.
//
// The gossamer library is free software: you can redistribute it and/or modify
// it under the terms of the GNU Lesser General Public License as published by
// the Free Software Foundation, either version 3 of the License, or
// (at your option) any later version.
//
// The gossamer library is distributed in the hope that it will be useful,
// but WITHOUT ANY WARRANTY; without even the implied warranty of
// MERCHANTABILITY or FITNESS FOR A PARTICULAR PURPOSE. See the
// GNU Lesser General Public License for more details.
//
// You should have received a copy of the GNU Lesser General Public License
// along with the gossamer library. If not, see <http://www.gnu.org/licenses/>.

package telemetry

import (
	"encoding/json"
	"errors"
	"fmt"
	"math/big"
	"sync"
	"time"

	"github.com/ChainSafe/gossamer/lib/common"
	"github.com/ChainSafe/gossamer/lib/genesis"
	log "github.com/ChainSafe/log15"
	"github.com/gorilla/websocket"
	libp2phost "github.com/libp2p/go-libp2p-core/host"
)

type telemetryConnection struct {
	wsconn    *websocket.Conn
	verbosity int
	sync.Mutex
}

// Handler struct for holding telemetry related things
type Handler struct {
	msg                chan Message
	connections        []*telemetryConnection
	log                log.Logger
	sendMessageTimeout time.Duration
}

<<<<<<< HEAD
// Instance interface that telemetry handler instance needs to implement
type Instance interface {
	AddConnections(conns []*genesis.TelemetryEndpoint)
	SendMessage(msg *Message) error
	startListening()
}

// KeyValue object to hold key value pairs used in telemetry messages
type KeyValue struct {
	key   string
	value interface{}
}

=======
>>>>>>> a81844ea
var (
	once            sync.Once
	handlerInstance Instance

	// Enabled flag to determine if telemetry is enabled
	Enabled = true // enabled by default
)

const defaultMessageTimeout = time.Second

// GetInstance singleton pattern to for accessing TelemetryHandler
func GetInstance() Instance {
	if handlerInstance == nil {
		once.Do(
			func() {
				handlerInstance = &Handler{
					msg:                make(chan Message, 256),
					log:                log.New("pkg", "telemetry"),
					sendMessageTimeout: defaultMessageTimeout,
				}
				go handlerInstance.startListening()
			})
	}
	if !Enabled {
		return &NoopHandler{}
	}

	return handlerInstance
}

// AddConnections adds the given telemetry endpoint as listeners that will receive telemetry data
func (h *Handler) AddConnections(conns []*genesis.TelemetryEndpoint) {
	for _, v := range conns {
		c, _, err := websocket.DefaultDialer.Dial(v.Endpoint, nil)
		if err != nil {
			// todo (ed) try reconnecting if there is an error connecting
			h.log.Debug("issue adding telemetry connection", "error", err)
			continue
		}
		tConn := &telemetryConnection{
			wsconn:    c,
			verbosity: v.Verbosity,
		}
		h.connections = append(h.connections, tConn)
	}
}

// SendMessage sends Message to connected telemetry listeners
func (h *Handler) SendMessage(msg Message) error {
	t := time.NewTicker(h.sendMessageTimeout)
	defer t.Stop()
	select {
	case h.msg <- msg:

	case <-t.C:
		return errors.New("timeout sending message")
	}
	return nil
}

func (h *Handler) startListening() {
	for {
		msg := <-h.msg
		go func() {
			msgBytes, err := h.msgToJSON(msg)
			if err != nil {
				h.log.Debug("issue decoding telemetry message", "error", err)
				return
			}
			for _, conn := range h.connections {
				conn.Lock()
				defer conn.Unlock()

				err = conn.wsconn.WriteMessage(websocket.TextMessage, msgBytes)
				if err != nil {
					h.log.Warn("issue while sending telemetry message", "error", err)
				}
			}
		}()
	}
}

func (h *Handler) msgToJSON(message Message) ([]byte, error) {
	messageBytes, err := json.Marshal(message)
	if err != nil {
		return nil, err
	}

	messageMap := make(map[string]interface{})
	err = json.Unmarshal(messageBytes, &messageMap)
	if err != nil {
		return nil, err
	}

	messageMap["ts"] = time.Now()

	messageMap["msg"] = message.messageType()

	fullRes, err := json.Marshal(messageMap)
	if err != nil {
		return nil, err
	}
<<<<<<< HEAD
	return resB
}

// NoopHandler struct no op handling (ignoring) telemetry messages
type NoopHandler struct {
}

func (h *NoopHandler) startListening() {}

// SendMessage no op for telemetry send message function
func (h *NoopHandler) SendMessage(msg *Message) error {
	return nil
}

// AddConnections no op for telemetry add connections function
func (h *NoopHandler) AddConnections(conns []*genesis.TelemetryEndpoint) {}
=======
	return fullRes, nil
}

// Message interface for Message functions
type Message interface {
	messageType() string
}

// SystemConnectedTM struct to hold system connected telemetry messages
type SystemConnectedTM struct {
	Authority      bool         `json:"authority"`
	Chain          string       `json:"chain"`
	GenesisHash    *common.Hash `json:"genesis_hash"`
	Implementation string       `json:"implementation"`
	Msg            string       `json:"msg"`
	Name           string       `json:"name"`
	NetworkID      string       `json:"network_id"`
	StartupTime    string       `json:"startup_time"`
	Version        string       `json:"version"`
}

// NewSystemConnectedTM function to create new System Connected Telemetry Message
func NewSystemConnectedTM(authority bool, chain string, genesisHash *common.Hash,
	implementation, name, networkID, startupTime, version string) *SystemConnectedTM {
	return &SystemConnectedTM{
		Authority:      authority,
		Chain:          chain,
		GenesisHash:    genesisHash,
		Implementation: implementation,
		Msg:            "system.connected",
		Name:           name,
		NetworkID:      networkID,
		StartupTime:    startupTime,
		Version:        version,
	}
}
func (tm *SystemConnectedTM) messageType() string {
	return tm.Msg
}

// BlockImportTM struct to hold block import telemetry messages
type BlockImportTM struct {
	BestHash *common.Hash `json:"best"`
	Height   *big.Int     `json:"height"`
	Msg      string       `json:"msg"`
	Origin   string       `json:"origin"`
}

// NewBlockImportTM function to create new Block Import Telemetry Message
func NewBlockImportTM(bestHash *common.Hash, height *big.Int, origin string) *BlockImportTM {
	return &BlockImportTM{
		BestHash: bestHash,
		Height:   height,
		Msg:      "block.import",
		Origin:   origin,
	}
}

func (tm *BlockImportTM) messageType() string {
	return tm.Msg
}

// SystemIntervalTM struct to hold system interval telemetry messages
type SystemIntervalTM struct {
	BandwidthDownload  float64      `json:"bandwidth_download,omitempty"`
	BandwidthUpload    float64      `json:"bandwidth_upload,omitempty"`
	Msg                string       `json:"msg"`
	Peers              int          `json:"peers,omitempty"`
	BestHash           *common.Hash `json:"best,omitempty"`
	BestHeight         *big.Int     `json:"height,omitempty"`
	FinalisedHash      *common.Hash `json:"finalized_hash,omitempty"`   // nolint
	FinalisedHeight    *big.Int     `json:"finalized_height,omitempty"` // nolint
	TxCount            *big.Int     `json:"txcount,omitempty"`
	UsedStateCacheSize *big.Int     `json:"used_state_cache_size,omitempty"`
}

// NewBandwidthTM function to create new Bandwidth Telemetry Message
func NewBandwidthTM(bandwidthDownload, bandwidthUpload float64, peers int) *SystemIntervalTM {
	return &SystemIntervalTM{
		BandwidthDownload: bandwidthDownload,
		BandwidthUpload:   bandwidthUpload,
		Msg:               "system.interval",
		Peers:             peers,
	}
}

// NewBlockIntervalTM function to create new Block Interval Telemetry Message
func NewBlockIntervalTM(beshHash *common.Hash, bestHeight *big.Int, finalisedHash *common.Hash,
	finalisedHeight, txCount, usedStateCacheSize *big.Int) *SystemIntervalTM {
	return &SystemIntervalTM{
		Msg:                "system.interval",
		BestHash:           beshHash,
		BestHeight:         bestHeight,
		FinalisedHash:      finalisedHash,
		FinalisedHeight:    finalisedHeight,
		TxCount:            txCount,
		UsedStateCacheSize: usedStateCacheSize,
	}
}

func (tm *SystemIntervalTM) messageType() string {
	return tm.Msg
}

type peerInfo struct {
	Roles      byte   `json:"roles"`
	BestHash   string `json:"bestHash"`
	BestNumber uint64 `json:"bestNumber"`
}

// NetworkStateTM struct to hold network state telemetry messages
type NetworkStateTM struct {
	Msg   string                 `json:"msg"`
	State map[string]interface{} `json:"state"`
}

// NewNetworkStateTM function to create new Network State Telemetry Message
func NewNetworkStateTM(host libp2phost.Host, peerInfos []common.PeerInfo) *NetworkStateTM {
	netState := make(map[string]interface{})
	netState["peerId"] = host.ID()
	hostAddrs := []string{}
	for _, v := range host.Addrs() {
		hostAddrs = append(hostAddrs, v.String())
	}
	netState["externalAddressess"] = hostAddrs
	listAddrs := []string{}
	for _, v := range host.Network().ListenAddresses() {
		listAddrs = append(listAddrs, fmt.Sprintf("%s/p2p/%s", v, host.ID()))
	}
	netState["listenedAddressess"] = listAddrs

	peers := make(map[string]interface{})
	for _, v := range peerInfos {
		p := &peerInfo{
			Roles:      v.Roles,
			BestHash:   v.BestHash.String(),
			BestNumber: v.BestNumber,
		}
		peers[v.PeerID] = *p
	}
	netState["connectedPeers"] = peers

	return &NetworkStateTM{
		Msg:   "system.network_state",
		State: netState,
	}
}
func (tm *NetworkStateTM) messageType() string {
	return tm.Msg
}
>>>>>>> a81844ea
<|MERGE_RESOLUTION|>--- conflicted
+++ resolved
@@ -45,7 +45,6 @@
 	sendMessageTimeout time.Duration
 }
 
-<<<<<<< HEAD
 // Instance interface that telemetry handler instance needs to implement
 type Instance interface {
 	AddConnections(conns []*genesis.TelemetryEndpoint)
@@ -59,8 +58,6 @@
 	value interface{}
 }
 
-=======
->>>>>>> a81844ea
 var (
 	once            sync.Once
 	handlerInstance Instance
@@ -163,24 +160,6 @@
 	if err != nil {
 		return nil, err
 	}
-<<<<<<< HEAD
-	return resB
-}
-
-// NoopHandler struct no op handling (ignoring) telemetry messages
-type NoopHandler struct {
-}
-
-func (h *NoopHandler) startListening() {}
-
-// SendMessage no op for telemetry send message function
-func (h *NoopHandler) SendMessage(msg *Message) error {
-	return nil
-}
-
-// AddConnections no op for telemetry add connections function
-func (h *NoopHandler) AddConnections(conns []*genesis.TelemetryEndpoint) {}
-=======
 	return fullRes, nil
 }
 
@@ -331,4 +310,17 @@
 func (tm *NetworkStateTM) messageType() string {
 	return tm.Msg
 }
->>>>>>> a81844ea
+
+// NoopHandler struct no op handling (ignoring) telemetry messages
+type NoopHandler struct {
+}
+
+func (h *NoopHandler) startListening() {}
+
+// SendMessage no op for telemetry send message function
+func (h *NoopHandler) SendMessage(msg *Message) error {
+	return nil
+}
+
+// AddConnections no op for telemetry add connections function
+func (h *NoopHandler) AddConnections(conns []*genesis.TelemetryEndpoint) {}