--- conflicted
+++ resolved
@@ -21,12 +21,7 @@
 )
 
 // ImportState imports the state in the given files to the database with the given path.
-<<<<<<< HEAD
-func ImportState(
-	basepath, stateFP, headerFP string, stateTrieVersion trie.TrieLayout,
-=======
 func ImportState(basepath, stateFP, headerFP string, stateTrieVersion trie.TrieLayout,
->>>>>>> d5aa79bf
 	genesisBABEConfig *types.BabeConfiguration, firstSlot uint64) error {
 	tr, err := newTrieFromPairs(stateFP, trie.V0)
 	if err != nil {
