// Copyright 2021 ChainSafe Systems (ON)
// SPDX-License-Identifier: LGPL-3.0-only

package dot

import (
	"encoding/json"
	"errors"
	"fmt"
	"os"
	"path/filepath"

	"github.com/ChainSafe/gossamer/dot/state"
	"github.com/ChainSafe/gossamer/dot/types"
	"github.com/ChainSafe/gossamer/lib/common"
	"github.com/ChainSafe/gossamer/pkg/scale"
	"github.com/ChainSafe/gossamer/pkg/trie"
	inmemory_trie "github.com/ChainSafe/gossamer/pkg/trie/inmemory"

	"github.com/ChainSafe/gossamer/internal/log"
)

// ImportState imports the state in the given files to the database with the given path.
func ImportState(basepath, stateFP, headerFP string, stateTrieVersion trie.TrieLayout, firstSlot uint64) error {
	tr, err := newTrieFromPairs(stateFP, trie.V0)
	if err != nil {
		return err
	}

	header, err := newHeaderFromFile(headerFP)
	if err != nil {
		return err
	}

	logger.Infof("ImportState with header: %v", header)

	config := state.Config{
		Path:     basepath,
		LogLevel: log.Info,
	}
	srv := state.NewService(config)
	return srv.Import(header, tr, stateTrieVersion, firstSlot)
}

<<<<<<< HEAD
func newTrieFromPairs(filename string, version trie.TrieLayout) (*inmemory_trie.InMemoryTrie, error) {
=======
func newTrieFromPairs(filename string, version trie.TrieLayout) (trie.Trie, error) {
>>>>>>> 121d0822
	data, err := os.ReadFile(filepath.Clean(filename))
	if err != nil {
		return nil, err
	}

	pairs := make([]interface{}, 0)
	err = json.Unmarshal(data, &pairs)
	if err != nil {
		return nil, err
	}

	entries := make(map[string]string)
	for _, pair := range pairs {
		pairArr := pair.([]interface{})
		if len(pairArr) != 2 {
			return nil, errors.New("state file contains invalid pair")
		}
		entries[pairArr[0].(string)] = pairArr[1].(string)
	}

	tr, err := inmemory_trie.LoadFromMap(entries, version)
	if err != nil {
		return nil, err
	}

	return tr, nil
}

func newHeaderFromFile(filename string) (*types.Header, error) {
	data, err := os.ReadFile(filepath.Clean(filename))
	if err != nil {
		return nil, err
	}

	jsonHeader := make(map[string]interface{})
	err = json.Unmarshal(data, &jsonHeader)
	if err != nil {
		return nil, err
	}

	hexNum, ok := jsonHeader["number"].(string)
	if !ok {
		return nil, errors.New("invalid number field in header JSON")
	}

	num, err := common.HexToUint(hexNum)
	if err != nil {
		return nil, fmt.Errorf("cannot convert number field: %w", err)
	}

	parentHashStr, ok := jsonHeader["parentHash"].(string)
	if !ok {
		return nil, errors.New("invalid parentHash field in header JSON")
	}
	parentHash := common.MustHexToHash(parentHashStr)

	stateRootStr, ok := jsonHeader["stateRoot"].(string)
	if !ok {
		return nil, errors.New("invalid stateRoot field in header JSON")
	}
	stateRoot := common.MustHexToHash(stateRootStr)

	extrinsicsRootStr, ok := jsonHeader["extrinsicsRoot"].(string)
	if !ok {
		return nil, errors.New("invalid extrinsicsRoot field in header JSON")
	}
	extrinsicsRoot := common.MustHexToHash(extrinsicsRootStr)

	digestRaw, ok := jsonHeader["digest"].(map[string]interface{})
	if !ok {
		return nil, errors.New("invalid digest field in header JSON")
	}
	logs := digestRaw["logs"].([]interface{})

	digest := types.NewDigest()

	for _, log := range logs {
		digestBytes := common.MustHexToBytes(log.(string))
		var digestItem = types.NewDigestItem()
		err := scale.Unmarshal(digestBytes, &digestItem)
		if err != nil {
			return nil, err
		}

		digestItemVal, err := digestItem.Value()
		if err != nil {
			return nil, fmt.Errorf("getting digest item value: %w", err)
		}
		err = digest.Add(digestItemVal)
		if err != nil {
			return nil, err
		}
	}

	header := &types.Header{
		ParentHash:     parentHash,
		Number:         num,
		StateRoot:      stateRoot,
		ExtrinsicsRoot: extrinsicsRoot,
		Digest:         digest,
	}

	return header, nil
}<|MERGE_RESOLUTION|>--- conflicted
+++ resolved
@@ -42,11 +42,7 @@
 	return srv.Import(header, tr, stateTrieVersion, firstSlot)
 }
 
-<<<<<<< HEAD
-func newTrieFromPairs(filename string, version trie.TrieLayout) (*inmemory_trie.InMemoryTrie, error) {
-=======
 func newTrieFromPairs(filename string, version trie.TrieLayout) (trie.Trie, error) {
->>>>>>> 121d0822
 	data, err := os.ReadFile(filepath.Clean(filename))
 	if err != nil {
 		return nil, err
