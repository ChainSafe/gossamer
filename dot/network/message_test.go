// Copyright 2021 ChainSafe Systems (ON)
// SPDX-License-Identifier: LGPL-3.0-only

package network

import (
	"encoding/hex"
	"testing"

	"github.com/ChainSafe/gossamer/dot/network/messages"
	"github.com/ChainSafe/gossamer/dot/types"
	"github.com/ChainSafe/gossamer/lib/common"

	"github.com/stretchr/testify/require"
)

func TestEncodeBlockResponseMessage_Empty(t *testing.T) {
	t.Parallel()

	bd := types.NewEmptyBlockData()
	bd.Header = types.NewEmptyHeader()
	bd.Header.Hash()

	bm := &messages.BlockResponseMessage{
		BlockData: []*types.BlockData{bd},
	}

	enc, err := bm.Encode()
	require.NoError(t, err)

	empty := types.NewEmptyBlockData()
	empty.Header = types.NewEmptyHeader()

	act := &messages.BlockResponseMessage{
		BlockData: []*types.BlockData{empty},
	}
	err = act.Decode(enc)
	require.NoError(t, err)

	for _, b := range act.BlockData {
		if b.Header != nil {
			_ = b.Header.Hash()
		}
	}

	require.Equal(t, bm, act)
}

func TestEncodeBlockResponseMessage_WithBody(t *testing.T) {
	t.Parallel()

	hash := common.NewHash([]byte{0})
	testHash := common.NewHash([]byte{
		0, 1, 2, 3, 4, 5, 6, 7, 8, 9,
		0xa, 0xb, 0xc, 0xd, 0xe, 0xf,
		0, 1, 2, 3, 4, 5, 6, 7, 8, 9,
		0xa, 0xb, 0xc, 0xd, 0xe, 0xf})

	header := types.NewHeader(testHash, testHash, testHash, 1, nil)

	exts := [][]byte{{1, 3, 5, 7}, {9, 1, 2}, {3, 4, 5}}
	body := types.NewBody(types.BytesArrayToExtrinsics(exts))

	bd := &types.BlockData{
		Hash:          hash,
		Header:        header,
		Body:          body,
		Receipt:       nil,
		MessageQueue:  nil,
		Justification: nil,
	}

	bm := &messages.BlockResponseMessage{
		BlockData: []*types.BlockData{bd},
	}

	enc, err := bm.Encode()
	require.NoError(t, err)

	empty := types.NewEmptyBlockData()
	empty.Header = types.NewEmptyHeader()

	act := &messages.BlockResponseMessage{
		BlockData: []*types.BlockData{empty},
	}
	err = act.Decode(enc)
	require.NoError(t, err)

	for _, bd := range act.BlockData {
		if bd.Header != nil {
			_ = bd.Header.Hash()
		}
	}

	require.Equal(t, bm, act)

}

func TestEncodeBlockResponseMessage_WithAll(t *testing.T) {
	t.Parallel()

	exp := common.MustHexToBytes("0x0aa2010a2000000000000000000000000000000000000000000000000000000000000000001262000102030405060708090a0b0c0d0e0f000102030405060708090a0b0c0d0e0f04000102030405060708090a0b0c0d0e0f000102030405060708090a0b0c0d0e0f000102030405060708090a0b0c0d0e0f000102030405060708090a0b0c0d0e0f001a0510010305071a040c0901021a040c0304052201012a0102320103") //nolint:lll
	hash := common.NewHash([]byte{0})
	testHash := common.NewHash([]byte{
		0, 1, 2, 3, 4, 5, 6, 7, 8, 9,
		0xa, 0xb, 0xc, 0xd, 0xe, 0xf,
		0, 1, 2, 3, 4, 5, 6, 7, 8, 9,
		0xa, 0xb, 0xc, 0xd, 0xe, 0xf})

	header := types.NewHeader(testHash, testHash, testHash, 1, nil)

	exts := [][]byte{{1, 3, 5, 7}, {9, 1, 2}, {3, 4, 5}}
	body := types.NewBody(types.BytesArrayToExtrinsics(exts))

	bd := &types.BlockData{
		Hash:          hash,
		Header:        header,
		Body:          body,
		Receipt:       &[]byte{1},
		MessageQueue:  &[]byte{2},
		Justification: &[]byte{3},
	}

	bm := &messages.BlockResponseMessage{
		BlockData: []*types.BlockData{bd},
	}

	enc, err := bm.Encode()
	require.NoError(t, err)
	require.Equal(t, exp, enc)

	empty := types.NewEmptyBlockData()
	empty.Header = types.NewEmptyHeader()

	act := &messages.BlockResponseMessage{
		BlockData: []*types.BlockData{empty},
	}
	err = act.Decode(enc)
	require.NoError(t, err)

	for _, bd := range act.BlockData {
		if bd.Header != nil {
			_ = bd.Header.Hash()
		}
	}

	require.Equal(t, bm, act)
}

func TestEncodeBlockAnnounceMessage(t *testing.T) {
	/* this value is a concatenation of:
	 *  ParentHash: Hash: 0x4545454545454545454545454545454545454545454545454545454545454545
	 *	Number: *big.Int // block number: 1
	 *	StateRoot:  Hash: 0xb3266de137d20a5d0ff3a6401eb57127525fd9b2693701f0bf5a8a853fa3ebe0
	 *	ExtrinsicsRoot: Hash: 0x03170a2e7597b7b7e3d84c05391d139a62b157e78786d8c082f29dcf4c111314
	 *	Digest: []byte
	 *
	 * mtparenthash bnstateroot extrinsicsroot di
	 */

	t.Parallel()

	expected := common.MustHexToBytes("0x454545454545454545454545454545454545454545454545454545454545454504b3266de137d20a5d0ff3a6401eb57127525fd9b2693701f0bf5a8a853fa3ebe003170a2e7597b7b7e3d84c05391d139a62b157e78786d8c082f29dcf4c1113140000") //nolint:lll

	parentHash := common.MustHexToHash("0x4545454545454545454545454545454545454545454545454545454545454545")

	stateRoot := common.MustHexToHash("0xb3266de137d20a5d0ff3a6401eb57127525fd9b2693701f0bf5a8a853fa3ebe0")

	extrinsicsRoot := common.MustHexToHash("0x03170a2e7597b7b7e3d84c05391d139a62b157e78786d8c082f29dcf4c111314")

	bhm := &BlockAnnounceMessage{
		ParentHash:     parentHash,
		Number:         1,
		StateRoot:      stateRoot,
		ExtrinsicsRoot: extrinsicsRoot,
		Digest:         types.NewDigest(),
	}
	encMsg, err := bhm.Encode()
	require.NoError(t, err)

	require.Equal(t, expected, encMsg)
}

func TestDecode_BlockAnnounceMessage(t *testing.T) {
	t.Parallel()

	announceMessage := common.MustHexToBytes("0x454545454545454545454545454545454545454545454545454545454545454504b3266de137d20a5d0ff3a6401eb57127525fd9b2693701f0bf5a8a853fa3ebe003170a2e7597b7b7e3d84c05391d139a62b157e78786d8c082f29dcf4c1113140000") //nolint:lll

	bhm := BlockAnnounceMessage{
		Number: 0,
		Digest: nil,
	}

	err := bhm.Decode(announceMessage)
	require.NoError(t, err)

	parentHash := common.MustHexToHash("0x4545454545454545454545454545454545454545454545454545454545454545")

	stateRoot := common.MustHexToHash("0xb3266de137d20a5d0ff3a6401eb57127525fd9b2693701f0bf5a8a853fa3ebe0")

	extrinsicsRoot := common.MustHexToHash("0x03170a2e7597b7b7e3d84c05391d139a62b157e78786d8c082f29dcf4c111314")

	expected := BlockAnnounceMessage{
		ParentHash:     parentHash,
		Number:         1,
		StateRoot:      stateRoot,
		ExtrinsicsRoot: extrinsicsRoot,
		Digest:         nil,
	}

	require.Equal(t, expected, bhm)
}

func TestEncodeTransactionMessageSingleExtrinsic(t *testing.T) {
	/* expected:
	 * 0x04 - Scale encoded count of Extrinsic array(count = 1)
	 * 0x10 - Scale encoded length of the first Extrinsic(len = 4)
	 * 0x01020304 - value of array extrinsic array
	 */
	t.Parallel()
	expected := common.MustHexToBytes("0x041001020304")
	extrinsic := types.Extrinsic{0x01, 0x02, 0x03, 0x04}

	transactionMessage := TransactionMessage{Extrinsics: []types.Extrinsic{extrinsic}}

	encMsg, err := transactionMessage.Encode()
	require.NoError(t, err)

	require.Equal(t, expected, encMsg)
}

func TestEncodeTransactionMessageTwoExtrinsics(t *testing.T) {
	/* expected:
	 * 0x08 - Scale encoded count of Extrinsic array(count = 2)
	 * 0x0c - Scale encoded length of the first Extrinsic(len = 3)
	 * 0x010203 - Data of first Extrinsic
	 * 0x10 - Scale encoded length of the second Extrinsic(len = 4)
	 * 0x04050607 - Data of second Extrinsic
	 */

	t.Parallel()

	expected := common.MustHexToBytes("0x080c0102031004050607")

	extrinsic1 := types.Extrinsic{0x01, 0x02, 0x03}
	extrinsic2 := types.Extrinsic{0x04, 0x05, 0x06, 0x07}

	transactionMessage := TransactionMessage{Extrinsics: []types.Extrinsic{extrinsic1, extrinsic2}}

	encMsg, err := transactionMessage.Encode()
	require.NoError(t, err)

	require.Equal(t, expected, encMsg)
}

func TestDecodeTransactionMessageOneExtrinsic(t *testing.T) {
	t.Parallel()

	// (without message type byte prepended)
	originalMessage := common.MustHexToBytes("0x041001020304")

	decodedMessage := new(TransactionMessage)
	err := decodedMessage.Decode(originalMessage)
	require.NoError(t, err)

	extrinsic := types.Extrinsic{0x01, 0x02, 0x03, 0x04}
	expected := TransactionMessage{[]types.Extrinsic{extrinsic}}

	require.Equal(t, expected, *decodedMessage)

}

func TestDecodeTransactionMessageTwoExtrinsics(t *testing.T) {
	t.Parallel()

	// (without message type byte prepended)
	originalMessage, err := common.HexToBytes("0x080c0102031004050607")
	require.NoError(t, err)

	decodedMessage := new(TransactionMessage)
	err = decodedMessage.Decode(originalMessage)
	require.NoError(t, err)

	extrinsic1 := types.Extrinsic{0x01, 0x02, 0x03}
	extrinsic2 := types.Extrinsic{0x04, 0x05, 0x06, 0x07}
	expected := TransactionMessage{[]types.Extrinsic{extrinsic1, extrinsic2}}

	require.Equal(t, expected, *decodedMessage)
}

func TestDecodeConsensusMessage(t *testing.T) {
	t.Parallel()

	const testData = "0x03100405"

	encMsg := common.MustHexToBytes(testData)

	m := new(ConsensusMessage)

	err := m.Decode(encMsg)
	require.NoError(t, err)

	out, err := hex.DecodeString(testData[2:])
	require.NoError(t, err)

	expected := &ConsensusMessage{
		Data: out,
	}

	require.Equal(t, expected, m)

	encodedMessage, err := expected.Encode()
	require.NoError(t, err)
	require.Equal(t, encMsg, encodedMessage)
}

func TestAscendingBlockRequest(t *testing.T) {
	one := uint32(1)
	three := uint32(3)
	maxResponseSize := uint32(messages.MaxBlocksInResponse)
	cases := map[string]struct {
		startNumber, targetNumber      uint32
		expectedBlockRequestMessage    []*messages.BlockRequestMessage
		expectedTotalOfBlocksRequested uint32
	}{
		"start_greater_than_target": {
			startNumber:                    10,
			targetNumber:                   0,
			expectedBlockRequestMessage:    []*messages.BlockRequestMessage{},
			expectedTotalOfBlocksRequested: 0,
		},

		"no_difference_between_start_and_target": {
			startNumber:  10,
			targetNumber: 10,
			expectedBlockRequestMessage: []*messages.BlockRequestMessage{
				{
					RequestedData: messages.BootstrapRequestData,
<<<<<<< HEAD
					StartingBlock: *variadic.Uint32OrHashFrom(uint32(10)),
=======
					StartingBlock: *messages.NewFromBlock(uint(10)),
>>>>>>> 44f1e86f
					Direction:     messages.Ascending,
					Max:           &one,
				},
			},
			expectedTotalOfBlocksRequested: 1,
		},

		"requesting_128_blocks": {
			startNumber:                    1,
			targetNumber:                   128,
			expectedTotalOfBlocksRequested: 128,
			expectedBlockRequestMessage: []*messages.BlockRequestMessage{
				{
					RequestedData: messages.BootstrapRequestData,
<<<<<<< HEAD
					StartingBlock: *variadic.Uint32OrHashFrom(uint32(1)),
=======
					StartingBlock: *messages.NewFromBlock(uint(1)),
>>>>>>> 44f1e86f
					Direction:     messages.Ascending,
					Max:           &maxResponseSize,
				},
			},
		},

		"requesting_4_chunks_of_128_blocks": {
			startNumber:                    1,
			targetNumber:                   128 * 4, // 512
			expectedTotalOfBlocksRequested: 512,
			expectedBlockRequestMessage: []*messages.BlockRequestMessage{
				{
					RequestedData: messages.BootstrapRequestData,
<<<<<<< HEAD
					StartingBlock: *variadic.Uint32OrHashFrom(uint32(1)),
=======
					StartingBlock: *messages.NewFromBlock(uint(1)),
>>>>>>> 44f1e86f
					Direction:     messages.Ascending,
					Max:           &maxResponseSize,
				},
				{
					RequestedData: messages.BootstrapRequestData,
<<<<<<< HEAD
					StartingBlock: *variadic.Uint32OrHashFrom(uint32(129)),
=======
					StartingBlock: *messages.NewFromBlock(uint(129)),
>>>>>>> 44f1e86f
					Direction:     messages.Ascending,
					Max:           &maxResponseSize,
				},
				{
					RequestedData: messages.BootstrapRequestData,
<<<<<<< HEAD
					StartingBlock: *variadic.Uint32OrHashFrom(uint32(257)),
=======
					StartingBlock: *messages.NewFromBlock(uint(257)),
>>>>>>> 44f1e86f
					Direction:     messages.Ascending,
					Max:           &maxResponseSize,
				},
				{
					RequestedData: messages.BootstrapRequestData,
<<<<<<< HEAD
					StartingBlock: *variadic.Uint32OrHashFrom(uint32(385)),
=======
					StartingBlock: *messages.NewFromBlock(uint(385)),
>>>>>>> 44f1e86f
					Direction:     messages.Ascending,
					Max:           &maxResponseSize,
				},
			},
		},
		"requesting_4_chunks_of_128_plus_3_blocks": {
			startNumber:                    1,
			targetNumber:                   (128 * 4) + 3,
			expectedTotalOfBlocksRequested: 515,
			expectedBlockRequestMessage: []*messages.BlockRequestMessage{
				{
					RequestedData: messages.BootstrapRequestData,
<<<<<<< HEAD
					StartingBlock: *variadic.Uint32OrHashFrom(uint32(1)),
=======
					StartingBlock: *messages.NewFromBlock(uint(1)),
>>>>>>> 44f1e86f
					Direction:     messages.Ascending,
					Max:           &maxResponseSize,
				},
				{
					RequestedData: messages.BootstrapRequestData,
<<<<<<< HEAD
					StartingBlock: *variadic.Uint32OrHashFrom(uint32(129)),
=======
					StartingBlock: *messages.NewFromBlock(uint(129)),
>>>>>>> 44f1e86f
					Direction:     messages.Ascending,
					Max:           &maxResponseSize,
				},
				{
					RequestedData: messages.BootstrapRequestData,
<<<<<<< HEAD
					StartingBlock: *variadic.Uint32OrHashFrom(uint32(257)),
=======
					StartingBlock: *messages.NewFromBlock(uint(257)),
>>>>>>> 44f1e86f
					Direction:     messages.Ascending,
					Max:           &maxResponseSize,
				},
				{
					RequestedData: messages.BootstrapRequestData,
<<<<<<< HEAD
					StartingBlock: *variadic.Uint32OrHashFrom(uint32(385)),
=======
					StartingBlock: *messages.NewFromBlock(uint(385)),
>>>>>>> 44f1e86f
					Direction:     messages.Ascending,
					Max:           &maxResponseSize,
				},
				{
					RequestedData: messages.BootstrapRequestData,
<<<<<<< HEAD
					StartingBlock: *variadic.Uint32OrHashFrom(uint32(513)),
=======
					StartingBlock: *messages.NewFromBlock(uint(513)),
>>>>>>> 44f1e86f
					Direction:     messages.Ascending,
					Max:           &three,
				},
			},
		},
	}

	for tname, tt := range cases {
		tt := tt

		t.Run(tname, func(t *testing.T) {
			requests := messages.NewAscendingBlockRequests(tt.startNumber, tt.targetNumber,
				messages.BootstrapRequestData)
			require.Equal(t, tt.expectedBlockRequestMessage, requests)

			acc := uint32(0)
			for _, r := range requests {
				acc += *r.Max
			}
			require.Equal(t, tt.expectedTotalOfBlocksRequested, acc)
		})
	}
}<|MERGE_RESOLUTION|>--- conflicted
+++ resolved
@@ -319,7 +319,7 @@
 	three := uint32(3)
 	maxResponseSize := uint32(messages.MaxBlocksInResponse)
 	cases := map[string]struct {
-		startNumber, targetNumber      uint32
+		startNumber, targetNumber      uint
 		expectedBlockRequestMessage    []*messages.BlockRequestMessage
 		expectedTotalOfBlocksRequested uint32
 	}{
@@ -336,11 +336,7 @@
 			expectedBlockRequestMessage: []*messages.BlockRequestMessage{
 				{
 					RequestedData: messages.BootstrapRequestData,
-<<<<<<< HEAD
-					StartingBlock: *variadic.Uint32OrHashFrom(uint32(10)),
-=======
 					StartingBlock: *messages.NewFromBlock(uint(10)),
->>>>>>> 44f1e86f
 					Direction:     messages.Ascending,
 					Max:           &one,
 				},
@@ -355,11 +351,7 @@
 			expectedBlockRequestMessage: []*messages.BlockRequestMessage{
 				{
 					RequestedData: messages.BootstrapRequestData,
-<<<<<<< HEAD
-					StartingBlock: *variadic.Uint32OrHashFrom(uint32(1)),
-=======
 					StartingBlock: *messages.NewFromBlock(uint(1)),
->>>>>>> 44f1e86f
 					Direction:     messages.Ascending,
 					Max:           &maxResponseSize,
 				},
@@ -373,41 +365,25 @@
 			expectedBlockRequestMessage: []*messages.BlockRequestMessage{
 				{
 					RequestedData: messages.BootstrapRequestData,
-<<<<<<< HEAD
-					StartingBlock: *variadic.Uint32OrHashFrom(uint32(1)),
-=======
 					StartingBlock: *messages.NewFromBlock(uint(1)),
->>>>>>> 44f1e86f
-					Direction:     messages.Ascending,
-					Max:           &maxResponseSize,
-				},
-				{
-					RequestedData: messages.BootstrapRequestData,
-<<<<<<< HEAD
-					StartingBlock: *variadic.Uint32OrHashFrom(uint32(129)),
-=======
+					Direction:     messages.Ascending,
+					Max:           &maxResponseSize,
+				},
+				{
+					RequestedData: messages.BootstrapRequestData,
 					StartingBlock: *messages.NewFromBlock(uint(129)),
->>>>>>> 44f1e86f
-					Direction:     messages.Ascending,
-					Max:           &maxResponseSize,
-				},
-				{
-					RequestedData: messages.BootstrapRequestData,
-<<<<<<< HEAD
-					StartingBlock: *variadic.Uint32OrHashFrom(uint32(257)),
-=======
+					Direction:     messages.Ascending,
+					Max:           &maxResponseSize,
+				},
+				{
+					RequestedData: messages.BootstrapRequestData,
 					StartingBlock: *messages.NewFromBlock(uint(257)),
->>>>>>> 44f1e86f
-					Direction:     messages.Ascending,
-					Max:           &maxResponseSize,
-				},
-				{
-					RequestedData: messages.BootstrapRequestData,
-<<<<<<< HEAD
-					StartingBlock: *variadic.Uint32OrHashFrom(uint32(385)),
-=======
+					Direction:     messages.Ascending,
+					Max:           &maxResponseSize,
+				},
+				{
+					RequestedData: messages.BootstrapRequestData,
 					StartingBlock: *messages.NewFromBlock(uint(385)),
->>>>>>> 44f1e86f
 					Direction:     messages.Ascending,
 					Max:           &maxResponseSize,
 				},
@@ -420,51 +396,31 @@
 			expectedBlockRequestMessage: []*messages.BlockRequestMessage{
 				{
 					RequestedData: messages.BootstrapRequestData,
-<<<<<<< HEAD
-					StartingBlock: *variadic.Uint32OrHashFrom(uint32(1)),
-=======
 					StartingBlock: *messages.NewFromBlock(uint(1)),
->>>>>>> 44f1e86f
-					Direction:     messages.Ascending,
-					Max:           &maxResponseSize,
-				},
-				{
-					RequestedData: messages.BootstrapRequestData,
-<<<<<<< HEAD
-					StartingBlock: *variadic.Uint32OrHashFrom(uint32(129)),
-=======
+					Direction:     messages.Ascending,
+					Max:           &maxResponseSize,
+				},
+				{
+					RequestedData: messages.BootstrapRequestData,
 					StartingBlock: *messages.NewFromBlock(uint(129)),
->>>>>>> 44f1e86f
-					Direction:     messages.Ascending,
-					Max:           &maxResponseSize,
-				},
-				{
-					RequestedData: messages.BootstrapRequestData,
-<<<<<<< HEAD
-					StartingBlock: *variadic.Uint32OrHashFrom(uint32(257)),
-=======
+					Direction:     messages.Ascending,
+					Max:           &maxResponseSize,
+				},
+				{
+					RequestedData: messages.BootstrapRequestData,
 					StartingBlock: *messages.NewFromBlock(uint(257)),
->>>>>>> 44f1e86f
-					Direction:     messages.Ascending,
-					Max:           &maxResponseSize,
-				},
-				{
-					RequestedData: messages.BootstrapRequestData,
-<<<<<<< HEAD
-					StartingBlock: *variadic.Uint32OrHashFrom(uint32(385)),
-=======
+					Direction:     messages.Ascending,
+					Max:           &maxResponseSize,
+				},
+				{
+					RequestedData: messages.BootstrapRequestData,
 					StartingBlock: *messages.NewFromBlock(uint(385)),
->>>>>>> 44f1e86f
-					Direction:     messages.Ascending,
-					Max:           &maxResponseSize,
-				},
-				{
-					RequestedData: messages.BootstrapRequestData,
-<<<<<<< HEAD
-					StartingBlock: *variadic.Uint32OrHashFrom(uint32(513)),
-=======
+					Direction:     messages.Ascending,
+					Max:           &maxResponseSize,
+				},
+				{
+					RequestedData: messages.BootstrapRequestData,
 					StartingBlock: *messages.NewFromBlock(uint(513)),
->>>>>>> 44f1e86f
 					Direction:     messages.Ascending,
 					Max:           &three,
 				},
