--- conflicted
+++ resolved
@@ -428,15 +428,6 @@
 	three := uint32(3)
 	maxResponseSize := uint32(MaxBlocksInResponse)
 	cases := map[string]struct {
-<<<<<<< HEAD
-		startNumber, targetNumber   uint
-		expectedBlockRequestMessage []*BlockRequestMessage
-	}{
-		"start_greater_than_target": {
-			startNumber:                 10,
-			targetNumber:                0,
-			expectedBlockRequestMessage: []*BlockRequestMessage{},
-=======
 		startNumber, targetNumber      uint
 		expectedBlockRequestMessage    []*BlockRequestMessage
 		expectedTotalOfBlocksRequested uint32
@@ -446,7 +437,6 @@
 			targetNumber:                   0,
 			expectedBlockRequestMessage:    []*BlockRequestMessage{},
 			expectedTotalOfBlocksRequested: 0,
->>>>>>> d35b1286
 		},
 
 		"no_difference_between_start_and_target": {
@@ -460,17 +450,6 @@
 					Max:           &one,
 				},
 			},
-<<<<<<< HEAD
-		},
-
-		"requesting_128_blocks": {
-			startNumber:  0,
-			targetNumber: 128,
-			expectedBlockRequestMessage: []*BlockRequestMessage{
-				{
-					RequestedData: BootstrapRequestData,
-					StartingBlock: *variadic.MustNewUint32OrHash(uint32(0)),
-=======
 			expectedTotalOfBlocksRequested: 1,
 		},
 
@@ -482,7 +461,6 @@
 				{
 					RequestedData: BootstrapRequestData,
 					StartingBlock: *variadic.MustNewUint32OrHash(uint32(1)),
->>>>>>> d35b1286
 					Direction:     Ascending,
 					Max:           &maxResponseSize,
 				},
@@ -490,14 +468,6 @@
 		},
 
 		"requesting_4_chunks_of_128_blocks": {
-<<<<<<< HEAD
-			startNumber:  0,
-			targetNumber: 512, // 128 * 4
-			expectedBlockRequestMessage: []*BlockRequestMessage{
-				{
-					RequestedData: BootstrapRequestData,
-					StartingBlock: *variadic.MustNewUint32OrHash(uint32(0)),
-=======
 			startNumber:                    1,
 			targetNumber:                   128 * 4, // 512
 			expectedTotalOfBlocksRequested: 512,
@@ -505,37 +475,24 @@
 				{
 					RequestedData: BootstrapRequestData,
 					StartingBlock: *variadic.MustNewUint32OrHash(uint32(1)),
->>>>>>> d35b1286
-					Direction:     Ascending,
-					Max:           &maxResponseSize,
-				},
-				{
-					RequestedData: BootstrapRequestData,
-<<<<<<< HEAD
-					StartingBlock: *variadic.MustNewUint32OrHash(uint32(128)),
-=======
+					Direction:     Ascending,
+					Max:           &maxResponseSize,
+				},
+				{
+					RequestedData: BootstrapRequestData,
 					StartingBlock: *variadic.MustNewUint32OrHash(uint32(129)),
->>>>>>> d35b1286
-					Direction:     Ascending,
-					Max:           &maxResponseSize,
-				},
-				{
-					RequestedData: BootstrapRequestData,
-<<<<<<< HEAD
-					StartingBlock: *variadic.MustNewUint32OrHash(uint32(256)),
-=======
+					Direction:     Ascending,
+					Max:           &maxResponseSize,
+				},
+				{
+					RequestedData: BootstrapRequestData,
 					StartingBlock: *variadic.MustNewUint32OrHash(uint32(257)),
->>>>>>> d35b1286
-					Direction:     Ascending,
-					Max:           &maxResponseSize,
-				},
-				{
-					RequestedData: BootstrapRequestData,
-<<<<<<< HEAD
-					StartingBlock: *variadic.MustNewUint32OrHash(uint32(384)),
-=======
+					Direction:     Ascending,
+					Max:           &maxResponseSize,
+				},
+				{
+					RequestedData: BootstrapRequestData,
 					StartingBlock: *variadic.MustNewUint32OrHash(uint32(385)),
->>>>>>> d35b1286
 					Direction:     Ascending,
 					Max:           &maxResponseSize,
 				},
@@ -543,14 +500,6 @@
 		},
 
 		"requesting_4_chunks_of_128_plus_3_blocks": {
-<<<<<<< HEAD
-			startNumber:  0,
-			targetNumber: (128 * 4) + 3,
-			expectedBlockRequestMessage: []*BlockRequestMessage{
-				{
-					RequestedData: BootstrapRequestData,
-					StartingBlock: *variadic.MustNewUint32OrHash(uint32(0)),
-=======
 			startNumber:                    1,
 			targetNumber:                   (128 * 4) + 3,
 			expectedTotalOfBlocksRequested: 515,
@@ -558,47 +507,30 @@
 				{
 					RequestedData: BootstrapRequestData,
 					StartingBlock: *variadic.MustNewUint32OrHash(uint32(1)),
->>>>>>> d35b1286
-					Direction:     Ascending,
-					Max:           &maxResponseSize,
-				},
-				{
-					RequestedData: BootstrapRequestData,
-<<<<<<< HEAD
-					StartingBlock: *variadic.MustNewUint32OrHash(uint32(128)),
-=======
+					Direction:     Ascending,
+					Max:           &maxResponseSize,
+				},
+				{
+					RequestedData: BootstrapRequestData,
 					StartingBlock: *variadic.MustNewUint32OrHash(uint32(129)),
->>>>>>> d35b1286
-					Direction:     Ascending,
-					Max:           &maxResponseSize,
-				},
-				{
-					RequestedData: BootstrapRequestData,
-<<<<<<< HEAD
-					StartingBlock: *variadic.MustNewUint32OrHash(uint32(256)),
-=======
+					Direction:     Ascending,
+					Max:           &maxResponseSize,
+				},
+				{
+					RequestedData: BootstrapRequestData,
 					StartingBlock: *variadic.MustNewUint32OrHash(uint32(257)),
->>>>>>> d35b1286
-					Direction:     Ascending,
-					Max:           &maxResponseSize,
-				},
-				{
-					RequestedData: BootstrapRequestData,
-<<<<<<< HEAD
-					StartingBlock: *variadic.MustNewUint32OrHash(uint32(384)),
-=======
+					Direction:     Ascending,
+					Max:           &maxResponseSize,
+				},
+				{
+					RequestedData: BootstrapRequestData,
 					StartingBlock: *variadic.MustNewUint32OrHash(uint32(385)),
->>>>>>> d35b1286
-					Direction:     Ascending,
-					Max:           &maxResponseSize,
-				},
-				{
-					RequestedData: BootstrapRequestData,
-<<<<<<< HEAD
-					StartingBlock: *variadic.MustNewUint32OrHash(uint32(512)),
-=======
+					Direction:     Ascending,
+					Max:           &maxResponseSize,
+				},
+				{
+					RequestedData: BootstrapRequestData,
 					StartingBlock: *variadic.MustNewUint32OrHash(uint32(513)),
->>>>>>> d35b1286
 					Direction:     Ascending,
 					Max:           &three,
 				},
@@ -610,10 +542,6 @@
 		tt := tt
 
 		t.Run(tname, func(t *testing.T) {
-<<<<<<< HEAD
-			requests := NewAscedingBlockRequests(tt.startNumber, tt.targetNumber, BootstrapRequestData)
-			require.Equal(t, tt.expectedBlockRequestMessage, requests)
-=======
 			requests := NewAscendingBlockRequests(tt.startNumber, tt.targetNumber, BootstrapRequestData)
 			require.Equal(t, tt.expectedBlockRequestMessage, requests)
 
@@ -622,7 +550,6 @@
 				acc += *r.Max
 			}
 			require.Equal(t, tt.expectedTotalOfBlocksRequested, acc)
->>>>>>> d35b1286
 		})
 	}
 }