// Copyright 2019 ChainSafe Systems (ON) Corp.
// This file is part of gossamer.
//
// The gossamer library is free software: you can redistribute it and/or modify
// it under the terms of the GNU Lesser General Public License as published by
// the Free Software Foundation, either version 3 of the License, or
// (at your option) any later version.
//
// The gossamer library is distributed in the hope that it will be useful,
// but WITHOUT ANY WARRANTY; without even the implied warranty of
// MERCHANTABILITY or FITNESS FOR A PARTICULAR PURPOSE. See the
// GNU Lesser General Public License for more details.
//
// You should have received a copy of the GNU Lesser General Public License
// along with the gossamer library. If not, see <http://www.gnu.org/licenses/>.

package network

import (
	"context"
	"fmt"
	"reflect"
	"sort"
	"sync"
	"time"

	"github.com/ChainSafe/gossamer/dot/types"
	"github.com/ChainSafe/gossamer/lib/common"
	"github.com/ChainSafe/gossamer/lib/common/optional"
	"github.com/ChainSafe/gossamer/lib/common/variadic"

	libp2pnetwork "github.com/libp2p/go-libp2p-core/network"
	"github.com/libp2p/go-libp2p-core/peer"
)

// handleSyncStream handles streams with the <protocol-id>/sync/2 protocol ID
func (s *Service) handleSyncStream(stream libp2pnetwork.Stream) {
	if stream == nil {
		return
	}

	conn := stream.Conn()
	if conn == nil {
		logger.Error("Failed to get connection from stream")
		_ = stream.Close()
		return
	}

	peer := conn.RemotePeer()
	s.readStream(stream, peer, s.decodeSyncMessage, s.handleSyncMessage)
}

func (s *Service) decodeSyncMessage(in []byte, peer peer.ID) (Message, error) {
	msg := new(BlockRequestMessage)
	err := msg.Decode(in)
	return msg, err
}

// handleSyncMessage handles synchronization message types (BlockRequest and BlockResponse)
func (s *Service) handleSyncMessage(stream libp2pnetwork.Stream, msg Message) error {
	if msg == nil {
		_ = stream.Close()
		return nil
	}

	// if it's a BlockRequest, call core for processing
	if req, ok := msg.(*BlockRequestMessage); ok {
		defer func() {
			_ = stream.Close()
		}()

		resp, err := s.syncer.CreateBlockResponse(req)
		if err != nil {
			logger.Trace("cannot create response for request")
			return nil
		}

		err = s.host.writeToStream(stream, resp)
		if err != nil {
			logger.Error("failed to send BlockResponse message", "peer", stream.Conn().RemotePeer(), "error", err)
		}
	}

	return nil
}

var (
	blockRequestSize       uint32 = 128
<<<<<<< HEAD
	blockRequestBufferSize int    = 6

=======
	blockRequestQueueSize  int64  = 4
>>>>>>> fbeac6e9
	maxBlockResponseSize   uint64 = 1024 * 1024 * 4 // 4mb
	badPeerThreshold       int    = -2
	protectedPeerThreshold int    = 7
)

type syncPeer struct {
	pid   peer.ID
	score int
}

type syncRequest struct {
	req *BlockRequestMessage
	to  peer.ID
}

type requestData struct {
	sent     bool // if the request has been already sent to all peers
	received bool
	from     peer.ID
}

type syncQueue struct {
	s         *Service
	ctx       context.Context
	cancel    context.CancelFunc
	peerScore *sync.Map // map[peer.ID]int; peers we have successfully synced from before -> their score; score increases on successful response

	requestData *sync.Map // map[uint64]requestData; map of start # of request -> requestData
	requestCh   chan *syncRequest

	responses    []*types.BlockData
	responseCh   chan []*types.BlockData
	responseLock sync.RWMutex

	buf                []byte
	goal               int64 // goal block number we are trying to sync to
	currStart, currEnd int64 // the start and end of the BlockResponse we are currently handling; 0 and 0 if we are not currently handling any

	benchmarker *syncBenchmarker
}

func newSyncQueue(s *Service) *syncQueue {
	ctx, cancel := context.WithCancel(s.ctx)

	return &syncQueue{
		s:           s,
		ctx:         ctx,
		cancel:      cancel,
		peerScore:   new(sync.Map),
		requestData: new(sync.Map),
		requestCh:   make(chan *syncRequest, blockRequestBufferSize),
		responses:   []*types.BlockData{},
		responseCh:  make(chan []*types.BlockData),
		benchmarker: newSyncBenchmarker(),
		buf:         make([]byte, maxBlockResponseSize),
	}
}

func (q *syncQueue) start() {
	go q.handleResponseQueue()

	go q.processBlockRequests()
	go q.processBlockResponses()

	go q.benchmark()
	go q.prunePeers()
}

func (q *syncQueue) handleResponseQueue() {
	for {
		select {
		case <-time.After(time.Second):
		case <-q.ctx.Done():
			return
		}

		head, err := q.s.blockState.BestBlockNumber()
		if err != nil || head == nil {
			continue
		}

		q.responseLock.Lock()
		if len(q.responses) == 0 {
			q.responseLock.Unlock()
			continue
		}

<<<<<<< HEAD
		start := q.responses[0].Number()
		if start == nil {
			q.responseLock.Unlock()
			continue
		}

		if start.Int64() > head.Int64()+1 {
			logger.Debug("response start is greater than head+1, waiting", "queue start", start.Int64(), "head+1", head.Int64()+1)
			q.responseLock.Unlock()

			q.pushRequest(uint64(head.Int64()+1), 1, "")
=======
		if q.responses[0].Number().Int64() > head.Int64()+1 {
			logger.Debug("response start is greater than head+1, waiting", "queue start", q.responses[0].Number().Int64(), "head+1", head.Int64()+1)
			q.responseLock.Unlock()

			q.setBlockRequests(head.Int64()+1, "")
>>>>>>> fbeac6e9
			continue
		}

		logger.Debug("pushing to response queue", "start", start)
		q.responseCh <- q.responses
		logger.Debug("pushed responses!", "start", start)
		q.responses = []*types.BlockData{}
		q.responseLock.Unlock()
	}
}

// prune peers with low score and connect to new peers
func (q *syncQueue) prunePeers() {
	for {
		time.Sleep(time.Second * 30)
		logger.Debug("✂️ pruning peers w/ low score...")

		peers := q.getSortedPeers()
		numPruned := 0

		for i := len(peers) - 1; i >= 0; i-- {
			// we're at our minimum peer count, don't disconnect from any more peers
			// we should discover more peers via dht between now and the next prune iteration
			if q.s.host.peerCount() <= q.s.cfg.MinPeers {
				break
			}

			// peers is a slice sorted from highest peer score to lowest, so we iterate backwards
			// until we reach peers that aren't low enough to be pruned
			if peers[i].score > badPeerThreshold {
				break
			}

			_ = q.s.host.closePeer(peers[i].pid)
			numPruned++
		}

		// protect peers with a high score so we don't disconnect from them
		numProtected := 0
		for i := 0; i < len(peers); i++ {
			if peers[i].score < protectedPeerThreshold {
				_ = q.s.host.cm.Unprotect(peers[i].pid, "")
				continue
			}

			q.s.host.cm.Protect(peers[i].pid, "")
			numProtected++
		}

		logger.Debug("✂️ finished pruning", "pruned count", numPruned, "protected count", numProtected, "peer count", q.s.host.peerCount())
	}
}

func (q *syncQueue) benchmark() {
	for {
		if q.ctx.Err() != nil {
			return
		}

		before, err := q.s.blockState.BestBlockHeader()
		if err != nil {
			logger.Error("failed to get best block header", "error", err)
			continue
		}

		if before.Number.Int64() >= q.goal {
			continue
		}

		q.benchmarker.begin(before.Number.Uint64())
		time.Sleep(time.Second * 5)

		after, err := q.s.blockState.BestBlockHeader()
		if err != nil {
			logger.Error("failed to get best block header", "error", err)
			continue
		}

		q.benchmarker.end(after.Number.Uint64())

		logger.Info("🔗 imported blocks", "from", before.Number, "to", after.Number,
			"hashes", fmt.Sprintf("[%s ... %s]", before.Hash(), after.Hash()),
		)

		logger.Info("🚣 currently syncing",
			"goal", q.goal,
			"average blocks/second", q.benchmarker.mostRecentAverage(),
			"overall average", q.benchmarker.average(),
		)
	}
}

func (q *syncQueue) stringifyResponseQueue() string {
	if len(q.responses) == 0 {
		return "[empty]"
	}
	return fmt.Sprintf("[start=%d end=%d] ", q.responses[0].Number().Int64(), q.responses[len(q.responses)-1].Number().Int64())
}

func (q *syncQueue) stop() {
	q.cancel()
}

// getSortedPeers is used to determine who to try to sync from first
func (q *syncQueue) getSortedPeers() []*syncPeer {
	peers := []*syncPeer{}

	q.peerScore.Range(func(pid, score interface{}) bool {
		peers = append(peers, &syncPeer{
			pid:   pid.(peer.ID),
			score: score.(int),
		})
		return true
	})

	sort.Slice(peers, func(i, j int) bool {
		return peers[i].score > peers[j].score
	})

	return peers
}

func (q *syncQueue) updatePeerScore(pid peer.ID, amt int) {
	score, ok := q.peerScore.Load(pid)
	if !ok {
		q.peerScore.Store(pid, amt)
	} else {
		q.peerScore.Store(pid, score.(int)+amt)
	}
}

<<<<<<< HEAD
func (q *syncQueue) pushRequest(start uint64, numRequests int, to peer.ID) {
	// all requests must start at a multiple of 128 + 1
	m := start % uint64(blockRequestSize)
	start = start - m + 1

	for i := 0; i < numRequests; i++ {
		req := createBlockRequest(int64(start), blockRequestSize)
=======
func (q *syncQueue) setBlockRequests(start int64, to peer.ID) {
	head, err := q.s.blockState.BestBlockNumber()
	if err != nil {
		return
	}

	if start == 0 {
		// we are currently syncing some blocks, don't have any other blocks to process queued
		if q.currEnd != 0 && len(q.responses) == 0 {
			start = q.currEnd + 1
		} else if len(q.responses) != 0 && q.responses[0].Number().Int64() == q.currEnd+1 {
			// we have some responses queued, and the next block data is equal to the data we're currently syncing + 1
			start = q.responses[len(q.responses)-1].Number().Int64()
		} else {
			// we aren't syncing anything and don't have anything queued
			start = head.Int64() + 1
		}
	}
>>>>>>> fbeac6e9

		if d, has := q.requestData.Load(start); has {
			data := d.(requestData)
			// we haven't sent the request out yet, or we've already gotten the response
			if !data.sent || data.sent && data.received {
				continue
			}
		}

		logger.Debug("pushing request to queue", "start", start)

		q.requestData.Store(start, requestData{
			received: false,
		})

		q.requestCh <- &syncRequest{
			req: req,
			to:  to,
		}

		start += uint64(blockRequestSize)
	}
}

func (q *syncQueue) pushResponse(resp *BlockResponseMessage, pid peer.ID) {
	if len(resp.BlockData) == 0 {
		return
	}

	head, err := q.s.blockState.BestBlockNumber()
	if err != nil {
		logger.Error("failed to get best block number", "error", err)
		return
	}

	start, end, err := resp.getStartAndEnd()
	if err != nil {
		logger.Trace("throwing away BlockResponseMessage as it doesn't contain block headers")
		// update peer's score
		q.updatePeerScore(pid, -1)
		return
	}

<<<<<<< HEAD
	q.requestData.Store(uint64(start), requestData{
		sent:     true,
		received: true,
		from:     pid,
	})

=======
>>>>>>> fbeac6e9
	if resp.BlockData[0].Body == nil || !resp.BlockData[0].Body.Exists() {
		logger.Trace("throwing away BlockResponseMessage as it doesn't contain block bodies")
		// update peer's score
		q.updatePeerScore(pid, -1)
		return
	}

	// update peer's score
	q.updatePeerScore(pid, 1)

	if end < head.Int64() {
		logger.Trace("throwing away BlockResponseMessage as it's below our head")
		return
	}

	q.responseLock.Lock()
	defer q.responseLock.Unlock()

	for _, bd := range resp.BlockData {
		if bd.Number() == nil || bd.Number().Int64() < head.Int64() {
			continue
		}

		q.responses = append(q.responses, bd)
	}

	q.responses = sortResponses(q.responses)
	logger.Debug("pushed block data to queue", "start", start, "end", end, "queue", q.stringifyResponseQueue())
}

func (q *syncQueue) processBlockRequests() {
	for {
		select {
		case req := <-q.requestCh:
			if req == nil || req.req == nil {
				continue
			}

			if d, has := q.requestData.Load(req.req.StartingBlock.Uint64()); has {
				data := d.(requestData)
				if data.sent && data.received {
					continue
				}
			}

			q.trySync(req)
		case <-q.ctx.Done():
			return
		}
	}
}

func (q *syncQueue) trySync(req *syncRequest) {
	if q.ctx.Err() != nil {
		return
	}

	logger.Debug("beginning to send out request", "start", req.req.StartingBlock.Uint64())
	if len(req.to) != 0 {
		resp, err := q.syncWithPeer(req.to, req.req)
		if err == nil {
			q.pushResponse(resp, req.to)
			return
		}

		logger.Debug("failed to sync with peer", "peer", req.to, "error", err)
		q.updatePeerScore(req.to, -1)
	}

	logger.Debug("trying peers in prioritized order...")
	syncPeers := q.getSortedPeers()

	for _, peer := range syncPeers {
		// if peer doesn't respond multiple times, then ignore them TODO: determine best values for this
		if peer.score <= badPeerThreshold {
			break
		}

		resp, err := q.syncWithPeer(peer.pid, req.req)
		if err != nil {
			logger.Trace("failed to sync with peer", "peer", peer.pid, "error", err)
			q.updatePeerScore(peer.pid, -1)
			continue
		}

		q.pushResponse(resp, peer.pid)
		return
	}

	logger.Debug("failed to sync with any peer :(")
<<<<<<< HEAD
	q.requestData.Store(req.req.StartingBlock.Uint64(), requestData{
		sent:     true,
		received: false,
	})

	req.to = ""
	q.requestCh <- req
=======
>>>>>>> fbeac6e9
}

func (q *syncQueue) syncWithPeer(peer peer.ID, req *BlockRequestMessage) (*BlockResponseMessage, error) {
	fullSyncID := q.s.host.protocolID + syncID

	q.s.host.h.ConnManager().Protect(peer, "")
	defer q.s.host.h.ConnManager().Unprotect(peer, "")
	defer q.s.host.closeStream(peer, fullSyncID)

	ctx, cancel := context.WithTimeout(q.ctx, time.Second*2)
	defer cancel()

	s, err := q.s.host.h.NewStream(ctx, peer, fullSyncID)
	if err != nil {
		return nil, err
	}

	err = q.s.host.writeToStream(s, req)
	if err != nil {
		return nil, err
	}

	return q.receiveBlockResponse(s)
}

func (q *syncQueue) receiveBlockResponse(stream libp2pnetwork.Stream) (*BlockResponseMessage, error) {
	n, err := readStream(stream, q.buf)
	if err != nil {
		return nil, err
	}

	msg := new(BlockResponseMessage)
	err = msg.Decode(q.buf[:n])
	return msg, err
}

func (q *syncQueue) processBlockResponses() {
	for {
		select {
		case data := <-q.responseCh:
			bestNum, err := q.s.blockState.BestBlockNumber()
			if err != nil {
				panic(err)
			}

			if data[len(data)-1].Number().Int64() <= bestNum.Int64() {
				logger.Debug("ignoring block data that is below our head", "got", data[len(data)-1].Number().Int64(), "head", bestNum.Int64())
				q.currStart = 0
				q.currEnd = 0
				continue
			}

			q.currStart = data[0].Number().Int64()
			q.currEnd = data[len(data)-1].Number().Int64()
			logger.Debug("sending block data to syncer", "start", q.currStart, "end", q.currEnd)

			err = q.s.syncer.ProcessBlockData(data)
			if err != nil {
				logger.Warn("failed to handle block data", "start", q.currStart, "end", q.currEnd, "error", err)
<<<<<<< HEAD
				q.pushRequest(uint64(q.currStart), 1, "")
				q.currStart = 0
				q.currEnd = 0
=======
				q.currStart = 0
				q.currEnd = 0
				q.setBlockRequests(0, "")
>>>>>>> fbeac6e9
				continue
			}

			logger.Debug("finished processing block data")
			m := q.currStart % int64(blockRequestSize)
			start := q.currStart - m + 1

			var from peer.ID

			d, ok := q.requestData.Load(uint64(start))
			if !ok {
				// this probably shouldn't happen
				logger.Error("can't find request data for response!", "start", start)
			} else {
				from = d.(requestData).from
				q.updatePeerScore(from, 2)
			}

			q.pushRequest(uint64(q.currEnd+1), blockRequestBufferSize, from)
			q.currStart = 0
			q.currEnd = 0
		case <-q.ctx.Done():
			return
		}
	}
}

// handleBlockAnnounceHandshake handles a block that a peer claims to have through a HandleBlockAnnounceHandshake
func (q *syncQueue) handleBlockAnnounceHandshake(blockNum uint32, from peer.ID) {
	q.updatePeerScore(from, 1)

	bestNum, err := q.s.blockState.BestBlockNumber()
	if err != nil {
		logger.Error("failed to get best block number", "error", err)
		return
	}

	if bestNum.Int64() >= int64(blockNum) || q.goal >= int64(blockNum) {
		return
	}

	q.goal = int64(blockNum)
<<<<<<< HEAD
	q.pushRequest(uint64(bestNum.Int64()+1), blockRequestBufferSize, from)
=======
	q.setBlockRequests(0, from)
>>>>>>> fbeac6e9
}

func (q *syncQueue) handleBlockAnnounce(msg *BlockAnnounceMessage, from peer.ID) {
	q.updatePeerScore(from, 1)

	header, err := types.NewHeader(
		msg.ParentHash,
		msg.Number,
		msg.StateRoot,
		msg.ExtrinsicsRoot,
		msg.Digest,
	)
	if err != nil {
		logger.Error("failed to create header from BlockAnnounce", "error", err)
		return
	}

	has, _ := q.s.blockState.HasBlockBody(header.Hash())
	if has {
		return
	}

	if header.Number.Int64() <= q.goal {
		return
	}

<<<<<<< HEAD
	bestNum, err := q.s.blockState.BestBlockNumber()
	if err != nil {
		logger.Error("failed to get best block number", "error", err)
		return
=======
	q.goal = header.Number.Int64()
	q.setBlockRequests(0, from)
}

func createBlockRequests(start, end int64) []*BlockRequestMessage {
	if start > end {
		return nil
	}

	numReqs := (end - start) / int64(blockRequestSize)
	if numReqs > blockRequestQueueSize {
		numReqs = blockRequestQueueSize
	}

	if end-start < int64(blockRequestSize) {
		// +1 because we want to include the block w/ the ending number
		req := createBlockRequest(start, uint32(end-start)+1)
		return []*BlockRequestMessage{req}
>>>>>>> fbeac6e9
	}

	q.goal = header.Number.Int64()
	q.pushRequest(uint64(bestNum.Int64()+1), blockRequestBufferSize, from)
}

func createBlockRequest(startInt int64, size uint32) *BlockRequestMessage {
	start, _ := variadic.NewUint64OrHash(uint64(startInt))

	blockRequest := &BlockRequestMessage{
		RequestedData: RequestedDataHeader + RequestedDataBody + RequestedDataJustification,
		StartingBlock: start,
		EndBlockHash:  optional.NewHash(false, common.Hash{}),
		Direction:     0, // ascending
		Max:           optional.NewUint32(true, size),
	}

	return blockRequest
}

func sortRequests(reqs []*syncRequest) []*syncRequest {
	if len(reqs) == 0 {
		return reqs
	}

	sort.Slice(reqs, func(i, j int) bool {
		return reqs[i].req.StartingBlock.Uint64() < reqs[j].req.StartingBlock.Uint64()
	})

	i := 0
	for {
		if i >= len(reqs)-1 {
			return reqs
		}

		if reqs[i].req.StartingBlock.Uint64() == reqs[i+1].req.StartingBlock.Uint64() && reflect.DeepEqual(reqs[i].req.Max, reqs[i+1].req.Max) {
			reqs = append(reqs[:i], reqs[i+1:]...)
		}

		i++
	}
}

func sortResponses(resps []*types.BlockData) []*types.BlockData {
	sort.Slice(resps, func(i, j int) bool {
		return resps[i].Number().Int64() < resps[j].Number().Int64()
	})

	hasData := make(map[common.Hash]struct{})

	i := 0
	for {
		if i > len(resps)-1 {
			return resps
		}

		if _, has := hasData[resps[i].Hash]; !has {
			hasData[resps[i].Hash] = struct{}{}
			i++
		} else if has {
			resps = append(resps[:i], resps[i+1:]...)
		}
	}
}<|MERGE_RESOLUTION|>--- conflicted
+++ resolved
@@ -86,12 +86,8 @@
 
 var (
 	blockRequestSize       uint32 = 128
-<<<<<<< HEAD
 	blockRequestBufferSize int    = 6
 
-=======
-	blockRequestQueueSize  int64  = 4
->>>>>>> fbeac6e9
 	maxBlockResponseSize   uint64 = 1024 * 1024 * 4 // 4mb
 	badPeerThreshold       int    = -2
 	protectedPeerThreshold int    = 7
@@ -179,7 +175,6 @@
 			continue
 		}
 
-<<<<<<< HEAD
 		start := q.responses[0].Number()
 		if start == nil {
 			q.responseLock.Unlock()
@@ -191,13 +186,6 @@
 			q.responseLock.Unlock()
 
 			q.pushRequest(uint64(head.Int64()+1), 1, "")
-=======
-		if q.responses[0].Number().Int64() > head.Int64()+1 {
-			logger.Debug("response start is greater than head+1, waiting", "queue start", q.responses[0].Number().Int64(), "head+1", head.Int64()+1)
-			q.responseLock.Unlock()
-
-			q.setBlockRequests(head.Int64()+1, "")
->>>>>>> fbeac6e9
 			continue
 		}
 
@@ -329,7 +317,6 @@
 	}
 }
 
-<<<<<<< HEAD
 func (q *syncQueue) pushRequest(start uint64, numRequests int, to peer.ID) {
 	// all requests must start at a multiple of 128 + 1
 	m := start % uint64(blockRequestSize)
@@ -337,26 +324,6 @@
 
 	for i := 0; i < numRequests; i++ {
 		req := createBlockRequest(int64(start), blockRequestSize)
-=======
-func (q *syncQueue) setBlockRequests(start int64, to peer.ID) {
-	head, err := q.s.blockState.BestBlockNumber()
-	if err != nil {
-		return
-	}
-
-	if start == 0 {
-		// we are currently syncing some blocks, don't have any other blocks to process queued
-		if q.currEnd != 0 && len(q.responses) == 0 {
-			start = q.currEnd + 1
-		} else if len(q.responses) != 0 && q.responses[0].Number().Int64() == q.currEnd+1 {
-			// we have some responses queued, and the next block data is equal to the data we're currently syncing + 1
-			start = q.responses[len(q.responses)-1].Number().Int64()
-		} else {
-			// we aren't syncing anything and don't have anything queued
-			start = head.Int64() + 1
-		}
-	}
->>>>>>> fbeac6e9
 
 		if d, has := q.requestData.Load(start); has {
 			data := d.(requestData)
@@ -400,27 +367,25 @@
 		return
 	}
 
-<<<<<<< HEAD
+	if resp.BlockData[0].Body == nil || !resp.BlockData[0].Body.Exists() {
+		logger.Trace("throwing away BlockResponseMessage as it doesn't contain block bodies")
+		// update peer's score
+		q.updatePeerScore(pid, -1)
+		return
+	}
+
 	q.requestData.Store(uint64(start), requestData{
 		sent:     true,
 		received: true,
 		from:     pid,
 	})
 
-=======
->>>>>>> fbeac6e9
-	if resp.BlockData[0].Body == nil || !resp.BlockData[0].Body.Exists() {
-		logger.Trace("throwing away BlockResponseMessage as it doesn't contain block bodies")
-		// update peer's score
-		q.updatePeerScore(pid, -1)
-		return
-	}
-
 	// update peer's score
 	q.updatePeerScore(pid, 1)
 
 	if end < head.Int64() {
 		logger.Trace("throwing away BlockResponseMessage as it's below our head")
+		q.requestData.Delete(uint64(start))
 		return
 	}
 
@@ -499,7 +464,6 @@
 	}
 
 	logger.Debug("failed to sync with any peer :(")
-<<<<<<< HEAD
 	q.requestData.Store(req.req.StartingBlock.Uint64(), requestData{
 		sent:     true,
 		received: false,
@@ -507,8 +471,6 @@
 
 	req.to = ""
 	q.requestCh <- req
-=======
->>>>>>> fbeac6e9
 }
 
 func (q *syncQueue) syncWithPeer(peer peer.ID, req *BlockRequestMessage) (*BlockResponseMessage, error) {
@@ -568,15 +530,13 @@
 			err = q.s.syncer.ProcessBlockData(data)
 			if err != nil {
 				logger.Warn("failed to handle block data", "start", q.currStart, "end", q.currEnd, "error", err)
-<<<<<<< HEAD
+				q.requestData.Store(uint64(q.currStart), requestData{
+					sent:     true,
+					received: false,
+				})
 				q.pushRequest(uint64(q.currStart), 1, "")
 				q.currStart = 0
 				q.currEnd = 0
-=======
-				q.currStart = 0
-				q.currEnd = 0
-				q.setBlockRequests(0, "")
->>>>>>> fbeac6e9
 				continue
 			}
 
@@ -588,11 +548,12 @@
 
 			d, ok := q.requestData.Load(uint64(start))
 			if !ok {
-				// this probably shouldn't happen
+				// this shouldn't happen
 				logger.Error("can't find request data for response!", "start", start)
 			} else {
 				from = d.(requestData).from
 				q.updatePeerScore(from, 2)
+				q.requestData.Delete(uint64(start))
 			}
 
 			q.pushRequest(uint64(q.currEnd+1), blockRequestBufferSize, from)
@@ -619,11 +580,7 @@
 	}
 
 	q.goal = int64(blockNum)
-<<<<<<< HEAD
 	q.pushRequest(uint64(bestNum.Int64()+1), blockRequestBufferSize, from)
-=======
-	q.setBlockRequests(0, from)
->>>>>>> fbeac6e9
 }
 
 func (q *syncQueue) handleBlockAnnounce(msg *BlockAnnounceMessage, from peer.ID) {
@@ -650,31 +607,10 @@
 		return
 	}
 
-<<<<<<< HEAD
 	bestNum, err := q.s.blockState.BestBlockNumber()
 	if err != nil {
 		logger.Error("failed to get best block number", "error", err)
 		return
-=======
-	q.goal = header.Number.Int64()
-	q.setBlockRequests(0, from)
-}
-
-func createBlockRequests(start, end int64) []*BlockRequestMessage {
-	if start > end {
-		return nil
-	}
-
-	numReqs := (end - start) / int64(blockRequestSize)
-	if numReqs > blockRequestQueueSize {
-		numReqs = blockRequestQueueSize
-	}
-
-	if end-start < int64(blockRequestSize) {
-		// +1 because we want to include the block w/ the ending number
-		req := createBlockRequest(start, uint32(end-start)+1)
-		return []*BlockRequestMessage{req}
->>>>>>> fbeac6e9
 	}
 
 	q.goal = header.Number.Int64()
