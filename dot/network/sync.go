--- conflicted
+++ resolved
@@ -335,13 +335,6 @@
 
 		q.benchmarker.end(after.Number.Uint64())
 
-<<<<<<< HEAD
-		// if q.goal-before.Number.Int64() < int64(blockRequestSize) {
-		// 	continue
-		// }
-
-=======
->>>>>>> 9dc4efb2
 		logger.Info("🚣 currently syncing",
 			"peer count", len(q.s.host.peers()),
 			"goal", q.goal,
