package network

import (
	"io"
	"math/big"

	"github.com/ChainSafe/gossamer/dot/types"
	"github.com/ChainSafe/gossamer/lib/common"
	"github.com/ChainSafe/gossamer/lib/common/optional"
	"github.com/ChainSafe/gossamer/lib/common/variadic"
	"github.com/stretchr/testify/mock"

	libp2pnetwork "github.com/libp2p/go-libp2p-core/network"
	"github.com/libp2p/go-libp2p-core/peer"
)

// NewMockBlockState create and return a network BlockState interface mock
func NewMockBlockState(n *big.Int) *mockBlockState {
	parentHash, _ := common.HexToHash("0x4545454545454545454545454545454545454545454545454545454545454545")
	stateRoot, _ := common.HexToHash("0xb3266de137d20a5d0ff3a6401eb57127525fd9b2693701f0bf5a8a853fa3ebe0")
	extrinsicsRoot, _ := common.HexToHash("0x03170a2e7597b7b7e3d84c05391d139a62b157e78786d8c082f29dcf4c111314")

	if n == nil {
		n = big.NewInt(1)
	}
	header := &types.Header{
		ParentHash:     parentHash,
		Number:         n,
		StateRoot:      stateRoot,
		ExtrinsicsRoot: extrinsicsRoot,
		Digest:         types.Digest{},
	}

	m := new(mockBlockState)
	m.On("BestBlockHeader").Return(header, nil)
	m.On("GetHighestFinalisedHeader").Return(header, nil)
	m.On("GenesisHash").Return(common.NewHash([]byte{}))
	m.On("BestBlockNumber").Return(big.NewInt(1), nil)
	m.On("HasBlockBody", mock.AnythingOfType("common.Hash")).Return(false, nil)
	m.On("GetHashByNumber", mock.AnythingOfType("*big.Int")).Return(common.Hash{}, nil)

	return m
}

// NewMockSyncer create and return a network Syncer interface mock
func NewMockSyncer() *MockSyncer {
	mocksyncer := new(MockSyncer)
	mocksyncer.On("HandleBlockAnnounce", mock.AnythingOfType("*network.BlockAnnounceMessage")).Return(nil, nil)
	mocksyncer.On("CreateBlockResponse", mock.AnythingOfType("*network.BlockRequestMessage")).Return(testBlockResponseMessage(), nil)
	mocksyncer.On("ProcessJustification", mock.AnythingOfType("[]*types.BlockData")).Return(0, nil)
	mocksyncer.On("ProcessBlockData", mock.AnythingOfType("[]*types.BlockData")).Return(0, nil)
	mocksyncer.On("SetSyncing", mock.AnythingOfType("bool"))
	mocksyncer.On("IsSynced").Return(false)
	return mocksyncer
}

// NewMockTransactionHandler create and return a network TransactionHandler interface
func NewMockTransactionHandler() *MockTransactionHandler {
	mocktxhandler := new(MockTransactionHandler)
	mocktxhandler.On("HandleTransactionMessage", mock.AnythingOfType("*network.TransactionMessage")).Return(nil)
	mocktxhandler.On("TransactionsCount").Return(0)
	return mocktxhandler
}

func testBlockResponseMessage() *BlockResponseMessage {
	msg := &BlockResponseMessage{
		BlockData: []*types.BlockData{},
	}

	for i := 0; i < int(blockRequestSize); i++ {
		testHeader := types.Header{
			Number: big.NewInt(int64(77 + i)),
			Digest: types.Digest{},
		}

		msg.BlockData = append(msg.BlockData, &types.BlockData{
			Hash:          testHeader.Hash(),
			Header:        testHeader.AsOptional(),
			Body:          optional.NewBody(true, []byte{4, 4, 2}),
			MessageQueue:  optional.NewBytes(false, nil),
			Receipt:       optional.NewBytes(false, nil),
			Justification: optional.NewBytes(false, nil),
		})
	}

	return msg
}

<<<<<<< HEAD
type mockSyncer struct {
	highestSeen *big.Int
	synced      bool
}

func newMockSyncer() *mockSyncer {
	return &mockSyncer{
		highestSeen: big.NewInt(0),
		synced:      false,
	}
}

func (s *mockSyncer) CreateBlockResponse(msg *BlockRequestMessage) (*BlockResponseMessage, error) {
	return testBlockResponseMessage(), nil
}

func (s *mockSyncer) HandleBlockAnnounce(msg *BlockAnnounceMessage) error {
	return nil
}

func (s *mockSyncer) ProcessBlockData(data []*types.BlockData) (int, error) {
	return 0, nil
}

func (s *mockSyncer) ProcessJustification(data []*types.BlockData) (int, error) {
	return 0, nil
}

func (s *mockSyncer) IsSynced() bool {
	return s.synced
}

func (s *mockSyncer) SetSyncing(syncing bool) {
	s.synced = !syncing
}

=======
>>>>>>> 0932ee84
type testStreamHandler struct {
	messages map[peer.ID][]Message
	decoder  messageDecoder
}

func newTestStreamHandler(decoder messageDecoder) *testStreamHandler {
	return &testStreamHandler{
		messages: make(map[peer.ID][]Message),
		decoder:  decoder,
	}
}

func (s *testStreamHandler) handleStream(stream libp2pnetwork.Stream) {
	conn := stream.Conn()
	if conn == nil {
		logger.Error("Failed to get connection from stream")
		return
	}

	peer := conn.RemotePeer()
	s.readStream(stream, peer, s.decoder, s.handleMessage)
}

func (s *testStreamHandler) handleMessage(stream libp2pnetwork.Stream, msg Message) error {
	msgs := s.messages[stream.Conn().RemotePeer()]
	s.messages[stream.Conn().RemotePeer()] = append(msgs, msg)
	return s.writeToStream(stream, testBlockAnnounceHandshake)
}

func (s *testStreamHandler) writeToStream(stream libp2pnetwork.Stream, msg Message) error {
	encMsg, err := msg.Encode()
	if err != nil {
		return err
	}

	msgLen := uint64(len(encMsg))
	lenBytes := uint64ToLEB128(msgLen)
	encMsg = append(lenBytes, encMsg...)

	_, err = stream.Write(encMsg)
	return err
}

func (s *testStreamHandler) readStream(stream libp2pnetwork.Stream, peer peer.ID, decoder messageDecoder, handler messageHandler) {
	var (
		maxMessageSize uint64 = maxBlockResponseSize // TODO: determine actual max message size
		msgBytes              = make([]byte, maxMessageSize)
	)

	for {
		tot, err := readStream(stream, msgBytes)
		if err == io.EOF {
			continue
		} else if err != nil {
			logger.Debug("failed to read from stream", "protocol", stream.Protocol(), "error", err)
			_ = stream.Close()
			return
		}

		// decode message based on message type
		msg, err := decoder(msgBytes[:tot], peer, isInbound(stream))
		if err != nil {
			logger.Error("Failed to decode message from peer", "peer", peer, "err", err)
			continue
		}

		// handle message based on peer status and message type
		err = handler(stream, msg)
		if err != nil {
			logger.Error("Failed to handle message from stream", "message", msg, "error", err)
			_ = stream.Close()
			return
		}
	}
}

var start, _ = variadic.NewUint64OrHash(uint64(1))

var testBlockRequestMessage = &BlockRequestMessage{
	RequestedData: RequestedDataHeader + RequestedDataBody + RequestedDataJustification,
	StartingBlock: start,
	EndBlockHash:  optional.NewHash(true, common.Hash{}),
	Direction:     1,
	Max:           optional.NewUint32(true, 1),
}

func testBlockRequestMessageDecoder(in []byte, _ peer.ID, _ bool) (Message, error) {
	msg := new(BlockRequestMessage)
	err := msg.Decode(in)
	return msg, err
}

var testBlockAnnounceMessage = &BlockAnnounceMessage{
	Number: big.NewInt(128 * 7),
}

var testBlockAnnounceHandshake = &BlockAnnounceHandshake{
	BestBlockNumber: 0,
}

func testBlockAnnounceMessageDecoder(in []byte, _ peer.ID, _ bool) (Message, error) {
	msg := new(BlockAnnounceMessage)
	err := msg.Decode(in)
	return msg, err
}

func testBlockAnnounceHandshakeDecoder(in []byte, _ peer.ID, _ bool) (Message, error) {
	msg := new(BlockAnnounceHandshake)
	err := msg.Decode(in)
	return msg, err
}<|MERGE_RESOLUTION|>--- conflicted
+++ resolved
@@ -86,45 +86,6 @@
 	return msg
 }
 
-<<<<<<< HEAD
-type mockSyncer struct {
-	highestSeen *big.Int
-	synced      bool
-}
-
-func newMockSyncer() *mockSyncer {
-	return &mockSyncer{
-		highestSeen: big.NewInt(0),
-		synced:      false,
-	}
-}
-
-func (s *mockSyncer) CreateBlockResponse(msg *BlockRequestMessage) (*BlockResponseMessage, error) {
-	return testBlockResponseMessage(), nil
-}
-
-func (s *mockSyncer) HandleBlockAnnounce(msg *BlockAnnounceMessage) error {
-	return nil
-}
-
-func (s *mockSyncer) ProcessBlockData(data []*types.BlockData) (int, error) {
-	return 0, nil
-}
-
-func (s *mockSyncer) ProcessJustification(data []*types.BlockData) (int, error) {
-	return 0, nil
-}
-
-func (s *mockSyncer) IsSynced() bool {
-	return s.synced
-}
-
-func (s *mockSyncer) SetSyncing(syncing bool) {
-	s.synced = !syncing
-}
-
-=======
->>>>>>> 0932ee84
 type testStreamHandler struct {
 	messages map[peer.ID][]Message
 	decoder  messageDecoder
