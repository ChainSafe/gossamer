// Copyright 2019 ChainSafe Systems (ON) Corp.
// This file is part of gossamer.
//
// The gossamer library is free software: you can redistribute it and/or modify
// it under the terms of the GNU Lesser General Public License as published by
// the Free Software Foundation, either version 3 of the License, or
// (at your option) any later version.
//
// The gossamer library is distributed in the hope that it will be useful,
// but WITHOUT ANY WARRANTY; without even the implied warranty of
// MERCHANTABILITY or FITNESS FOR A PARTICULAR PURPOSE. See the
// GNU Lesser General Public License for more details.
//
// You should have received a copy of the GNU Lesser General Public License
// along with the gossamer library. If not, see <http://www.gnu.org/licenses/>.

package network

import (
	"testing"
	"time"

	"github.com/ChainSafe/gossamer/lib/utils"
)

// test gossip messages to connected peers
func TestGossip(t *testing.T) {
	if testing.Short() {
		t.Skip("skipping TestGossip")
	}
	// todo ed determine why this is failing
	basePathA := utils.NewTestBasePath(t, "nodeA")

	// removes all data directories created within test directory
	defer utils.RemoveTestDir(t)

	mmhA := new(MockMessageHandler)

	configA := &Config{
<<<<<<< HEAD
		BasePath:        basePathA,
		Port:            7001,
		RandSeed:        1,
		NoBootstrap:     true,
		NoMDNS:          true,
		MsgRecInterface: mmhA,
=======
		BasePath:    basePathA,
		Port:        7001,
		RandSeed:    1,
		NoBootstrap: true,
		NoMDNS:      true,
>>>>>>> cfab2a41
	}

	nodeA := createTestService(t, configA)
	defer nodeA.Stop()

	nodeA.noStatus = true

	basePathB := utils.NewTestBasePath(t, "nodeB")

	mmhB := new(MockMessageHandler)

	configB := &Config{
<<<<<<< HEAD
		BasePath:        basePathB,
		Port:            7002,
		RandSeed:        2,
		NoBootstrap:     true,
		NoMDNS:          true,
		MsgRecInterface: mmhB,
=======
		BasePath:    basePathB,
		Port:        7002,
		RandSeed:    2,
		NoBootstrap: true,
		NoMDNS:      true,
>>>>>>> cfab2a41
	}

	nodeB := createTestService(t, configB)
	defer nodeB.Stop()

	nodeB.noStatus = true

	addrInfosA, err := nodeA.host.addrInfos()
	if err != nil {
		t.Fatal(err)
	}

	err = nodeB.host.connect(*addrInfosA[0])
	// retry connect if "failed to dial" error
	if failedToDial(err) {
		time.Sleep(TestBackoffTimeout)
		err = nodeB.host.connect(*addrInfosA[0])
	}
	if err != nil {
		t.Fatal(err)
	}

	basePathC := utils.NewTestBasePath(t, "nodeC")

	mmhC := new(MockMessageHandler)

	configC := &Config{
<<<<<<< HEAD
		BasePath:        basePathC,
		Port:            7003,
		RandSeed:        3,
		NoBootstrap:     true,
		NoMDNS:          true,
		MsgRecInterface: mmhC,
=======
		BasePath:    basePathC,
		Port:        7003,
		RandSeed:    3,
		NoBootstrap: true,
		NoMDNS:      true,
>>>>>>> cfab2a41
	}

	nodeC := createTestService(t, configC)
	defer nodeC.Stop()

	nodeC.noStatus = true

	err = nodeC.host.connect(*addrInfosA[0])
	// retry connect if "failed to dial" error
	if failedToDial(err) {
		time.Sleep(TestBackoffTimeout)
		err = nodeC.host.connect(*addrInfosA[0])
	}
	if err != nil {
		t.Fatal(err)
	}

	addrInfosB, err := nodeB.host.addrInfos()
	if err != nil {
		t.Fatal(err)
	}

	err = nodeC.host.connect(*addrInfosB[0])
	// retry connect if "failed to dial" error
	if failedToDial(err) {
		time.Sleep(TestBackoffTimeout)
		err = nodeC.host.connect(*addrInfosB[0])
	}
	if err != nil {
		t.Fatal(err)
	}

	err = nodeA.host.send(addrInfosB[0].ID, "", TestMessage)
	if err != nil {
		t.Fatal(err)
	}

	time.Sleep(TestMessageTimeout)

	// node A sends message to node B
	if mmhB.Message == nil {
		t.Error("node A timeout waiting for message")
	}

	// node B gossips message to node C
	if mmhC.Message == nil {
		t.Error("node A timeout waiting for message")
	}

	// node C gossips message to node A
	if mmhA.Message == nil {
		t.Error("node A timeout waiting for message")
	}

	// node A gossips message to node B
	if mmhB.Message == nil {
		t.Error("node A timeout waiting for message")
	}

	if hasSeenB, ok := nodeB.gossip.hasSeen.Load(TestMessage.IDString()); !ok || hasSeenB.(bool) == false {
		t.Error(
			"node B did not receive block request message from node A",
			"\nreceived:", hasSeenB,
			"\nexpected:", true,
		)
	}

	if hasSeenC, ok := nodeC.gossip.hasSeen.Load(TestMessage.IDString()); !ok || hasSeenC.(bool) == false {
		t.Error(
			"node C did not receive block request message from node B",
			"\nreceived:", hasSeenC,
			"\nexpected:", true,
		)
	}

	if hasSeenA, ok := nodeA.gossip.hasSeen.Load(TestMessage.IDString()); !ok || hasSeenA.(bool) == false {
		t.Error(
			"node A did not receive block request message from node C",
			"\nreceived:", hasSeenA,
			"\nexpected:", true,
		)
	}
}<|MERGE_RESOLUTION|>--- conflicted
+++ resolved
@@ -37,20 +37,11 @@
 	mmhA := new(MockMessageHandler)
 
 	configA := &Config{
-<<<<<<< HEAD
-		BasePath:        basePathA,
-		Port:            7001,
-		RandSeed:        1,
-		NoBootstrap:     true,
-		NoMDNS:          true,
-		MsgRecInterface: mmhA,
-=======
 		BasePath:    basePathA,
 		Port:        7001,
 		RandSeed:    1,
 		NoBootstrap: true,
 		NoMDNS:      true,
->>>>>>> cfab2a41
 	}
 
 	nodeA := createTestService(t, configA)
@@ -63,20 +54,11 @@
 	mmhB := new(MockMessageHandler)
 
 	configB := &Config{
-<<<<<<< HEAD
-		BasePath:        basePathB,
-		Port:            7002,
-		RandSeed:        2,
-		NoBootstrap:     true,
-		NoMDNS:          true,
-		MsgRecInterface: mmhB,
-=======
 		BasePath:    basePathB,
 		Port:        7002,
 		RandSeed:    2,
 		NoBootstrap: true,
 		NoMDNS:      true,
->>>>>>> cfab2a41
 	}
 
 	nodeB := createTestService(t, configB)
@@ -104,20 +86,11 @@
 	mmhC := new(MockMessageHandler)
 
 	configC := &Config{
-<<<<<<< HEAD
-		BasePath:        basePathC,
-		Port:            7003,
-		RandSeed:        3,
-		NoBootstrap:     true,
-		NoMDNS:          true,
-		MsgRecInterface: mmhC,
-=======
 		BasePath:    basePathC,
 		Port:        7003,
 		RandSeed:    3,
 		NoBootstrap: true,
 		NoMDNS:      true,
->>>>>>> cfab2a41
 	}
 
 	nodeC := createTestService(t, configC)
