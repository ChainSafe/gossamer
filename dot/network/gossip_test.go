--- conflicted
+++ resolved
@@ -89,41 +89,15 @@
 
 	time.Sleep(TestMessageTimeout)
 
-<<<<<<< HEAD
 	hash, err := announceMessage.Hash()
 	require.NoError(t, err)
 
-	if hasSeenB, ok := nodeB.gossip.seen.Load(hash); !ok || hasSeenB.(bool) == false {
-		t.Error(
-			"node B did not receive block request message from node A",
-			"\nreceived:", hasSeenB,
-			"\nexpected:", true,
-		)
-	}
-
-	if hasSeenC, ok := nodeC.gossip.seen.Load(hash); !ok || hasSeenC.(bool) == false {
-		t.Error(
-			"node C did not receive block request message from node B",
-			"\nreceived:", hasSeenC,
-			"\nexpected:", true,
-		)
-	}
-
-	if hasSeenA, ok := nodeA.gossip.seen.Load(hash); !ok || hasSeenA.(bool) == false {
-		t.Error(
-			"node A did not receive block request message from node C",
-			"\nreceived:", hasSeenA,
-			"\nexpected:", true,
-		)
-	}
-=======
-	_, ok := nodeB.gossip.seenMap[announceMessage.Hash()]
+	_, ok := nodeB.gossip.seenMap[hash]
 	require.True(t, ok, "node B did not receive block request message from node A")
 
-	_, ok = nodeC.gossip.seenMap[announceMessage.Hash()]
+	_, ok = nodeC.gossip.seenMap[hash]
 	require.True(t, ok, "node C did not receive block request message from node B")
 
-	_, ok = nodeA.gossip.seenMap[announceMessage.Hash()]
+	_, ok = nodeA.gossip.seenMap[hash]
 	require.True(t, ok, "node A did not receive block request message from node C")
->>>>>>> d2ec68d3
 }