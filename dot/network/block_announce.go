--- conflicted
+++ resolved
@@ -226,13 +226,10 @@
 
 	// check if peer block number is greater than host block number
 	if latestHeader.Number.Cmp(bestBlockNum) >= 0 {
-<<<<<<< HEAD
 		if ok {
 			s.notificationsProtocols[BlockAnnounceMsgType].handshakeData[peer].handshake = hs
 		}
 
-=======
->>>>>>> 59ddf35d
 		return nil
 	}
 
@@ -240,35 +237,21 @@
 	logger.Trace("sending peer highest block to syncer", "number", bhs.BestBlockNumber)
 	req := s.syncer.HandleBlockAnnounceHandshake(bestBlockNum)
 	if req == nil {
-<<<<<<< HEAD
 		if ok {
 			s.notificationsProtocols[BlockAnnounceMsgType].handshakeData[peer].handshake = hs
 		}
-=======
->>>>>>> 59ddf35d
 		return nil
 	}
 
+	if s.notificationsProtocols[BlockAnnounceMsgType] == nil {
+		logger.Error("s.notificationsProtocols[BlockAnnounceMsgType] is nil")
+	}
+
+	if s.notificationsProtocols[BlockAnnounceMsgType].handshakeData[peer] == nil {
+		logger.Error("peer handshake data is nil")
+	}
+
 	go func() {
-<<<<<<< HEAD
-		// wait until we send BlockAnnounceHandshake, then begin sync
-		select {
-		case <-s.notificationsProtocols[BlockAnnounceMsgType].handshakeData[peer].responseSentCh:
-			time.Sleep(time.Millisecond * 500) // TODO: it seems if we immediately send the request we fail to read the response
-			err = s.beginSyncing(peer, req)
-			if err == nil {
-				break
-=======
-		if s.notificationsProtocols[BlockAnnounceMsgType] == nil {
-			logger.Error("s.notificationsProtocols[BlockAnnounceMsgType] is nil")
-			return
-		}
-
-		if s.notificationsProtocols[BlockAnnounceMsgType].handshakeData[peer] == nil {
-			logger.Error("peer handshake data is nil")
-			return
-		}
-
 		// wait until we send BlockAnnounceHandshake, then begin sync
 		select {
 		case <-s.notificationsProtocols[BlockAnnounceMsgType].handshakeData[peer].responseSentCh:
@@ -276,7 +259,6 @@
 			err = s.beginSyncing(peer, req)
 			if err == nil {
 				return
->>>>>>> 59ddf35d
 			}
 		case <-time.After(time.Second * 3):
 			err = errors.New("timeout")
@@ -286,12 +268,9 @@
 		s.attemptSyncWithRandomPeer(req)
 	}()
 
-<<<<<<< HEAD
 	if ok {
 		s.notificationsProtocols[BlockAnnounceMsgType].handshakeData[peer].handshake = hs
 	}
-=======
->>>>>>> 59ddf35d
 	return nil
 }
 
