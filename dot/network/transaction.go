--- conflicted
+++ resolved
@@ -23,10 +23,6 @@
 	"github.com/ChainSafe/gossamer/dot/types"
 	"github.com/ChainSafe/gossamer/lib/common"
 	"github.com/ChainSafe/gossamer/pkg/scale"
-<<<<<<< HEAD
-=======
-
->>>>>>> 5ae25753
 	"github.com/libp2p/go-libp2p-core/peer"
 )
 
@@ -57,49 +53,44 @@
 
 // Encode will encode TransactionMessage using scale.Encode
 func (tm *TransactionMessage) Encode() ([]byte, error) {
-<<<<<<< HEAD
-	// scale encode each extrinsic
-	var encodedExtrinsics = make([]byte, 0)
-	for _, extrinsic := range tm.Extrinsics {
-		encExt, err := scale.Marshal([]byte(extrinsic))
-		if err != nil {
-			return nil, err
-		}
-		encodedExtrinsics = append(encodedExtrinsics, encExt...)
-	}
+	//// scale encode each extrinsic
+	//var encodedExtrinsics = make([]byte, 0)
+	//for _, extrinsic := range tm.Extrinsics {
+	//	encExt, err := scale.Marshal([]byte(extrinsic))
+	//	if err != nil {
+	//		return nil, err
+	//	}
+	//	encodedExtrinsics = append(encodedExtrinsics, encExt...)
+	//}
+	//
+	//// scale encode the set of all extrinsics
+	//return scale.Marshal(encodedExtrinsics)
+	return scale.Marshal(tm.Extrinsics)
 
-	// scale encode the set of all extrinsics
-	return scale.Marshal(encodedExtrinsics)
-=======
-	return scale.Marshal(tm.Extrinsics)
->>>>>>> 5ae25753
 }
 
 // Decode the message into a TransactionMessage
 func (tm *TransactionMessage) Decode(in []byte) error {
-<<<<<<< HEAD
-	var decodedMessage []byte
-	err := scale.Unmarshal(in, &decodedMessage)
-	if err != nil {
-		return err
-	}
-	messageSize := len(decodedMessage)
-	bytesProcessed := 0
-	// loop through the message decoding extrinsics until they have all been decoded
-	for bytesProcessed < messageSize {
-		var decodedExtrinsic []byte
-		err = scale.Unmarshal(decodedMessage[bytesProcessed:], &decodedExtrinsic)
-		if err != nil {
-			return err
-		}
-		bytesProcessed = bytesProcessed + len(decodedExtrinsic) + 1 // add 1 to processed since the first decode byte is consumed during decoding
-		tm.Extrinsics = append(tm.Extrinsics, decodedExtrinsic)
-	}
-
-	return nil
-=======
+	//var decodedMessage []byte
+	//err := scale.Unmarshal(in, &decodedMessage)
+	//if err != nil {
+	//	return err
+	//}
+	//messageSize := len(decodedMessage)
+	//bytesProcessed := 0
+	//// loop through the message decoding extrinsics until they have all been decoded
+	//for bytesProcessed < messageSize {
+	//	var decodedExtrinsic []byte
+	//	err = scale.Unmarshal(decodedMessage[bytesProcessed:], &decodedExtrinsic)
+	//	if err != nil {
+	//		return err
+	//	}
+	//	bytesProcessed = bytesProcessed + len(decodedExtrinsic) + 1 // add 1 to processed since the first decode byte is consumed during decoding
+	//	tm.Extrinsics = append(tm.Extrinsics, decodedExtrinsic)
+	//}
+	//
+	//return nil
 	return scale.Unmarshal(in, &tm.Extrinsics)
->>>>>>> 5ae25753
 }
 
 // Hash returns the hash of the TransactionMessage
