--- conflicted
+++ resolved
@@ -176,17 +176,6 @@
 	}
 }
 
-<<<<<<< HEAD
-		peersToTry := make(map[*peer.AddrInfo]struct{})
-		for {
-			select {
-			case <-d.ctx.Done():
-				return
-			case <-time.After(connectToPeersTimeout):
-				if len(d.h.Network().Peers()) > d.minPeers {
-					continue
-				}
-=======
 func (d *discovery) findPeers(ctx context.Context) {
 	logger.Debug("attempting to find DHT peers...")
 	peerCh, err := d.rd.FindPeers(d.ctx, string(d.pid))
@@ -203,7 +192,6 @@
 			if peer.ID == d.h.ID() || peer.ID == "" {
 				continue
 			}
->>>>>>> fc8472f3
 
 			logger.Trace("found new peer via DHT", "peer", peer.ID)
 
