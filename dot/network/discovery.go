// Copyright 2019 ChainSafe Systems (ON) Corp.
// This file is part of gossamer.
//
// The gossamer library is free software: you can redistribute it and/or modify
// it under the terms of the GNU Lesser General Public License as published by
// the Free Software Foundation, either version 3 of the License, or
// (at your option) any later version.
//
// The gossamer library is distributed in the hope that it will be useful,
// but WITHOUT ANY WARRANTY; without even the implied warranty of
// MERCHANTABILITY or FITNESS FOR A PARTICULAR PURPOSE. See the
// GNU Lesser General Public License for more details.
//
// You should have received a copy of the GNU Lesser General Public License
// along with the gossamer library. If not, see <http://www.gnu.org/licenses/>.

package network

import (
	"context"
	"fmt"
	"time"

	ethmetrics "github.com/ethereum/go-ethereum/metrics"
	badger "github.com/ipfs/go-ds-badger2"
	libp2phost "github.com/libp2p/go-libp2p-core/host"
	"github.com/libp2p/go-libp2p-core/peer"
	"github.com/libp2p/go-libp2p-core/peerstore"
	"github.com/libp2p/go-libp2p-core/protocol"
	libp2pdiscovery "github.com/libp2p/go-libp2p-discovery"
	kaddht "github.com/libp2p/go-libp2p-kad-dht"
	"github.com/libp2p/go-libp2p-kad-dht/dual"
)

const (
	checkPeerCountMetrics = "gossamer/network/peer_count"
	peersStoreMetrics     = "gossamer/network/peerstore_count"
)

var (
	startDHTTimeout             = time.Second * 10
	initialAdvertisementTimeout = time.Millisecond
	tryAdvertiseTimeout         = time.Second * 30
	connectToPeersTimeout       = time.Minute * 5
	findPeersTimeout            = time.Minute
)

// discovery handles discovery of new peers via the kademlia DHT
type discovery struct {
	ctx                context.Context
	dht                *dual.DHT
	rd                 *libp2pdiscovery.RoutingDiscovery
	h                  libp2phost.Host
	bootnodes          []peer.AddrInfo
	ds                 *badger.Datastore
	pid                protocol.ID
	minPeers, maxPeers int
	handler            PeerSetHandler
}

func newDiscovery(ctx context.Context, h libp2phost.Host, bootnodes []peer.AddrInfo, ds *badger.Datastore, pid protocol.ID, min, max int, handler PeerSetHandler) *discovery {
	return &discovery{
		ctx:       ctx,
		h:         h,
		bootnodes: bootnodes,
		ds:        ds,
		pid:       pid,
		minPeers:  min,
		maxPeers:  max,
		handler:   handler,
	}
}

// start creates the DHT.
func (d *discovery) start() error {
	if len(d.bootnodes) == 0 {
		// get all currently connected peers and use them to bootstrap the DHT
		peers := d.h.Network().Peers()

		t := time.NewTicker(startDHTTimeout)
		defer t.Stop()
		for {
			if len(peers) > 0 {
				break
			}

			select {
			case <-t.C:
				logger.Debug("no peers yet, waiting to start DHT...")
				// wait for peers to connect before starting DHT, otherwise DHT bootstrap nodes
				// will be empty and we will fail to fill the routing table
			case <-d.ctx.Done():
				return nil
			}

			peers = d.h.Network().Peers()
		}

		for _, p := range peers {
			d.bootnodes = append(d.bootnodes, d.h.Peerstore().PeerInfo(p))
		}
	}

	logger.Debugf("starting DHT with bootnodes %v...", d.bootnodes)

	dhtOpts := []dual.Option{
		dual.DHTOption(kaddht.Datastore(d.ds)),
		dual.DHTOption(kaddht.BootstrapPeers(d.bootnodes...)),
		dual.DHTOption(kaddht.V1ProtocolOverride(d.pid + "/kad")),
		dual.DHTOption(kaddht.Mode(kaddht.ModeAutoServer)),
	}

	// create DHT service
	dht, err := dual.New(d.ctx, d.h, dhtOpts...)
	if err != nil {
		return err
	}

	d.dht = dht
	return d.discoverAndAdvertise()
}

func (d *discovery) stop() error {
	if d.dht == nil {
		return nil
	}

	ethmetrics.Unregister(checkPeerCountMetrics)
	ethmetrics.Unregister(peersStoreMetrics)

	return d.dht.Close()
}

func (d *discovery) discoverAndAdvertise() error {
	d.rd = libp2pdiscovery.NewRoutingDiscovery(d.dht)

	err := d.dht.Bootstrap(d.ctx)
	if err != nil {
		return fmt.Errorf("failed to bootstrap DHT: %w", err)
	}

	// wait to connect to bootstrap peers
	time.Sleep(time.Second)
	go d.advertise()
	go d.checkPeerCount()

	logger.Debug("DHT discovery started!")
	return nil
}

func (d *discovery) advertise() {
	ttl := initialAdvertisementTimeout

	for {
		select {
		case <-time.After(ttl):
			logger.Debug("advertising ourselves in the DHT...")
			err := d.dht.Bootstrap(d.ctx)
			if err != nil {
				logger.Warnf("failed to bootstrap DHT: %s", err)
				continue
			}

			ttl, err = d.rd.Advertise(d.ctx, string(d.pid))
			if err != nil {
				logger.Debugf("failed to advertise in the DHT: %s", err)
				ttl = tryAdvertiseTimeout
			}
		case <-d.ctx.Done():
			return
		}
	}
}

func (d *discovery) checkPeerCount() {
	t := time.NewTicker(connectToPeersTimeout)
	defer t.Stop()
	for {
		select {
		case <-d.ctx.Done():
			return
		case <-t.C:
			if len(d.h.Network().Peers()) > d.minPeers {
				continue
			}

			ctx, cancel := context.WithTimeout(d.ctx, findPeersTimeout)
			defer cancel()
			d.findPeers(ctx)
		}
	}
}

func (d *discovery) findPeers(ctx context.Context) {
	logger.Debug("attempting to find DHT peers...")
	peerCh, err := d.rd.FindPeers(d.ctx, string(d.pid))
	if err != nil {
		logger.Warnf("failed to begin finding peers via DHT: %s", err)
		return
	}

	for {
		select {
		case <-ctx.Done():
			return
		case peer := <-peerCh:
			if peer.ID == d.h.ID() || peer.ID == "" {
				continue
			}

			logger.Tracef("found new peer %s via DHT", peer.ID)

<<<<<<< HEAD
			// found a peer, try to connect if we need more peers
			if len(d.h.Network().Peers()) < d.maxPeers {
				err = d.h.Connect(d.ctx, peer)
				if err != nil {
					logger.Tracef("failed to connect to discovered peer %s: %s", peer.ID, err)
				}
			} else {
				d.h.Peerstore().AddAddrs(peer.ID, peer.Addrs, peerstore.PermanentAddrTTL)
				return
			}
=======
			d.h.Peerstore().AddAddrs(peer.ID, peer.Addrs, peerstore.PermanentAddrTTL)
			d.handler.AddPeer(0, peer.ID)
>>>>>>> 6b153e9f
		}
	}
}

func (d *discovery) findPeer(peerID peer.ID) (peer.AddrInfo, error) {
	return d.dht.FindPeer(d.ctx, peerID)
}<|MERGE_RESOLUTION|>--- conflicted
+++ resolved
@@ -210,21 +210,8 @@
 
 			logger.Tracef("found new peer %s via DHT", peer.ID)
 
-<<<<<<< HEAD
-			// found a peer, try to connect if we need more peers
-			if len(d.h.Network().Peers()) < d.maxPeers {
-				err = d.h.Connect(d.ctx, peer)
-				if err != nil {
-					logger.Tracef("failed to connect to discovered peer %s: %s", peer.ID, err)
-				}
-			} else {
-				d.h.Peerstore().AddAddrs(peer.ID, peer.Addrs, peerstore.PermanentAddrTTL)
-				return
-			}
-=======
 			d.h.Peerstore().AddAddrs(peer.ID, peer.Addrs, peerstore.PermanentAddrTTL)
 			d.handler.AddPeer(0, peer.ID)
->>>>>>> 6b153e9f
 		}
 	}
 }
