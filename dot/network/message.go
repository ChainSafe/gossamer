--- conflicted
+++ resolved
@@ -21,17 +21,11 @@
 
 // Message types for notifications protocol messages. Used internally to map message to protocol.
 const (
-<<<<<<< HEAD
-	blockAnnounceMsgType byte = 3
-	transactionMsgType   byte = 4
-	ConsensusMsgType     byte = 5
-	CollationMsgType     byte = 6
-	ValidationMsgType    byte = 7
-=======
 	blockAnnounceMsgType MessageType = iota + 3
 	transactionMsgType
 	ConsensusMsgType
->>>>>>> 9d12ab3f
+	CollationMsgType
+	ValidationMsgType
 )
 
 // Message must be implemented by all network messages
