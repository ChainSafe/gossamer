--- conflicted
+++ resolved
@@ -77,17 +77,17 @@
 // BlockRequestMessage is sent to request some blocks from a peer
 type BlockRequestMessage struct {
 	RequestedData byte
-<<<<<<< HEAD
-	StartingBlock *variadic.Uint64OrHash // first byte 0 = block hash (32 byte), first byte 1 = block number (int64)
-	EndBlockHash  *optional.Hash
-	Direction     SyncDirection // 0 = ascending, 1 = descending
-	Max           *optional.Uint32
-=======
+	// <<<<<<< HEAD
+	// 	StartingBlock *variadic.Uint64OrHash // first byte 0 = block hash (32 byte), first byte 1 = block number (int64)
+	// 	EndBlockHash  *optional.Hash
+	// 	Direction     SyncDirection // 0 = ascending, 1 = descending
+	// 	Max           *optional.Uint32
+	// =======
 	StartingBlock variadic.Uint64OrHash // first byte 0 = block hash (32 byte), first byte 1 = block number (int64)
 	EndBlockHash  *common.Hash
-	Direction     byte // 0 = ascending, 1 = descending
+	Direction     SyncDirection // 0 = ascending, 1 = descending
 	Max           *uint32
->>>>>>> edd9b198
+	//>>>>>>> edd9b1987aba8f32f220c530b9efdbccb8c05c64
 }
 
 // SubProtocol returns the sync sub-protocol
@@ -214,25 +214,6 @@
 	BlockData []*types.BlockData
 }
 
-<<<<<<< HEAD
-=======
-func (bm *BlockResponseMessage) getStartAndEnd() (int64, int64, error) {
-	if len(bm.BlockData) == 0 {
-		return 0, 0, errors.New("no BlockData in BlockResponseMessage")
-	}
-
-	if startExists := bm.BlockData[0].Header.Exists(); !startExists {
-		return 0, 0, errors.New("first BlockData in BlockResponseMessage does not contain header")
-	}
-
-	if endExists := bm.BlockData[len(bm.BlockData)-1].Header.Exists(); !endExists {
-		return 0, 0, errors.New("last BlockData in BlockResponseMessage does not contain header")
-	}
-
-	return bm.BlockData[0].Header.Number.Int64(), bm.BlockData[len(bm.BlockData)-1].Header.Number.Int64(), nil
-}
-
->>>>>>> edd9b198
 // SubProtocol returns the sync sub-protocol
 func (bm *BlockResponseMessage) SubProtocol() string {
 	return syncID
