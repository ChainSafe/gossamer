--- conflicted
+++ resolved
@@ -127,7 +127,7 @@
 	}
 }
 
-func NewAscendingBlockRequests(startNumber, targetNumber uint32, requestedData byte) []*BlockRequestMessage {
+func NewAscendingBlockRequests(startNumber, targetNumber uint, requestedData byte) []*BlockRequestMessage {
 	if startNumber > targetNumber {
 		return []*BlockRequestMessage{}
 	}
@@ -137,11 +137,7 @@
 	// start and end block are the same, just request 1 block
 	if diff == 1 {
 		return []*BlockRequestMessage{
-<<<<<<< HEAD
-			NewBlockRequest(*variadic.Uint32OrHashFrom(startNumber), 1, requestedData, Ascending),
-=======
 			NewBlockRequest(*NewFromBlock(startNumber), 1, requestedData, Ascending),
->>>>>>> 44f1e86f
 		}
 	}
 
@@ -158,22 +154,16 @@
 	}
 
 	reqs := make([]*BlockRequestMessage, numRequests)
-	for i := uint32(0); i < numRequests; i++ {
+	for i := uint(0); i < numRequests; i++ {
 		max := uint32(MaxBlocksInResponse)
 
 		lastIteration := numRequests - 1
 		if i == lastIteration && missingBlocks != 0 {
-			max = missingBlocks
-		}
-
-<<<<<<< HEAD
-		start := variadic.Uint32OrHashFrom(startNumber)
-		reqs[i] = NewBlockRequest(*start, max, requestedData, Ascending)
-		startNumber += max
-=======
+			max = uint32(missingBlocks)
+		}
+
 		reqs[i] = NewBlockRequest(*NewFromBlock(startNumber), max, requestedData, Ascending)
 		startNumber += uint(max)
->>>>>>> 44f1e86f
 	}
 
 	return reqs
