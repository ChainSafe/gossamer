// Copyright 2019 ChainSafe Systems (ON) Corp.
// This file is part of gossamer.
//
// The gossamer library is free software: you can redistribute it and/or modify
// it under the terms of the GNU Lesser General Public License as published by
// the Free Software Foundation, either version 3 of the License, or
// (at your option) any later version.
//
// The gossamer library is distributed in the hope that it will be useful,
// but WITHOUT ANY WARRANTY; without even the implied warranty of
// MERCHANTABILITY or FITNESS FOR A PARTICULAR PURPOSE. See the
// GNU Lesser General Public License for more details.
//
// You should have received a copy of the GNU Lesser General Public License
// along with the gossamer library. If not, see <http://www.gnu.org/licenses/>.

package network

import (
	crand "crypto/rand"
	"encoding/hex"
	"errors"
	"fmt"
	"io"
	"io/ioutil"
	mrand "math/rand"
	"os"
	"path"
	"path/filepath"

	"github.com/libp2p/go-libp2p-core/crypto"
	libp2pnetwork "github.com/libp2p/go-libp2p-core/network"
	"github.com/libp2p/go-libp2p-core/peer"
	"github.com/multiformats/go-multiaddr"
)

// stringToAddrInfos converts a single string peer id to AddrInfo
func stringToAddrInfo(s string) (peer.AddrInfo, error) {
	maddr, err := multiaddr.NewMultiaddr(s)
	if err != nil {
		return peer.AddrInfo{}, err
	}
	p, err := peer.AddrInfoFromP2pAddr(maddr)
	if err != nil {
		return peer.AddrInfo{}, err
	}
	return *p, err
}

// stringsToAddrInfos converts a string of peer ids to AddrInfo
func stringsToAddrInfos(peers []string) ([]peer.AddrInfo, error) {
	pinfos := make([]peer.AddrInfo, len(peers))
	for i, p := range peers {
		p, err := stringToAddrInfo(p)
		if err != nil {
			return nil, err
		}
		pinfos[i] = p
	}
	return pinfos, nil
}

// generateKey generates an ed25519 private key and writes it to the data directory
// If the seed is zero, we use real cryptographic randomness. Otherwise, we use a
// deterministic randomness source to make keys the same across multiple runs.
func generateKey(seed int64, fp string) (crypto.PrivKey, error) {
	var r io.Reader
	if seed == 0 {
		r = crand.Reader
	} else {
		r = mrand.New(mrand.NewSource(seed)) //nolint
	}
	key, _, err := crypto.GenerateEd25519Key(r)
	if err != nil {
		return nil, err
	}
	if seed == 0 {
		if err = makeDir(fp); err != nil {
			return nil, err
		}
		if err = saveKey(key, fp); err != nil {
			return nil, err
		}
	}
	return key, nil
}

// loadKey attempts to load a private key from the provided filepath
func loadKey(fp string) (crypto.PrivKey, error) {
	pth := path.Join(filepath.Clean(fp), DefaultKeyFile)
	if _, err := os.Stat(pth); os.IsNotExist(err) {
		return nil, nil
	}
	keyData, err := ioutil.ReadFile(filepath.Clean(pth))
	if err != nil {
		return nil, err
	}
	dec := make([]byte, hex.DecodedLen(len(keyData)))
	_, err = hex.Decode(dec, keyData)
	if err != nil {
		return nil, err
	}
	return crypto.UnmarshalEd25519PrivateKey(dec)
}

// makeDir makes directory if directory does not already exist
func makeDir(fp string) error {
	_, e := os.Stat(fp)
	if os.IsNotExist(e) {
		e = os.Mkdir(fp, os.ModePerm)
		if e != nil {
			return e
		}
	}
	return e
}

// saveKey attempts to save a private key to the provided filepath
func saveKey(priv crypto.PrivKey, fp string) (err error) {
	pth := path.Join(filepath.Clean(fp), DefaultKeyFile)
	f, err := os.Create(pth)
	if err != nil {
		return err
	}
	raw, err := priv.Raw()
	if err != nil {
		return err
	}
	enc := make([]byte, hex.EncodedLen(len(raw)))
	hex.Encode(enc, raw)
	if _, err = f.Write(enc); err != nil {
		return err
	}
	return f.Close()
}

func uint64ToLEB128(in uint64) []byte {
	var out []byte
	for {
		b := uint8(in & 0x7f)
		in >>= 7
		if in != 0 {
			b |= 0x80
		}
		out = append(out, b)
		if in == 0 {
			break
		}
	}
	return out
}

func readLEB128ToUint64(r io.Reader, buf []byte) (uint64, error) {
	if len(buf) == 0 {
		return 0, errors.New("buffer has length 0")
	}

	var out uint64
	var shift uint
	for {
		_, err := r.Read(buf)
		if err != nil {
			return 0, err
		}

		b := buf[0]
		out |= uint64(0x7F&b) << shift
		if b&0x80 == 0 {
			break
		}
		shift += 7
	}
	return out, nil
}

// readStream reads from the stream into the given buffer, returning the number of bytes read
func readStream(stream libp2pnetwork.Stream, buf []byte) (int, error) {
	if stream == nil {
		return 0, errors.New("stream is nil")
	}

	var (
		tot int
	)

	length, err := readLEB128ToUint64(stream, buf[:1])
<<<<<<< HEAD
	if err == io.EOF {
		return 0, err
	} else if err != nil {
		return int(length), err
=======
	if err != nil {
		return 0, err // TODO: return bytes read from readLEB128ToUint64
>>>>>>> ba861bf4
	}

	if length == 0 {
		return 0, nil // msg length of 0 is allowed, for example transactions handshake
	}

	if length > uint64(len(buf)) {
		logger.Warn("received message with size greater than allocated message buffer", "length", length, "buffer size", len(buf))
		return 0, fmt.Errorf("message size greater than allocated message buffer: got %d", length)
	}

	if length > maxBlockResponseSize {
		logger.Warn("received message with size greater than maxBlockResponseSize, closing stream", "length", length)
		return 0, fmt.Errorf("message size greater than maximum: got %d", length)
	}

	tot = 0
	for i := 0; i < maxReads; i++ {
		n, err := stream.Read(buf[tot:])
		if err != nil {
			return n + tot, err
		}

		tot += n
		if tot == int(length) {
			break
		}
	}

	if tot != int(length) {
		return tot, fmt.Errorf("failed to read entire message: expected %d bytes, received %d bytes", length, tot)
	}

	return tot, nil
}<|MERGE_RESOLUTION|>--- conflicted
+++ resolved
@@ -184,15 +184,8 @@
 	)
 
 	length, err := readLEB128ToUint64(stream, buf[:1])
-<<<<<<< HEAD
-	if err == io.EOF {
-		return 0, err
-	} else if err != nil {
-		return int(length), err
-=======
 	if err != nil {
 		return 0, err // TODO: return bytes read from readLEB128ToUint64
->>>>>>> ba861bf4
 	}
 
 	if length == 0 {
