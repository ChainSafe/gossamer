--- conflicted
+++ resolved
@@ -44,11 +44,6 @@
 	// HandleBlockAnnounce is called upon receipt of a BlockAnnounceMessage to process it.
 	// If a request needs to be sent to the peer to retrieve the full block, this function will return it.
 	HandleBlockAnnounce(*BlockAnnounceMessage) *BlockRequestMessage
-<<<<<<< HEAD
-=======
-
-	// HandleSeenBlocks is called upon receiving a StatusMessage from a peer that has a higher chain head than us
-	HandleSeenBlocks(*big.Int) *BlockRequestMessage
 
 	// IsSynced exposes the internal synced state
 	IsSynced() bool
@@ -57,5 +52,4 @@
 // TransactionHandler is the interface used by the transactions sub-protocol
 type TransactionHandler interface {
 	HandleTransactionMessage(*TransactionMessage) error
->>>>>>> 5e4878a3
 }