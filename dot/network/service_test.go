// Copyright 2019 ChainSafe Systems (ON) Corp.
// This file is part of gossamer.
//
// The gossamer library is free software: you can redistribute it and/or modify
// it under the terms of the GNU Lesser General Public License as published by
// the Free Software Foundation, either version 3 of the License, or
// (at your option) any later version.
//
// The gossamer library is distributed in the hope that it will be useful,
// but WITHOUT ANY WARRANTY; without even the implied warranty of
// MERCHANTABILITY or FITNESS FOR A PARTICULAR PURPOSE. See the
// GNU Lesser General Public License for more details.
//
// You should have received a copy of the GNU Lesser General Public License
// along with the gossamer library. If not, see <http://www.gnu.org/licenses/>.

package network

import (
	"strings"
	"testing"
	"time"

	"github.com/ChainSafe/gossamer/lib/utils"
	"github.com/libp2p/go-libp2p-core/peer"
	"github.com/stretchr/testify/require"
)

var TestProtocolID = "/gossamer/test/0"

// maximum wait time for non-status message to be handled
var TestMessageTimeout = time.Second

// time between connection retries (BackoffBase default 5 seconds)
var TestBackoffTimeout = 5 * time.Second

// failedToDial returns true if "failed to dial" error, otherwise false
func failedToDial(err error) bool {
	return err != nil && strings.Contains(err.Error(), "failed to dial")
}

// helper method to create and start a new network service
func createTestService(t *testing.T, cfg *Config) (srvc *Service) {
	if cfg.BlockState == nil {
		cfg.BlockState = newMockBlockState(nil)
	}

	if cfg.TransactionHandler == nil {
		cfg.TransactionHandler = newMockTransactionHandler()
	}

	if cfg.TransactionHandler == nil {
		cfg.TransactionHandler = newMockTransactionHandler()
	}

	cfg.ProtocolID = TestProtocolID // default "/gossamer/gssmr/0"

	if cfg.LogLvl == 0 {
		cfg.LogLvl = 3
	}

	if cfg.Syncer == nil {
		cfg.Syncer = newMockSyncer()
	}

	srvc, err := NewService(cfg)
	require.NoError(t, err)

	err = srvc.Start()
	require.NoError(t, err)

	t.Cleanup(func() {
		utils.RemoveTestDir(t)
		srvc.Stop()
	})
	return srvc
}

// test network service starts
func TestStartService(t *testing.T) {
	basePath := utils.NewTestBasePath(t, "node")

	// removes all data directories created within test directory
	defer utils.RemoveTestDir(t)

	config := &Config{
		BasePath:    basePath,
		Port:        7001,
		RandSeed:    1,
		NoBootstrap: true,
		NoMDNS:      true,
	}
	node := createTestService(t, config)
	node.Stop()
}

// test broacast messages from core service
func TestBroadcastMessages(t *testing.T) {
	basePathA := utils.NewTestBasePath(t, "nodeA")

	// removes all data directories created within test directory
	defer utils.RemoveTestDir(t)

	configA := &Config{
		BasePath:    basePathA,
		Port:        7001,
		RandSeed:    1,
		NoBootstrap: true,
		NoMDNS:      true,
	}

	nodeA := createTestService(t, configA)
	defer nodeA.Stop()
	nodeA.noGossip = true

	basePathB := utils.NewTestBasePath(t, "nodeB")
	configB := &Config{
		BasePath:    basePathB,
		Port:        7002,
		RandSeed:    2,
		NoBootstrap: true,
		NoMDNS:      true,
	}

	nodeB := createTestService(t, configB)
	defer nodeB.Stop()
	nodeB.noGossip = true
<<<<<<< HEAD
=======
	handler := newTestStreamHandler()
	nodeB.host.registerStreamHandler("", handler.handleStream)
>>>>>>> e550755e

	addrInfosB, err := nodeB.host.addrInfos()
	if err != nil {
		t.Fatal(err)
	}

	err = nodeA.host.connect(*addrInfosB[0])
	// retry connect if "failed to dial" error
	if failedToDial(err) {
		time.Sleep(TestBackoffTimeout)
		err = nodeA.host.connect(*addrInfosB[0])
	}
	require.NoError(t, err)

	// simulate message sent from core service
	nodeA.SendMessage(testBlockAnnounceMessage)
	time.Sleep(time.Second)
<<<<<<< HEAD
	require.NotNil(t, nodeB.syncing[nodeA.host.id()])
=======

	require.Equal(t, TestMessage, handler.messages[nodeA.host.id()])
>>>>>>> e550755e
}

func TestHandleSyncMessage_BlockResponse(t *testing.T) {
	basePath := utils.NewTestBasePath(t, "nodeA")
	defer utils.RemoveTestDir(t)

	config := &Config{
		BasePath:    basePath,
		Port:        7001,
		RandSeed:    1,
		NoBootstrap: true,
		NoMDNS:      true,
	}

	s := createTestService(t, config)

	peerID := peer.ID("noot")
	msg := &BlockResponseMessage{}
	s.syncing[peerID] = struct{}{}

	s.handleSyncMessage(peerID, msg)
	_, isSyncing := s.syncing[peerID]
	require.False(t, isSyncing)
}

func TestService_NodeRoles(t *testing.T) {
	basePath := utils.NewTestBasePath(t, "node")
	cfg := &Config{
		BasePath: basePath,
		Roles:    1,
	}
	svc := createTestService(t, cfg)

	role := svc.NodeRoles()
	require.Equal(t, cfg.Roles, role)
}

func TestService_Health(t *testing.T) {
	basePath := utils.NewTestBasePath(t, "nodeA")
	defer utils.RemoveTestDir(t)

	config := &Config{
		BasePath:    basePath,
		Port:        7001,
		RandSeed:    1,
		NoBootstrap: true,
		NoMDNS:      true,
	}
	s := createTestService(t, config)

	require.Equal(t, s.Health().IsSyncing, true)
	mockSync := s.syncer.(*mockSyncer)

	mockSync.setSyncedState(true)
	require.Equal(t, s.Health().IsSyncing, false)
}

func TestHandleLightMessage_Response(t *testing.T) {
	basePath := utils.NewTestBasePath(t, "nodeA")
	defer utils.RemoveTestDir(t)

	config := &Config{
		BasePath:    basePath,
		Port:        7001,
		RandSeed:    1,
		NoBootstrap: true,
		NoMDNS:      true,
	}
	s := createTestService(t, config)

	peerID := peer.ID("noot")

	// Testing empty request
	msg := &LightRequest{}
	err := s.handleLightSyncMsg(peerID, msg)
	require.NoError(t, err)

	expectedErr := "failed to find any peer in table"

	// Testing remoteCallResp()
	msg = &LightRequest{
		RmtCallRequest: &RemoteCallRequest{},
	}
	err = s.handleLightSyncMsg(peerID, msg)
	require.Error(t, err, expectedErr, msg.String())

	// Testing remoteHeaderResp()
	msg = &LightRequest{
		RmtHeaderRequest: &RemoteHeaderRequest{},
	}
	err = s.handleLightSyncMsg(peerID, msg)
	require.Error(t, err, expectedErr, msg.String())

	// Testing remoteChangeResp()
	msg = &LightRequest{
		RmtChangesRequest: &RemoteChangesRequest{},
	}
	err = s.handleLightSyncMsg(peerID, msg)
	require.Error(t, err, expectedErr, msg.String())

	// Testing remoteReadResp()
	msg = &LightRequest{
		RmtReadRequest: &RemoteReadRequest{},
	}
	err = s.handleLightSyncMsg(peerID, msg)
	require.Error(t, err, expectedErr, msg.String())

	// Testing remoteReadChildResp()
	msg = &LightRequest{
		RmtReadChildRequest: &RemoteReadChildRequest{},
	}
	err = s.handleLightSyncMsg(peerID, msg)
	require.Error(t, err, expectedErr, msg.String())
}<|MERGE_RESOLUTION|>--- conflicted
+++ resolved
@@ -125,16 +125,11 @@
 	nodeB := createTestService(t, configB)
 	defer nodeB.Stop()
 	nodeB.noGossip = true
-<<<<<<< HEAD
-=======
-	handler := newTestStreamHandler()
-	nodeB.host.registerStreamHandler("", handler.handleStream)
->>>>>>> e550755e
+	handler := newTestStreamHandler(testBlockAnnounceMessageDecoder)
+	nodeB.host.registerStreamHandler(blockAnnounceID, handler.handleStream)
 
 	addrInfosB, err := nodeB.host.addrInfos()
-	if err != nil {
-		t.Fatal(err)
-	}
+	require.NoError(t, err)
 
 	err = nodeA.host.connect(*addrInfosB[0])
 	// retry connect if "failed to dial" error
@@ -147,12 +142,7 @@
 	// simulate message sent from core service
 	nodeA.SendMessage(testBlockAnnounceMessage)
 	time.Sleep(time.Second)
-<<<<<<< HEAD
 	require.NotNil(t, nodeB.syncing[nodeA.host.id()])
-=======
-
-	require.Equal(t, TestMessage, handler.messages[nodeA.host.id()])
->>>>>>> e550755e
 }
 
 func TestHandleSyncMessage_BlockResponse(t *testing.T) {
