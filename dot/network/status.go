--- conflicted
+++ resolved
@@ -125,16 +125,11 @@
 	log.Debug("[network] Validating peer status message", "GenesisHash", msg.GenesisHash)
 
 	switch {
-<<<<<<< HEAD
 	case !bytes.Equal(msg.GenesisHash[:], status.hostMessage.GenesisHash[:]):
-		log.Error("Failed to validate status message", "err", "genesis hash")
-=======
-	case msg.GenesisHash != status.hostMessage.GenesisHash:
 		log.Error(
 			"[network] Failed to validate status message",
 			"error", "host and peer genesis hashes do not match",
 		)
->>>>>>> fe6ebe7c
 		return false
 	case msg.ProtocolVersion < status.hostMessage.MinSupportedVersion:
 		log.Error(
