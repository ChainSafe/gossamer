--- conflicted
+++ resolved
@@ -199,11 +199,7 @@
 	}
 	require.NoError(t, err)
 
-<<<<<<< HEAD
-	_, err = nodeA.host.send(addrInfosB[0].ID, nodeB.host.protocolID, testBlockRequestMessage)
-=======
 	_, err = nodeA.host.send(addrInfoB.ID, nodeB.host.protocolID, testBlockRequestMessage)
->>>>>>> 0932ee84
 	require.NoError(t, err)
 
 	time.Sleep(TestMessageTimeout)
@@ -253,11 +249,7 @@
 	require.NoError(t, err)
 
 	// node A opens the stream to send the first message
-<<<<<<< HEAD
-	stream, err := nodeA.host.send(addrInfosB[0].ID, nodeB.host.protocolID, testBlockRequestMessage)
-=======
 	stream, err := nodeA.host.send(addrInfoB.ID, nodeB.host.protocolID, testBlockRequestMessage)
->>>>>>> 0932ee84
 	require.NoError(t, err)
 
 	time.Sleep(TestMessageTimeout)
@@ -269,11 +261,7 @@
 	require.NotNil(t, handlerB.messages[nodeA.host.id()], "node B timeout waiting for message from node A")
 
 	// node B opens the stream to send the first message
-<<<<<<< HEAD
-	stream, err = nodeB.host.send(addrInfosA[0].ID, nodeB.host.protocolID, testBlockRequestMessage)
-=======
 	stream, err = nodeB.host.send(addrInfoA.ID, nodeB.host.protocolID, testBlockRequestMessage)
->>>>>>> 0932ee84
 	require.NoError(t, err)
 
 	time.Sleep(TestMessageTimeout)
