--- conflicted
+++ resolved
@@ -17,12 +17,8 @@
 package network
 
 import (
-<<<<<<< HEAD
-=======
 	"context"
 	"fmt"
-	"reflect"
->>>>>>> a978fcfc
 	"testing"
 	"time"
 
@@ -486,17 +482,17 @@
 	var srvcs []*Service
 	for i := 0; i < num; i++ {
 		config := &Config{
-			BasePath:       utils.NewTestBasePath(t, fmt.Sprintf("node%d", i)),
-			Port:           uint32(7001 + i),
-			RandSeed:       int64(1 + i),
-			NoBootstrap:    true,
-			NoMDNS:         true,
-			MessageHandler: new(MockMessageHandler),
+			BasePath:    utils.NewTestBasePath(t, fmt.Sprintf("node%d", i)),
+			Port:        uint32(7001 + i),
+			RandSeed:    int64(1 + i),
+			NoBootstrap: true,
+			NoMDNS:      true,
 		}
 
 		srvc := createTestService(t, config)
 		srvc.noGossip = true
-		srvc.noStatus = true
+		handler := newTestStreamHandler()
+		srvc.host.registerStreamHandler("", handler.handleStream)
 
 		srvcs = append(srvcs, srvc)
 	}
