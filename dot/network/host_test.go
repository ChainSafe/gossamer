--- conflicted
+++ resolved
@@ -399,25 +399,20 @@
 	err = nodeA.host.send(nodeB.host.id(), blockAnnounceID, testHandshake)
 	require.NoError(t, err)
 
-	// info := nodeA.notificationsProtocols[BlockAnnounceMsgType]
-
-	// // Set handshake data to received
-	// info.handshakeData[nodeB.host.id()] = &handshakeData{
-	// 	received:  true,
-	// 	validated: true,
-	// }
+	info := nodeA.notificationsProtocols[BlockAnnounceMsgType]
+
+	// Set handshake data to received
+	info.handshakeData[nodeB.host.id()] = &handshakeData{
+		received:  true,
+		validated: true,
+	}
 
 	// // Verify that handshake data exists.
 	// _, ok := info.handshakeData[nodeB.host.id()]
 	// require.True(t, ok)
 
-<<<<<<< HEAD
+	time.Sleep(time.Second)
 	// nodeB.host.close()
-=======
-	time.Sleep(time.Second)
-
-	nodeB.host.close()
->>>>>>> c4821697
 
 	// // Wait for cleanup
 	// time.Sleep(time.Second)
