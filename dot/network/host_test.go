// Copyright 2019 ChainSafe Systems (ON) Corp.
// This file is part of gossamer.
//
// The gossamer library is free software: you can redistribute it and/or modify
// it under the terms of the GNU Lesser General Public License as published by
// the Free Software Foundation, either version 3 of the License, or
// (at your option) any later version.
//
// The gossamer library is distributed in the hope that it will be useful,
// but WITHOUT ANY WARRANTY; without even the implied warranty of
// MERCHANTABILITY or FITNESS FOR A PARTICULAR PURPOSE. See the
// GNU Lesser General Public License for more details.
//
// You should have received a copy of the GNU Lesser General Public License
// along with the gossamer library. If not, see <http://www.gnu.org/licenses/>.

package network

import (
	"context"
	"fmt"
	"reflect"
	"testing"
	"time"

	"github.com/ChainSafe/gossamer/lib/utils"
	log "github.com/ChainSafe/log15"
	"github.com/libp2p/go-libp2p-core/peer"
	dht "github.com/libp2p/go-libp2p-kad-dht"
	kbucket "github.com/libp2p/go-libp2p-kbucket"
	"github.com/stretchr/testify/require"
)

func TestMessageSize(t *testing.T) {
	size := 100000
	msg := make([]byte, size)
	msg[0] = 77

	nodes := make([]*Service, 2)
	errs := make([]chan error, 2)

	for i := range nodes {
		errCh := make(chan error)

		config := &Config{
			Port:        7000 + uint32(i),
			RandSeed:    1 + int64(i),
			NoBootstrap: true,
			NoMDNS:      true,
			ErrChan:     errCh,
			LogLvl:      log.LvlTrace,
		}
		node := createTestService(t, config)
		defer node.Stop()
		nodes[i] = node
		errs[i] = errCh
	}

	addrs := nodes[0].host.multiaddrs()
	ainfo, err := peer.AddrInfoFromP2pAddr(addrs[1])
	require.NoError(t, err)

	for i, n := range nodes {
		if i == 0 {
			// connect other nodes to first node
			continue
		}

		err = n.host.connect(*ainfo)
		require.NoError(t, err, i)
	}

	err = nodes[0].host.sendBytes(nodes[1].host.id(), "", msg)
	require.NoError(t, err)
	time.Sleep(time.Second)
	err = nodes[1].host.sendBytes(nodes[0].host.id(), "", msg)
	require.NoError(t, err)
	time.Sleep(time.Second)

	select {
	case err := <-errs[0]:
		t.Fatal("got error", err)
	case err := <-errs[1]:
		t.Fatal("got error", err)
	case <-time.After(time.Millisecond * 100):
	}
}

// test host connect method
func TestConnect(t *testing.T) {
	basePathA := utils.NewTestBasePath(t, "nodeA")

	configA := &Config{
		BasePath:    basePathA,
		Port:        7001,
		RandSeed:    1,
		NoBootstrap: true,
		NoMDNS:      true,
	}

	nodeA := createTestService(t, configA)

	nodeA.noGossip = true
	nodeA.noStatus = true

	basePathB := utils.NewTestBasePath(t, "nodeB")

	configB := &Config{
		BasePath:    basePathB,
		Port:        7002,
		RandSeed:    2,
		NoBootstrap: true,
		NoMDNS:      true,
	}

	nodeB := createTestService(t, configB)

	nodeB.noGossip = true
	nodeB.noStatus = true

	addrInfosB, err := nodeB.host.addrInfos()
	require.NoError(t, err)

	err = nodeA.host.connect(*addrInfosB[0])
	// retry connect if "failed to dial" error
	if failedToDial(err) {
		time.Sleep(TestBackoffTimeout)
		err = nodeA.host.connect(*addrInfosB[0])
	}
	require.NoError(t, err)

	peerCountA := nodeA.host.peerCount()
	peerCountB := nodeB.host.peerCount()

	if peerCountA != 1 {
		t.Error(
			"node A does not have expected peer count",
			"\nexpected:", 1,
			"\nreceived:", peerCountA,
		)
	}

	if peerCountB != 1 {
		t.Error(
			"node B does not have expected peer count",
			"\nexpected:", 1,
			"\nreceived:", peerCountB,
		)
	}
}

// test host bootstrap method on start
func TestBootstrap(t *testing.T) {
	basePathA := utils.NewTestBasePath(t, "nodeA")

	configA := &Config{
		BasePath:    basePathA,
		Port:        7001,
		RandSeed:    1,
		NoBootstrap: true,
		NoMDNS:      true,
	}

	nodeA := createTestService(t, configA)

	nodeA.noGossip = true
	nodeA.noStatus = true

	addrA := nodeA.host.multiaddrs()[0]

	basePathB := utils.NewTestBasePath(t, "nodeB")

	configB := &Config{
		BasePath:  basePathB,
		Port:      7002,
		RandSeed:  2,
		Bootnodes: []string{addrA.String()},
		NoMDNS:    true,
	}

	nodeB := createTestService(t, configB)

	nodeB.noGossip = true
	nodeB.noStatus = true

	peerCountA := nodeA.host.peerCount()
	peerCountB := nodeB.host.peerCount()

	if peerCountA == 0 {
		// check peerstore for disconnected peers
		peerCountA := len(nodeA.host.h.Peerstore().Peers())
		if peerCountA == 0 {
			t.Error(
				"node A does not have expected peer count",
				"\nexpected:", "not zero",
				"\nreceived:", peerCountA,
			)
		}
	}

	if peerCountB == 0 {
		// check peerstore for disconnected peers
		peerCountB := len(nodeB.host.h.Peerstore().Peers())
		if peerCountB == 0 {
			t.Error(
				"node B does not have expected peer count",
				"\nexpected:", "not zero",
				"\nreceived:", peerCountB,
			)
		}
	}
}

// test host send method
func TestSend(t *testing.T) {
	basePathA := utils.NewTestBasePath(t, "nodeA")
	configA := &Config{
		BasePath:    basePathA,
		Port:        7001,
		RandSeed:    1,
		NoBootstrap: true,
		NoMDNS:      true,
	}

	nodeA := createTestService(t, configA)

	nodeA.noGossip = true
	nodeA.noStatus = true

	basePathB := utils.NewTestBasePath(t, "nodeB")

	mmh := new(MockMessageHandler)

	configB := &Config{
		BasePath:       basePathB,
		Port:           7002,
		RandSeed:       2,
		NoBootstrap:    true,
		NoMDNS:         true,
		MessageHandler: mmh,
	}

	nodeB := createTestService(t, configB)

	nodeB.noGossip = true
	nodeB.noStatus = true

	addrInfosB, err := nodeB.host.addrInfos()
	if err != nil {
		t.Fatal(err)
	}

	err = nodeA.host.connect(*addrInfosB[0])
	// retry connect if "failed to dial" error
	if failedToDial(err) {
		time.Sleep(TestBackoffTimeout)
		err = nodeA.host.connect(*addrInfosB[0])
	}
	require.NoError(t, err)

	err = nodeA.host.send(addrInfosB[0].ID, "", TestMessage)
	require.NoError(t, err)

	time.Sleep(TestMessageTimeout)
	if !reflect.DeepEqual(TestMessage, mmh.Message) {
		t.Error(
			"node B received unexpected message from node A",
			"\nexpected:", TestMessage,
			"\nreceived:", mmh.Message,
		)
	}
}

func TestBroadcast(t *testing.T) {
	basePathA := utils.NewTestBasePath(t, "nodeA")
	configA := &Config{
		BasePath:    basePathA,
		Port:        7001,
		RandSeed:    1,
		NoBootstrap: true,
		NoMDNS:      true,
	}

	nodeA := createTestService(t, configA)
	nodeA.noGossip = true
	nodeA.noStatus = true

	basePathB := utils.NewTestBasePath(t, "nodeB")
	mmhB := new(MockMessageHandler)
	configB := &Config{
		BasePath:       basePathB,
		Port:           7002,
		RandSeed:       2,
		NoBootstrap:    true,
		NoMDNS:         true,
		MessageHandler: mmhB,
	}

	nodeB := createTestService(t, configB)
	nodeB.noGossip = true
	nodeB.noStatus = true

	addrInfosB, err := nodeB.host.addrInfos()
	require.NoError(t, err)

	err = nodeA.host.connect(*addrInfosB[0])
	// retry connect if "failed to dial" error
	if failedToDial(err) {
		time.Sleep(TestBackoffTimeout)
		err = nodeA.host.connect(*addrInfosB[0])
	}
	require.NoError(t, err)

	basePathC := utils.NewTestBasePath(t, "")
	mmhC := new(MockMessageHandler)
	configC := &Config{
		BasePath:       basePathC,
		Port:           7003,
		RandSeed:       3,
		NoBootstrap:    true,
		NoMDNS:         true,
		MessageHandler: mmhC,
	}

	nodeC := createTestService(t, configC)
	nodeC.noGossip = true
	nodeC.noStatus = true

	addrInfosC, err := nodeC.host.addrInfos()
	require.NoError(t, err)

	err = nodeA.host.connect(*addrInfosC[0])
	// retry connect if "failed to dial" error
	if failedToDial(err) {
		time.Sleep(TestBackoffTimeout)
		err = nodeA.host.connect(*addrInfosC[0])
	}
	require.NoError(t, err)

	nodeA.host.broadcast(TestMessage)

	time.Sleep(TestMessageTimeout)
	if !reflect.DeepEqual(TestMessage, mmhB.Message) {
		t.Error(
			"node B received unexpected message from node A",
			"\nexpected:", TestMessage,
			"\nreceived:", mmhB.Message,
		)
	}

	if !reflect.DeepEqual(TestMessage, mmhC.Message) {
		t.Error(
			"node C received unexpected message from node A",
			"\nexpected:", TestMessage,
			"\nreceived:", mmhC.Message,
		)
	}
}

// test host send method with existing stream
func TestExistingStream(t *testing.T) {
	basePathA := utils.NewTestBasePath(t, "nodeA")
	mmhA := new(MockMessageHandler)
	configA := &Config{
		BasePath:       basePathA,
		Port:           7001,
		RandSeed:       1,
		NoBootstrap:    true,
		NoMDNS:         true,
		MessageHandler: mmhA,
	}

	nodeA := createTestService(t, configA)
	nodeA.noGossip = true
	nodeA.noStatus = true

	addrInfosA, err := nodeA.host.addrInfos()
	require.NoError(t, err)

	basePathB := utils.NewTestBasePath(t, "nodeB")
	mmhB := new(MockMessageHandler)
	configB := &Config{
		BasePath:       basePathB,
		Port:           7002,
		RandSeed:       2,
		NoBootstrap:    true,
		NoMDNS:         true,
		MessageHandler: mmhB,
	}

	nodeB := createTestService(t, configB)

	nodeB.noGossip = true
	nodeB.noStatus = true

	addrInfosB, err := nodeB.host.addrInfos()
	require.NoError(t, err)

	err = nodeA.host.connect(*addrInfosB[0])
	// retry connect if "failed to dial" error
	if failedToDial(err) {
		time.Sleep(TestBackoffTimeout)
		err = nodeA.host.connect(*addrInfosB[0])
	}
	require.NoError(t, err)

	stream := nodeA.host.getStream(nodeB.host.id(), "")
	require.Nil(t, stream, "node A should not have an outbound stream")

	// node A opens the stream to send the first message
	err = nodeA.host.send(addrInfosB[0].ID, "", TestMessage)
	require.NoError(t, err)

	time.Sleep(TestMessageTimeout)
	require.NotNil(t, mmhB.Message, "node B timeout waiting for message from node A")

	stream = nodeA.host.getStream(nodeB.host.id(), "")
	require.NotNil(t, stream, "node A should have an outbound stream")

	// node A uses the stream to send a second message
	err = nodeA.host.send(addrInfosB[0].ID, "", TestMessage)
	require.NoError(t, err)
	require.NotNil(t, mmhB.Message, "node B timeout waiting for message from node A")

	stream = nodeA.host.getStream(nodeB.host.id(), "")
	require.NotNil(t, stream, "node B should have an outbound stream")

	// node B opens the stream to send the first message
	err = nodeB.host.send(addrInfosA[0].ID, "", TestMessage)
	require.NoError(t, err)

	time.Sleep(TestMessageTimeout)
	require.NotNil(t, mmhA.Message, "node A timeout waiting for message from node B")

	stream = nodeB.host.getStream(nodeA.host.id(), "")
	require.NotNil(t, stream, "node B should have an outbound stream")

	// node B uses the stream to send a second message
	err = nodeB.host.send(addrInfosA[0].ID, "", TestMessage)
	require.NoError(t, err)
	require.NotNil(t, mmhA.Message, "node A timeout waiting for message from node B")

	stream = nodeB.host.getStream(nodeA.host.id(), "")
	require.NotNil(t, stream, "node B should have an outbound stream")
}

func TestStreamCloseMetadataCleanup(t *testing.T) {
	basePathA := utils.NewTestBasePath(t, "nodeA")
	mmhA := new(MockMessageHandler)
	configA := &Config{
		BasePath:       basePathA,
		Port:           7001,
		RandSeed:       1,
		NoBootstrap:    true,
		NoMDNS:         true,
		MessageHandler: mmhA,
	}

	nodeA := createTestService(t, configA)
	nodeA.noGossip = true
	nodeA.noStatus = true

	basePathB := utils.NewTestBasePath(t, "nodeB")
	mmhB := new(MockMessageHandler)
	configB := &Config{
		BasePath:       basePathB,
		Port:           7002,
		RandSeed:       2,
		NoBootstrap:    true,
		NoMDNS:         true,
		MessageHandler: mmhB,
	}

	nodeB := createTestService(t, configB)
	nodeB.noGossip = true
	nodeB.noStatus = true

	addrInfosB, err := nodeB.host.addrInfos()
	require.NoError(t, err)

	err = nodeA.host.connect(*addrInfosB[0])
	// retry connect if "failed to dial" error
	if failedToDial(err) {
		time.Sleep(TestBackoffTimeout)
		err = nodeA.host.connect(*addrInfosB[0])
	}
	require.NoError(t, err)

	stream := nodeA.host.getStream(nodeB.host.id(), blockAnnounceID)
	require.Nil(t, stream, "node A should not have an outbound stream")

	// node A opens the stream to send the first message
	err = nodeA.host.send(addrInfosB[0].ID, blockAnnounceID, TestMessage)
	require.NoError(t, err)

	info := nodeA.notificationsProtocols[BlockAnnounceMsgType]

	// Set handshake data to received
	info.handshakeData[nodeB.host.id()] = &handshakeData{
		received:  true,
		validated: true,
	}

	// Verify that handshake data exists.
	_, ok := info.handshakeData[nodeB.host.id()]
	require.True(t, ok)
	nodeB.host.close()

	// Wait for cleanup
	time.Sleep(1 * time.Second)

	// Verify that handshake data is cleared.
	_, ok = info.handshakeData[nodeB.host.id()]
	require.False(t, ok)
}

func createServiceHelper(t *testing.T, num int) []*Service {
	t.Helper()
	var srvcs []*Service
	for i := 0; i < num; i++ {
		config := &Config{
			BasePath:       utils.NewTestBasePath(t, fmt.Sprintf("node%d", i)),
			Port:           uint32(7001 + i),
			RandSeed:       int64(1 + i),
			NoBootstrap:    true,
			NoMDNS:         true,
			MessageHandler: new(MockMessageHandler),
		}

		srvc := createTestService(t, config)
		srvc.noGossip = true
		srvc.noStatus = true

		srvcs = append(srvcs, srvc)
	}
	return srvcs
}

// nolint
func connectNoSync(t *testing.T, ctx context.Context, a, b *Service) {
	t.Helper()

	idB := b.host.h.ID()
	addrB := b.host.h.Peerstore().Addrs(idB)
	if len(addrB) == 0 {
		t.Fatal("peers setup incorrectly: no local address")
	}

	a.host.h.Peerstore().AddAddrs(idB, addrB, time.Minute)
	pi := peer.AddrInfo{ID: idB}

	err := a.host.h.Connect(ctx, pi)
	// retry connect if "failed to dial" error
	if failedToDial(err) {
		time.Sleep(TestBackoffTimeout)
		err = a.host.h.Connect(ctx, pi)
	}
	require.NoError(t, err)
}

// nolint
func wait(t *testing.T, ctx context.Context, a, b *dht.IpfsDHT) {
	t.Helper()

	// Loop until connection notification has been received.
	// Under high load, this may not happen as immediately as we would like.
	for a.RoutingTable().Find(b.PeerID()) == "" {
		select {
		case <-ctx.Done():
			t.Fatal(ctx.Err())
		case <-time.After(time.Millisecond * 5):
		}
	}
}

// Set `NoMDNS` to true and test routing via kademlia DHT service.
func TestKadDHT(t *testing.T) {
	if testing.Short() {
		return
	}

	nodes := createServiceHelper(t, 3)

<<<<<<< HEAD
	// Wait for DHT initialization.
	time.Sleep(5 * time.Second)

	ctx, cancel := context.WithTimeout(context.Background(), 30*time.Second)
=======
	ctx, cancel := context.WithTimeout(context.Background(), time.Minute)
>>>>>>> 430ca361
	defer cancel()

	_, err := nodes[2].host.dht.FindPeer(ctx, nodes[1].host.id())
	require.Equal(t, err, kbucket.ErrLookupFailure)

	connectNoSync(t, ctx, nodes[1], nodes[0])
	connectNoSync(t, ctx, nodes[2], nodes[0])

	// Can't use `connect` because b and c are only clients.
	wait(t, ctx, nodes[1].host.dht, nodes[0].host.dht)
	wait(t, ctx, nodes[2].host.dht, nodes[0].host.dht)

	_, err = nodes[2].host.dht.FindPeer(ctx, nodes[1].host.id())
	require.NoError(t, err)
}<|MERGE_RESOLUTION|>--- conflicted
+++ resolved
@@ -581,14 +581,10 @@
 
 	nodes := createServiceHelper(t, 3)
 
-<<<<<<< HEAD
 	// Wait for DHT initialization.
 	time.Sleep(5 * time.Second)
 
 	ctx, cancel := context.WithTimeout(context.Background(), 30*time.Second)
-=======
-	ctx, cancel := context.WithTimeout(context.Background(), time.Minute)
->>>>>>> 430ca361
 	defer cancel()
 
 	_, err := nodes[2].host.dht.FindPeer(ctx, nodes[1].host.id())
