--- conflicted
+++ resolved
@@ -233,14 +233,6 @@
 	mmh := new(MockMessageHandler)
 
 	configB := &Config{
-<<<<<<< HEAD
-		BasePath:        basePathB,
-		Port:            7002,
-		RandSeed:        2,
-		NoBootstrap:     true,
-		NoMDNS:          true,
-		MsgRecInterface: mmh,
-=======
 		BasePath:    basePathB,
 		Port:        7002,
 		RandSeed:    2,
@@ -248,7 +240,6 @@
 		NoMDNS:      true,
 		// todo ed msg_channel
 		//MsgSend:     msgSendB,
->>>>>>> cfab2a41
 	}
 
 	nodeB := createTestService(t, configB)
@@ -309,14 +300,6 @@
 	mmhB := new(MockMessageHandler)
 
 	configB := &Config{
-<<<<<<< HEAD
-		BasePath:        basePathB,
-		Port:            7002,
-		RandSeed:        2,
-		NoBootstrap:     true,
-		NoMDNS:          true,
-		MsgRecInterface: mmhB,
-=======
 		BasePath:    basePathB,
 		Port:        7002,
 		RandSeed:    2,
@@ -324,7 +307,6 @@
 		NoMDNS:      true,
 		// todo ed msg_channel
 		//MsgSend:     msgSendB,
->>>>>>> cfab2a41
 	}
 
 	nodeB := createTestService(t, configB)
@@ -352,14 +334,6 @@
 	mmhC := new(MockMessageHandler)
 
 	configC := &Config{
-<<<<<<< HEAD
-		BasePath:        basePathC,
-		Port:            7003,
-		RandSeed:        3,
-		NoBootstrap:     true,
-		NoMDNS:          true,
-		MsgRecInterface: mmhC,
-=======
 		BasePath:    basePathC,
 		Port:        7003,
 		RandSeed:    3,
@@ -367,7 +341,6 @@
 		NoMDNS:      true,
 		// todo ed msg_channel
 		//MsgSend:     msgSendC,
->>>>>>> cfab2a41
 	}
 
 	nodeC := createTestService(t, configC)
@@ -418,14 +391,6 @@
 	mmhA := new(MockMessageHandler)
 
 	configA := &Config{
-<<<<<<< HEAD
-		BasePath:        basePathA,
-		Port:            7001,
-		RandSeed:        1,
-		NoBootstrap:     true,
-		NoMDNS:          true,
-		MsgRecInterface: mmhA,
-=======
 		BasePath:    basePathA,
 		Port:        7001,
 		RandSeed:    1,
@@ -433,7 +398,6 @@
 		NoMDNS:      true,
 		// todo ed msg_channel
 		//MsgSend:     msgSendA,
->>>>>>> cfab2a41
 	}
 
 	nodeA := createTestService(t, configA)
@@ -451,14 +415,6 @@
 	mmhB := new(MockMessageHandler)
 
 	configB := &Config{
-<<<<<<< HEAD
-		BasePath:        basePathB,
-		Port:            7002,
-		RandSeed:        2,
-		NoBootstrap:     true,
-		NoMDNS:          true,
-		MsgRecInterface: mmhB,
-=======
 		BasePath:    basePathB,
 		Port:        7002,
 		RandSeed:    2,
@@ -466,7 +422,6 @@
 		NoMDNS:      true,
 		// todo ed msg_channel
 		//MsgSend:     msgSendB,
->>>>>>> cfab2a41
 	}
 
 	nodeB := createTestService(t, configB)
