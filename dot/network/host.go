// Copyright 2019 ChainSafe Systems (ON) Corp.
// This file is part of gossamer.
//
// The gossamer library is free software: you can redistribute it and/or modify
// it under the terms of the GNU Lesser General Public License as published by
// the Free Software Foundation, either version 3 of the License, or
// (at your option) any later version.
//
// The gossamer library is distributed in the hope that it will be useful,
// but WITHOUT ANY WARRANTY; without even the implied warranty of
// MERCHANTABILITY or FITNESS FOR A PARTICULAR PURPOSE. See the
// GNU Lesser General Public License for more details.
//
// You should have received a copy of the GNU Lesser General Public License
// along with the gossamer library. If not, see <http://www.gnu.org/licenses/>.

package network

import (
	"context"
	"fmt"
	"net"
	"path"
	"sync"
	"time"

	"github.com/dgraph-io/ristretto"
	badger "github.com/ipfs/go-ds-badger2"
	"github.com/libp2p/go-libp2p"
	libp2phost "github.com/libp2p/go-libp2p-core/host"
	"github.com/libp2p/go-libp2p-core/metrics"
	libp2pnetwork "github.com/libp2p/go-libp2p-core/network"
	"github.com/libp2p/go-libp2p-core/peer"
	"github.com/libp2p/go-libp2p-core/peerstore"
	"github.com/libp2p/go-libp2p-core/protocol"
	"github.com/libp2p/go-libp2p-peerstore/pstoreds"
	secio "github.com/libp2p/go-libp2p-secio"
	ma "github.com/multiformats/go-multiaddr"

	"github.com/chyeh/pubip"
)

var privateCIDRs = []string{
	"10.0.0.0/8",
	"172.16.0.0/12",
	"192.168.0.0/16",
	"100.64.0.0/10",
	"198.18.0.0/15",
	"169.254.0.0/16",
}

var connectTimeout = time.Second * 5

// host wraps libp2p host with network host configuration and services
type host struct {
	ctx             context.Context
	h               libp2phost.Host
	discovery       *discovery
	bootnodes       []peer.AddrInfo
	persistentPeers []peer.AddrInfo
	protocolID      protocol.ID
	cm              *ConnManager
	ds              *badger.Datastore
	messageCache    *messageCache
	bwc             *metrics.BandwidthCounter
<<<<<<< HEAD
=======
	closeSync       sync.Once
>>>>>>> 0932ee84
}

// newHost creates a host wrapper with a new libp2p host instance
func newHost(ctx context.Context, cfg *Config) (*host, error) {
	// create multiaddress (without p2p identity)
	addr, err := ma.NewMultiaddr(fmt.Sprintf("/ip4/0.0.0.0/tcp/%d", cfg.Port))
	if err != nil {
		return nil, err
	}

	var externalAddr ma.Multiaddr
	ip, err := pubip.Get()
	if err != nil {
		logger.Error("failed to get public IP", "error", err)
	} else {
		logger.Debug("got public IP", "IP", ip)
		externalAddr, err = ma.NewMultiaddr(fmt.Sprintf("/ip4/%s/tcp/%d", ip, cfg.Port))
		if err != nil {
			return nil, err
		}
	}

	// create connection manager
	cm := newConnManager(cfg.MinPeers, cfg.MaxPeers)

	// format bootnodes
	bns, err := stringsToAddrInfos(cfg.Bootnodes)
	if err != nil {
		return nil, err
	}

	// format persistent peers
	pps, err := stringsToAddrInfos(cfg.PersistentPeers)
	if err != nil {
		return nil, err
	}

	for _, pp := range pps {
		cm.persistentPeers.Store(pp.ID, struct{}{})
	}

	// format protocol id
	pid := protocol.ID(cfg.ProtocolID)

	ds, err := badger.NewDatastore(path.Join(cfg.BasePath, "libp2p-datastore"), &badger.DefaultOptions)
	if err != nil {
		return nil, err
	}

	privateIPs := ma.NewFilters()
	for _, cidr := range privateCIDRs {
		_, ipnet, err := net.ParseCIDR(cidr) //nolint
		if err != nil {
			return nil, err
		}

		privateIPs.AddFilter(*ipnet, ma.ActionDeny)
	}

	ps, err := pstoreds.NewPeerstore(ctx, ds, pstoreds.DefaultOpts())
	if err != nil {
		return nil, err
	}

	// set libp2p host options
	opts := []libp2p.Option{
		libp2p.ListenAddrs(addr),
		libp2p.DisableRelay(),
		libp2p.Identity(cfg.privateKey),
		libp2p.NATPortMap(),
		libp2p.Peerstore(ps),
		libp2p.ConnectionManager(cm),
		libp2p.ChainOptions(libp2p.DefaultSecurity, libp2p.Security(secio.ID, secio.New)), // TODO: deprecate secio?
		libp2p.AddrsFactory(func(as []ma.Multiaddr) []ma.Multiaddr {
			addrs := []ma.Multiaddr{}
			for _, addr := range as {
				if !privateIPs.AddrBlocked(addr) {
					addrs = append(addrs, addr)
				}
			}
			if externalAddr == nil {
				return addrs
			}

			return append(addrs, externalAddr)
		}),
	}

	// create libp2p host instance
	h, err := libp2p.New(ctx, opts...)
	if err != nil {
		return nil, err
	}

	cacheSize := 64 << 20 // 64 MB
	config := ristretto.Config{
		NumCounters: int64(float64(cacheSize) * 0.05 * 2),
		MaxCost:     int64(float64(cacheSize) * 0.95),
		BufferItems: 64,
		Cost: func(value interface{}) int64 {
			return int64(1)
		},
	}
	msgCache, err := newMessageCache(config, msgCacheTTL)
	if err != nil {
		return nil, err
	}

	bwc := metrics.NewBandwidthCounter()
<<<<<<< HEAD
=======
	discovery := newDiscovery(ctx, h, bns, ds, pid, cfg.MinPeers, cfg.MaxPeers)
>>>>>>> 0932ee84

	host := &host{
		ctx:             ctx,
		h:               h,
		discovery:       discovery,
		bootnodes:       bns,
		protocolID:      pid,
		cm:              cm,
		ds:              ds,
		persistentPeers: pps,
		messageCache:    msgCache,
		bwc:             bwc,
	}

	cm.host = host
	return host, nil
}

// close closes host services and the libp2p host (host services first)
func (h *host) close() error {
	// close DHT service
	err := h.discovery.stop()
	if err != nil {
		logger.Error("Failed to close DHT service", "error", err)
		return err
	}

	// close libp2p host
	err = h.h.Close()
	if err != nil {
		logger.Error("Failed to close libp2p host", "error", err)
		return err
	}

	h.closeSync.Do(func() {
		err = h.h.Peerstore().Close()
		if err != nil {
			logger.Error("Failed to close libp2p peerstore", "error", err)
			return
		}

		err = h.ds.Close()
		if err != nil {
			logger.Error("Failed to close libp2p host datastore", "error", err)
			return
		}
	})
	return nil
}

// registerConnHandler registers the connection handler (see handleConn)
func (h *host) registerConnHandler(handler func(libp2pnetwork.Conn)) { //nolint
	h.h.Network().SetConnHandler(handler)
}

// registerStreamHandler registers the stream handler, appending the given sub-protocol to the main protocol ID
func (h *host) registerStreamHandler(sub protocol.ID, handler func(libp2pnetwork.Stream)) {
	h.h.SetStreamHandler(h.protocolID+sub, handler)
}

// registerStreamHandlerWithOverwrite registers the stream handler. if overwrite is true, it uses the passed protocol ID
// for the handler, otherwise it appends the given sub-protocol to the main protocol ID
func (h *host) registerStreamHandlerWithOverwrite(pid protocol.ID, overwrite bool, handler func(libp2pnetwork.Stream)) {
	if overwrite {
		h.h.SetStreamHandler(pid, handler)
	} else {
		h.h.SetStreamHandler(h.protocolID+pid, handler)
	}
}

// connect connects the host to a specific peer address
func (h *host) connect(p peer.AddrInfo) (err error) {
	h.h.Peerstore().AddAddrs(p.ID, p.Addrs, peerstore.PermanentAddrTTL)
	ctx, cancel := context.WithTimeout(h.ctx, connectTimeout)
	defer cancel()
	err = h.h.Connect(ctx, p)
	return err
}

// bootstrap connects the host to the configured bootnodes
func (h *host) bootstrap() {
	failed := 0
	all := append(h.bootnodes, h.persistentPeers...)
	for _, addrInfo := range all {
		logger.Debug("bootstrapping to peer", "peer", addrInfo.ID)
		err := h.connect(addrInfo)
		if err != nil {
			logger.Debug("failed to bootstrap to peer", "error", err)
			failed++
		}
	}
	if failed == len(all) && len(all) != 0 {
		logger.Error("failed to bootstrap to any bootnode")
	}
}

// send creates a new outbound stream with the given peer and writes the message. It also returns
// the newly created stream.
func (h *host) send(p peer.ID, pid protocol.ID, msg Message) (libp2pnetwork.Stream, error) {
	// open outbound stream with host protocol id
	stream, err := h.h.NewStream(h.ctx, p, pid)
	if err != nil {
		logger.Trace("failed to open new stream with peer", "peer", p, "protocol", pid, "error", err)
		return nil, err
	}

	logger.Trace(
		"Opened stream",
		"host", h.id(),
		"peer", p,
		"protocol", pid,
	)

	err = h.writeToStream(stream, msg)
	if err != nil {
		return nil, err
	}

	logger.Trace(
		"Sent message to peer",
		"protocol", pid,
		"host", h.id(),
		"peer", p,
		"message", msg.String(),
	)

	return stream, nil
}

func (h *host) writeToStream(s libp2pnetwork.Stream, msg Message) error {
	encMsg, err := msg.Encode()
	if err != nil {
		return err
	}

	msgLen := uint64(len(encMsg))
	lenBytes := uint64ToLEB128(msgLen)
	encMsg = append(lenBytes, encMsg...)

	sent, err := s.Write(encMsg)
	if err != nil {
		return err
	}

	h.bwc.LogSentMessage(int64(sent))

	return nil
}

// getOutboundStream returns the outbound message stream for the given peer or returns
// nil if no outbound message stream exists. For each peer, each host opens an
// outbound message stream and writes to the same stream until closed or reset.
func (h *host) getOutboundStream(p peer.ID, pid protocol.ID) (stream libp2pnetwork.Stream) {
	conns := h.h.Network().ConnsToPeer(p)

	// loop through connections (only one for now)
	for _, conn := range conns {
		streams := conn.GetStreams()

		// loop through connection streams (unassigned streams and ipfs dht streams included)
		for _, stream := range streams {

			// return stream with matching host protocol id and stream direction outbound
			if stream.Protocol() == pid && stream.Stat().Direction == libp2pnetwork.DirOutbound {
				return stream
			}
		}
	}
	return nil
}

// closeStream closes a stream open to the peer with the given sub-protocol, if it exists.
func (h *host) closeStream(p peer.ID, pid protocol.ID) {
	stream := h.getOutboundStream(p, pid)
	if stream != nil {
		_ = stream.Close()
	}
}

// closePeer closes the peer connection
func (h *host) closePeer(peer peer.ID) error { //nolint
	return h.h.Network().ClosePeer(peer)
}

// id returns the host id
func (h *host) id() peer.ID {
	return h.h.ID()
}

// Peers returns connected peers
func (h *host) peers() []peer.ID {
	return h.h.Network().Peers()
}

// addReservedPeers adds the peers `addrs` to the protected peers list and connects to them
func (h *host) addReservedPeers(addrs ...string) error {
	for _, addr := range addrs {
		maddr, err := ma.NewMultiaddr(addr)
		if err != nil {
			return err
		}

		addinfo, err := peer.AddrInfoFromP2pAddr(maddr)
		if err != nil {
			return err
		}

		h.h.ConnManager().Protect(addinfo.ID, "")
		if err := h.connect(*addinfo); err != nil {
			return err
		}
	}

	return nil
}

// removeReservedPeers will remove the given peers from the protected peers list
func (h *host) removeReservedPeers(ids ...string) error {
	for _, id := range ids {
		peerID, err := peer.Decode(id)
		if err != nil {
			return err
		}

		h.h.ConnManager().Unprotect(peerID, "")
	}

	return nil
}

// supportsProtocol checks if the protocol is supported by peerID
// returns an error if could not get peer protocols
func (h *host) supportsProtocol(peerID peer.ID, protocol protocol.ID) (bool, error) {
	peerProtocols, err := h.h.Peerstore().SupportsProtocols(peerID, string(protocol))
	if err != nil {
		return false, err
	}

	return len(peerProtocols) > 0, nil
}

// peerCount returns the number of connected peers
func (h *host) peerCount() int {
	peers := h.h.Network().Peers()
	return len(peers)
}

// addrInfo returns the libp2p peer.AddrInfo of the host
func (h *host) addrInfo() peer.AddrInfo {
	return peer.AddrInfo{
		ID:    h.h.ID(),
		Addrs: h.h.Addrs(),
	}
}

// multiaddrs returns the multiaddresses of the host
func (h *host) multiaddrs() (multiaddrs []ma.Multiaddr) {
	addrs := h.h.Addrs()
	for _, addr := range addrs {
		multiaddr, err := ma.NewMultiaddr(fmt.Sprintf("%s/p2p/%s", addr, h.id()))
		if err != nil {
			continue
		}
		multiaddrs = append(multiaddrs, multiaddr)
	}
	return multiaddrs
}

// protocols returns all protocols currently supported by the node
func (h *host) protocols() []string {
	return h.h.Mux().Protocols()
}<|MERGE_RESOLUTION|>--- conflicted
+++ resolved
@@ -63,10 +63,7 @@
 	ds              *badger.Datastore
 	messageCache    *messageCache
 	bwc             *metrics.BandwidthCounter
-<<<<<<< HEAD
-=======
 	closeSync       sync.Once
->>>>>>> 0932ee84
 }
 
 // newHost creates a host wrapper with a new libp2p host instance
@@ -176,10 +173,7 @@
 	}
 
 	bwc := metrics.NewBandwidthCounter()
-<<<<<<< HEAD
-=======
 	discovery := newDiscovery(ctx, h, bns, ds, pid, cfg.MinPeers, cfg.MaxPeers)
->>>>>>> 0932ee84
 
 	host := &host{
 		ctx:             ctx,
