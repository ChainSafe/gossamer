// Copyright 2021 ChainSafe Systems (ON)
// SPDX-License-Identifier: LGPL-3.0-only

package network

import (
	"context"
	"fmt"
	"log"
	"net"
	"path"
	"strings"
	"sync"
	"time"

	"github.com/ChainSafe/gossamer/dot/peerset"
	"github.com/dgraph-io/ristretto"
	badger "github.com/ipfs/go-ds-badger2"
	"github.com/libp2p/go-libp2p"
	libp2phost "github.com/libp2p/go-libp2p-core/host"
	"github.com/libp2p/go-libp2p-core/metrics"
	libp2pnetwork "github.com/libp2p/go-libp2p-core/network"
	"github.com/libp2p/go-libp2p-core/peer"
	"github.com/libp2p/go-libp2p-core/peerstore"
	"github.com/libp2p/go-libp2p-core/protocol"
	"github.com/libp2p/go-libp2p-peerstore/pstoreds"
	ma "github.com/multiformats/go-multiaddr"
)

func newPrivateIPFilters() (privateIPs *ma.Filters, err error) {
	privateCIDRs := []string{
		"10.0.0.0/8",
		"172.16.0.0/12",
		"192.168.0.0/16",
		"100.64.0.0/10",
		"198.18.0.0/15",
		"169.254.0.0/16",
	}
	privateIPs = ma.NewFilters()
	for _, cidr := range privateCIDRs {
		_, ipnet, err := net.ParseCIDR(cidr)
		if err != nil {
			return privateIPs, err
		}
		privateIPs.AddFilter(*ipnet, ma.ActionDeny)
	}
	return
}

var (
	privateIPs *ma.Filters
)

func init() {
	var err error
	privateIPs, err = newPrivateIPFilters()
	if err != nil {
		log.Panic(err)
	}
}

const (
	peerSetSlotAllocTime = time.Second * 2
	connectTimeout       = time.Second * 5
)

// host wraps libp2p host with network host configuration and services
type host struct {
	ctx             context.Context
	h               libp2phost.Host
	discovery       *discovery
	bootnodes       []peer.AddrInfo
	persistentPeers []peer.AddrInfo
	protocolID      protocol.ID
	cm              *ConnManager
	ds              *badger.Datastore
	messageCache    *messageCache
	bwc             *metrics.BandwidthCounter
	closeSync       sync.Once
}

func newHost(ctx context.Context, cfg *Config) (*host, error) {
	// create multiaddress (without p2p identity)
	addr, err := ma.NewMultiaddr(fmt.Sprintf("/ip4/0.0.0.0/tcp/%d", cfg.Port))
	if err != nil {
		return nil, err
	}

	var externalAddr ma.Multiaddr

	switch {
	case strings.TrimSpace(cfg.PublicIP) != "":
		ip := net.ParseIP(cfg.PublicIP)
		if ip == nil {
			return nil, fmt.Errorf("invalid public ip: %s", cfg.PublicIP)
		}
		logger.Debugf("using config PublicIP: %s", ip)
		externalAddr, err = ma.NewMultiaddr(fmt.Sprintf("/ip4/%s/tcp/%d", ip, cfg.Port))
		if err != nil {
			return nil, err
		}
<<<<<<< HEAD
	} else {
		if strings.TrimSpace(publicIP) != "" {
			logger.Debugf("got public IP", "IP", publicIP)
			externalAddr, err = ma.NewMultiaddr(fmt.Sprintf("/ip4/%s/tcp/%d", publicIP, cfg.Port))
=======
	case strings.TrimSpace(cfg.PublicDNS) != "":
		logger.Debugf("using config PublicDNS: %s", cfg.PublicDNS)
		externalAddr, err = ma.NewMultiaddr(fmt.Sprintf("/dns/%s/tcp/%d", cfg.PublicDNS, cfg.Port))
		if err != nil {
			return nil, err
		}
	default:
		ip, err := pubip.Get()
		if err != nil {
			logger.Errorf("failed to get public IP error: %v", err)
		} else {
			logger.Debugf("got public IP address %s", ip)
			externalAddr, err = ma.NewMultiaddr(fmt.Sprintf("/ip4/%s/tcp/%d", ip, cfg.Port))
>>>>>>> development
			if err != nil {
				return nil, err
			}
		}
	}

	// format bootnodes
	bns, err := stringsToAddrInfos(cfg.Bootnodes)
	if err != nil {
		return nil, err
	}

	// format persistent peers
	pps, err := stringsToAddrInfos(cfg.PersistentPeers)
	if err != nil {
		return nil, err
	}

	// We have tried to set maxInPeers and maxOutPeers such that number of peer
	// connections remain between min peers and max peers
	const reservedOnly = false
	peerCfgSet := peerset.NewConfigSet(
		uint32(cfg.MaxPeers-cfg.MinPeers),
		uint32(cfg.MaxPeers/2),
		reservedOnly,
		peerSetSlotAllocTime,
	)

	// create connection manager
	cm, err := newConnManager(cfg.MinPeers, cfg.MaxPeers, peerCfgSet)
	if err != nil {
		return nil, err
	}

	for _, pp := range pps {
		cm.persistentPeers.Store(pp.ID, struct{}{})
	}

	// format protocol id
	pid := protocol.ID(cfg.ProtocolID)

	ds, err := badger.NewDatastore(path.Join(cfg.BasePath, "libp2p-datastore"), &badger.DefaultOptions)
	if err != nil {
		return nil, err
	}

	ps, err := pstoreds.NewPeerstore(ctx, ds, pstoreds.DefaultOpts())
	if err != nil {
		return nil, err
	}

	// set libp2p host options
	opts := []libp2p.Option{
		libp2p.ListenAddrs(addr),
		libp2p.DisableRelay(),
		libp2p.Identity(cfg.privateKey),
		libp2p.NATPortMap(),
		libp2p.Peerstore(ps),
		libp2p.ConnectionManager(cm),
		libp2p.AddrsFactory(func(as []ma.Multiaddr) []ma.Multiaddr {
			addrs := []ma.Multiaddr{}
			for _, addr := range as {
				if !privateIPs.AddrBlocked(addr) {
					addrs = append(addrs, addr)
				}
			}
			if externalAddr == nil {
				return addrs
			}
			return append(addrs, externalAddr)
		}),
	}

	// create libp2p host instance
	h, err := libp2p.New(ctx, opts...)
	if err != nil {
		return nil, err
	}

	cacheSize := 64 << 20 // 64 MB
	config := ristretto.Config{
		NumCounters: int64(float64(cacheSize) * 0.05 * 2),
		MaxCost:     int64(float64(cacheSize) * 0.95),
		BufferItems: 64,
		Cost: func(value interface{}) int64 {
			return int64(1)
		},
	}
	msgCache, err := newMessageCache(config, msgCacheTTL)
	if err != nil {
		return nil, err
	}

	bwc := metrics.NewBandwidthCounter()
	discovery := newDiscovery(ctx, h, bns, ds, pid, cfg.MinPeers, cfg.MaxPeers, cm.peerSetHandler)

	host := &host{
		ctx:             ctx,
		h:               h,
		discovery:       discovery,
		bootnodes:       bns,
		protocolID:      pid,
		cm:              cm,
		ds:              ds,
		persistentPeers: pps,
		messageCache:    msgCache,
		bwc:             bwc,
	}

	cm.host = host
	return host, nil
}

// close closes host services and the libp2p host (host services first)
func (h *host) close() error {
	// close DHT service
	err := h.discovery.stop()
	if err != nil {
		logger.Errorf("Failed to close DHT service: %s", err)
		return err
	}

	// close libp2p host
	err = h.h.Close()
	if err != nil {
		logger.Errorf("Failed to close libp2p host: %s", err)
		return err
	}

	h.closeSync.Do(func() {
		err = h.h.Peerstore().Close()
		if err != nil {
			logger.Errorf("Failed to close libp2p peerstore: %s", err)
			return
		}

		err = h.ds.Close()
		if err != nil {
			logger.Errorf("Failed to close libp2p host datastore: %s", err)
			return
		}
	})
	return nil
}

// registerStreamHandler registers the stream handler for the given protocol id.
func (h *host) registerStreamHandler(pid protocol.ID, handler func(libp2pnetwork.Stream)) {
	h.h.SetStreamHandler(pid, handler)
}

// connect connects the host to a specific peer address
func (h *host) connect(p peer.AddrInfo) (err error) {
	h.h.Peerstore().AddAddrs(p.ID, p.Addrs, peerstore.PermanentAddrTTL)
	ctx, cancel := context.WithTimeout(h.ctx, connectTimeout)
	defer cancel()
	err = h.h.Connect(ctx, p)
	return err
}

// bootstrap connects the host to the configured bootnodes
func (h *host) bootstrap() {
	for _, info := range h.persistentPeers {
		h.h.Peerstore().AddAddrs(info.ID, info.Addrs, peerstore.PermanentAddrTTL)
		h.cm.peerSetHandler.AddReservedPeer(0, info.ID)
	}

	for _, addrInfo := range h.bootnodes {
		logger.Debugf("bootstrapping to peer %s", addrInfo.ID)
		h.h.Peerstore().AddAddrs(addrInfo.ID, addrInfo.Addrs, peerstore.PermanentAddrTTL)
		h.cm.peerSetHandler.AddPeer(0, addrInfo.ID)
	}
}

// send creates a new outbound stream with the given peer and writes the message. It also returns
// the newly created stream.
func (h *host) send(p peer.ID, pid protocol.ID, msg Message) (libp2pnetwork.Stream, error) {
	// open outbound stream with host protocol id
	stream, err := h.h.NewStream(h.ctx, p, pid)
	if err != nil {
		logger.Tracef("failed to open new stream with peer %s using protocol %s: %s", p, pid, err)
		return nil, err
	}

	logger.Tracef(
		"Opened stream with host %s, peer %s and protocol %s",
		h.id(), p, pid)

	err = h.writeToStream(stream, msg)
	if err != nil {
		return nil, err
	}

	logger.Tracef(
		"Sent message %s to peer %s using protocol %s and host %s",
		msg, p, pid, h.id())

	return stream, nil
}

func (h *host) writeToStream(s libp2pnetwork.Stream, msg Message) error {
	encMsg, err := msg.Encode()
	if err != nil {
		return err
	}

	msgLen := uint64(len(encMsg))
	lenBytes := uint64ToLEB128(msgLen)
	encMsg = append(lenBytes, encMsg...)

	sent, err := s.Write(encMsg)
	if err != nil {
		return err
	}

	h.bwc.LogSentMessage(int64(sent))

	return nil
}

// id returns the host id
func (h *host) id() peer.ID {
	return h.h.ID()
}

// Peers returns connected peers
func (h *host) peers() []peer.ID {
	return h.h.Network().Peers()
}

// addReservedPeers adds the peers `addrs` to the protected peers list and connects to them
func (h *host) addReservedPeers(addrs ...string) error {
	for _, addr := range addrs {
		mAddr, err := ma.NewMultiaddr(addr)
		if err != nil {
			return err
		}

		addrInfo, err := peer.AddrInfoFromP2pAddr(mAddr)
		if err != nil {
			return err
		}
		h.h.Peerstore().AddAddrs(addrInfo.ID, addrInfo.Addrs, peerstore.PermanentAddrTTL)
		h.cm.peerSetHandler.AddReservedPeer(0, addrInfo.ID)
	}

	return nil
}

// removeReservedPeers will remove the given peers from the protected peers list
func (h *host) removeReservedPeers(ids ...string) error {
	for _, id := range ids {
		peerID, err := peer.Decode(id)
		if err != nil {
			return err
		}
		h.cm.peerSetHandler.RemoveReservedPeer(0, peerID)
		h.h.ConnManager().Unprotect(peerID, "")
	}

	return nil
}

// supportsProtocol checks if the protocol is supported by peerID
// returns an error if could not get peer protocols
func (h *host) supportsProtocol(peerID peer.ID, protocol protocol.ID) (bool, error) {
	peerProtocols, err := h.h.Peerstore().SupportsProtocols(peerID, string(protocol))
	if err != nil {
		return false, err
	}

	return len(peerProtocols) > 0, nil
}

// peerCount returns the number of connected peers
func (h *host) peerCount() int {
	peers := h.h.Network().Peers()
	return len(peers)
}

// addrInfo returns the libp2p peer.AddrInfo of the host
func (h *host) addrInfo() peer.AddrInfo {
	return peer.AddrInfo{
		ID:    h.h.ID(),
		Addrs: h.h.Addrs(),
	}
}

// multiaddrs returns the multiaddresses of the host
func (h *host) multiaddrs() (multiaddrs []ma.Multiaddr) {
	addrs := h.h.Addrs()
	for _, addr := range addrs {
		multiaddr, err := ma.NewMultiaddr(fmt.Sprintf("%s/p2p/%s", addr, h.id()))
		if err != nil {
			continue
		}
		multiaddrs = append(multiaddrs, multiaddr)
	}
	return multiaddrs
}

// protocols returns all protocols currently supported by the node
func (h *host) protocols() []string {
	return h.h.Mux().Protocols()
}

// closePeer closes connection with peer.
func (h *host) closePeer(peer peer.ID) error {
	return h.h.Network().ClosePeer(peer)
}

func (h *host) closeProtocolStream(pID protocol.ID, p peer.ID) {
	connToPeer := h.h.Network().ConnsToPeer(p)
	for _, c := range connToPeer {
		for _, st := range c.GetStreams() {
			if st.Protocol() != pID {
				continue
			}
			err := st.Close()
			if err != nil {
				logger.Tracef("Failed to close stream for protocol %s: %s", pID, err)
			}
		}
	}
}<|MERGE_RESOLUTION|>--- conflicted
+++ resolved
@@ -14,6 +14,7 @@
 	"time"
 
 	"github.com/ChainSafe/gossamer/dot/peerset"
+	"github.com/chyeh/pubip"
 	"github.com/dgraph-io/ristretto"
 	badger "github.com/ipfs/go-ds-badger2"
 	"github.com/libp2p/go-libp2p"
@@ -99,12 +100,6 @@
 		if err != nil {
 			return nil, err
 		}
-<<<<<<< HEAD
-	} else {
-		if strings.TrimSpace(publicIP) != "" {
-			logger.Debugf("got public IP", "IP", publicIP)
-			externalAddr, err = ma.NewMultiaddr(fmt.Sprintf("/ip4/%s/tcp/%d", publicIP, cfg.Port))
-=======
 	case strings.TrimSpace(cfg.PublicDNS) != "":
 		logger.Debugf("using config PublicDNS: %s", cfg.PublicDNS)
 		externalAddr, err = ma.NewMultiaddr(fmt.Sprintf("/dns/%s/tcp/%d", cfg.PublicDNS, cfg.Port))
@@ -118,7 +113,6 @@
 		} else {
 			logger.Debugf("got public IP address %s", ip)
 			externalAddr, err = ma.NewMultiaddr(fmt.Sprintf("/ip4/%s/tcp/%d", ip, cfg.Port))
->>>>>>> development
 			if err != nil {
 				return nil, err
 			}
