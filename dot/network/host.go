// Copyright 2019 ChainSafe Systems (ON) Corp.
// This file is part of gossamer.
//
// The gossamer library is free software: you can redistribute it and/or modify
// it under the terms of the GNU Lesser General Public License as published by
// the Free Software Foundation, either version 3 of the License, or
// (at your option) any later version.
//
// The gossamer library is distributed in the hope that it will be useful,
// but WITHOUT ANY WARRANTY; without even the implied warranty of
// MERCHANTABILITY or FITNESS FOR A PARTICULAR PURPOSE. See the
// GNU Lesser General Public License for more details.
//
// You should have received a copy of the GNU Lesser General Public License
// along with the gossamer library. If not, see <http://www.gnu.org/licenses/>.

package network

import (
	"context"
	"fmt"
	"net"
	"path"
	"time"

	"github.com/dgraph-io/ristretto"
	badger "github.com/ipfs/go-ds-badger2"
	"github.com/libp2p/go-libp2p"
	libp2phost "github.com/libp2p/go-libp2p-core/host"
	libp2pnetwork "github.com/libp2p/go-libp2p-core/network"
	"github.com/libp2p/go-libp2p-core/peer"
	"github.com/libp2p/go-libp2p-core/peerstore"
	"github.com/libp2p/go-libp2p-core/protocol"
	kaddht "github.com/libp2p/go-libp2p-kad-dht"
	"github.com/libp2p/go-libp2p-kad-dht/dual"
	"github.com/libp2p/go-libp2p-peerstore/pstoreds"
	secio "github.com/libp2p/go-libp2p-secio"
	rhost "github.com/libp2p/go-libp2p/p2p/host/routed"
	ma "github.com/multiformats/go-multiaddr"
)

var privateCIDRs = []string{
	"10.0.0.0/8",
	"172.16.0.0/12",
	"192.168.0.0/16",
	"100.64.0.0/10",
	"198.18.0.0/15",
	"169.254.0.0/16",
}

// host wraps libp2p host with network host configuration and services
type host struct {
<<<<<<< HEAD
	ctx          context.Context
	h            libp2phost.Host
	dht          *dual.DHT
	bootnodes    []peer.AddrInfo
	protocolID   protocol.ID
	cm           *ConnManager
	ds           *badger.Datastore
	messageCache *messageCache
=======
	ctx             context.Context
	h               libp2phost.Host
	dht             *dual.DHT
	bootnodes       []peer.AddrInfo
	persistentPeers []peer.AddrInfo
	protocolID      protocol.ID
	cm              *ConnManager
	ds              *badger.Datastore
>>>>>>> 271f92ef
}

// newHost creates a host wrapper with a new libp2p host instance
func newHost(ctx context.Context, cfg *Config) (*host, error) {
	// create multiaddress (without p2p identity)
	addr, err := ma.NewMultiaddr(fmt.Sprintf("/ip4/0.0.0.0/tcp/%d", cfg.Port))
	if err != nil {
		return nil, err
	}

	// create connection manager
	cm := newConnManager(cfg.MinPeers, cfg.MaxPeers)

	// format bootnodes
	bns, err := stringsToAddrInfos(cfg.Bootnodes)
	if err != nil {
		return nil, err
	}

	// format persistent peers
	pps, err := stringsToAddrInfos(cfg.PersistentPeers)
	if err != nil {
		return nil, err
	}

	for _, pp := range pps {
		cm.persistentPeers.Store(pp.ID, struct{}{})
	}

	// format protocol id
	pid := protocol.ID(cfg.ProtocolID)

	ds, err := badger.NewDatastore(path.Join(cfg.BasePath, "libp2p-datastore"), &badger.DefaultOptions)
	if err != nil {
		return nil, err
	}

	dhtOpts := []dual.Option{
		dual.DHTOption(kaddht.Datastore(ds)),
		dual.DHTOption(kaddht.BootstrapPeers(bns...)),
		dual.DHTOption(kaddht.V1ProtocolOverride(pid + "/kad")),
		dual.DHTOption(kaddht.Mode(kaddht.ModeAutoServer)),
	}

	privateIPs := ma.NewFilters()
	for _, cidr := range privateCIDRs {
		_, ipnet, err := net.ParseCIDR(cidr) //nolint
		if err != nil {
			return nil, err
		}

		privateIPs.AddFilter(*ipnet, ma.ActionDeny)
	}

	ps, err := pstoreds.NewPeerstore(ctx, ds, pstoreds.DefaultOpts())
	if err != nil {
		return nil, err
	}

	// set libp2p host options
	opts := []libp2p.Option{
		libp2p.ListenAddrs(addr),
		libp2p.DisableRelay(),
		libp2p.Identity(cfg.privateKey),
		libp2p.NATPortMap(),
		libp2p.Peerstore(ps),
		libp2p.ConnectionManager(cm),
		libp2p.ChainOptions(libp2p.DefaultSecurity, libp2p.Security(secio.ID, secio.New)), // TODO: deprecate secio?
		libp2p.AddrsFactory(func(as []ma.Multiaddr) []ma.Multiaddr {
			ok := []ma.Multiaddr{}
			for _, addr := range as {
				if !privateIPs.AddrBlocked(addr) {
					ok = append(ok, addr)
				}
			}
			return ok
		}),
	}

	// create libp2p host instance
	h, err := libp2p.New(ctx, opts...)
	if err != nil {
		return nil, err
	}

	// create DHT service
	dht, err := dual.New(ctx, h, dhtOpts...)
	if err != nil {
		return nil, err
	}

	// wrap host and DHT service with routed host
	h = rhost.Wrap(h, dht)

<<<<<<< HEAD
	cacheSize := 64 << 20 // 64 MB
	config := ristretto.Config{
		NumCounters: int64(float64(cacheSize) * 0.05 * 2),
		MaxCost:     int64(float64(cacheSize) * 0.95),
		BufferItems: 64,
		Cost: func(value interface{}) int64 {
			return int64(1)
		},
	}
	msgCache, err := newMessageCache(config, msgCacheTTL)
	if err != nil {
		return nil, err
	}

	return &host{
		ctx:          ctx,
		h:            h,
		dht:          dht,
		bootnodes:    bns,
		protocolID:   pid,
		cm:           cm,
		ds:           ds,
		messageCache: msgCache,
	}, nil
=======
	host := &host{
		ctx:             ctx,
		h:               h,
		dht:             dht,
		bootnodes:       bns,
		protocolID:      pid,
		cm:              cm,
		ds:              ds,
		persistentPeers: pps,
	}
>>>>>>> 271f92ef

	cm.host = host
	return host, nil
}

// close closes host services and the libp2p host (host services first)
func (h *host) close() error {
	// close DHT service
	err := h.dht.Close()
	if err != nil {
		logger.Error("Failed to close DHT service", "error", err)
		return err
	}

	// close libp2p host
	err = h.h.Close()
	if err != nil {
		logger.Error("Failed to close libp2p host", "error", err)
		return err
	}

	err = h.h.Peerstore().Close()
	if err != nil {
		logger.Error("Failed to close libp2p peerstore", "error", err)
		return err
	}

	err = h.ds.Close()
	if err != nil {
		logger.Error("Failed to close libp2p host datastore", "error", err)
		return err
	}
	return nil
}

// registerConnHandler registers the connection handler (see handleConn)
func (h *host) registerConnHandler(handler func(libp2pnetwork.Conn)) { //nolint
	h.h.Network().SetConnHandler(handler)
}

// registerStreamHandler registers the stream handler, appending the given sub-protocol to the main protocol ID
func (h *host) registerStreamHandler(sub protocol.ID, handler func(libp2pnetwork.Stream)) {
	h.h.SetStreamHandler(h.protocolID+sub, handler)
}

// registerStreamHandlerWithOverwrite registers the stream handler. if overwrite is true, it uses the passed protocol ID
// for the handler, otherwise it appends the given sub-protocol to the main protocol ID
func (h *host) registerStreamHandlerWithOverwrite(pid protocol.ID, overwrite bool, handler func(libp2pnetwork.Stream)) {
	if overwrite {
		h.h.SetStreamHandler(pid, handler)
	} else {
		h.h.SetStreamHandler(h.protocolID+pid, handler)
	}
}

// connect connects the host to a specific peer address
func (h *host) connect(p peer.AddrInfo) (err error) {
	h.h.Peerstore().AddAddrs(p.ID, p.Addrs, peerstore.PermanentAddrTTL)
	ctx, cancel := context.WithTimeout(h.ctx, time.Second*2)
	defer cancel()
	err = h.h.Connect(ctx, p)
	return err
}

func (h *host) addToPeerstore(p peer.AddrInfo) {
	h.h.Peerstore().AddAddrs(p.ID, p.Addrs, peerstore.PermanentAddrTTL)
}

// bootstrap connects the host to the configured bootnodes
func (h *host) bootstrap() {
	failed := 0
	all := append(h.bootnodes, h.persistentPeers...)
	for _, addrInfo := range all {
		err := h.connect(addrInfo)
		if err != nil {
			logger.Debug("failed to bootstrap to peer", "error", err)
			failed++
		}
	}
	if failed == len(all) {
		logger.Error("failed to bootstrap to any bootnode")
	}
}

// send writes the given message to the outbound message stream for the given
// peer (gets the already opened outbound message stream or opens a new one).
func (h *host) send(p peer.ID, pid protocol.ID, msg Message) (err error) {
	// get outbound stream for given peer
	s := h.getOutboundStream(p, pid)

	// check if stream needs to be opened
	if s == nil {
		// open outbound stream with host protocol id
		s, err = h.h.NewStream(h.ctx, p, pid)
		if err != nil {
			logger.Trace("failed to open new stream with peer", "peer", p, "protocol", pid, "error", err)
			return err
		}

		logger.Trace(
			"Opened stream",
			"host", h.id(),
			"peer", p,
			"protocol", pid,
		)
	}

	err = h.writeToStream(s, msg)
	if err != nil {
		return err
	}

	logger.Trace(
		"Sent message to peer",
		"protocol", pid,
		"host", h.id(),
		"peer", p,
		"message", msg.String(),
	)

	return nil
}

func (h *host) writeToStream(s libp2pnetwork.Stream, msg Message) error {
	encMsg, err := msg.Encode()
	if err != nil {
		return err
	}

	msgLen := uint64(len(encMsg))
	lenBytes := uint64ToLEB128(msgLen)
	encMsg = append(lenBytes, encMsg...)

	_, err = s.Write(encMsg)
	return err
}

// getOutboundStream returns the outbound message stream for the given peer or returns
// nil if no outbound message stream exists. For each peer, each host opens an
// outbound message stream and writes to the same stream until closed or reset.
func (h *host) getOutboundStream(p peer.ID, pid protocol.ID) (stream libp2pnetwork.Stream) {
	conns := h.h.Network().ConnsToPeer(p)

	// loop through connections (only one for now)
	for _, conn := range conns {
		streams := conn.GetStreams()

		// loop through connection streams (unassigned streams and ipfs dht streams included)
		for _, stream := range streams {

			// return stream with matching host protocol id and stream direction outbound
			if stream.Protocol() == pid && stream.Stat().Direction == libp2pnetwork.DirOutbound {
				return stream
			}
		}
	}
	return nil
}

// closeStream closes a stream open to the peer with the given sub-protocol, if it exists.
func (h *host) closeStream(p peer.ID, pid protocol.ID) {
	stream := h.getOutboundStream(p, pid)
	if stream != nil {
		_ = stream.Close()
	}
}

// closePeer closes the peer connection
func (h *host) closePeer(peer peer.ID) error { //nolint
	return h.h.Network().ClosePeer(peer)
}

// id returns the host id
func (h *host) id() peer.ID {
	return h.h.ID()
}

// Peers returns connected peers
func (h *host) peers() []peer.ID {
	return h.h.Network().Peers()
}

// peerCount returns the number of connected peers
func (h *host) peerCount() int {
	peers := h.h.Network().Peers()
	return len(peers)
}

// addrInfos returns the libp2p AddrInfos of the host
func (h *host) addrInfos() (addrInfos []*peer.AddrInfo, err error) {
	for _, multiaddr := range h.multiaddrs() {
		addrInfo, err := peer.AddrInfoFromP2pAddr(multiaddr)
		if err != nil {
			return nil, err
		}
		addrInfos = append(addrInfos, addrInfo)
	}
	return addrInfos, nil
}

// multiaddrs returns the multiaddresses of the host
func (h *host) multiaddrs() (multiaddrs []ma.Multiaddr) {
	addrs := h.h.Addrs()
	for _, addr := range addrs {
		multiaddr, err := ma.NewMultiaddr(fmt.Sprintf("%s/p2p/%s", addr, h.id()))
		if err != nil {
			continue
		}
		multiaddrs = append(multiaddrs, multiaddr)
	}
	return multiaddrs
}

// protocols returns all protocols currently supported by the node
func (h *host) protocols() []string {
	return h.h.Mux().Protocols()
}<|MERGE_RESOLUTION|>--- conflicted
+++ resolved
@@ -50,16 +50,6 @@
 
 // host wraps libp2p host with network host configuration and services
 type host struct {
-<<<<<<< HEAD
-	ctx          context.Context
-	h            libp2phost.Host
-	dht          *dual.DHT
-	bootnodes    []peer.AddrInfo
-	protocolID   protocol.ID
-	cm           *ConnManager
-	ds           *badger.Datastore
-	messageCache *messageCache
-=======
 	ctx             context.Context
 	h               libp2phost.Host
 	dht             *dual.DHT
@@ -68,7 +58,7 @@
 	protocolID      protocol.ID
 	cm              *ConnManager
 	ds              *badger.Datastore
->>>>>>> 271f92ef
+	messageCache    *messageCache
 }
 
 // newHost creates a host wrapper with a new libp2p host instance
@@ -163,7 +153,6 @@
 	// wrap host and DHT service with routed host
 	h = rhost.Wrap(h, dht)
 
-<<<<<<< HEAD
 	cacheSize := 64 << 20 // 64 MB
 	config := ristretto.Config{
 		NumCounters: int64(float64(cacheSize) * 0.05 * 2),
@@ -178,17 +167,6 @@
 		return nil, err
 	}
 
-	return &host{
-		ctx:          ctx,
-		h:            h,
-		dht:          dht,
-		bootnodes:    bns,
-		protocolID:   pid,
-		cm:           cm,
-		ds:           ds,
-		messageCache: msgCache,
-	}, nil
-=======
 	host := &host{
 		ctx:             ctx,
 		h:               h,
@@ -198,8 +176,8 @@
 		cm:              cm,
 		ds:              ds,
 		persistentPeers: pps,
-	}
->>>>>>> 271f92ef
+		messageCache:    msgCache,
+	}
 
 	cm.host = host
 	return host, nil
