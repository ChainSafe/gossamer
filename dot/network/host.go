--- conflicted
+++ resolved
@@ -19,11 +19,8 @@
 import (
 	"context"
 	"fmt"
-<<<<<<< HEAD
+	"net"
 	"time"
-=======
-	"net"
->>>>>>> 918d66a1
 
 	ds "github.com/ipfs/go-datastore"
 	dsync "github.com/ipfs/go-datastore/sync"
@@ -192,7 +189,7 @@
 	for _, addrInfo := range h.bootnodes {
 		err := h.connect(addrInfo)
 		if err != nil {
-			logger.Debug("Failed to bootstrap peer", "error", err)
+			logger.Debug("failed to bootstrap to peer", "error", err)
 			failed++
 		}
 	}
