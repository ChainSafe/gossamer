--- conflicted
+++ resolved
@@ -98,17 +98,15 @@
 		return nil, err
 	}
 
-<<<<<<< HEAD
 	// TODO: What should be the right value of max in and max out?
-	peerCfgSet := peerset.NewConfigSet(uint32(cfg.MaxPeers-cfg.MinPeers), uint32(cfg.MaxPeers), false, peerSetSlotAllocTime)
-=======
 	const reservedOnly = false
 	peerCfgSet := peerset.NewConfigSet(
 		uint32(cfg.MaxPeers-cfg.MinPeers),
-		uint32(cfg.MinPeers),
+		uint32(cfg.MaxPeers),
 		reservedOnly,
-		peerSetSlotAllocTime)
->>>>>>> 844802aa
+		peerSetSlotAllocTime,
+	)
+
 	// create connection manager
 	cm, err := newConnManager(cfg.MinPeers, cfg.MaxPeers, peerCfgSet)
 	if err != nil {
