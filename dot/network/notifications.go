--- conflicted
+++ resolved
@@ -23,11 +23,9 @@
 	"sync"
 	"time"
 
-<<<<<<< HEAD
+	"github.com/ChainSafe/gossamer/dot/peerset"
+
 	"github.com/libp2p/go-libp2p-core/mux"
-=======
-	"github.com/ChainSafe/gossamer/dot/peerset"
->>>>>>> 6f3fd634
 	libp2pnetwork "github.com/libp2p/go-libp2p-core/network"
 	"github.com/libp2p/go-libp2p-core/peer"
 	"github.com/libp2p/go-libp2p-core/protocol"
@@ -383,14 +381,11 @@
 		return
 	}
 
-<<<<<<< HEAD
 	logger.Trace("successfully sent message", "protocol", info.protocolID, "peer", peer, "message", msg)
-=======
 	s.host.cm.peerSetHandler.ReportPeer(peerset.ReputationChange{
 		Value:  peerset.GossipSuccessValue,
 		Reason: peerset.GossipSuccessReason,
 	}, peer)
->>>>>>> 6f3fd634
 }
 
 // broadcastExcluding sends a message to each connected peer except the given peer,
