// Copyright 2019 ChainSafe Systems (ON) Corp.
// This file is part of gossamer.
//
// The gossamer library is free software: you can redistribute it and/or modify
// it under the terms of the GNU Lesser General Public License as published by
// the Free Software Foundation, either version 3 of the License, or
// (at your option) any later version.
//
// The gossamer library is distributed in the hope that it will be useful,
// but WITHOUT ANY WARRANTY; without even the implied warranty of
// MERCHANTABILITY or FITNESS FOR A PARTICULAR PURPOSE. See the
// GNU Lesser General Public License for more details.
//
// You should have received a copy of the GNU Lesser General Public License
// along with the gossamer library. If not, see <http://www.gnu.org/licenses/>.

package network

import (
	"errors"
	"sync"
	"time"
	"unsafe"

	libp2pnetwork "github.com/libp2p/go-libp2p-core/network"
	"github.com/libp2p/go-libp2p-core/peer"
	"github.com/libp2p/go-libp2p-core/protocol"
)

var errCannotValidateHandshake = errors.New("failed to validate handshake")

const maxHandshakeSize = unsafe.Sizeof(BlockAnnounceHandshake{}) //nolint
const handshakeTimeout = time.Second * 10

// Handshake is the interface all handshakes for notifications protocols must implement
type Handshake interface {
	NotificationsMessage
}

// the following are used for RegisterNotificationsProtocol
type (
	// HandshakeGetter is a function that returns a custom handshake
	HandshakeGetter = func() (Handshake, error)

	// HandshakeDecoder is a custom decoder for a handshake
	HandshakeDecoder = func([]byte) (Handshake, error)

	// HandshakeValidator validates a handshake. It returns an error if it is invalid
	HandshakeValidator = func(peer.ID, Handshake) error

	// MessageDecoder is a custom decoder for a message
	MessageDecoder = func([]byte) (NotificationsMessage, error)

	// NotificationsMessageHandler is called when a (non-handshake) message is received over a notifications stream.
	NotificationsMessageHandler = func(peer peer.ID, msg NotificationsMessage) (propagate bool, err error)
)

type handshakeReader struct {
	hs  Handshake
	err error
}

type notificationsProtocol struct {
	protocolID         protocol.ID
	getHandshake       HandshakeGetter
	handshakeDecoder   HandshakeDecoder
	handshakeValidator HandshakeValidator

	inboundHandshakeData  *sync.Map //map[peer.ID]*handshakeData
	outboundHandshakeData *sync.Map //map[peer.ID]*handshakeData
}

func (n *notificationsProtocol) getHandshakeData(pid peer.ID, inbound bool) (handshakeData, bool) {
	var (
		data interface{}
		has  bool
	)

	if inbound {
		data, has = n.inboundHandshakeData.Load(pid)
	} else {
		data, has = n.outboundHandshakeData.Load(pid)
	}

	if !has {
		return handshakeData{}, false
	}

	return data.(handshakeData), true
}

type handshakeData struct {
	received  bool
	validated bool
	handshake Handshake
	stream    libp2pnetwork.Stream
	*sync.Mutex
}

func newHandshakeData(received, validated bool, stream libp2pnetwork.Stream) handshakeData {
	return handshakeData{
		received:  received,
		validated: validated,
		stream:    stream,
		Mutex:     new(sync.Mutex),
	}
}

func createDecoder(info *notificationsProtocol, handshakeDecoder HandshakeDecoder, messageDecoder MessageDecoder) messageDecoder {
	return func(in []byte, peer peer.ID, inbound bool) (Message, error) {
		// if we don't have handshake data on this peer, or we haven't received the handshake from them already,
		// assume we are receiving the handshake
		if hsData, has := info.getHandshakeData(peer, inbound); !has || !hsData.received {
			return handshakeDecoder(in)
		}

		// otherwise, assume we are receiving the Message
		return messageDecoder(in)
	}
}

func (s *Service) createNotificationsMessageHandler(info *notificationsProtocol, messageHandler NotificationsMessageHandler) messageHandler {
	return func(stream libp2pnetwork.Stream, m Message) error {
		if m == nil || info == nil || info.handshakeValidator == nil || messageHandler == nil {
			return nil
		}

		var (
			ok   bool
			msg  NotificationsMessage
			peer = stream.Conn().RemotePeer()
		)

		if msg, ok = m.(NotificationsMessage); !ok {
			return errors.New("message is not NotificationsMessage")
		}

		if msg.IsHandshake() {
			logger.Debug("received handshake on notifications sub-protocol", "protocol", info.protocolID,
				"message", msg,
				"peer", stream.Conn().RemotePeer(),
			)

			hs, ok := msg.(Handshake)
			if !ok {
				return errors.New("failed to convert message to Handshake")
			}

			// if we are the receiver and haven't received the handshake already, validate it
			// note: if this function is being called, it's being called via SetStreamHandler,
			// ie it is an inbound stream and we only send the handshake over it.
			// we do not send any other data over this stream, we would need to open a new outbound stream.
			if _, has := info.getHandshakeData(peer, true); !has {
				logger.Debug("receiver: validating handshake", "protocol", info.protocolID)

				hsData := newHandshakeData(true, false, stream)
				info.inboundHandshakeData.Store(peer, hsData)

				err := info.handshakeValidator(peer, hs)
				if err != nil {
					logger.Debug("failed to validate handshake", "protocol", info.protocolID, "peer", peer, "error", err)
					return errCannotValidateHandshake
				}

				hsData.validated = true
				info.inboundHandshakeData.Store(peer, hsData)

				// once validated, send back a handshake
				resp, err := info.getHandshake()
				if err != nil {
					logger.Warn("failed to get handshake", "protocol", info.protocolID, "error", err)
					return err
				}

				err = s.host.writeToStream(stream, resp)
				if err != nil {
					logger.Debug("failed to send handshake", "protocol", info.protocolID, "peer", peer, "error", err)
					return err
				}
				logger.Debug("receiver: sent handshake", "protocol", info.protocolID, "peer", peer)
			}

			return nil
		}

		logger.Trace("received message on notifications sub-protocol", "protocol", info.protocolID,
			"message", msg,
			"peer", stream.Conn().RemotePeer(),
		)

		propagate, err := messageHandler(peer, msg)
		if err != nil {
			return err
		}

		if !propagate || s.noGossip {
			return nil
		}

		seen := s.gossip.hasSeen(msg)
		if !seen {
			s.broadcastExcluding(info, peer, msg)
		}

		return nil
	}
}

func (s *Service) sendData(peer peer.ID, hs Handshake, info *notificationsProtocol, msg NotificationsMessage) {
	if support, err := s.host.supportsProtocol(peer, info.protocolID); err != nil || !support {
		logger.Debug("the peer does not supports the protocol", "protocol", info.protocolID, "peer", peer, "err", err)
		return
	}

	hsData, has := info.getHandshakeData(peer, false)
	if has && !hsData.validated {
		// peer has sent us an invalid handshake in the past, ignore
		return
	}

	if !has || !hsData.received || hsData.stream == nil {
		if !has {
			hsData = newHandshakeData(false, false, nil)
		}

		hsData.Lock()
		defer hsData.Unlock()

		logger.Debug("sending outbound handshake", "protocol", info.protocolID, "peer", peer, "message", hs)
		stream, err := s.host.send(peer, info.protocolID, hs)
		if err != nil {
			logger.Debug("failed to send message to peer", "peer", peer, "error", err)
			return
		}

		hsData.stream = stream
		info.outboundHandshakeData.Store(peer, hsData)

		if info.handshakeValidator == nil {
			return
		}

<<<<<<< HEAD
		hs, err := s.readHandshake(stream, info.handshakeDecoder)
		if err != nil {
			logger.Debug("failed to read handshake", "protocol", info.protocolID, "peer", peer, "error", err)
=======
		hsTimer := time.NewTimer(handshakeTimeout)

		var hs Handshake
		select {
		case <-hsTimer.C:
			logger.Trace("handshake timeout reached", "protocol", info.protocolID, "peer", peer)
>>>>>>> 6bf66a49
			_ = stream.Close()
			info.outboundHandshakeData.Delete(peer)
			return

		case hsResponse := <-s.readHandshake(stream, decodeBlockAnnounceHandshake):
			hsTimer.Stop()
			if hsResponse.err != nil {
				logger.Trace("failed to read handshake", "protocol", info.protocolID, "peer", peer, "error", err)
				_ = stream.Close()

				info.outboundHandshakeData.Delete(peer)
				return
			}

			hs = hsResponse.hs
			hsData.received = true
		}

		err = info.handshakeValidator(peer, hs)
		if err != nil {
			logger.Debug("failed to validate handshake", "protocol", info.protocolID, "peer", peer, "error", err)
			hsData.validated = false
			info.outboundHandshakeData.Store(peer, hsData)
			return
		}

		hsData.validated = true
		info.outboundHandshakeData.Store(peer, hsData)
		logger.Debug("sender: validated handshake", "protocol", info.protocolID, "peer", peer)
	}

	if s.host.messageCache != nil {
		added, err := s.host.messageCache.put(peer, msg)
		if err != nil {
			logger.Error("failed to add message to cache", "peer", peer, "error", err)
			return
		}

		if !added {
			return
		}
	}

	// we've completed the handshake with the peer, send message directly
	logger.Debug("sending message", "protocol", info.protocolID, "peer", peer, "message", msg)

	err := s.host.writeToStream(hsData.stream, msg)
	if err != nil {
		logger.Trace("failed to send message to peer", "peer", peer, "error", err)
	}
}

// broadcastExcluding sends a message to each connected peer except the given peer,
// and peers that have previously sent us the message or who we have already sent the message to.
// used for notifications sub-protocols to gossip a message
func (s *Service) broadcastExcluding(info *notificationsProtocol, excluding peer.ID, msg NotificationsMessage) {
	logger.Trace(
		"broadcasting message from notifications sub-protocol",
		"protocol", info.protocolID,
	)

	hs, err := info.getHandshake()
	if err != nil {
		logger.Error("failed to get handshake", "protocol", info.protocolID, "error", err)
		return
	}

	peers := s.host.peers()
	for _, peer := range peers {
		if peer == excluding {
			continue
		}

		go s.sendData(peer, hs, info, msg)
	}
}

func (s *Service) readHandshake(stream libp2pnetwork.Stream, decoder HandshakeDecoder) <-chan *handshakeReader {
	hsC := make(chan *handshakeReader)

	go func() {
		msgBytes := s.bufPool.get()
		defer func() {
			s.bufPool.put(&msgBytes)
			close(hsC)
		}()

		tot, err := readStream(stream, msgBytes[:])
		if err != nil {
			hsC <- &handshakeReader{hs: nil, err: err}
			return
		}

		hs, err := decoder(msgBytes[:tot])
		if err != nil {
			hsC <- &handshakeReader{hs: nil, err: err}
			return
		}

		hsC <- &handshakeReader{hs: hs, err: nil}
	}()

	return hsC
}<|MERGE_RESOLUTION|>--- conflicted
+++ resolved
@@ -240,23 +240,17 @@
 			return
 		}
 
-<<<<<<< HEAD
-		hs, err := s.readHandshake(stream, info.handshakeDecoder)
-		if err != nil {
-			logger.Debug("failed to read handshake", "protocol", info.protocolID, "peer", peer, "error", err)
-=======
 		hsTimer := time.NewTimer(handshakeTimeout)
 
 		var hs Handshake
 		select {
 		case <-hsTimer.C:
 			logger.Trace("handshake timeout reached", "protocol", info.protocolID, "peer", peer)
->>>>>>> 6bf66a49
 			_ = stream.Close()
 			info.outboundHandshakeData.Delete(peer)
 			return
 
-		case hsResponse := <-s.readHandshake(stream, decodeBlockAnnounceHandshake):
+		case hsResponse := <-s.readHandshake(stream, info.handshakeDecoder):
 			hsTimer.Stop()
 			if hsResponse.err != nil {
 				logger.Trace("failed to read handshake", "protocol", info.protocolID, "peer", peer, "error", err)
