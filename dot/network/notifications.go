// Copyright 2019 ChainSafe Systems (ON) Corp.
// This file is part of gossamer.
//
// The gossamer library is free software: you can redistribute it and/or modify
// it under the terms of the GNU Lesser General Public License as published by
// the Free Software Foundation, either version 3 of the License, or
// (at your option) any later version.
//
// The gossamer library is distributed in the hope that it will be useful,
// but WITHOUT ANY WARRANTY; without even the implied warranty of
// MERCHANTABILITY or FITNESS FOR A PARTICULAR PURPOSE. See the
// GNU Lesser General Public License for more details.
//
// You should have received a copy of the GNU Lesser General Public License
// along with the gossamer library. If not, see <http://www.gnu.org/licenses/>.

package network

import (
	"errors"
	"reflect"
	"sync"
	"time"

	"github.com/ChainSafe/gossamer/dot/peerset"
	libp2pnetwork "github.com/libp2p/go-libp2p-core/network"
	"github.com/libp2p/go-libp2p-core/peer"
	"github.com/libp2p/go-libp2p-core/protocol"
)

var (
	errCannotValidateHandshake = errors.New("failed to validate handshake")
	maxHandshakeSize           = reflect.TypeOf(BlockAnnounceHandshake{}).Size()
)

const handshakeTimeout = time.Second * 10

// Handshake is the interface all handshakes for notifications protocols must implement
type Handshake interface {
	NotificationsMessage
}

// the following are used for RegisterNotificationsProtocol
type (
	// HandshakeGetter is a function that returns a custom handshake
	HandshakeGetter = func() (Handshake, error)

	// HandshakeDecoder is a custom decoder for a handshake
	HandshakeDecoder = func([]byte) (Handshake, error)

	// HandshakeValidator validates a handshake. It returns an error if it is invalid
	HandshakeValidator = func(peer.ID, Handshake) error

	// MessageDecoder is a custom decoder for a message
	MessageDecoder = func([]byte) (NotificationsMessage, error)

	// NotificationsMessageHandler is called when a (non-handshake) message is received over a notifications stream.
	NotificationsMessageHandler = func(peer peer.ID, msg NotificationsMessage) (propagate bool, err error)

	// NotificationsMessageBatchHandler is called when a (non-handshake) message is received over a notifications stream in batch processing mode.
	NotificationsMessageBatchHandler = func(peer peer.ID, msg NotificationsMessage) (batchMsgs []*BatchMessage, err error)
)

// BatchMessage is exported for the mocks of lib/grandpa/mocks/network.go
// to be able to compile.
// TODO: unexport if changing mock library to e.g. github.com/golang/gomock
type BatchMessage struct {
	msg  NotificationsMessage
	peer peer.ID
}

type handshakeReader struct {
	hs  Handshake
	err error
}

type notificationsProtocol struct {
	protocolID         protocol.ID
	getHandshake       HandshakeGetter
	handshakeDecoder   HandshakeDecoder
	handshakeValidator HandshakeValidator

	inboundHandshakeData  *sync.Map //map[peer.ID]*handshakeData
	outboundHandshakeData *sync.Map //map[peer.ID]*handshakeData
}

func (n *notificationsProtocol) getInboundHandshakeData(pid peer.ID) (handshakeData, bool) {
	var (
		data interface{}
		has  bool
	)

	data, has = n.inboundHandshakeData.Load(pid)
	if !has {
		return handshakeData{}, false
	}

	return data.(handshakeData), true
}

func (n *notificationsProtocol) getOutboundHandshakeData(pid peer.ID) (handshakeData, bool) {
	var (
		data interface{}
		has  bool
	)

	data, has = n.outboundHandshakeData.Load(pid)
	if !has {
		return handshakeData{}, false
	}

	return data.(handshakeData), true
}

type handshakeData struct {
	received  bool
	validated bool
	handshake Handshake
	stream    libp2pnetwork.Stream
	*sync.Mutex
}

func newHandshakeData(received, validated bool, stream libp2pnetwork.Stream) handshakeData {
	return handshakeData{
		received:  received,
		validated: validated,
		stream:    stream,
		Mutex:     new(sync.Mutex),
	}
}

func createDecoder(info *notificationsProtocol, handshakeDecoder HandshakeDecoder, messageDecoder MessageDecoder) messageDecoder {
	return func(in []byte, peer peer.ID, inbound bool) (Message, error) {
		// if we don't have handshake data on this peer, or we haven't received the handshake from them already,
		// assume we are receiving the handshake
		var (
			hsData handshakeData
			has    bool
		)

		if inbound {
			hsData, has = info.getInboundHandshakeData(peer)
		} else {
			hsData, has = info.getOutboundHandshakeData(peer)
		}

		if !has || !hsData.received {
			return handshakeDecoder(in)
		}

		// otherwise, assume we are receiving the Message
		return messageDecoder(in)
	}
}

func (s *Service) createNotificationsMessageHandler(info *notificationsProtocol, messageHandler NotificationsMessageHandler, batchHandler NotificationsMessageBatchHandler) messageHandler {
	return func(stream libp2pnetwork.Stream, m Message) error {
		if m == nil || info == nil || info.handshakeValidator == nil || messageHandler == nil {
			return nil
		}

		var (
			ok   bool
			msg  NotificationsMessage
			peer = stream.Conn().RemotePeer()
		)

		if msg, ok = m.(NotificationsMessage); !ok {
			return errors.New("message is not NotificationsMessage")
		}

		if msg.IsHandshake() {
			logger.Tracef("received handshake on notifications sub-protocol %s from peer %s, message is: %s",
				info.protocolID, stream.Conn().RemotePeer(), msg)

			hs, ok := msg.(Handshake)
			if !ok {
				return errors.New("failed to convert message to Handshake")
			}

			// if we are the receiver and haven't received the handshake already, validate it
			// note: if this function is being called, it's being called via SetStreamHandler,
			// ie it is an inbound stream and we only send the handshake over it.
			// we do not send any other data over this stream, we would need to open a new outbound stream.
			if _, has := info.getInboundHandshakeData(peer); !has {
				logger.Tracef("receiver: validating handshake using protocol %s", info.protocolID)

				hsData := newHandshakeData(true, false, stream)
				info.inboundHandshakeData.Store(peer, hsData)

				err := info.handshakeValidator(peer, hs)
				if err != nil {
					logger.Tracef(
						"failed to validate handshake from peer %s using protocol %s: %s",
						peer, info.protocolID, err)
					return errCannotValidateHandshake
				}

				hsData.validated = true
				info.inboundHandshakeData.Store(peer, hsData)

				// once validated, send back a handshake
				resp, err := info.getHandshake()
				if err != nil {
					logger.Warnf("failed to get handshake using protocol %s: %s", info.protocolID, err)
					return err
				}

				err = s.host.writeToStream(stream, resp)
				if err != nil {
					logger.Tracef("failed to send handshake to peer %s using protocol %s: %s", peer, info.protocolID, err)
					return err
				}
				logger.Tracef("receiver: sent handshake to peer %s using protocol %s", peer, info.protocolID)
			}

			return nil
		}

		logger.Tracef("received message on notifications sub-protocol %s from peer %s, message is: %s",
			info.protocolID, stream.Conn().RemotePeer(), msg)

		var (
			propagate bool
			err       error
			msgs      []*BatchMessage
		)
		if batchHandler != nil {
			msgs, err = batchHandler(peer, msg)
			if err != nil {
				return err
			}

			propagate = len(msgs) > 0
		} else {
			propagate, err = messageHandler(peer, msg)
			if err != nil {
				return err
			}
			msgs = append(msgs, &BatchMessage{
				msg:  msg,
				peer: peer,
			})
		}

		if !propagate || s.noGossip {
			return nil
		}

		for _, data := range msgs {
			seen := s.gossip.hasSeen(data.msg)
			if !seen {
				s.broadcastExcluding(info, data.peer, data.msg)
			}

			// report peer if we get duplicate gossip message.
			s.host.cm.peerSetHandler.ReportPeer(peerset.ReputationChange{
				Value:  peerset.DuplicateGossipValue,
				Reason: peerset.DuplicateGossipReason,
			}, peer)
		}

		return nil
	}
}

func (s *Service) sendData(peer peer.ID, hs Handshake, info *notificationsProtocol, msg NotificationsMessage) {
	if support, err := s.host.supportsProtocol(peer, info.protocolID); err != nil || !support {
		s.host.cm.peerSetHandler.ReportPeer(peerset.ReputationChange{
			Value:  peerset.BadProtocolValue,
			Reason: peerset.BadProtocolReason,
		}, peer)

		return
	}

	hsData, has := info.getOutboundHandshakeData(peer)
	if has && !hsData.validated {
		// peer has sent us an invalid handshake in the past, ignore
		return
	}

	if !has || !hsData.received || hsData.stream == nil {
		if !has {
			hsData = newHandshakeData(false, false, nil)
		}

		hsData.Lock()
		defer hsData.Unlock()

		logger.Tracef("sending outbound handshake to peer %s using protocol %s, message: %s",
			peer, info.protocolID, hs)
		stream, err := s.host.send(peer, info.protocolID, hs)
		if err != nil {
			logger.Tracef("failed to send message to peer %s: %s", peer, err)
			return
		}

		hsData.stream = stream
		info.outboundHandshakeData.Store(peer, hsData)

		if info.handshakeValidator == nil {
			return
		}

		hsTimer := time.NewTimer(handshakeTimeout)

		var hs Handshake
		select {
		case <-hsTimer.C:
<<<<<<< HEAD
			logger.Tracef("handshake timeout reached for peer %s using protocol %s", peer, info.protocolID)
=======
			s.host.cm.peerSetHandler.ReportPeer(peerset.ReputationChange{
				Value:  peerset.TimeOutValue,
				Reason: peerset.TimeOutReason,
			}, peer)

			logger.Trace("handshake timeout reached", "protocol", info.protocolID, "peer", peer)
>>>>>>> 6b153e9f
			_ = stream.Close()
			info.outboundHandshakeData.Delete(peer)
			return
		case hsResponse := <-s.readHandshake(stream, info.handshakeDecoder):
			hsTimer.Stop()
			if hsResponse.err != nil {
				logger.Tracef("failed to read handshake from peer %s using protocol %s: %s", peer, info.protocolID, err)
				_ = stream.Close()
				info.outboundHandshakeData.Delete(peer)
				return
			}

			hs = hsResponse.hs
			hsData.received = true
		}

		err = info.handshakeValidator(peer, hs)
		if err != nil {
			logger.Tracef("failed to validate handshake from peer %s using protocol %s: %s", peer, info.protocolID, err)
			hsData.validated = false
			info.outboundHandshakeData.Store(peer, hsData)
			return
		}

		hsData.validated = true
		info.outboundHandshakeData.Store(peer, hsData)
		logger.Tracef("sender: validated handshake from peer %s using protocol %s", peer, info.protocolID)
	}

	if s.host.messageCache != nil {
		added, err := s.host.messageCache.put(peer, msg)
		if err != nil {
			logger.Errorf("failed to add message to cache for peer %s: %s", peer, err)
			return
		}

		// TODO: ensure grandpa stores *all* previously received votes and discards them
		// only when they are for already finalised rounds; currently this causes issues
		// because a vote might be received slightly too early, causing a round mismatch err,
		// causing grandpa to discard the vote. (#1855)
		_, isConsensusMsg := msg.(*ConsensusMessage)
		if !added && !isConsensusMsg {
			return
		}
	}

	// we've completed the handshake with the peer, send message directly
	logger.Tracef("sending message to peer %s using protocol %s: %s", peer, info.protocolID, msg)

	err := s.host.writeToStream(hsData.stream, msg)
	if err != nil {
		logger.Debugf("failed to send message to peer %s: %s", peer, err)
	}

	s.host.cm.peerSetHandler.ReportPeer(peerset.ReputationChange{
		Value:  peerset.GossipSuccessValue,
		Reason: peerset.GossipSuccessReason,
	}, peer)
}

// broadcastExcluding sends a message to each connected peer except the given peer,
// and peers that have previously sent us the message or who we have already sent the message to.
// used for notifications sub-protocols to gossip a message
func (s *Service) broadcastExcluding(info *notificationsProtocol, excluding peer.ID, msg NotificationsMessage) {
	logger.Tracef("broadcasting message from notifications sub-protocol %s", info.protocolID)

	hs, err := info.getHandshake()
	if err != nil {
		logger.Errorf("failed to get handshake using protocol %s: %s", info.protocolID, err)
		return
	}

	peers := s.host.peers()
	for _, peer := range peers {
		if peer == excluding {
			continue
		}

		go s.sendData(peer, hs, info, msg)
	}
}

func (s *Service) readHandshake(stream libp2pnetwork.Stream, decoder HandshakeDecoder) <-chan *handshakeReader {
	hsC := make(chan *handshakeReader)

	go func() {
		msgBytes := s.bufPool.get()
		defer func() {
			s.bufPool.put(&msgBytes)
			close(hsC)
		}()

		tot, err := readStream(stream, msgBytes[:])
		if err != nil {
			hsC <- &handshakeReader{hs: nil, err: err}
			return
		}

		hs, err := decoder(msgBytes[:tot])
		if err != nil {
			s.host.cm.peerSetHandler.ReportPeer(peerset.ReputationChange{
				Value:  peerset.BadMessageValue,
				Reason: peerset.BadMessageReason,
			}, stream.Conn().RemotePeer())

			hsC <- &handshakeReader{hs: nil, err: err}
			return
		}

		hsC <- &handshakeReader{hs: hs, err: nil}
	}()

	return hsC
}<|MERGE_RESOLUTION|>--- conflicted
+++ resolved
@@ -308,16 +308,12 @@
 		var hs Handshake
 		select {
 		case <-hsTimer.C:
-<<<<<<< HEAD
-			logger.Tracef("handshake timeout reached for peer %s using protocol %s", peer, info.protocolID)
-=======
 			s.host.cm.peerSetHandler.ReportPeer(peerset.ReputationChange{
 				Value:  peerset.TimeOutValue,
 				Reason: peerset.TimeOutReason,
 			}, peer)
 
-			logger.Trace("handshake timeout reached", "protocol", info.protocolID, "peer", peer)
->>>>>>> 6b153e9f
+			logger.Tracef("handshake timeout reached for peer %s using protocol %s", peer, info.protocolID)
 			_ = stream.Close()
 			info.outboundHandshakeData.Delete(peer)
 			return
