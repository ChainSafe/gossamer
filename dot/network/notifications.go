--- conflicted
+++ resolved
@@ -207,11 +207,7 @@
 
 func (s *Service) sendData(peer peer.ID, hs Handshake, info *notificationsProtocol, msg NotificationsMessage) {
 	if support, err := s.host.supportsProtocol(peer, info.protocolID); err != nil || !support {
-<<<<<<< HEAD
 		logger.Trace("the peer does not supports the protocol", "protocol", info.protocolID, "peer", peer, "err", err)
-=======
-		logger.Debug("the peer does not supports the protocol", "protocol", info.protocolID, "peer", peer, "err", err)
->>>>>>> 291588e6
 		return
 	}
 
@@ -245,13 +241,10 @@
 
 		hsTimer := time.NewTimer(handshakeTimeout)
 
-<<<<<<< HEAD
 		if info.handshakeDecoder == nil {
 			panic("handshakeDecoder is nil")
 		}
 
-=======
->>>>>>> 291588e6
 		var hs Handshake
 		select {
 		case <-hsTimer.C:
@@ -260,11 +253,7 @@
 			info.outboundHandshakeData.Delete(peer)
 			return
 
-<<<<<<< HEAD
 		case hsResponse := <-s.readHandshake(stream, info.handshakeDecoder):
-=======
-		case hsResponse := <-s.readHandshake(stream, decodeBlockAnnounceHandshake):
->>>>>>> 291588e6
 			hsTimer.Stop()
 			if hsResponse.err != nil {
 				logger.Trace("failed to read handshake", "protocol", info.protocolID, "peer", peer, "error", err)
