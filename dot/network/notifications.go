// Copyright 2019 ChainSafe Systems (ON) Corp.
// This file is part of gossamer.
//
// The gossamer library is free software: you can redistribute it and/or modify
// it under the terms of the GNU Lesser General Public License as published by
// the Free Software Foundation, either version 3 of the License, or
// (at your option) any later version.
//
// The gossamer library is distributed in the hope that it will be useful,
// but WITHOUT ANY WARRANTY; without even the implied warranty of
// MERCHANTABILITY or FITNESS FOR A PARTICULAR PURPOSE. See the
// GNU Lesser General Public License for more details.
//
// You should have received a copy of the GNU Lesser General Public License
// along with the gossamer library. If not, see <http://www.gnu.org/licenses/>.

package network

import (
	"errors"
	"sync"
	"unsafe"

	libp2pnetwork "github.com/libp2p/go-libp2p-core/network"
	"github.com/libp2p/go-libp2p-core/peer"
	"github.com/libp2p/go-libp2p-core/protocol"
)

var errCannotValidateHandshake = errors.New("failed to validate handshake")

var maxHandshakeSize = unsafe.Sizeof(BlockAnnounceHandshake{}) //nolint

// Handshake is the interface all handshakes for notifications protocols must implement
type Handshake interface {
	NotificationsMessage
}

// the following are used for RegisterNotificationsProtocol
type (
	// HandshakeGetter is a function that returns a custom handshake
	HandshakeGetter = func() (Handshake, error)

	// HandshakeDecoder is a custom decoder for a handshake
	HandshakeDecoder = func([]byte) (Handshake, error)

	// HandshakeValidator validates a handshake. It returns an error if it is invalid
	HandshakeValidator = func(peer.ID, Handshake) error

	// MessageDecoder is a custom decoder for a message
	MessageDecoder = func([]byte) (NotificationsMessage, error)

	// NotificationsMessageHandler is called when a (non-handshake) message is received over a notifications stream.
<<<<<<< HEAD
	NotificationsMessageHandler = func(peer peer.ID, msg NotificationsMessage) (propagate bool, err error)

	streamHandler = func(libp2pnetwork.Stream, peer.ID)
=======
	NotificationsMessageHandler = func(peer peer.ID, msg NotificationsMessage) error
>>>>>>> 637050bb
)

type notificationsProtocol struct {
	protocolID         protocol.ID
	getHandshake       HandshakeGetter
	handshakeValidator HandshakeValidator

	inboundHandshakeData  *sync.Map //map[peer.ID]*handshakeData
	outboundHandshakeData *sync.Map //map[peer.ID]*handshakeData
}

func (n *notificationsProtocol) getHandshakeData(pid peer.ID, inbound bool) (handshakeData, bool) {
	if inbound {
		data, has := n.inboundHandshakeData.Load(pid)
		if !has {
			return handshakeData{}, false
		}

		return data.(handshakeData), true
	}

	data, has := n.outboundHandshakeData.Load(pid)
	if !has {
		return handshakeData{}, false
	}

	return data.(handshakeData), true
}

type handshakeData struct {
	received  bool
	validated bool
	handshake Handshake
	stream    libp2pnetwork.Stream
	*sync.Mutex
}

func newHandshakeData(received, validated bool, stream libp2pnetwork.Stream) handshakeData {
	return handshakeData{
		received:  received,
		validated: validated,
		stream:    stream,
		Mutex:     new(sync.Mutex),
	}
}

func createDecoder(info *notificationsProtocol, handshakeDecoder HandshakeDecoder, messageDecoder MessageDecoder) messageDecoder {
	return func(in []byte, peer peer.ID, inbound bool) (Message, error) {
		// if we don't have handshake data on this peer, or we haven't received the handshake from them already,
		// assume we are receiving the handshake
		if hsData, has := info.getHandshakeData(peer, inbound); !has || !hsData.received {
			return handshakeDecoder(in)
		}

		// otherwise, assume we are receiving the Message
		return messageDecoder(in)
	}
}

func (s *Service) createNotificationsMessageHandler(info *notificationsProtocol, messageHandler NotificationsMessageHandler) messageHandler {
	return func(stream libp2pnetwork.Stream, m Message) error {
		if m == nil || info == nil || info.handshakeValidator == nil || messageHandler == nil {
			return nil
		}

		var (
			ok   bool
			msg  NotificationsMessage
			peer = stream.Conn().RemotePeer()
		)

		if msg, ok = m.(NotificationsMessage); !ok {
			return errors.New("message is not NotificationsMessage")
		}

		if msg.IsHandshake() {
			logger.Trace("received handshake on notifications sub-protocol", "protocol", info.protocolID,
				"message", msg,
				"peer", stream.Conn().RemotePeer(),
			)

			hs, ok := msg.(Handshake)
			if !ok {
				return errors.New("failed to convert message to Handshake")
			}

			// if we are the receiver and haven't received the handshake already, validate it
			// note: if this function is being called, it's being called via SetStreamHandler,
			// ie it is an inbound stream and we only send the handshake over it.
			// we do not send any other data over this stream, we would need to open a new outbound stream.
			if _, has := info.getHandshakeData(peer, true); !has {
				logger.Trace("receiver: validating handshake", "protocol", info.protocolID)

				hsData := newHandshakeData(true, false, stream)
				info.inboundHandshakeData.Store(peer, hsData)

				err := info.handshakeValidator(peer, hs)
				if err != nil {
					logger.Trace("failed to validate handshake", "protocol", info.protocolID, "peer", peer, "error", err)
					return errCannotValidateHandshake
				}

				hsData.validated = true
				info.inboundHandshakeData.Store(peer, hsData)

				// once validated, send back a handshake
				resp, err := info.getHandshake()
				if err != nil {
					logger.Warn("failed to get handshake", "protocol", info.protocolID, "error", err)
					return err
				}

				err = s.host.writeToStream(stream, resp)
				if err != nil {
					logger.Trace("failed to send handshake", "protocol", info.protocolID, "peer", peer, "error", err)
					return err
				}
				logger.Trace("receiver: sent handshake", "protocol", info.protocolID, "peer", peer)
				return nil
			}

			return nil
		}

		logger.Debug("received message on notifications sub-protocol", "protocol", info.protocolID,
			"message", msg,
			"peer", stream.Conn().RemotePeer(),
		)

		propagate, err := messageHandler(peer, msg)
		if err != nil {
			return err
		}

<<<<<<< HEAD
		// TODO: improve this by keeping track of who you've received/sent messages from
		if !propagate || s.noGossip {
=======
		if s.noGossip {
>>>>>>> 637050bb
			return nil
		}

		// TODO: we don't want to rebroadcast neighbour messages, so ignore all consensus messages for now
		if _, isConsensus := msg.(*ConsensusMessage); isConsensus {
			return nil
		}

		seen := s.gossip.hasSeen(msg)
		if !seen {
			s.broadcastExcluding(info, peer, msg)
		}

		return nil
	}
}

func (s *Service) sendData(peer peer.ID, hs Handshake, info *notificationsProtocol, msg NotificationsMessage) {
	hsData, has := info.getHandshakeData(peer, false)
	if has && !hsData.validated {
		// peer has sent us an invalid handshake in the past, ignore
		return
	}

	if !has || !hsData.received || hsData.stream == nil {
		if !has {
			hsData = newHandshakeData(false, false, nil)
		}

		hsData.Lock()
		defer hsData.Unlock()

		logger.Trace("sending outbound handshake", "protocol", info.protocolID, "peer", peer, "message", hs)
		stream, err := s.host.send(peer, info.protocolID, hs)
		if err != nil {
			logger.Trace("failed to send message to peer", "peer", peer, "error", err)
			return
		}

		hsData.stream = stream
		info.outboundHandshakeData.Store(peer, hsData)

		if info.handshakeValidator == nil {
			return
		}

		hs, err := readHandshake(stream, decodeBlockAnnounceHandshake)
		if err != nil {
			logger.Trace("failed to read handshake", "protocol", info.protocolID, "peer", peer, "error", err)
			_ = stream.Close()
			return
		}

		hsData.received = true

		err = info.handshakeValidator(peer, hs)
		if err != nil {
			logger.Trace("failed to validate handshake", "protocol", info.protocolID, "peer", peer, "error", err)
			hsData.validated = false
			info.outboundHandshakeData.Store(peer, hsData)
			return
		}

		hsData.validated = true
		info.outboundHandshakeData.Store(peer, hsData)
		logger.Trace("sender: validated handshake", "protocol", info.protocolID, "peer", peer)
	}

	if s.host.messageCache != nil {
		added, err := s.host.messageCache.put(peer, msg)
		if err != nil {
			logger.Error("failed to add message to cache", "peer", peer, "error", err)
			return
		}

		if !added {
			return
		}
	}

	// we've completed the handshake with the peer, send message directly
	logger.Trace("sending message", "protocol", info.protocolID, "peer", peer, "message", msg)

	err := s.host.writeToStream(hsData.stream, msg)
	if err != nil {
		logger.Trace("failed to send message to peer", "peer", peer, "error", err)
	}
}

// broadcastExcluding sends a message to each connected peer except the given peer,
// and peers that have previously sent us the message or who we have already sent the message to.
// used for notifications sub-protocols to gossip a message
func (s *Service) broadcastExcluding(info *notificationsProtocol, excluding peer.ID, msg NotificationsMessage) {
	logger.Trace(
		"broadcasting message from notifications sub-protocol",
		"protocol", info.protocolID,
	)

	hs, err := info.getHandshake()
	if err != nil {
		logger.Error("failed to get handshake", "protocol", info.protocolID, "error", err)
		return
	}

	peers := s.host.peers()
	for _, peer := range peers {
		if peer == excluding {
			continue
		}

		go s.sendData(peer, hs, info, msg)
	}
}

func readHandshake(stream libp2pnetwork.Stream, decoder HandshakeDecoder) (Handshake, error) {
	msgBytes := make([]byte, maxHandshakeSize)
	tot, err := readStream(stream, msgBytes)
	if err != nil {
		return nil, err
	}

	hs, err := decoder(msgBytes[:tot])
	if err != nil {
		return nil, err
	}

	return hs, nil
}<|MERGE_RESOLUTION|>--- conflicted
+++ resolved
@@ -50,13 +50,7 @@
 	MessageDecoder = func([]byte) (NotificationsMessage, error)
 
 	// NotificationsMessageHandler is called when a (non-handshake) message is received over a notifications stream.
-<<<<<<< HEAD
 	NotificationsMessageHandler = func(peer peer.ID, msg NotificationsMessage) (propagate bool, err error)
-
-	streamHandler = func(libp2pnetwork.Stream, peer.ID)
-=======
-	NotificationsMessageHandler = func(peer peer.ID, msg NotificationsMessage) error
->>>>>>> 637050bb
 )
 
 type notificationsProtocol struct {
@@ -191,17 +185,7 @@
 			return err
 		}
 
-<<<<<<< HEAD
-		// TODO: improve this by keeping track of who you've received/sent messages from
 		if !propagate || s.noGossip {
-=======
-		if s.noGossip {
->>>>>>> 637050bb
-			return nil
-		}
-
-		// TODO: we don't want to rebroadcast neighbour messages, so ignore all consensus messages for now
-		if _, isConsensus := msg.(*ConsensusMessage); isConsensus {
 			return nil
 		}
 
