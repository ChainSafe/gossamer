--- conflicted
+++ resolved
@@ -201,7 +201,7 @@
 
 		seen := s.gossip.hasSeen(msg)
 		if !seen {
-			// TODO: update this to write to stream
+			// TODO: update this to write to stream w/ handshake established
 			s.broadcastExcluding(info, peer, msg)
 		}
 
@@ -228,15 +228,6 @@
 
 	info.mapMu.RLock()
 	defer info.mapMu.RUnlock()
-<<<<<<< HEAD
-
-	for i, peer := range peers { // TODO: check if stream is open, if not, open and send handshake
-		// TODO: configure this and determine ideal ratio, as well as when to use broadcast vs gossip
-		if i > len(peers)/3 {
-			return
-		}
-=======
->>>>>>> accaf69a
 
 	for _, peer := range peers { // TODO: check if stream is open, if not, open and send handshake
 		if peer == excluding {
@@ -271,7 +262,7 @@
 		}
 
 		if err != nil {
-			logger.Error("failed to send message to peer", "peer", peer, "error", err)
+			logger.Debug("failed to send message to peer", "peer", peer, "error", err)
 		}
 	}
 }