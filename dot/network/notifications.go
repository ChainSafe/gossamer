// Copyright 2021 ChainSafe Systems (ON)
// SPDX-License-Identifier: LGPL-3.0-only

package network

import (
	"errors"
	"fmt"
	"io"
	"time"

	"github.com/libp2p/go-libp2p-core/mux"
	libp2pnetwork "github.com/libp2p/go-libp2p-core/network"
	"github.com/libp2p/go-libp2p-core/peer"
	"github.com/libp2p/go-libp2p-core/protocol"

	"github.com/ChainSafe/gossamer/dot/peerset"
)

const handshakeTimeout = time.Second * 10

// Handshake is the interface all handshakes for notifications protocols must implement
type Handshake interface {
	NotificationsMessage
}

// the following are used for RegisterNotificationsProtocol
type (
	// HandshakeGetter is a function that returns a custom handshake
	HandshakeGetter = func() (Handshake, error)

	// HandshakeDecoder is a custom decoder for a handshake
	HandshakeDecoder = func([]byte) (Handshake, error)

	// HandshakeValidator validates a handshake. It returns an error if it is invalid
	HandshakeValidator = func(peer.ID, Handshake) error

	// MessageDecoder is a custom decoder for a message
	MessageDecoder = func([]byte) (NotificationsMessage, error)

	// NotificationsMessageHandler is called when a (non-handshake) message is received over a notifications stream.
	NotificationsMessageHandler = func(peer peer.ID, msg NotificationsMessage) (propagate bool, err error)

	// NotificationsMessageBatchHandler is called when a (non-handshake) message is received over a notifications
	// stream in batch processing mode.
	NotificationsMessageBatchHandler = func(peer peer.ID, msg NotificationsMessage)
)

// BatchMessage is exported for the mocks of lib/grandpa/mocks/network.go
// to be able to compile.
// TODO: unexport if changing mock library to e.g. github.com/golang/gomock
type BatchMessage struct {
	msg  NotificationsMessage
	peer peer.ID
}

type handshakeReader struct {
	hs  Handshake
	err error
}

type notificationsProtocol struct {
	protocolID         protocol.ID
	getHandshake       HandshakeGetter
	handshakeDecoder   HandshakeDecoder
	handshakeValidator HandshakeValidator
	peersData          *peersData
}

func newNotificationsProtocol(protocolID protocol.ID, handshakeGetter HandshakeGetter,
	handshakeDecoder HandshakeDecoder, handshakeValidator HandshakeValidator) *notificationsProtocol {
	return &notificationsProtocol{
		protocolID:         protocolID,
		getHandshake:       handshakeGetter,
		handshakeValidator: handshakeValidator,
		handshakeDecoder:   handshakeDecoder,
		peersData:          newPeersData(),
	}
}

type handshakeData struct {
	received  bool
	validated bool
	handshake Handshake
	stream    libp2pnetwork.Stream
}

func newHandshakeData(received, validated bool, stream libp2pnetwork.Stream) *handshakeData {
	return &handshakeData{
		received:  received,
		validated: validated,
		stream:    stream,
	}
}

func createDecoder(info *notificationsProtocol, handshakeDecoder HandshakeDecoder,
	messageDecoder MessageDecoder) messageDecoder {
	return func(in []byte, peer peer.ID, inbound bool) (Message, error) {
		// if we don't have handshake data on this peer, or we haven't received the handshake from them already,
		// assume we are receiving the handshake

		var hsData *handshakeData
		if inbound {
			hsData = info.peersData.getInboundHandshakeData(peer)
		} else {
			hsData = info.peersData.getOutboundHandshakeData(peer)
		}

		if hsData == nil || !hsData.received {
			return handshakeDecoder(in)
		}

		// otherwise, assume we are receiving the Message
		return messageDecoder(in)
	}
}

// createNotificationsMessageHandler returns a function that is called by the handler of *inbound* streams.
func (s *Service) createNotificationsMessageHandler(
	info *notificationsProtocol,
	notificationsMessageHandler NotificationsMessageHandler,
	batchHandler NotificationsMessageBatchHandler,
) messageHandler {
	return func(stream libp2pnetwork.Stream, m Message) error {
		if m == nil || info == nil || info.handshakeValidator == nil || notificationsMessageHandler == nil {
			return nil
		}

		var (
			ok   bool
			msg  NotificationsMessage
			peer = stream.Conn().RemotePeer()
		)

		if msg, ok = m.(NotificationsMessage); !ok {
			return fmt.Errorf("%w: expected %T but got %T", errMessageTypeNotValid, (NotificationsMessage)(nil), msg)
		}

		hasSeen, err := s.gossip.hasSeen(msg)
		if err != nil {
			return fmt.Errorf("could not check if message was seen before: %w", err)
		}

		if hasSeen {
			// report peer if we get duplicate gossip message.
			s.host.cm.peerSetHandler.ReportPeer(peerset.ReputationChange{
				Value:  peerset.DuplicateGossipValue,
				Reason: peerset.DuplicateGossipReason,
			}, peer)
			return nil
		}

		if msg.IsHandshake() {
			logger.Tracef("received handshake on notifications sub-protocol %s from peer %s, message is: %s",
				info.protocolID, stream.Conn().RemotePeer(), msg)

			hs, ok := msg.(Handshake)
			if !ok {
				return errMessageIsNotHandshake
			}

			// if we are the receiver and haven't received the handshake already, validate it
			// note: if this function is being called, it's being called via SetStreamHandler,
			// ie it is an inbound stream and we only send the handshake over it.
			// we do not send any other data over this stream, we would need to open a new outbound stream.
			hsData := info.peersData.getInboundHandshakeData(peer)
			if hsData == nil {
				logger.Tracef("receiver: validating handshake using protocol %s", info.protocolID)

				hsData = newHandshakeData(true, false, stream)
				info.peersData.setInboundHandshakeData(peer, hsData)

				err := info.handshakeValidator(peer, hs)
				if err != nil {
					logger.Tracef(
						"failed to validate handshake from peer %s using protocol %s: %s",
						peer, info.protocolID, err)
					return errCannotValidateHandshake
				}

				hsData.validated = true
				info.peersData.setInboundHandshakeData(peer, hsData)

				// once validated, send back a handshake
				resp, err := info.getHandshake()
				if err != nil {
					logger.Warnf("failed to get handshake using protocol %s: %s", info.protocolID, err)
					return err
				}

				err = s.host.writeToStream(stream, resp)
				if err != nil {
					logger.Tracef("failed to send handshake to peer %s using protocol %s: %s", peer, info.protocolID, err)
					return err
				}

				logger.Tracef("receiver: sent handshake to peer %s using protocol %s", peer, info.protocolID)

				if err := stream.CloseWrite(); err != nil {
					logger.Tracef("failed to close stream for writing: %s", err)
				}
			}

			return nil
		}

		logger.Tracef("received message on notifications sub-protocol %s from peer %s, message is: %s",
			info.protocolID, stream.Conn().RemotePeer(), msg)

		if batchHandler != nil {
			batchHandler(peer, msg)
			return nil
		}

		propagate, err := notificationsMessageHandler(peer, msg)
		if err != nil {
			return err
		}

		if !propagate || s.noGossip {
			return nil
		}

		s.broadcastExcluding(info, peer, msg)
		return nil
	}
}

func closeOutboundStream(info *notificationsProtocol, peerID peer.ID, stream libp2pnetwork.Stream) {
	logger.Debugf(
		"cleaning up outbound handshake data for protocol=%s, peer=%s",
		stream.Protocol(),
		peerID,
	)

<<<<<<< HEAD
	info.outboundHandshakeData.Delete(peerID)
	fmt.Println(">>>>>> closed outbound stream")
=======
	info.peersData.deleteOutboundHandshakeData(peerID)
>>>>>>> d2ee47e2
	_ = stream.Close()
}

func (s *Service) sendData(peer peer.ID, hs Handshake, info *notificationsProtocol, msg NotificationsMessage) {
	if info.handshakeValidator == nil {
		logger.Errorf("handshakeValidator is not set for protocol %s", info.protocolID)
		return
	}

	support, err := s.host.supportsProtocol(peer, info.protocolID)
	if err != nil {
		logger.Errorf("could not check if protocol %s is supported by peer %s: %s", info.protocolID, peer, err)
		return
	}

	if !support {
		s.host.cm.peerSetHandler.ReportPeer(peerset.ReputationChange{
			Value:  peerset.BadProtocolValue,
			Reason: peerset.BadProtocolReason,
		}, peer)

		return
	}

	stream, err := s.sendHandshake(peer, hs, info)
	if err != nil {
		logger.Debugf("failed to send handshake to peer %s on protocol %s: %s", peer, info.protocolID, err)
		return
	}

<<<<<<< HEAD
	if s.host.messageCache != nil && s.host.messageCache.exists(peer, msg) {
		logger.Debugf("message has already been sent, ignoring: peer=%s msg=%s", peer, msg)
=======
	_, isConsensusMsg := msg.(*ConsensusMessage)

	if s.host.messageCache != nil && s.host.messageCache.exists(peer, msg) && !isConsensusMsg {
		logger.Tracef("message has already been sent, ignoring: peer=%s msg=%s", peer, msg)
>>>>>>> d2ee47e2
		return
	}

	// we've completed the handshake with the peer, send message directly
	logger.Debugf("sending message to peer %s using protocol %s: %s", peer, info.protocolID, msg)
	if err := s.host.writeToStream(stream, msg); err != nil {
		logger.Debugf("failed to send message to peer %s: %s", peer, err)

		// the stream was closed or reset, close it on our end and delete it from our peer's data
		if errors.Is(err, io.EOF) || errors.Is(err, mux.ErrReset) {
			closeOutboundStream(info, peer, stream)
		}
		return
	} else if s.host.messageCache != nil {
		if _, err := s.host.messageCache.put(peer, msg); err != nil {
			logger.Errorf("failed to add message to cache for peer %s: %w", peer, err)
			return
		}
	}

	logger.Debugf("successfully sent message on protocol %s to peer %s: message=", info.protocolID, peer, msg)
	s.host.cm.peerSetHandler.ReportPeer(peerset.ReputationChange{
		Value:  peerset.GossipSuccessValue,
		Reason: peerset.GossipSuccessReason,
	}, peer)
}

var errPeerDisconnected = errors.New("peer disconnected")

func (s *Service) sendHandshake(peer peer.ID, hs Handshake, info *notificationsProtocol) (libp2pnetwork.Stream, error) {
	// multiple processes could each call this upcoming section, opening multiple streams and
	// sending multiple handshakes. thus, we need to have a per-peer and per-protocol lock

	// Note: we need to extract the mutex here since some sketchy test code
	// sometimes deletes it from its peerid->mutex map in info.peersData
	// so we cannot have a method on peersData to lock and unlock the mutex
	// from the map
	peerMutex := info.peersData.getMutex(peer)
	if peerMutex == nil {
		// Note: the only place the mutex is deleted is when the peer disconnects.
		// If it doesn't exist, the peer never connected either.
		return nil, fmt.Errorf("%w: peer id %s", errPeerDisconnected, peer)
	}

	peerMutex.Lock()
	defer peerMutex.Unlock()

	hsData := info.peersData.getOutboundHandshakeData(peer)
	switch {
	case hsData != nil && !hsData.validated:
		// peer has sent us an invalid handshake in the past, ignore
		return nil, errInvalidHandshakeForPeer
	case hsData != nil && hsData.validated:
		return hsData.stream, nil
	case hsData == nil:
		hsData = newHandshakeData(false, false, nil)
	}

	logger.Tracef("sending outbound handshake to peer %s on protocol %s, message: %s",
		peer, info.protocolID, hs)
	stream, err := s.host.send(peer, info.protocolID, hs)
	if err != nil {
		logger.Tracef("failed to send handshake to peer %s: %s", peer, err)
		// don't need to close the stream here, as it's nil!
		return nil, err
	}

	hsData.stream = stream

	hsTimer := time.NewTimer(handshakeTimeout)

	var resp Handshake
	select {
	case <-hsTimer.C:
		s.host.cm.peerSetHandler.ReportPeer(peerset.ReputationChange{
			Value:  peerset.TimeOutValue,
			Reason: peerset.TimeOutReason,
		}, peer)

		logger.Tracef("handshake timeout reached for peer %s using protocol %s", peer, info.protocolID)
		closeOutboundStream(info, peer, stream)
		return nil, errHandshakeTimeout
	case hsResponse := <-s.readHandshake(stream, info.handshakeDecoder):
		if !hsTimer.Stop() {
			<-hsTimer.C
		}

		if hsResponse.err != nil {
			logger.Tracef("failed to read handshake from peer %s using protocol %s: %s", peer, info.protocolID, hsResponse.err)
			closeOutboundStream(info, peer, stream)
			return nil, hsResponse.err
		}

		resp = hsResponse.hs
		hsData.received = true
	}

	if err := stream.CloseRead(); err != nil {
		logger.Tracef("failed to close stream for reading: %s", err)
	}

	if err = info.handshakeValidator(peer, resp); err != nil {
		logger.Tracef("failed to validate handshake from peer %s using protocol %s: %s", peer, info.protocolID, err)
		hsData.validated = false
		hsData.stream = nil
		_ = stream.Reset()
		info.peersData.setOutboundHandshakeData(peer, hsData)
		// don't delete handshake data, as we want to store that the handshake for this peer was invalid
		// and not to exchange messages over this protocol with it
		return nil, err
	}

	hsData.validated = true
	hsData.handshake = resp
	info.peersData.setOutboundHandshakeData(peer, hsData)
	logger.Tracef("sender: validated handshake from peer %s using protocol %s", peer, info.protocolID)
	return hsData.stream, nil
}

// broadcastExcluding sends a message to each connected peer except the given peer,
// and peers that have previously sent us the message or who we have already sent the message to.
// used for notifications sub-protocols to gossip a message
func (s *Service) broadcastExcluding(info *notificationsProtocol, excluding peer.ID, msg NotificationsMessage) {
	logger.Tracef("broadcasting message from notifications sub-protocol %s", info.protocolID)

	hs, err := info.getHandshake()
	if err != nil {
		logger.Errorf("failed to get handshake using protocol %s: %s", info.protocolID, err)
		return
	}

	peers := s.host.peers()
	for _, peer := range peers {
		if peer == excluding {
			continue
		}

		info.peersData.setMutex(peer)

		go s.sendData(peer, hs, info, msg)
	}
}

func (s *Service) readHandshake(stream libp2pnetwork.Stream, decoder HandshakeDecoder) <-chan *handshakeReader {
	hsC := make(chan *handshakeReader)

	go func() {
		defer close(hsC)

		buffer := s.bufPool.Get().(*[]byte)
		defer s.bufPool.Put(buffer)

		tot, err := readStream(stream, buffer)
		if err != nil {
			hsC <- &handshakeReader{hs: nil, err: err}
			return
		}

		msgBytes := *buffer
		hs, err := decoder(msgBytes[:tot])
		if err != nil {
			s.host.cm.peerSetHandler.ReportPeer(peerset.ReputationChange{
				Value:  peerset.BadMessageValue,
				Reason: peerset.BadMessageReason,
			}, stream.Conn().RemotePeer())

			hsC <- &handshakeReader{hs: nil, err: err}
			return
		}

		hsC <- &handshakeReader{hs: hs, err: nil}
	}()

	return hsC
}<|MERGE_RESOLUTION|>--- conflicted
+++ resolved
@@ -233,12 +233,7 @@
 		peerID,
 	)
 
-<<<<<<< HEAD
-	info.outboundHandshakeData.Delete(peerID)
-	fmt.Println(">>>>>> closed outbound stream")
-=======
 	info.peersData.deleteOutboundHandshakeData(peerID)
->>>>>>> d2ee47e2
 	_ = stream.Close()
 }
 
@@ -269,15 +264,10 @@
 		return
 	}
 
-<<<<<<< HEAD
-	if s.host.messageCache != nil && s.host.messageCache.exists(peer, msg) {
-		logger.Debugf("message has already been sent, ignoring: peer=%s msg=%s", peer, msg)
-=======
 	_, isConsensusMsg := msg.(*ConsensusMessage)
 
 	if s.host.messageCache != nil && s.host.messageCache.exists(peer, msg) && !isConsensusMsg {
 		logger.Tracef("message has already been sent, ignoring: peer=%s msg=%s", peer, msg)
->>>>>>> d2ee47e2
 		return
 	}
 
