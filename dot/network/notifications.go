// Copyright 2019 ChainSafe Systems (ON) Corp.
// This file is part of gossamer.
//
// The gossamer library is free software: you can redistribute it and/or modify
// it under the terms of the GNU Lesser General Public License as published by
// the Free Software Foundation, either version 3 of the License, or
// (at your option) any later version.
//
// The gossamer library is distributed in the hope that it will be useful,
// but WITHOUT ANY WARRANTY; without even the implied warranty of
// MERCHANTABILITY or FITNESS FOR A PARTICULAR PURPOSE. See the
// GNU Lesser General Public License for more details.
//
// You should have received a copy of the GNU Lesser General Public License
// along with the gossamer library. If not, see <http://www.gnu.org/licenses/>.

package network

import (
	"errors"
	"sync"

	"github.com/libp2p/go-libp2p-core/peer"
	"github.com/libp2p/go-libp2p-core/protocol"
)

var errCannotValidateHandshake = errors.New("failed to validate handshake")

// Handshake is the interface all handshakes for notifications protocols must implement
type Handshake interface {
	NotificationsMessage
}

// the following are used for RegisterNotificationsProtocol
type (
	// HandshakeGetter is a function that returns a custom handshake
	HandshakeGetter = func() (Handshake, error)

	// HandshakeDecoder is a custom decoder for a handshake
	HandshakeDecoder = func([]byte) (Handshake, error)

	// HandshakeValidator validates a handshake. It returns an error if it is invalid
	HandshakeValidator = func(Handshake) (Message, error)

	// MessageDecoder is a custom decoder for a message
	MessageDecoder = func([]byte) (NotificationsMessage, error)

	// NotificationsMessageHandler is called when a (non-handshake) message is received over a notifications stream.
	NotificationsMessageHandler = func(peer peer.ID, msg NotificationsMessage) error
)

type notificationsProtocol struct {
	subProtocol   protocol.ID
	getHandshake  HandshakeGetter
	handshakeData map[peer.ID]*handshakeData
	mapMu         sync.RWMutex
}

type handshakeData struct {
	received    bool
	validated   bool
	outboundMsg NotificationsMessage
}

func createDecoder(info *notificationsProtocol, handshakeDecoder HandshakeDecoder, messageDecoder MessageDecoder) messageDecoder {
	return func(in []byte, peer peer.ID) (Message, error) {
		// if we don't have handshake data on this peer, or we haven't received the handshake from them already,
		// assume we are receiving the handshake
		info.mapMu.RLock()
		defer info.mapMu.RUnlock()

		if hsData, has := info.handshakeData[peer]; !has || !hsData.received {
			return handshakeDecoder(in)
		}

		// otherwise, assume we are receiving the Message
		return messageDecoder(in)
	}
}

func (s *Service) createNotificationsMessageHandler(info *notificationsProtocol, handshakeValidator HandshakeValidator, messageHandler NotificationsMessageHandler) messageHandler {
	return func(peer peer.ID, m Message) error {
		if m == nil || info == nil || handshakeValidator == nil || messageHandler == nil {
			return nil
		}

		var (
			ok  bool
			msg NotificationsMessage
		)

		if msg, ok = m.(NotificationsMessage); !ok {
			return errors.New("message is not NotificationsMessage")
		}

		logger.Debug("received message on notifications sub-protocol", "sub-protocol", info.subProtocol, "message", msg)

		if msg.IsHandshake() {
			hs, ok := msg.(Handshake)
			if !ok {
				return errors.New("failed to convert message to Handshake")
			}

			info.mapMu.Lock()
			defer info.mapMu.Unlock()

			// if we are the receiver and haven't received the handshake already, validate it
			if _, has := info.handshakeData[peer]; !has {
				logger.Trace("receiver: validating handshake", "sub-protocol", info.subProtocol)
				handshakeResp, err := handshakeValidator(hs)
				if err != nil {
					logger.Error("failed to validate handshake", "sub-protocol", info.subProtocol, "peer", peer, "error", err)
					info.handshakeData[peer] = &handshakeData{
						validated: false,
						received:  true,
					}
					return errCannotValidateHandshake
				}

				info.handshakeData[peer] = &handshakeData{
					validated: true,
					received:  true,
				}

				// once validated, send back a handshake
				resp, err := info.getHandshake()
				if err != nil {
					logger.Error("failed to get handshake", "sub-protocol", info.subProtocol, "error", err)
					return nil
				}

				err = s.host.send(peer, info.subProtocol, resp)
				if err != nil {
					logger.Error("failed to send handshake", "sub-protocol", info.subProtocol, "peer", peer, "error", err)
					return err
				}
				logger.Trace("receiver: sent handshake", "sub-protocol", info.subProtocol, "peer", peer)

				if handshakeResp != nil {
					logger.Debug("sending message to peer in response to handshake", "peer", peer, "msg", handshakeResp)
<<<<<<< HEAD
					s.syncing[peer] = struct{}{}
					err = s.host.send(peer, syncID, handshakeResp) // TODO: return protocol from handshakeValidator, or put protocol into Message interface?
=======
					err = s.host.send(peer, info.subProtocol, handshakeResp)
>>>>>>> 41bf7eaa
					if err != nil {
						logger.Error("failed to send response to peer's handshake", "sub-protocol", info.subProtocol, "peer", peer, "error", err)
						return err
					}
<<<<<<< HEAD
					go s.handleSyncStream(s.host.getStream(peer, syncID))
=======
>>>>>>> 41bf7eaa
				}
			}

			// if we are the initiator and haven't received the handshake already, validate it
			if hsData, has := info.handshakeData[peer]; has && !hsData.validated {
				logger.Trace("sender: validating handshake")
				handshakeResp, err := handshakeValidator(hs)
				if err != nil {
					logger.Error("failed to validate handshake", "sub-protocol", info.subProtocol, "peer", peer, "error", err)
					delete(info.handshakeData, peer)
					return errCannotValidateHandshake
				}

				info.handshakeData[peer].validated = true
				info.handshakeData[peer].received = true
				logger.Trace("sender: validated handshake", "sub-protocol", info.subProtocol, "peer", peer)

				if handshakeResp != nil {
					logger.Debug("sending message to peer in response to handshake", "peer", peer, "msg", handshakeResp)
<<<<<<< HEAD
					err = s.host.send(peer, syncID, handshakeResp)
=======
					err = s.host.send(peer, info.subProtocol, handshakeResp)
>>>>>>> 41bf7eaa
					if err != nil {
						logger.Error("failed to send response to peer's handshake", "sub-protocol", info.subProtocol, "peer", peer, "error", err)
						return err
					}
				}
			} else if hsData.received {
				return nil
			}

			// if we are the initiator, send the message
			if hsData, has := info.handshakeData[peer]; has && hsData.validated && hsData.received && hsData.outboundMsg != nil {
				logger.Trace("sender: sending message", "sub-protocol", info.subProtocol)
				err := s.host.send(peer, info.subProtocol, hsData.outboundMsg)
				if err != nil {
					logger.Error("failed to send message", "sub-protocol", info.subProtocol, "peer", peer, "error", err)
					return err
				}
				return nil
			}

			return nil
		}

		err := messageHandler(peer, msg)
		if err != nil {
			return err
		}

		// TODO: improve this by keeping track of who you've received/sent messages from
		// if !s.noGossip {
		// 	seen := s.gossip.hasSeen(msg)
		// 	if !seen {
		// 		s.broadcastExcluding(info, peer, msg)
		// 	}
		// }

		return nil
	}
}

// broadcastExcluding sends a message to each connected peer except the given peer
// Used for notifications sub-protocols to gossip a message
func (s *Service) broadcastExcluding(info *notificationsProtocol, excluding peer.ID, msg NotificationsMessage) {
	logger.Trace(
		"broadcasting message from notifications sub-protocol",
		"sub-protocol", info.subProtocol,
	)

	hs, err := info.getHandshake()
	if err != nil {
		logger.Error("failed to get handshake", "protocol", info.subProtocol, "error", err)
		return
	}

	for _, peer := range s.host.peers() { // TODO: check if stream is open, if not, open and send handshake
		if peer == excluding {
			continue
		}

		info.mapMu.RLock()
		defer info.mapMu.RUnlock()

		if hsData, has := info.handshakeData[peer]; !has || !hsData.received {
			info.handshakeData[peer] = &handshakeData{
				validated:   false,
				outboundMsg: msg,
			}

			logger.Trace("sending handshake", "protocol", info.subProtocol, "peer", peer, "message", hs)
			err = s.host.send(peer, info.subProtocol, hs)
		} else {
			// we've already completed the handshake with the peer, send message directly
			logger.Trace("sending message", "protocol", info.subProtocol, "peer", peer, "message", msg)
			err = s.host.send(peer, info.subProtocol, msg)
		}

		if err != nil {
			logger.Error("failed to send message to peer", "peer", peer, "error", err)
		}
	}
}<|MERGE_RESOLUTION|>--- conflicted
+++ resolved
@@ -138,20 +138,14 @@
 
 				if handshakeResp != nil {
 					logger.Debug("sending message to peer in response to handshake", "peer", peer, "msg", handshakeResp)
-<<<<<<< HEAD
 					s.syncing[peer] = struct{}{}
 					err = s.host.send(peer, syncID, handshakeResp) // TODO: return protocol from handshakeValidator, or put protocol into Message interface?
-=======
-					err = s.host.send(peer, info.subProtocol, handshakeResp)
->>>>>>> 41bf7eaa
 					if err != nil {
 						logger.Error("failed to send response to peer's handshake", "sub-protocol", info.subProtocol, "peer", peer, "error", err)
 						return err
 					}
-<<<<<<< HEAD
+
 					go s.handleSyncStream(s.host.getStream(peer, syncID))
-=======
->>>>>>> 41bf7eaa
 				}
 			}
 
@@ -171,11 +165,7 @@
 
 				if handshakeResp != nil {
 					logger.Debug("sending message to peer in response to handshake", "peer", peer, "msg", handshakeResp)
-<<<<<<< HEAD
-					err = s.host.send(peer, syncID, handshakeResp)
-=======
-					err = s.host.send(peer, info.subProtocol, handshakeResp)
->>>>>>> 41bf7eaa
+					err = s.host.send(peer, syncID, handshakeResp) // TODO: fix protocol ID
 					if err != nil {
 						logger.Error("failed to send response to peer's handshake", "sub-protocol", info.subProtocol, "peer", peer, "error", err)
 						return err
