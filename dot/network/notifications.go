--- conflicted
+++ resolved
@@ -42,15 +42,8 @@
 	// NotificationsMessageHandler is called when a (non-handshake) message is received over a notifications stream.
 	NotificationsMessageHandler = func(peer peer.ID, msg NotificationsMessage) (propagate bool, err error)
 
-<<<<<<< HEAD
 	// NotificationsMessageBatchHandler is called when a (non-handshake) message is received over a notifications stream in batch processing mode.
 	NotificationsMessageBatchHandler = func(peer peer.ID, msg NotificationsMessage)
-=======
-	// NotificationsMessageBatchHandler is called when a (non-handshake)
-	// message is received over a notifications stream in batch processing mode.
-	NotificationsMessageBatchHandler = func(peer peer.ID, msg NotificationsMessage) (
-		batchMsgs []*BatchMessage, err error)
->>>>>>> 844802aa
 )
 
 // BatchMessage is exported for the mocks of lib/grandpa/mocks/network.go
