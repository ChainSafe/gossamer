--- conflicted
+++ resolved
@@ -261,12 +261,7 @@
 			_ = stream.Close()
 			info.outboundHandshakeData.Delete(peer)
 			return
-<<<<<<< HEAD
-
 		case hsResponse := <-s.readHandshake(stream, info.handshakeDecoder):
-=======
-		case hsResponse := <-s.readHandshake(stream, decodeBlockAnnounceHandshake):
->>>>>>> 146813ff
 			hsTimer.Stop()
 			if hsResponse.err != nil {
 				logger.Debug("failed to read handshake", "protocol", info.protocolID, "peer", peer, "error", err)
