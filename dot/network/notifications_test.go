// Copyright 2021 ChainSafe Systems (ON)
// SPDX-License-Identifier: LGPL-3.0-only

package network

import (
	"errors"
	"math/big"
	"reflect"
	"sync"
	"testing"
	"time"
	"unsafe"

	libp2pnetwork "github.com/libp2p/go-libp2p-core/network"
	"github.com/libp2p/go-libp2p-core/peer"
	"github.com/stretchr/testify/require"

	"github.com/ChainSafe/gossamer/dot/types"
	"github.com/ChainSafe/gossamer/lib/common"
	"github.com/ChainSafe/gossamer/lib/utils"
)

func TestCreateDecoder_BlockAnnounce(t *testing.T) {
	basePath := utils.NewTestBasePath(t, "nodeA")

	config := &Config{
		BasePath:    basePath,
		Port:        7001,
		NoBootstrap: true,
		NoMDNS:      true,
	}

	s := createTestService(t, config)

	// create info and decoder
	info := &notificationsProtocol{
		protocolID:            s.host.protocolID + blockAnnounceID,
		getHandshake:          s.getBlockAnnounceHandshake,
		handshakeValidator:    s.validateBlockAnnounceHandshake,
		inboundHandshakeData:  new(sync.Map),
		outboundHandshakeData: new(sync.Map),
	}
	decoder := createDecoder(info, decodeBlockAnnounceHandshake, decodeBlockAnnounceMessage)

	// haven't received handshake from peer
	testPeerID := peer.ID("QmaCpDMGvV2BGHeYERUEnRQAwe3N8SzbUtfsmvsqQLuvuJ")
	info.inboundHandshakeData.Store(testPeerID, &handshakeData{
		received: false,
	})

	testHandshake := &BlockAnnounceHandshake{
		Roles:           4,
		BestBlockNumber: 77,
		BestBlockHash:   common.Hash{1},
		GenesisHash:     common.Hash{2},
	}

	enc, err := testHandshake.Encode()
	require.NoError(t, err)

	msg, err := decoder(enc, testPeerID, true)
	require.NoError(t, err)
	require.Equal(t, testHandshake, msg)

	testBlockAnnounce := &BlockAnnounceMessage{
		ParentHash:     common.Hash{1},
		Number:         big.NewInt(77),
		StateRoot:      common.Hash{2},
		ExtrinsicsRoot: common.Hash{3},
		Digest:         types.NewDigest(),
	}

	enc, err = testBlockAnnounce.Encode()
	require.NoError(t, err)

	// set handshake data to received
	hsData, _ := info.getInboundHandshakeData(testPeerID)
	hsData.received = true
	info.inboundHandshakeData.Store(testPeerID, hsData)
	msg, err = decoder(enc, testPeerID, true)
	require.NoError(t, err)
	require.Equal(t, testBlockAnnounce, msg)
}

func TestCreateNotificationsMessageHandler_BlockAnnounce(t *testing.T) {
	basePath := utils.NewTestBasePath(t, "nodeA")

	config := &Config{
		BasePath:    basePath,
		Port:        7001,
		NoBootstrap: true,
		NoMDNS:      true,
	}

	s := createTestService(t, config)

	configB := &Config{
		BasePath:    utils.NewTestBasePath(t, "nodeB"),
		Port:        7002,
		NoBootstrap: true,
		NoMDNS:      true,
	}

	b := createTestService(t, configB)

	// don't set handshake data ie. this stream has just been opened
	testPeerID := b.host.id()

	// connect nodes
	addrInfoB := b.host.addrInfo()
	err := s.host.connect(addrInfoB)
	if failedToDial(err) {
		time.Sleep(TestBackoffTimeout)
		err = s.host.connect(addrInfoB)
	}
	require.NoError(t, err)

	stream, err := s.host.h.NewStream(s.ctx, b.host.id(), s.host.protocolID+blockAnnounceID)
	require.NoError(t, err)

	// create info and handler
	info := &notificationsProtocol{
		protocolID:            s.host.protocolID + blockAnnounceID,
		getHandshake:          s.getBlockAnnounceHandshake,
		handshakeValidator:    s.validateBlockAnnounceHandshake,
		inboundHandshakeData:  new(sync.Map),
		outboundHandshakeData: new(sync.Map),
	}
	handler := s.createNotificationsMessageHandler(info, s.handleBlockAnnounceMessage, nil)

	// set handshake data to received
	info.inboundHandshakeData.Store(testPeerID, &handshakeData{
		received:  true,
		validated: true,
	})

	msg := &BlockAnnounceMessage{
		Number: big.NewInt(10),
		Digest: types.NewDigest(),
	}

	err = handler(stream, msg)
	require.NoError(t, err)
}

func TestCreateNotificationsMessageHandler_BlockAnnounceHandshake(t *testing.T) {
	config := &Config{
		BasePath:    utils.NewTestBasePath(t, "nodeA"),
		Port:        7001,
		NoBootstrap: true,
		NoMDNS:      true,
	}

	s := createTestService(t, config)

	// create info and handler
	info := &notificationsProtocol{
		protocolID:            s.host.protocolID + blockAnnounceID,
		getHandshake:          s.getBlockAnnounceHandshake,
		handshakeValidator:    s.validateBlockAnnounceHandshake,
		inboundHandshakeData:  new(sync.Map),
		outboundHandshakeData: new(sync.Map),
	}
	handler := s.createNotificationsMessageHandler(info, s.handleBlockAnnounceMessage, nil)

	configB := &Config{
		BasePath:    utils.NewTestBasePath(t, "nodeB"),
		Port:        7002,
		NoBootstrap: true,
		NoMDNS:      true,
	}

	b := createTestService(t, configB)

	// don't set handshake data ie. this stream has just been opened
	testPeerID := b.host.id()

	// connect nodes
	addrInfoB := b.host.addrInfo()
	err := s.host.connect(addrInfoB)
	if failedToDial(err) {
		time.Sleep(TestBackoffTimeout)
		err = s.host.connect(addrInfoB)
	}
	require.NoError(t, err)

	stream, err := s.host.h.NewStream(s.ctx, b.host.id(), s.host.protocolID+blockAnnounceID)
	require.NoError(t, err)

	// try invalid handshake
	testHandshake := &BlockAnnounceHandshake{
		Roles:           4,
		BestBlockNumber: 77,
		BestBlockHash:   common.Hash{1},
		GenesisHash:     common.Hash{2},
	}

	err = handler(stream, testHandshake)
	require.Equal(t, errCannotValidateHandshake, err)
	data, has := info.getInboundHandshakeData(testPeerID)
	require.True(t, has)
	require.True(t, data.received)
	require.False(t, data.validated)

	// try valid handshake
	testHandshake = &BlockAnnounceHandshake{
		Roles:           4,
		BestBlockNumber: 77,
		BestBlockHash:   common.Hash{1},
		GenesisHash:     s.blockState.GenesisHash(),
	}

	info.inboundHandshakeData.Delete(testPeerID)

	err = handler(stream, testHandshake)
	require.NoError(t, err)
	data, has = info.getInboundHandshakeData(testPeerID)
	require.True(t, has)
	require.True(t, data.received)
	require.True(t, data.validated)
}

func Test_HandshakeTimeout(t *testing.T) {
	basePathA := utils.NewTestBasePath(t, "nodeA")
	configA := &Config{
		BasePath:    basePathA,
		Port:        7001,
		NoBootstrap: true,
		NoMDNS:      true,
	}

	nodeA := createTestService(t, configA)
	nodeA.noGossip = true

	basePathB := utils.NewTestBasePath(t, "nodeB")
	configB := &Config{
		BasePath:    basePathB,
		Port:        7002,
		RandSeed:    2,
		NoBootstrap: true,
		NoMDNS:      true,
	}

	nodeB := createTestService(t, configB)
	nodeB.noGossip = true

	// create info and handler
	testHandshakeDecoder := func([]byte) (Handshake, error) {
		return nil, errors.New("unimplemented")
	}
	info := newNotificationsProtocol(nodeA.host.protocolID+blockAnnounceID,
		nodeA.getBlockAnnounceHandshake, testHandshakeDecoder, nodeA.validateBlockAnnounceHandshake)

	nodeB.host.h.SetStreamHandler(info.protocolID, func(stream libp2pnetwork.Stream) {
		// should not respond to a handshake message
	})

	addrInfosB := nodeB.host.addrInfo()

	err := nodeA.host.connect(addrInfosB)
	// retry connect if "failed to dial" error
	if failedToDial(err) {
		time.Sleep(TestBackoffTimeout)
		err = nodeA.host.connect(addrInfosB)
	}
	require.NoError(t, err)

	testHandshakeMsg := &BlockAnnounceHandshake{
		Roles:           4,
		BestBlockNumber: 77,
		BestBlockHash:   common.Hash{1},
		GenesisHash:     common.Hash{2},
	}
	nodeA.GossipMessage(testHandshakeMsg)

	info.outboundHandshakeMutexes.Store(nodeB.host.id(), new(sync.Mutex))
	go nodeA.sendData(nodeB.host.id(), testHandshakeMsg, info, nil)

	time.Sleep(time.Second)

	// handshake data shouldn't exist, as nodeB hasn't responded yet
	_, ok := info.getOutboundHandshakeData(nodeB.host.id())
	require.False(t, ok)

	// a stream should be open until timeout
	connAToB := nodeA.host.h.Network().ConnsToPeer(nodeB.host.id())
	require.Len(t, connAToB, 1)
	require.Len(t, connAToB[0].GetStreams(), 1)

	// after the timeout
	time.Sleep(handshakeTimeout)

	// handshake data shouldn't exist still
	_, ok = info.getOutboundHandshakeData(nodeB.host.id())
	require.False(t, ok)

	// stream should be closed
	connAToB = nodeA.host.h.Network().ConnsToPeer(nodeB.host.id())
	require.Len(t, connAToB, 1)
	require.Len(t, connAToB[0].GetStreams(), 0)
}

func TestCreateNotificationsMessageHandler_HandleTransaction(t *testing.T) {
	const batchSize = 5
	basePath := utils.NewTestBasePath(t, "nodeA")
	config := &Config{
		BasePath:    basePath,
		Port:        7001,
		NoBootstrap: true,
		NoMDNS:      true,
		batchSize:   batchSize,
	}

	srvc1 := createTestService(t, config)

	configB := &Config{
		BasePath:    utils.NewTestBasePath(t, "nodeB"),
		Port:        7002,
		NoBootstrap: true,
		NoMDNS:      true,
	}

	srvc2 := createTestService(t, configB)

	txnBatch := make(chan *BatchMessage, batchSize)
	txnBatchHandler := srvc1.createBatchMessageHandler(txnBatch)

	// connect nodes
	addrInfoB := srvc2.host.addrInfo()
	err := srvc1.host.connect(addrInfoB)
	if failedToDial(err) {
		time.Sleep(TestBackoffTimeout)
		err = srvc1.host.connect(addrInfoB)
		require.NoError(t, err)
	}
	require.NoError(t, err)

	txnProtocolID := srvc1.host.protocolID + transactionsID
	stream, err := srvc1.host.h.NewStream(srvc1.ctx, srvc2.host.id(), txnProtocolID)
	require.NoError(t, err)

	// create info and handler
	info := &notificationsProtocol{
		protocolID:            txnProtocolID,
		getHandshake:          srvc1.getTransactionHandshake,
		handshakeValidator:    validateTransactionHandshake,
		inboundHandshakeData:  new(sync.Map),
		outboundHandshakeData: new(sync.Map),
	}
	handler := srvc1.createNotificationsMessageHandler(info, srvc1.handleTransactionMessage, txnBatchHandler)

	// set handshake data to received
<<<<<<< HEAD
	info.inboundHandshakeData.Store(srvc2.host.id(), handshakeData{
=======
	info.inboundHandshakeData.Store(testPeerID, &handshakeData{
>>>>>>> 0a30b3dd
		received:  true,
		validated: true,
	})

	msg := &TransactionMessage{
		Extrinsics: []types.Extrinsic{{1, 1}, {2, 2}},
	}
	err = handler(stream, msg)
	require.NoError(t, err)
	require.Len(t, txnBatch, 1)

	msg = &TransactionMessage{
		Extrinsics: []types.Extrinsic{{1, 1}, {2, 2}},
	}
	err = handler(stream, msg)
	require.NoError(t, err)
	require.Len(t, txnBatch, 2)

	msg = &TransactionMessage{
		Extrinsics: []types.Extrinsic{{1, 1}, {2, 2}},
	}
	err = handler(stream, msg)
	require.NoError(t, err)
	require.Len(t, txnBatch, 3)

	msg = &TransactionMessage{
		Extrinsics: []types.Extrinsic{{1, 1}, {2, 2}},
	}
	err = handler(stream, msg)
	require.NoError(t, err)
	require.Len(t, txnBatch, 4)

	msg = &TransactionMessage{
		Extrinsics: []types.Extrinsic{{1, 1}, {2, 2}},
	}
	err = handler(stream, msg)
	require.NoError(t, err)
	require.Len(t, txnBatch, 5)

	// reached batch size limit, below transaction will not be included in batch.
	msg = &TransactionMessage{
		Extrinsics: []types.Extrinsic{{1, 1}, {2, 2}},
	}
	err = handler(stream, msg)
	require.NoError(t, err)
	require.Len(t, txnBatch, 5)

	msg = &TransactionMessage{
		Extrinsics: []types.Extrinsic{{1, 1}, {2, 2}},
	}
	// wait for transaction batch channel to process.
	time.Sleep(1300 * time.Millisecond)
	err = handler(stream, msg)
	require.NoError(t, err)
	require.Len(t, txnBatch, 1)
}

func TestBlockAnnounceHandshakeSize(t *testing.T) {
	require.Equal(t, unsafe.Sizeof(BlockAnnounceHandshake{}), reflect.TypeOf(BlockAnnounceHandshake{}).Size())
}<|MERGE_RESOLUTION|>--- conflicted
+++ resolved
@@ -351,11 +351,7 @@
 	handler := srvc1.createNotificationsMessageHandler(info, srvc1.handleTransactionMessage, txnBatchHandler)
 
 	// set handshake data to received
-<<<<<<< HEAD
 	info.inboundHandshakeData.Store(srvc2.host.id(), handshakeData{
-=======
-	info.inboundHandshakeData.Store(testPeerID, &handshakeData{
->>>>>>> 0a30b3dd
 		received:  true,
 		validated: true,
 	})
