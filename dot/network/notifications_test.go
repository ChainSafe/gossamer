--- conflicted
+++ resolved
@@ -214,21 +214,6 @@
 	require.True(t, info.handshakeData[testPeerID].received)
 	require.False(t, info.handshakeData[testPeerID].validated)
 
-<<<<<<< HEAD
-	// connect nodes
-	addrInfosB, err := b.host.addrInfos()
-	require.NoError(t, err)
-
-	err = s.host.connect(*addrInfosB[0])
-	if failedToDial(err) {
-		time.Sleep(TestBackoffTimeout)
-		err = s.host.connect(*addrInfosB[0])
-	}
-	require.NoError(t, err)
-	s.notificationsProtocols[BlockAnnounceMsgType].handshakeData[testPeerID] = &handshakeData{}
-
-=======
->>>>>>> d8312cf7
 	// try valid handshake
 	testHandshake = &BlockAnnounceHandshake{
 		Roles:           4,
@@ -236,12 +221,8 @@
 		BestBlockHash:   common.Hash{1},
 		GenesisHash:     s.blockState.GenesisHash(),
 	}
-<<<<<<< HEAD
-	err = handler(testPeerID, testHandshake)
-=======
 
 	err = handler(stream, testHandshake)
->>>>>>> d8312cf7
 	require.NoError(t, err)
 	require.True(t, info.handshakeData[testPeerID].received)
 	require.True(t, info.handshakeData[testPeerID].validated)
