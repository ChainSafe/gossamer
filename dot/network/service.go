--- conflicted
+++ resolved
@@ -183,11 +183,7 @@
 func (s *Service) handleStream(stream libp2pnetwork.Stream) {
 	conn := stream.Conn()
 	if conn == nil {
-<<<<<<< HEAD
-		log.Error("[network] cannot get connection from stream")
-=======
 		log.Error("[network] Failed to get connection from stream")
->>>>>>> a1670a28
 		return
 	}
 
@@ -224,11 +220,7 @@
 		// decode message based on message type
 		msg, err := decodeMessageBytes(msgBytes)
 		if err != nil {
-<<<<<<< HEAD
-			log.Error("Failed to decode message from peer", "peer", remotePeer, "err", err)
-=======
 			log.Error("[network] Failed to decode message from peer", "peer", remotePeer, "err", err)
->>>>>>> a1670a28
 			return // exit
 		}
 
