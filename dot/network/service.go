// Copyright 2019 ChainSafe Systems (ON) Corp.
// This file is part of gossamer.
//
// The gossamer library is free software: you can redistribute it and/or modify
// it under the terms of the GNU Lesser General Public License as published by
// the Free Software Foundation, either version 3 of the License, or
// (at your option) any later version.
//
// The gossamer library is distributed in the hope that it will be useful,
// but WITHOUT ANY WARRANTY; without even the implied warranty of
// MERCHANTABILITY or FITNESS FOR A PARTICULAR PURPOSE. See the
// GNU Lesser General Public License for more details.
//
// You should have received a copy of the GNU Lesser General Public License
// along with the gossamer library. If not, see <http://www.gnu.org/licenses/>.

package network

import (
	"bufio"
	"context"
	"errors"
	"math/big"
	"os"
	//"sync"
	"time"

	"github.com/ChainSafe/gossamer/lib/common"
	"github.com/ChainSafe/gossamer/lib/services"

	log "github.com/ChainSafe/log15"
	libp2pnetwork "github.com/libp2p/go-libp2p-core/network"
	"github.com/libp2p/go-libp2p-core/peer"
)

// NetworkStateTimeout is the set time interval that we update network state
const NetworkStateTimeout = time.Minute
const syncID = "/sync/2"

var _ services.Service = &Service{}
var logger = log.New("pkg", "network")

// Service describes a network service
type Service struct {
	logger log.Logger
	ctx    context.Context
	cancel context.CancelFunc

	cfg            *Config
	host           *host
	mdns           *mdns
	status         *status
	gossip         *gossip
	requestTracker *requestTracker
	errCh          chan<- error

	// Service interfaces
	blockState   BlockState
	networkState NetworkState
	syncer       Syncer

	// Interface for inter-process communication
	// as well as a lock for safe channel closures
<<<<<<< HEAD
	messageHandler MessageSender
	lock           sync.Mutex
=======
	//msgSend chan<- Message
	// todo ed remove lock?
	messageHandler MessageHandler
	//lock           sync.Mutex
>>>>>>> cfab2a41

	// Configuration options
	noBootstrap bool
	noMDNS      bool
	noStatus    bool // internal option
	noGossip    bool // internal option
}

// NewService creates a new network service from the configuration and message channels
func NewService(cfg *Config) (*Service, error) {
	ctx, cancel := context.WithCancel(context.Background()) //nolint

	h := log.StreamHandler(os.Stdout, log.TerminalFormat())
	h = log.CallerFileHandler(h)
	logger.SetHandler(log.LvlFilterHandler(cfg.LogLvl, h))
	cfg.logger = logger

	// build configuration
	err := cfg.build()
	if err != nil {
		return nil, err //nolint
	}

	if cfg.Syncer == nil {
		return nil, errors.New("cannot have nil Syncer")
	}

	// create a new host instance
	host, err := newHost(ctx, cfg, logger)
	if err != nil {
		return nil, err
	}

	network := &Service{
		logger:         logger,
		ctx:            ctx,
		cancel:         cancel,
		cfg:            cfg,
		host:           host,
		mdns:           newMDNS(host),
		status:         newStatus(host),
		gossip:         newGossip(host),
		requestTracker: newRequestTracker(host.logger),
		blockState:     cfg.BlockState,
		networkState:   cfg.NetworkState,
<<<<<<< HEAD
		messageHandler: cfg.MsgRecInterface,
=======
		// todo ed msg_channel
		//msgSend:        cfg.MsgSend,
		messageHandler: cfg.MessageHandler,
>>>>>>> cfab2a41
		noBootstrap:    cfg.NoBootstrap,
		noMDNS:         cfg.NoMDNS,
		noStatus:       cfg.NoStatus,
		syncer:         cfg.Syncer,
		errCh:          cfg.ErrChan,
	}

	return network, err
}

// Start starts the network service
func (s *Service) Start() error {
	if s.IsStopped() {
		s.ctx, s.cancel = context.WithCancel(context.Background())
	}

	// update network state
	go s.updateNetworkState()

	s.host.registerConnHandler(s.handleConn)
	s.host.registerStreamHandler("", s.handleStream)
	s.host.registerStreamHandler(syncID, s.handleSyncStream)

	// log listening addresses to console
	for _, addr := range s.host.multiaddrs() {
		s.logger.Info("Started listening", "address", addr)
	}

	if !s.noBootstrap {
		s.host.bootstrap()
	}

	// TODO: ensure bootstrap has connected to bootnodes and addresses have been
	// registered by the host before mDNS attempts to connect to bootnodes

	if !s.noMDNS {
		s.mdns.start()
	}

	return nil
}

// Stop closes running instances of the host and network services as well as
// the message channel from the network service to the core service (services that
// are dependent on the host instance should be closed first)
func (s *Service) Stop() error {
<<<<<<< HEAD
	s.lock.Lock()
	defer s.lock.Unlock()
=======
	// s.lock.Lock()
	// defer s.lock.Unlock()
>>>>>>> cfab2a41

	s.cancel()

	// close mDNS discovery service
	err := s.mdns.close()
	if err != nil {
		s.logger.Error("Failed to close mDNS discovery service", "error", err)
	}

	// close host and host services
	err = s.host.close()
	if err != nil {
		s.logger.Error("Failed to close host", "error", err)
	}

	return nil
}

// IsStopped returns true if the service is stopped
func (s *Service) IsStopped() bool {
	return s.ctx.Err() != nil
}

// updateNetworkState updates the network state at the set time interval
func (s *Service) updateNetworkState() {
	for {
		select {
		case <-s.ctx.Done():
			return
		case <-time.After(NetworkStateTimeout):
			s.networkState.SetHealth(s.Health())
			s.networkState.SetNetworkState(s.NetworkState())
			s.networkState.SetPeers(s.Peers())
		}
	}
}

<<<<<<< HEAD
// SendMessage broadcasts message from core service
func (s *Service) SendMessage(msg Message) {
	if s.host == nil {
		return
	}
	if s.IsStopped() {
		return
	}
	if msg == nil {
		s.logger.Debug("Received nil message from core service")
		return
	}
	s.logger.Debug(
		"Broadcasting message from core service",
		"host", s.host.id(),
		"type", msg.Type(),
	)
	// broadcast message to connected peers
	s.host.broadcast(msg)
}

func (s *Service) safeMsgSend(msg Message) error {
	s.lock.Lock()
	defer s.lock.Unlock()
=======
// SendMessage implementation of interface to handle receiving messages
func (s *Service) SendMessage(msg Message) {
	if s.host == nil {
		return
	}
>>>>>>> cfab2a41
	if s.IsStopped() {
		return
	}
<<<<<<< HEAD
	s.messageHandler.SendMessage(msg)
	return nil
=======
	if msg == nil {
		s.logger.Debug("Received nil message from core service")
		return
	}
	s.logger.Debug(
		"Broadcasting message from core service",
		"host", s.host.id(),
		"type", msg.Type(),
	)

	// broadcast message to connected peers
	s.host.broadcast(msg)
>>>>>>> cfab2a41
}

// // todo ed refactor to remove this
// func (s *Service) safeMsgSend(msg Message) error {
// 	s.lock.Lock()
// 	defer s.lock.Unlock()
// 	if s.IsStopped() {
// 		return errors.New("service has been stopped")
// 	}
// 	// todo ed msg_channel
// 	s.msgSend <- msg
// 	//s.messageHandler.SendMessage(msg)
// 	return nil
// }

// handleConn starts processes that manage the connection
func (s *Service) handleConn(conn libp2pnetwork.Conn) {
	// check if status is enabled
	if !s.noStatus {

		// get latest block header from block state
		latestBlock, err := s.blockState.BestBlockHeader()
		if err != nil || (latestBlock == nil || latestBlock.Number == nil) {
			s.logger.Error("Failed to get chain head", "error", err)
			return
		}

		// update host status message
		msg := &StatusMessage{
			ProtocolVersion:     s.cfg.ProtocolVersion,
			MinSupportedVersion: s.cfg.MinSupportedVersion,
			Roles:               s.cfg.Roles,
			BestBlockNumber:     latestBlock.Number.Uint64(),
			BestBlockHash:       latestBlock.Hash(),
			GenesisHash:         s.blockState.GenesisHash(),
			ChainStatus:         []byte{0}, // TODO
		}

		// update host status message
		s.status.setHostMessage(msg)

		// manage status messages for new connection
		s.status.handleConn(conn)
	}
}

// handleStream starts reading from the inbound message stream and continues
// reading until the inbound message stream is closed or reset.
func (s *Service) handleStream(stream libp2pnetwork.Stream) {
	conn := stream.Conn()
	if conn == nil {
		s.logger.Error("Failed to get connection from stream")
		return
	}

	peer := conn.RemotePeer()
	s.readStream(stream, peer, s.handleMessage)
	// the stream stays open until closed or reset
}

// handleSyncStream handles streams with the <protcol-id>/sync/2 protocol ID
func (s *Service) handleSyncStream(stream libp2pnetwork.Stream) {
	conn := stream.Conn()
	if conn == nil {
		s.logger.Error("Failed to get connection from stream")
		return
	}

	peer := conn.RemotePeer()
	s.readStream(stream, peer, s.handleSyncMessage)
	// the stream stays open until closed or reset
}

var maxReads = 16

func (s *Service) readStream(stream libp2pnetwork.Stream, peer peer.ID, handler func(peer peer.ID, msg Message)) {

	// create buffer stream for non-blocking read
	r := bufio.NewReader(stream)

	for {
		length, err := readLEB128ToUint64(r)
		if err != nil {
			s.logger.Error("Failed to read LEB128 encoding", "error", err)
			_ = stream.Close()
			s.errCh <- err
			return
		}

		if length == 0 {
			continue
		}

		msgBytes := make([]byte, length)
		tot := uint64(0)
		for i := 0; i < maxReads; i++ {
			n, err := r.Read(msgBytes[tot:]) //nolint
			if err != nil {
				s.logger.Error("Failed to read message from stream", "error", err)
				_ = stream.Close()
				s.errCh <- err
				return
			}

			tot += uint64(n)
			if tot == length {
				break
			}
		}

		if tot != length {
			s.logger.Error("Failed to read entire message", "length", length, "read" /*n*/, tot)
			continue
		}

		// decode message based on message type
		msg, err := decodeMessageBytes(msgBytes)
		if err != nil {
			s.logger.Error("Failed to decode message from peer", "peer", peer, "err", err)
			continue
		}

		s.logger.Trace(
			"Received message from peer",
			"host", s.host.id(),
			"peer", peer,
			"type", msg.Type(),
		)

		// handle message based on peer status and message type
		handler(peer, msg)
	}
}

// handleSyncMessage handles synchronization message types (BlockRequest and BlockResponse)
func (s *Service) handleSyncMessage(peer peer.ID, msg Message) {
	if msg == nil {
		return
	}

	// if it's a BlockResponse with an ID corresponding to a BlockRequest we sent, forward
	// message to the sync service
	if resp, ok := msg.(*BlockResponseMessage); ok && s.requestTracker.hasRequestedBlockID(resp.ID) {
		s.requestTracker.removeRequestedBlockID(resp.ID)
		req := s.syncer.HandleBlockResponse(resp)
		if req != nil {
			s.requestTracker.addRequestedBlockID(req.ID)
			err := s.host.send(peer, syncID, req)
			if err != nil {
				s.logger.Error("failed to send BlockRequest message", "peer", peer)
			}
		}
	}

	// if it's a BlockRequest, call core for processing
	if req, ok := msg.(*BlockRequestMessage); ok {
		resp, err := s.syncer.CreateBlockResponse(req)
		if err != nil {
			s.logger.Debug("cannot create response for request", "id", req.ID)
			return
		}

		err = s.host.send(peer, syncID, resp)
		if err != nil {
			s.logger.Error("failed to send BlockResponse message", "peer", peer)
		}
	}
}

// handleMessage handles the message based on peer status and message type
func (s *Service) handleMessage(peer peer.ID, msg Message) {
	if msg.Type() != StatusMsgType {

		// check if status is disabled or peer status is confirmed
		if s.noStatus || s.status.confirmed(peer) {
			if an, ok := msg.(*BlockAnnounceMessage); ok {
				req := s.syncer.HandleBlockAnnounce(an)
				if req != nil {
					s.requestTracker.addRequestedBlockID(req.ID)
					log.Info("sending", "req", req)
					err := s.host.send(peer, syncID, req)
					if err != nil {
						s.logger.Error("failed to send BlockRequest message", "peer", peer)
					}
				}
			} else {
				s.messageHandler.HandleMessage(msg)
				// if err != nil {
				// 	s.logger.Error("Failed to send message", "error", err)
				// }
			}
		}

		// check if gossip is enabled
		if !s.noGossip {

			// handle non-status message from peer with gossip submodule
			s.gossip.handleMessage(msg, peer)
		}

	} else {

		// check if status is enabled
		if !s.noStatus {

			// handle status message from peer with status submodule
			s.status.handleMessage(peer, msg.(*StatusMessage))

			// check if peer status confirmed
			if s.status.confirmed(peer) {

				// send a block request message if peer best block number is greater than host best block number
				req := s.handleStatusMesssage(msg.(*StatusMessage))
				if req != nil {
					s.requestTracker.addRequestedBlockID(req.ID)
					err := s.host.send(peer, syncID, req)
					if err != nil {
						s.logger.Error("failed to send BlockRequest message", "peer", peer)
					}
				}
			}
		}
	}
}

// handleStatusMesssage returns a block request message if peer best block
// number is greater than host best block number
func (s *Service) handleStatusMesssage(statusMessage *StatusMessage) *BlockRequestMessage {
	// get latest block header from block state
	latestHeader, err := s.blockState.BestBlockHeader()
	if err != nil {
		s.logger.Error("Failed to get best block header from block state", "error", err)
		return nil
	}

	bestBlockNum := big.NewInt(int64(statusMessage.BestBlockNumber))

	// check if peer block number is greater than host block number
	if latestHeader.Number.Cmp(bestBlockNum) == -1 {
		s.logger.Debug("sending new block to syncer", "number", statusMessage.BestBlockNumber)
		return s.syncer.HandleSeenBlocks(bestBlockNum)
	}

	return nil
}

// Health returns information about host needed for the rpc server
func (s *Service) Health() common.Health {
	return common.Health{
		Peers:           s.host.peerCount(),
		IsSyncing:       false, // TODO
		ShouldHavePeers: !s.noBootstrap,
	}
}

// NetworkState returns information about host needed for the rpc server and the runtime
func (s *Service) NetworkState() common.NetworkState {
	return common.NetworkState{
		PeerID: s.host.id().String(),
	}
}

// Peers returns information about connected peers needed for the rpc server
func (s *Service) Peers() []common.PeerInfo {
	peers := []common.PeerInfo{}

	for _, p := range s.host.peers() {
		if s.status.confirmed(p) {
			if m, ok := s.status.peerMessage.Load(p); ok {
				msg, ok := m.(*StatusMessage)
				if !ok {
					return peers
				}

				peers = append(peers, common.PeerInfo{
					PeerID:          p.String(),
					Roles:           msg.Roles,
					ProtocolVersion: msg.ProtocolVersion,
					BestHash:        msg.BestBlockHash,
					BestNumber:      msg.BestBlockNumber,
				})
			}
		}
	}
	return peers
}

// NodeRoles Returns the roles the node is running as.
func (s *Service) NodeRoles() byte {
	return s.cfg.Roles
}

//SetMessageHandler sets the given MessageHandler for this service
func (s *Service) SetMessageHandler(handler MessageHandler) {
	s.messageHandler = handler
}<|MERGE_RESOLUTION|>--- conflicted
+++ resolved
@@ -61,15 +61,10 @@
 
 	// Interface for inter-process communication
 	// as well as a lock for safe channel closures
-<<<<<<< HEAD
-	messageHandler MessageSender
-	lock           sync.Mutex
-=======
 	//msgSend chan<- Message
 	// todo ed remove lock?
 	messageHandler MessageHandler
 	//lock           sync.Mutex
->>>>>>> cfab2a41
 
 	// Configuration options
 	noBootstrap bool
@@ -115,13 +110,9 @@
 		requestTracker: newRequestTracker(host.logger),
 		blockState:     cfg.BlockState,
 		networkState:   cfg.NetworkState,
-<<<<<<< HEAD
-		messageHandler: cfg.MsgRecInterface,
-=======
 		// todo ed msg_channel
 		//msgSend:        cfg.MsgSend,
 		messageHandler: cfg.MessageHandler,
->>>>>>> cfab2a41
 		noBootstrap:    cfg.NoBootstrap,
 		noMDNS:         cfg.NoMDNS,
 		noStatus:       cfg.NoStatus,
@@ -168,13 +159,8 @@
 // the message channel from the network service to the core service (services that
 // are dependent on the host instance should be closed first)
 func (s *Service) Stop() error {
-<<<<<<< HEAD
-	s.lock.Lock()
-	defer s.lock.Unlock()
-=======
 	// s.lock.Lock()
 	// defer s.lock.Unlock()
->>>>>>> cfab2a41
 
 	s.cancel()
 
@@ -212,8 +198,7 @@
 	}
 }
 
-<<<<<<< HEAD
-// SendMessage broadcasts message from core service
+// SendMessage implementation of interface to handle receiving messages
 func (s *Service) SendMessage(msg Message) {
 	if s.host == nil {
 		return
@@ -230,40 +215,9 @@
 		"host", s.host.id(),
 		"type", msg.Type(),
 	)
+
 	// broadcast message to connected peers
 	s.host.broadcast(msg)
-}
-
-func (s *Service) safeMsgSend(msg Message) error {
-	s.lock.Lock()
-	defer s.lock.Unlock()
-=======
-// SendMessage implementation of interface to handle receiving messages
-func (s *Service) SendMessage(msg Message) {
-	if s.host == nil {
-		return
-	}
->>>>>>> cfab2a41
-	if s.IsStopped() {
-		return
-	}
-<<<<<<< HEAD
-	s.messageHandler.SendMessage(msg)
-	return nil
-=======
-	if msg == nil {
-		s.logger.Debug("Received nil message from core service")
-		return
-	}
-	s.logger.Debug(
-		"Broadcasting message from core service",
-		"host", s.host.id(),
-		"type", msg.Type(),
-	)
-
-	// broadcast message to connected peers
-	s.host.broadcast(msg)
->>>>>>> cfab2a41
 }
 
 // // todo ed refactor to remove this
