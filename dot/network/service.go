--- conflicted
+++ resolved
@@ -503,75 +503,11 @@
 		outboundHandshakeData: new(sync.Map),
 	}
 	s.notificationsProtocols[messageID] = np
-
-<<<<<<< HEAD
-	// connMgr := s.host.h.ConnManager().(*ConnManager)
-	// connMgr.registerCloseHandler(protocolID, func(peerID peer.ID, inbound bool) {
-	// 	if inbound {
-	// 		if hsData, has := np.getInboundHandshakeData(peerID); has {
-	// 			logger.Debug(
-	// 				"Cleaning up inbound handshake data",
-	// 				"peer", peerID,
-	// 				"protocol", protocolID,
-	// 			)
-
-	// 			np.inboundHandshakeData.Delete(peerID)
-	// 			if has && hsData.stream != nil {
-	// 				_ = hsData.stream.Reset()
-	// 			}
-	// 		}
-	// 		return
-	// 	}
-
-	// 	if hsData, has := np.getOutboundHandshakeData(peerID); has {
-	// 		logger.Debug(
-	// 			"Cleaning up outbound handshake data",
-	// 			"peer", peerID,
-	// 			"protocol", protocolID,
-	// 		)
-
-	// 		np.outboundHandshakeData.Delete(peerID)
-	// 		if has && hsData.stream != nil {
-	// 			_ = hsData.stream.Reset()
-	// 		}
-	// 	}
-	// })
-=======
-	connMgr := s.host.h.ConnManager().(*ConnManager)
-	connMgr.registerCloseHandler(protocolID, func(peerID peer.ID) {
-		if _, ok := np.getInboundHandshakeData(peerID); ok {
-			logger.Tracef(
-				"Cleaning up inbound handshake data for peer %s and protocol %s",
-				peerID, protocolID)
-			np.inboundHandshakeData.Delete(peerID)
-		}
-
-		if _, ok := np.getOutboundHandshakeData(peerID); ok {
-			logger.Tracef(
-				"Cleaning up outbound handshake data for peer %s and protocol %s",
-				peerID, protocolID)
-			np.outboundHandshakeData.Delete(peerID)
-		}
-	})
->>>>>>> ffc81bf2
-
-	info := s.notificationsProtocols[messageID]
-
-	decoder := createDecoder(info, handshakeDecoder, messageDecoder)
-	handlerWithValidate := s.createNotificationsMessageHandler(info, messageHandler, batchHandler)
+	decoder := createDecoder(np, handshakeDecoder, messageDecoder)
+	handlerWithValidate := s.createNotificationsMessageHandler(np, messageHandler, batchHandler)
 
 	s.host.registerStreamHandler(protocolID, func(stream libp2pnetwork.Stream) {
-<<<<<<< HEAD
-		logger.Trace("received stream", "sub-protocol", protocolID)
-=======
 		logger.Tracef("received stream using sub-protocol %s", protocolID)
-		conn := stream.Conn()
-		if conn == nil {
-			logger.Error("Failed to get connection from stream")
-			return
-		}
-
->>>>>>> ffc81bf2
 		s.readStream(stream, decoder, handlerWithValidate)
 	})
 
@@ -655,10 +591,10 @@
 }
 
 func (s *Service) readStream(stream libp2pnetwork.Stream, decoder messageDecoder, handler messageHandler) {
-	// we NEED to close the stream if we ever return from this function, as if we return,
+	// we NEED to reset the stream if we ever return from this function, as if we return,
 	// the stream will never again be read by us, so we need to tell the remote side we aren't
 	// reading from this stream.
-	defer s.closeInboundStream(stream)
+	defer s.resetInboundStream(stream)
 	s.streamManager.logNewStream(stream)
 
 	peer := stream.Conn().RemotePeer()
@@ -667,19 +603,10 @@
 
 	for {
 		tot, err := readStream(stream, msgBytes[:])
-<<<<<<< HEAD
 		if err != nil {
-			logger.Trace("failed to read from stream", "id", stream.ID(), "peer", stream.Conn().RemotePeer(), "protocol", stream.Protocol(), "error", err)
-			//_ = stream.Close()
-=======
-		if errors.Is(err, io.EOF) {
-			return
-		} else if err != nil {
 			logger.Tracef(
 				"failed to read from stream id %s of peer %s using protocol %s: %s",
 				stream.ID(), stream.Conn().RemotePeer(), stream.Protocol(), err)
-			_ = stream.Close()
->>>>>>> ffc81bf2
 			return
 		}
 
@@ -688,14 +615,8 @@
 		// decode message based on message type
 		msg, err := decoder(msgBytes[:tot], peer, isInbound(stream)) // stream shoukd always be inbound if it passes through service.readStream
 		if err != nil {
-<<<<<<< HEAD
-			logger.Trace("failed to decode message from peer", "id", stream.ID(), "protocol", stream.Protocol(), "err", err)
-			//_ = stream.Reset()
-			//return
-=======
 			logger.Tracef("failed to decode message from stream id %s using protocol %s: %s",
 				stream.ID(), stream.Protocol(), err)
->>>>>>> ffc81bf2
 			continue
 		}
 
@@ -703,16 +624,8 @@
 			"host %s received message from peer %s: %s",
 			s.host.id(), peer, msg.String())
 
-<<<<<<< HEAD
 		if err = handler(stream, msg); err != nil {
-			logger.Trace("failed to handle message from stream", "id", stream.ID(), "message", msg, "error", err)
-			//_ = stream.Close()
-=======
-		err = handler(stream, msg)
-		if err != nil {
 			logger.Tracef("failed to handle message %s from stream id %s: %s", msg, stream.ID(), err)
-			_ = stream.Close()
->>>>>>> ffc81bf2
 			return
 		}
 
@@ -720,7 +633,7 @@
 	}
 }
 
-func (s *Service) closeInboundStream(stream libp2pnetwork.Stream) {
+func (s *Service) resetInboundStream(stream libp2pnetwork.Stream) {
 	protocolID := stream.Protocol()
 	peerID := stream.Conn().RemotePeer()
 
@@ -735,10 +648,10 @@
 		prtl.inboundHandshakeData.Delete(peerID)
 	}
 
-	logger.Debug(
-		"Cleaning up inbound handshake data",
-		"peer", peerID,
-		"protocol", protocolID,
+	logger.Debugf(
+		"cleaning up inbound handshake data for protocol=%s, peer=%s",
+		stream.Protocol(),
+		peerID,
 	)
 
 	_ = stream.Reset()
