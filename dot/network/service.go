--- conflicted
+++ resolved
@@ -73,15 +73,9 @@
 	notificationsMu        sync.RWMutex
 
 	// Service interfaces
-<<<<<<< HEAD
-	blockState BlockState
-	syncer     Syncer
-=======
 	blockState         BlockState
-	networkState       NetworkState
 	syncer             Syncer
 	transactionHandler TransactionHandler
->>>>>>> 5e4878a3
 
 	// Interface for inter-process communication
 	messageHandler MessageHandler // TODO: remove with cleanup
@@ -119,12 +113,7 @@
 		cfg:                    cfg,
 		host:                   host,
 		mdns:                   newMDNS(host),
-<<<<<<< HEAD
-		gossip:                 newGossip(host),
-=======
-		status:                 newStatus(host),
 		gossip:                 newGossip(),
->>>>>>> 5e4878a3
 		requestTracker:         newRequestTracker(logger),
 		blockState:             cfg.BlockState,
 		messageHandler:         cfg.MessageHandler,
@@ -503,76 +492,11 @@
 // handleMessage handles the message based on peer status and message type
 // TODO: deprecate this handler, messages will be handled via their sub-protocols
 func (s *Service) handleMessage(peer peer.ID, msg Message) error {
-<<<<<<< HEAD
 	if s.messageHandler == nil {
 		logger.Crit("Failed to handle message", "error", "message handler is nil")
-=======
-	if msg.Type() != StatusMsgType {
-
-		// check if status is disabled or peer status is confirmed
-		if s.noStatus || s.status.confirmed(peer) {
-			if s.messageHandler == nil {
-				logger.Crit("Failed to handle message", "error", "message handler is nil")
-				return nil
-			}
-			s.messageHandler.HandleMessage(msg)
-		}
-
-		// check if gossip is enabled
-		if !s.noGossip {
-
-			// handle non-status message from peer with gossip submodule
-			seen := s.gossip.hasSeen(msg)
-			if !seen {
-				s.host.broadcastExcluding(msg, peer)
-			}
-		}
-
-	} else {
-
-		// check if status is enabled
-		if !s.noStatus {
-
-			// handle status message from peer with status submodule
-			s.status.handleMessage(peer, msg.(*StatusMessage))
-
-			// check if peer status confirmed
-			if s.status.confirmed(peer) {
-
-				// send a block request message if peer best block number is greater than host best block number
-				req := s.handleStatusMesssage(msg.(*StatusMessage))
-				if req != nil {
-					s.requestTracker.addRequestedBlockID(req.ID)
-					err := s.host.send(peer, syncID, req)
-					if err != nil {
-						logger.Error("failed to send BlockRequest message", "peer", peer)
-					}
-				}
-			}
-		}
-	}
-
-	return nil
-}
-
-// handleStatusMesssage returns a block request message if peer best block
-// number is greater than host best block number
-func (s *Service) handleStatusMesssage(statusMessage *StatusMessage) *BlockRequestMessage {
-	// get latest block header from block state
-	latestHeader, err := s.blockState.BestBlockHeader()
-	if err != nil {
-		logger.Error("Failed to get best block header from block state", "error", err)
->>>>>>> 5e4878a3
 		return nil
 	}
 	s.messageHandler.HandleMessage(msg)
-
-	// check if gossip is enabled
-	if !s.noGossip {
-
-		// handle non-status message from peer with gossip submodule
-		s.gossip.handleMessage(msg, peer)
-	}
 
 	return nil
 }
