// Copyright 2019 ChainSafe Systems (ON) Corp.
// This file is part of gossamer.
//
// The gossamer library is free software: you can redistribute it and/or modify
// it under the terms of the GNU Lesser General Public License as published by
// the Free Software Foundation, either version 3 of the License, or
// (at your option) any later version.
//
// The gossamer library is distributed in the hope that it will be useful,
// but WITHOUT ANY WARRANTY; without even the implied warranty of
// MERCHANTABILITY or FITNESS FOR A PARTICULAR PURPOSE. See the
// GNU Lesser General Public License for more details.
//
// You should have received a copy of the GNU Lesser General Public License
// along with the gossamer library. If not, see <http://www.gnu.org/licenses/>.

package network

import (
	"bufio"
	"context"
	"errors"
	"fmt"
	"io"
	"os"
	"sync"
	"time"

	"github.com/ChainSafe/gossamer/lib/common"
	"github.com/ChainSafe/gossamer/lib/services"

	log "github.com/ChainSafe/log15"
	libp2pnetwork "github.com/libp2p/go-libp2p-core/network"
	"github.com/libp2p/go-libp2p-core/peer"
	"github.com/libp2p/go-libp2p-core/protocol"
	discovery "github.com/libp2p/go-libp2p-discovery"
)

const (
	// NetworkStateTimeout is the set time interval that we update network state
	NetworkStateTimeout = time.Minute

	// the following are sub-protocols used by the node
	syncID          = "/sync/2"
	lightID         = "/light/2"
	blockAnnounceID = "/block-announces/1"
	transactionsID  = "/transactions/1"
)

var (
	_        services.Service = &Service{}
	logger                    = log.New("pkg", "network")
	maxReads                  = 16
)

type (
	// messageDecoder is passed on readStream to decode the data from the stream into a message.
	// since messages are decoded based on context, this is different for every sub-protocol.
	messageDecoder = func([]byte, peer.ID) (Message, error)
	// messageHandler is passed on readStream to handle the resulting message. it should return an error only if the stream is to be closed
	messageHandler = func(peer peer.ID, msg Message) error
)

// Service describes a network service
type Service struct {
	ctx    context.Context
	cancel context.CancelFunc

	cfg    *Config
	host   *host
	mdns   *mdns
	gossip *gossip

	notificationsProtocols map[byte]*notificationsProtocol // map of sub-protocol msg ID to protocol info
	notificationsMu        sync.RWMutex

	syncing        map[peer.ID]struct{} // set if we have sent a block request message to the given peer
	syncingMu      sync.RWMutex
	lightRequest   map[peer.ID]struct{} // set if we have sent a light request message to the given peer
	lightRequestMu sync.RWMutex

	// Service interfaces
	blockState         BlockState
	syncer             Syncer
	transactionHandler TransactionHandler

	// Configuration options
	noBootstrap bool
	noDiscover  bool
	noMDNS      bool
	noGossip    bool // internal option
}

// NewService creates a new network service from the configuration and message channels
func NewService(cfg *Config) (*Service, error) {
	ctx, cancel := context.WithCancel(context.Background()) //nolint

	h := log.StreamHandler(os.Stdout, log.TerminalFormat())
	h = log.CallerFileHandler(h)
	logger.SetHandler(log.LvlFilterHandler(cfg.LogLvl, h))
	cfg.logger = logger

	// build configuration
	err := cfg.build()
	if err != nil {
		cancel()
		return nil, err //nolint
	}

	// create a new host instance
	host, err := newHost(ctx, cfg)
	if err != nil {
		cancel()
		return nil, err
	}

	network := &Service{
		ctx:                    ctx,
		cancel:                 cancel,
		cfg:                    cfg,
		host:                   host,
		mdns:                   newMDNS(host),
		gossip:                 newGossip(),
		blockState:             cfg.BlockState,
		transactionHandler:     cfg.TransactionHandler,
		noBootstrap:            cfg.NoBootstrap,
		noMDNS:                 cfg.NoMDNS,
		syncer:                 cfg.Syncer,
		notificationsProtocols: make(map[byte]*notificationsProtocol),
		syncing:                make(map[peer.ID]struct{}),
		lightRequest:           make(map[peer.ID]struct{}),
	}

	return network, err
}

// SetSyncer sets the Syncer used by the network service
func (s *Service) SetSyncer(syncer Syncer) {
	s.syncer = syncer
}

// SetTransactionHandler sets the TransactionHandler used by the network service
func (s *Service) SetTransactionHandler(handler TransactionHandler) {
	s.transactionHandler = handler
}

// Start starts the network service
func (s *Service) Start() error {
	if s.syncer == nil {
		return errors.New("service Syncer is nil")
	}

	if s.transactionHandler == nil {
		return errors.New("service TransactionHandler is nil")
	}

	if s.IsStopped() {
		s.ctx, s.cancel = context.WithCancel(context.Background())
	}

	s.host.registerStreamHandler(syncID, s.handleSyncStream)
	s.host.registerStreamHandler(lightID, s.handleLightStream)

	// register block announce protocol
	err := s.RegisterNotificationsProtocol(
		blockAnnounceID,
		BlockAnnounceMsgType,
		s.getBlockAnnounceHandshake,
		decodeBlockAnnounceHandshake,
		s.validateBlockAnnounceHandshake,
		decodeBlockAnnounceMessage,
		s.handleBlockAnnounceMessage,
	)
	if err != nil {
		logger.Error("failed to register notifications protocol", "sub-protocol", blockAnnounceID, "error", err)
	}

	// register transactions protocol
	err = s.RegisterNotificationsProtocol(
		transactionsID,
		TransactionMsgType,
		s.getTransactionHandshake,
		decodeTransactionHandshake,
		validateTransactionHandshake,
		decodeTransactionMessage,
		s.handleTransactionMessage,
	)
	if err != nil {
		logger.Error("failed to register notifications protocol", "sub-protocol", blockAnnounceID, "error", err)
	}

	// log listening addresses to console
	for _, addr := range s.host.multiaddrs() {
		logger.Info("Started listening", "address", addr)
	}

	if !s.noBootstrap {
		s.host.bootstrap()
	}

	// TODO: ensure bootstrap has connected to bootnodes and addresses have been
	// registered by the host before mDNS attempts to connect to bootnodes

	if !s.noMDNS {
		s.mdns.start()
	}

	if !s.noDiscover {
		go func() {
			err = s.beginDiscovery()
			if err != nil {
				logger.Error("failed to begin DHT discovery", "error", err)
			}
		}()
	}

	logger.Info("started network service", "supported protocols", s.host.protocols())
	return nil
}

func (s *Service) beginDiscovery() error {
	rd := discovery.NewRoutingDiscovery(s.host.dht)

	err := s.host.dht.Bootstrap(s.ctx)
	if err != nil {
		return fmt.Errorf("failed to bootstrap DHT: %w", err)
	}

	// wait to connect to bootstrap peers
	time.Sleep(time.Second)

	_, err = rd.Advertise(s.ctx, s.cfg.ProtocolID)
	if err != nil {
		return fmt.Errorf("failed to begin advertising: %w", err)
	}

	go func() {
		peerCh, err := rd.FindPeers(s.ctx, s.cfg.ProtocolID)
		if err != nil {
			logger.Error("failed to begin finding peers via DHT", "err", err)
		}

		for peer := range peerCh {
			logger.Debug("found new peer via DHT", "peer", peer.ID)
			// found a peer, try to connect
			err = s.host.connect(peer) // TODO: check if it's own our peer ID
			if err != nil {
				logger.Debug("failed to connect to discovered peer", "peer", peer.ID, "err", err)
			}
		}
	}()

	logger.Info("DHT discovery started!")
	return nil
}

// Stop closes running instances of the host and network services as well as
// the message channel from the network service to the core service (services that
// are dependent on the host instance should be closed first)
func (s *Service) Stop() error {
	s.cancel()

	// close mDNS discovery service
	err := s.mdns.close()
	if err != nil {
		logger.Error("Failed to close mDNS discovery service", "error", err)
	}

	// close host and host services
	err = s.host.close()
	if err != nil {
		logger.Error("Failed to close host", "error", err)
	}

	return nil
}

// RegisterNotificationsProtocol registers a protocol with the network service with the given handler
// messageID is a user-defined message ID for the message passed over this protocol.
func (s *Service) RegisterNotificationsProtocol(sub protocol.ID,
	messageID byte,
	handshakeGetter HandshakeGetter,
	handshakeDecoder HandshakeDecoder,
	handshakeValidator HandshakeValidator,
	messageDecoder MessageDecoder,
	messageHandler NotificationsMessageHandler,
) error {
	s.notificationsMu.Lock()
	defer s.notificationsMu.Unlock()

	if _, has := s.notificationsProtocols[messageID]; has {
		return errors.New("notifications protocol with message type already exists")
	}

	np := &notificationsProtocol{
		subProtocol:   sub,
		getHandshake:  handshakeGetter,
		handshakeData: make(map[peer.ID]*handshakeData),
	}
	s.notificationsProtocols[messageID] = np

	connMgr := s.host.h.ConnManager().(*ConnManager)
	connMgr.RegisterCloseHandler(s.host.protocolID+sub, func(peerID peer.ID) {
		if _, ok := np.handshakeData[peerID]; ok {
			logger.Trace(
				"Cleaning up handshake data",
				"peer", peerID,
				"protocol", s.host.protocolID+sub,
			)
			delete(np.handshakeData, peerID)
		}
	})

	info := s.notificationsProtocols[messageID]

	s.host.registerStreamHandler(sub, func(stream libp2pnetwork.Stream) {
		logger.Trace("received stream", "sub-protocol", sub)
		conn := stream.Conn()
		if conn == nil {
			logger.Error("Failed to get connection from stream")
			return
		}

		p := conn.RemotePeer()

		decoder := createDecoder(info, handshakeDecoder, messageDecoder)
		handlerWithValidate := s.createNotificationsMessageHandler(info, handshakeValidator, messageHandler)

		s.readStream(stream, p, decoder, handlerWithValidate)
	})

	logger.Info("registered notifications sub-protocol", "protocol", s.host.protocolID+sub)
	return nil
}

// IsStopped returns true if the service is stopped
func (s *Service) IsStopped() bool {
	return s.ctx.Err() != nil
}

// SendMessage implementation of interface to handle receiving messages
func (s *Service) SendMessage(msg NotificationsMessage) {
	if s.host == nil {
		return
	}
	if s.IsStopped() {
		return
	}
	if msg == nil {
		logger.Debug("Received nil message from core service")
		return
	}
	logger.Debug(
		"Broadcasting message from core service",
		"host", s.host.id(),
		"type", msg.Type(),
	)

	// check if the message is part of a notifications protocol
	s.notificationsMu.Lock()
	defer s.notificationsMu.Unlock()

	for msgID, prtl := range s.notificationsProtocols {
		if msg.Type() != msgID || prtl == nil {
			continue
		}

		s.broadcastExcluding(prtl, peer.ID(""), msg)
		return
	}

	logger.Warn("message not supported by any notifications protocol", "msg type", msg.Type())

	// TODO: deprecate
	// broadcast message to connected peers
	s.host.broadcast(msg)
}

// handleLightStream handles streams with the <protocol-id>/light/2 protocol ID
func (s *Service) handleLightStream(stream libp2pnetwork.Stream) {
	conn := stream.Conn()
	if conn == nil {
		logger.Error("Failed to get connection from stream")
		return
	}

	peer := conn.RemotePeer()
	s.readStream(stream, peer, s.decodeLightMessage, s.handleLightMsg)
}

func (s *Service) decodeLightMessage(in []byte, peer peer.ID) (Message, error) {
	s.lightRequestMu.RLock()
	defer s.lightRequestMu.RUnlock()

	// check if we are the requester
	if _, requested := s.lightRequest[peer]; requested {
		// if we are, decode the bytes as a LightResponse
		msg := NewLightResponse()
		err := msg.Decode(in)
		return msg, err
	}

	// otherwise, decode bytes as LightRequest
	msg := NewLightRequest()
	err := msg.Decode(in)
	return msg, err
}

func (s *Service) readStream(stream libp2pnetwork.Stream, peer peer.ID, decoder messageDecoder, handler messageHandler) {
	// create buffer stream for non-blocking read
	r := bufio.NewReader(stream)

	var (
		msgBytes []byte
		tot      uint64
	)

	for {
		length, err := readLEB128ToUint64(r)
		if err == io.EOF {
			continue
		} else if err != nil {
			logger.Error("Failed to read LEB128 encoding", "protocol", stream.Protocol(), "error", err)
			_ = stream.Close()
			return
		}

		if length == 0 {
			continue
		}

		msgBytes = make([]byte, length)
		tot = uint64(0)
		for i := 0; i < maxReads; i++ {
			n, err := r.Read(msgBytes[tot:]) //nolint
			if err != nil {
				logger.Error("Failed to read message from stream", "error", err)
				_ = stream.Close()
				return
			}

			tot += uint64(n)
			if tot == length {
				break
			}
		}

		if tot != length {
			logger.Debug("Failed to read entire message", "length", length, "read" /*n*/, tot)
			continue
		}

		if tot == 0 {
			continue
		}

		// decode message based on message type
		msg, err := decoder(msgBytes[:tot], peer)
		if err != nil {
			logger.Debug("Failed to decode message from peer", "peer", peer, "err", err)
			continue
		}

		logger.Trace(
			"Received message from peer",
			"host", s.host.id(),
			"peer", peer,
			"msg", msg.String(),
		)

		// handle message based on peer status and message type
		err = handler(peer, msg)
		if err != nil {
			logger.Error("Failed to handle message from stream", "message", msg, "error", err)
			_ = stream.Close()
			return
		}
	}
}
func (s *Service) handleLightMsg(peer peer.ID, msg Message) error {
	lr, ok := msg.(*LightRequest)
	if !ok {
		logger.Error("failed to get the request message from peer ", peer)
		return nil
	}

	var resp LightResponse
	var err error
	switch {
	case lr.RmtCallRequest != nil:
		resp.RmtCallResponse, err = remoteCallResp(peer, lr.RmtCallRequest)
	case lr.RmtHeaderRequest != nil:
		resp.RmtHeaderResponse, err = remoteHeaderResp(peer, lr.RmtHeaderRequest)
	case lr.RmtChangesRequest != nil:
		resp.RmtChangeResponse, err = remoteChangeResp(peer, lr.RmtChangesRequest)
	case lr.RmtReadRequest != nil:
		resp.RmtReadResponse, err = remoteReadResp(peer, lr.RmtReadRequest)
	case lr.RmtReadChildRequest != nil:
		resp.RmtReadResponse, err = remoteReadChildResp(peer, lr.RmtReadChildRequest)
	default:
		logger.Error("ignoring request without request data from peer {}", peer)
		return nil
	}

	if err != nil {
		logger.Error("failed to get the response", "err", err)
		return err
	}

	// TODO(arijit): Remove once we implement the internal APIs. Added to increase code coverage.
	logger.Debug("LightResponse: ", resp.String())

	err = s.host.send(peer, lightID, &resp)
	if err != nil {
		logger.Error("failed to send LightResponse message", "peer", peer, "err", err)
	}
	return err
}

<<<<<<< HEAD
// handleSyncMessage handles synchronization message types (BlockRequest and BlockResponse)
func (s *Service) handleSyncMessage(peer peer.ID, msg Message) error {
	if msg == nil {
		return nil
	}

	if resp, ok := msg.(*BlockResponseMessage); ok {
		if _, isSyncing := s.syncing[peer]; !isSyncing {
			logger.Debug("not currently syncing with peer", "peer", peer)
			return nil
		}

		req := s.syncer.HandleBlockResponse(resp)
		if req != nil {
			s.syncing[peer] = struct{}{}
			err := s.host.send(peer, syncID, req)
			if err != nil {
				logger.Error("failed to send BlockRequest message", "peer", peer)
			}
			// protect this peer cause we are syncing with it.
			s.host.h.ConnManager().Protect(peer, "")
		} else {
			// we are done syncing
			delete(s.syncing, peer)
			// peer can be unprotected cause syncing is done.
			s.host.h.ConnManager().Unprotect(peer, "")
			// TODO: close stream
		}
	}

	// if it's a BlockRequest, call core for processing
	if req, ok := msg.(*BlockRequestMessage); ok {
		resp, err := s.syncer.CreateBlockResponse(req)
		if err != nil {
			logger.Debug("cannot create response for request")
			// TODO: close stream
			return nil
		}

		err = s.host.send(peer, syncID, resp)
		if err != nil {
			logger.Error("failed to send BlockResponse message", "peer", peer)
		}
	}

	return nil
}

=======
>>>>>>> ff2972de
// Health returns information about host needed for the rpc server
func (s *Service) Health() common.Health {

	return common.Health{
		Peers:           s.host.peerCount(),
		IsSyncing:       !s.syncer.IsSynced(),
		ShouldHavePeers: !s.noBootstrap,
	}
}

// NetworkState returns information about host needed for the rpc server and the runtime
func (s *Service) NetworkState() common.NetworkState {
	return common.NetworkState{
		PeerID:     s.host.id().String(),
		Multiaddrs: s.host.multiaddrs(),
	}
}

// Peers returns information about connected peers needed for the rpc server
func (s *Service) Peers() []common.PeerInfo {
	peers := []common.PeerInfo{}

	for _, p := range s.host.peers() {
		// TODO: update this based on BlockAnnounce handshake info
		peers = append(peers, common.PeerInfo{
			PeerID: p.String(),
			// Roles:           msg.Roles,
			// ProtocolVersion: msg.ProtocolVersion,
			// BestHash:        msg.BestBlockHash,
			// BestNumber:      msg.BestBlockNumber,
		})
	}
	return peers
}

// NodeRoles Returns the roles the node is running as.
func (s *Service) NodeRoles() byte {
	return s.cfg.Roles
}<|MERGE_RESOLUTION|>--- conflicted
+++ resolved
@@ -517,7 +517,6 @@
 	return err
 }
 
-<<<<<<< HEAD
 // handleSyncMessage handles synchronization message types (BlockRequest and BlockResponse)
 func (s *Service) handleSyncMessage(peer peer.ID, msg Message) error {
 	if msg == nil {
@@ -566,8 +565,6 @@
 	return nil
 }
 
-=======
->>>>>>> ff2972de
 // Health returns information about host needed for the rpc server
 func (s *Service) Health() common.Health {
 
