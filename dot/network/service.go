// Copyright 2019 ChainSafe Systems (ON) Corp.
// This file is part of gossamer.
//
// The gossamer library is free software: you can redistribute it and/or modify
// it under the terms of the GNU Lesser General Public License as published by
// the Free Software Foundation, either version 3 of the License, or
// (at your option) any later version.
//
// The gossamer library is distributed in the hope that it will be useful,
// but WITHOUT ANY WARRANTY; without even the implied warranty of
// MERCHANTABILITY or FITNESS FOR A PARTICULAR PURPOSE. See the
// GNU Lesser General Public License for more details.
//
// You should have received a copy of the GNU Lesser General Public License
// along with the gossamer library. If not, see <http://www.gnu.org/licenses/>.

package network

import (
	"bufio"
	"context"
	"errors"
	"math/big"
	"os"
	"time"

	"github.com/ChainSafe/gossamer/lib/common"
	"github.com/ChainSafe/gossamer/lib/services"

	log "github.com/ChainSafe/log15"
	libp2pnetwork "github.com/libp2p/go-libp2p-core/network"
	"github.com/libp2p/go-libp2p-core/peer"
	"github.com/libp2p/go-libp2p-core/protocol"
)

const (
	// NetworkStateTimeout is the set time interval that we update network state
	NetworkStateTimeout = time.Minute

	// the following are sub-protocols used by the node
	syncID          = "/sync/2"
	lightID         = "/light/2"
	blockAnnounceID = "/block-announces/1"
)

var (
	_        services.Service = &Service{}
	logger                    = log.New("pkg", "network")
	maxReads                  = 16
)

type (
	// messageDecoder is passed on readStream to decode the data from the stream into a message.
	// since messages are decoded based on context, this is different for every sub-protocol.
	messageDecoder = func([]byte, peer.ID) (Message, error)
	// messageHandler is passed on readStream to handle the resulting message. it should return an error only if the stream is to be closed
	messageHandler = func(peer peer.ID, msg Message) error
)

// Service describes a network service
type Service struct {
	ctx    context.Context
	cancel context.CancelFunc

	cfg                    *Config
	host                   *host
	mdns                   *mdns
	status                 *status
	gossip                 *gossip
	requestTracker         *requestTracker
	errCh                  chan<- error
	notificationsProtocols map[byte]*notificationsProtocol // map of sub-protocol msg ID to protocol info

	// Service interfaces
	blockState   BlockState
	networkState NetworkState
	syncer       Syncer

	// Interface for inter-process communication
	messageHandler MessageHandler

	// Configuration options
	noBootstrap bool
	noMDNS      bool
	noStatus    bool // internal option
	noGossip    bool // internal option
}

// NewService creates a new network service from the configuration and message channels
func NewService(cfg *Config) (*Service, error) {
	ctx, cancel := context.WithCancel(context.Background()) //nolint

	h := log.StreamHandler(os.Stdout, log.TerminalFormat())
	h = log.CallerFileHandler(h)
	logger.SetHandler(log.LvlFilterHandler(cfg.LogLvl, h))
	cfg.logger = logger

	// build configuration
	err := cfg.build()
	if err != nil {
		return nil, err //nolint
	}

	if cfg.Syncer == nil {
		return nil, errors.New("cannot have nil Syncer")
	}

	// create a new host instance
	host, err := newHost(ctx, cfg)
	if err != nil {
		return nil, err
	}

	network := &Service{
		ctx:                    ctx,
		cancel:                 cancel,
		cfg:                    cfg,
		host:                   host,
		mdns:                   newMDNS(host),
		status:                 newStatus(host),
		gossip:                 newGossip(host),
		requestTracker:         newRequestTracker(logger),
		blockState:             cfg.BlockState,
		networkState:           cfg.NetworkState,
		messageHandler:         cfg.MessageHandler,
		noBootstrap:            cfg.NoBootstrap,
		noMDNS:                 cfg.NoMDNS,
		noStatus:               cfg.NoStatus,
		syncer:                 cfg.Syncer,
		errCh:                  cfg.ErrChan,
		notificationsProtocols: make(map[byte]*notificationsProtocol),
	}

	return network, err
}

// Start starts the network service
func (s *Service) Start() error {
	if s.IsStopped() {
		s.ctx, s.cancel = context.WithCancel(context.Background())
	}

	// update network state
	go s.updateNetworkState()

	s.host.registerConnHandler(s.handleConn)
	s.host.registerStreamHandler("", s.handleStream)
	s.host.registerStreamHandler(syncID, s.handleSyncStream)
<<<<<<< HEAD
	s.host.registerStreamHandler(lightID, s.handleLightStream)
	s.host.registerStreamHandler(blockAnnounceID, s.handleBlockAnnounceStream)
=======

	// register block announce protocol
	err := s.RegisterNotificationsProtocol(
		blockAnnounceID,
		BlockAnnounceMsgType,
		s.getBlockAnnounceHandshake,
		decodeBlockAnnounceHandshake,
		s.validateBlockAnnounceHandshake,
		decodeBlockAnnounceMessage,
		s.handleBlockAnnounceMessage,
	)
	if err != nil {
		logger.Error("failed to register notifications protocol", "sub-protocol", blockAnnounceID, "error", err)
	}
>>>>>>> 5f9cbadc

	// log listening addresses to console
	for _, addr := range s.host.multiaddrs() {
		logger.Info("Started listening", "address", addr)
	}

	if !s.noBootstrap {
		s.host.bootstrap()
	}

	// TODO: ensure bootstrap has connected to bootnodes and addresses have been
	// registered by the host before mDNS attempts to connect to bootnodes

	if !s.noMDNS {
		s.mdns.start()
	}

	return nil
}

// Stop closes running instances of the host and network services as well as
// the message channel from the network service to the core service (services that
// are dependent on the host instance should be closed first)
func (s *Service) Stop() error {
	s.cancel()

	// close mDNS discovery service
	err := s.mdns.close()
	if err != nil {
		logger.Error("Failed to close mDNS discovery service", "error", err)
	}

	// close host and host services
	err = s.host.close()
	if err != nil {
		logger.Error("Failed to close host", "error", err)
	}

	return nil
}

// RegisterNotificationsProtocol registers a protocol with the network service with the given handler
// messageID is a user-defined message ID for the message passed over this protocol.
func (s *Service) RegisterNotificationsProtocol(sub protocol.ID,
	messageID byte,
	handshakeGetter HandshakeGetter,
	handshakeDecoder HandshakeDecoder,
	handshakeValidator HandshakeValidator,
	messageDecoder MessageDecoder,
	messageHandler NotificationsMessageHandler,
) error {
	if _, has := s.notificationsProtocols[messageID]; has {
		return errors.New("notifications protocol with message type already exists")
	}

	s.notificationsProtocols[messageID] = &notificationsProtocol{
		subProtocol:   sub,
		getHandshake:  handshakeGetter,
		handshakeData: make(map[peer.ID]*handshakeData),
	}

	info := s.notificationsProtocols[messageID]

	s.host.registerStreamHandler(sub, func(stream libp2pnetwork.Stream) {
		logger.Info("received stream", "sub-protocol", sub)
		conn := stream.Conn()
		if conn == nil {
			logger.Error("Failed to get connection from stream")
			return
		}

		p := conn.RemotePeer()

		decoder := createDecoder(info, handshakeDecoder, messageDecoder)
		handlerWithValidate := s.createNotificationsMessageHandler(info, handshakeValidator, messageHandler)

		s.readStream(stream, p, decoder, handlerWithValidate)
	})

	logger.Info("registered notifications sub-protocol", "sub-protocol", sub)
	return nil
}

// IsStopped returns true if the service is stopped
func (s *Service) IsStopped() bool {
	return s.ctx.Err() != nil
}

// updateNetworkState updates the network state at the set time interval
func (s *Service) updateNetworkState() {
	for {
		select {
		case <-s.ctx.Done():
			return
		case <-time.After(NetworkStateTimeout):
			s.networkState.SetHealth(s.Health())
			s.networkState.SetNetworkState(s.NetworkState())
			s.networkState.SetPeers(s.Peers())
		}
	}
}

// SendMessage implementation of interface to handle receiving messages
func (s *Service) SendMessage(msg Message) {
	if s.host == nil {
		return
	}
	if s.IsStopped() {
		return
	}
	if msg == nil {
		logger.Debug("Received nil message from core service")
		return
	}
	logger.Debug(
		"Broadcasting message from core service",
		"host", s.host.id(),
		"type", msg.Type(),
	)

	// check if the message is part of a notifications protocol
	for msgID, prtl := range s.notificationsProtocols {
		if msg.Type() != msgID || prtl == nil {
			continue
		}

		s.broadcastExcluding(prtl, peer.ID(""), msg)
		return
	}

	// broadcast message to connected peers
	s.host.broadcast(msg)
}

// handleConn starts processes that manage the connection
func (s *Service) handleConn(conn libp2pnetwork.Conn) {
	// check if status is enabled
	if !s.noStatus {

		// get latest block header from block state
		latestBlock, err := s.blockState.BestBlockHeader()
		if err != nil || (latestBlock == nil || latestBlock.Number == nil) {
			logger.Error("Failed to get chain head", "error", err)
			return
		}

		// update host status message
		msg := &StatusMessage{
			ProtocolVersion:     s.cfg.ProtocolVersion,
			MinSupportedVersion: s.cfg.MinSupportedVersion,
			Roles:               s.cfg.Roles,
			BestBlockNumber:     latestBlock.Number.Uint64(),
			BestBlockHash:       latestBlock.Hash(),
			GenesisHash:         s.blockState.GenesisHash(),
			ChainStatus:         []byte{0}, // TODO
		}

		// update host status message
		s.status.setHostMessage(msg)

		// manage status messages for new connection
		s.status.handleConn(conn)
	}
}

// handleStream starts reading from the inbound message stream and continues
// reading until the inbound message stream is closed or reset.
func (s *Service) handleStream(stream libp2pnetwork.Stream) {
	conn := stream.Conn()
	if conn == nil {
		logger.Error("Failed to get connection from stream")
		return
	}

	peer := conn.RemotePeer()
	s.readStream(stream, peer, decodeMessageBytes, s.handleMessage)
	// the stream stays open until closed or reset
}

// handleSyncStream handles streams with the <protocol-id>/sync/2 protocol ID
func (s *Service) handleSyncStream(stream libp2pnetwork.Stream) {
	conn := stream.Conn()
	if conn == nil {
		logger.Error("Failed to get connection from stream")
		return
	}

	peer := conn.RemotePeer()
	s.readStream(stream, peer, decodeMessageBytes, s.handleSyncMessage)
	// the stream stays open until closed or reset
}

// handleLightStream handles streams with the <protocol-id>/light/2 protocol ID
func (s *Service) handleLightStream(stream libp2pnetwork.Stream) {
	conn := stream.Conn()
	if conn == nil {
		logger.Error("Failed to get connection from stream")
		return
	}

	peer := conn.RemotePeer()
	s.readStream(stream, peer, decodeMessageBytes, s.handleLightSyncMsg)
	// the stream stays open until closed or reset
}

func (s *Service) readStream(stream libp2pnetwork.Stream, peer peer.ID, decoder messageDecoder, handler messageHandler) {
	// create buffer stream for non-blocking read
	r := bufio.NewReader(stream)

	for {
		length, err := readLEB128ToUint64(r)
		if err != nil {
			logger.Error("Failed to read LEB128 encoding", "error", err)
			_ = stream.Close()
			s.errCh <- err
			return
		}

		if length == 0 {
			continue
		}

		msgBytes := make([]byte, length)
		tot := uint64(0)
		for i := 0; i < maxReads; i++ {
			n, err := r.Read(msgBytes[tot:]) //nolint
			if err != nil {
				logger.Error("Failed to read message from stream", "error", err)
				_ = stream.Close()
				s.errCh <- err
				return
			}

			tot += uint64(n)
			if tot == length {
				break
			}
		}

		if tot != length {
			logger.Error("Failed to read entire message", "length", length, "read" /*n*/, tot)
			continue
		}

		// decode message based on message type
		msg, err := decoder(msgBytes, peer)
		if err != nil {
			logger.Error("Failed to decode message from peer", "peer", peer, "err", err)
			continue
		}

		logger.Trace(
			"Received message from peer",
			"host", s.host.id(),
			"peer", peer,
			"type", msg.Type(),
		)

		// handle message based on peer status and message type
		err = handler(peer, msg)
		if err != nil {
			logger.Error("Failed to handle message from stream", "message", msg, "error", err)
			_ = stream.Close()
			s.errCh <- err
			return
		}
	}
}
func (s *Service) handleLightSyncMsg(peer peer.ID, msg Message) error {
	lr, ok := msg.(*LightRequest)
	if !ok {
		logger.Error("failed to get the request message from peer ", peer)
		return nil
	}

	var resp LightResponse
	var err error
	if lr.RmtCallRequest != nil {
		resp.RmtCallResponse, err = remoteCallResp(peer, lr.RmtCallRequest)
	} else if lr.RmtHeaderRequest != nil {
		resp.RmtHeaderResponse, err = remoteHeaderResp(peer, lr.RmtHeaderRequest)
	} else if lr.RmtChangesRequest != nil {
		resp.RmtChangeResponse, err = remoteChangeResp(peer, lr.RmtChangesRequest)
	} else if lr.RmtReadRequest != nil {
		resp.RmtReadResponse, err = remoteReadResp(peer, lr.RmtReadRequest)
	} else if lr.RmtReadChildRequest != nil {
		resp.RmtReadResponse, err = remoteReadChildResp(peer, lr.RmtReadChildRequest)
	} else {
		logger.Error("ignoring request without request data from peer {}", peer)
		return nil
	}

	if err != nil {
		logger.Error("failed to get the response", "err", err)
		return err
	}

	err = s.host.send(peer, lightID, &resp)
	if err != nil {
		logger.Error("failed to send LightResponse message", "peer", peer, "err", err)
		return err
	}
	return nil
}

// handleSyncMessage handles synchronization message types (BlockRequest and BlockResponse)
func (s *Service) handleSyncMessage(peer peer.ID, msg Message) error {
	if msg == nil {
		return nil
	}

	// if it's a BlockResponse with an ID corresponding to a BlockRequest we sent, forward
	// message to the sync service
	if resp, ok := msg.(*BlockResponseMessage); ok && s.requestTracker.hasRequestedBlockID(resp.ID) {
		s.requestTracker.removeRequestedBlockID(resp.ID)
		req := s.syncer.HandleBlockResponse(resp)
		if req != nil {
			s.requestTracker.addRequestedBlockID(req.ID)
			err := s.host.send(peer, syncID, req)
			if err != nil {
				logger.Error("failed to send BlockRequest message", "peer", peer)
			}
		}
	}

	// if it's a BlockRequest, call core for processing
	if req, ok := msg.(*BlockRequestMessage); ok {
		resp, err := s.syncer.CreateBlockResponse(req)
		if err != nil {
			logger.Debug("cannot create response for request", "id", req.ID)
			return nil
		}

		err = s.host.send(peer, syncID, resp)
		if err != nil {
			logger.Error("failed to send BlockResponse message", "peer", peer)
		}
	}

	return nil
}

// handleMessage handles the message based on peer status and message type
// TODO: deprecate this handler, messages will be handled via their sub-protocols
func (s *Service) handleMessage(peer peer.ID, msg Message) error {
	if msg.Type() != StatusMsgType {

		// check if status is disabled or peer status is confirmed
		if s.noStatus || s.status.confirmed(peer) {
			if s.messageHandler == nil {
				logger.Crit("Failed to handle message", "error", "message handler is nil")
				return nil
			}
			s.messageHandler.HandleMessage(msg)
		}

		// check if gossip is enabled
		if !s.noGossip {

			// handle non-status message from peer with gossip submodule
			s.gossip.handleMessage(msg, peer)
		}

	} else {

		// check if status is enabled
		if !s.noStatus {

			// handle status message from peer with status submodule
			s.status.handleMessage(peer, msg.(*StatusMessage))

			// check if peer status confirmed
			if s.status.confirmed(peer) {

				// send a block request message if peer best block number is greater than host best block number
				req := s.handleStatusMesssage(msg.(*StatusMessage))
				if req != nil {
					s.requestTracker.addRequestedBlockID(req.ID)
					err := s.host.send(peer, syncID, req)
					if err != nil {
						logger.Error("failed to send BlockRequest message", "peer", peer)
					}
				}
			}
		}
	}

	return nil
}

// handleStatusMesssage returns a block request message if peer best block
// number is greater than host best block number
func (s *Service) handleStatusMesssage(statusMessage *StatusMessage) *BlockRequestMessage {
	// get latest block header from block state
	latestHeader, err := s.blockState.BestBlockHeader()
	if err != nil {
		logger.Error("Failed to get best block header from block state", "error", err)
		return nil
	}

	bestBlockNum := big.NewInt(int64(statusMessage.BestBlockNumber))

	// check if peer block number is greater than host block number
	if latestHeader.Number.Cmp(bestBlockNum) == -1 {
		logger.Debug("sending new block to syncer", "number", statusMessage.BestBlockNumber)
		return s.syncer.HandleSeenBlocks(bestBlockNum)
	}

	return nil
}

// Health returns information about host needed for the rpc server
func (s *Service) Health() common.Health {
	return common.Health{
		Peers:           s.host.peerCount(),
		IsSyncing:       false, // TODO
		ShouldHavePeers: !s.noBootstrap,
	}
}

// NetworkState returns information about host needed for the rpc server and the runtime
func (s *Service) NetworkState() common.NetworkState {
	return common.NetworkState{
		PeerID:     s.host.id().String(),
		Multiaddrs: s.host.multiaddrs(),
	}
}

// Peers returns information about connected peers needed for the rpc server
func (s *Service) Peers() []common.PeerInfo {
	peers := []common.PeerInfo{}

	for _, p := range s.host.peers() {
		if s.status.confirmed(p) {
			if m, ok := s.status.peerMessage.Load(p); ok {
				msg, ok := m.(*StatusMessage)
				if !ok {
					return peers
				}

				peers = append(peers, common.PeerInfo{
					PeerID:          p.String(),
					Roles:           msg.Roles,
					ProtocolVersion: msg.ProtocolVersion,
					BestHash:        msg.BestBlockHash,
					BestNumber:      msg.BestBlockNumber,
				})
			}
		}
	}
	return peers
}

// NodeRoles Returns the roles the node is running as.
func (s *Service) NodeRoles() byte {
	return s.cfg.Roles
}

//SetMessageHandler sets the given MessageHandler for this service
func (s *Service) SetMessageHandler(handler MessageHandler) {
	s.messageHandler = handler
}<|MERGE_RESOLUTION|>--- conflicted
+++ resolved
@@ -146,10 +146,7 @@
 	s.host.registerConnHandler(s.handleConn)
 	s.host.registerStreamHandler("", s.handleStream)
 	s.host.registerStreamHandler(syncID, s.handleSyncStream)
-<<<<<<< HEAD
 	s.host.registerStreamHandler(lightID, s.handleLightStream)
-	s.host.registerStreamHandler(blockAnnounceID, s.handleBlockAnnounceStream)
-=======
 
 	// register block announce protocol
 	err := s.RegisterNotificationsProtocol(
@@ -164,7 +161,6 @@
 	if err != nil {
 		logger.Error("failed to register notifications protocol", "sub-protocol", blockAnnounceID, "error", err)
 	}
->>>>>>> 5f9cbadc
 
 	// log listening addresses to console
 	for _, addr := range s.host.multiaddrs() {
