--- conflicted
+++ resolved
@@ -26,25 +26,16 @@
 	"sync"
 	"time"
 
-<<<<<<< HEAD
 	gssmrmetrics "github.com/ChainSafe/gossamer/dot/metrics"
+	"github.com/ChainSafe/gossamer/dot/peerset"
 	"github.com/ChainSafe/gossamer/dot/telemetry"
 	"github.com/ChainSafe/gossamer/internal/log"
 	"github.com/ChainSafe/gossamer/lib/common"
 	"github.com/ChainSafe/gossamer/lib/services"
-=======
-	log "github.com/ChainSafe/log15"
->>>>>>> 6b153e9f
 	"github.com/ethereum/go-ethereum/metrics"
 	libp2pnetwork "github.com/libp2p/go-libp2p-core/network"
 	"github.com/libp2p/go-libp2p-core/peer"
 	"github.com/libp2p/go-libp2p-core/protocol"
-
-	gssmrmetrics "github.com/ChainSafe/gossamer/dot/metrics"
-	"github.com/ChainSafe/gossamer/dot/peerset"
-	"github.com/ChainSafe/gossamer/dot/telemetry"
-	"github.com/ChainSafe/gossamer/lib/common"
-	"github.com/ChainSafe/gossamer/lib/services"
 )
 
 const (
@@ -249,11 +240,7 @@
 		txnBatchHandler,
 	)
 	if err != nil {
-<<<<<<< HEAD
-		logger.Warnf("failed to register notifications protocol with block announce id %s: %s", blockAnnounceID, err)
-=======
-		logger.Warn("failed to register notifications protocol", "sub-protocol", transactionsID, "error", err)
->>>>>>> 6b153e9f
+		logger.Warnf("failed to register notifications protocol with transaction id %s: %s", transactionsID, err)
 	}
 
 	// since this opens block announce streams, it should happen after the protocol is registered
@@ -280,12 +267,8 @@
 	}
 
 	time.Sleep(time.Millisecond * 500)
-<<<<<<< HEAD
 
 	logger.Info("started network service with supported protocols " + strings.Join(s.host.protocols(), ", "))
-=======
-	logger.Info("started network service", "supported protocols", s.host.protocols())
->>>>>>> 6b153e9f
 
 	if s.cfg.PublishMetrics {
 		go s.collectNetworkMetrics()
@@ -777,24 +760,24 @@
 			var err error
 			addrInfo, err = s.host.discovery.findPeer(peerID)
 			if err != nil {
-				logger.Debug("failed to find peer", "peer", peerID, "error", err)
+				logger.Debugf("failed to find peer id %s: %s", peerID, err)
 				return
 			}
 		}
 
 		err := s.host.connect(addrInfo)
 		if err != nil {
-			logger.Debug("failed to open connection", "peer", peerID, "error", err)
+			logger.Debugf("failed to open connection for peer %s: %s", peerID, err)
 			return
 		}
-		logger.Debug("connection successful ", "peer", peerID)
+		logger.Debugf("connection successful with peer %s", peerID)
 	case peerset.Drop, peerset.Reject:
 		err := s.host.closePeer(peerID)
 		if err != nil {
-			logger.Debug("failed to close connection", "peer", peerID, "error", err)
+			logger.Debugf("failed to close connection with peer %s: %s", peerID, err)
 			return
 		}
-		logger.Debug("connection dropped successfully ", "peer", peerID)
+		logger.Debugf("connection dropped successfully for peer %s", peerID)
 	}
 }
 
