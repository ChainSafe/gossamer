--- conflicted
+++ resolved
@@ -110,10 +110,6 @@
 		cfg:                    cfg,
 		host:                   host,
 		mdns:                   newMDNS(host),
-<<<<<<< HEAD
-=======
-		status:                 newStatus(host),
->>>>>>> 67b49ecb
 		gossip:                 newGossip(),
 		requestTracker:         newRequestTracker(logger),
 		blockState:             cfg.BlockState,
@@ -292,13 +288,8 @@
 	)
 
 	// check if the message is part of a notifications protocol
-<<<<<<< HEAD
-	s.notificationsMu.RLock()
-	defer s.notificationsMu.RUnlock()
-=======
 	s.notificationsMu.Lock()
 	defer s.notificationsMu.Unlock()
->>>>>>> 67b49ecb
 
 	for msgID, prtl := range s.notificationsProtocols {
 		if msg.Type() != msgID || prtl == nil {
@@ -479,81 +470,6 @@
 	return nil
 }
 
-<<<<<<< HEAD
-=======
-// handleMessage handles the message based on peer status and message type
-// TODO: deprecate this handler, messages will be handled via their sub-protocols
-func (s *Service) handleMessage(peer peer.ID, msg Message) error {
-	if msg.Type() != StatusMsgType {
-
-		// check if status is disabled or peer status is confirmed
-		if s.noStatus || s.status.confirmed(peer) {
-			if s.messageHandler == nil {
-				logger.Crit("Failed to handle message", "error", "message handler is nil")
-				return nil
-			}
-			s.messageHandler.HandleMessage(msg)
-		}
-
-		// check if gossip is enabled
-		if !s.noGossip {
-
-			// handle non-status message from peer with gossip submodule
-			seen := s.gossip.hasSeen(msg)
-			if !seen {
-				s.host.broadcastExcluding(msg, peer)
-			}
-		}
-
-	} else {
-
-		// check if status is enabled
-		if !s.noStatus {
-
-			// handle status message from peer with status submodule
-			s.status.handleMessage(peer, msg.(*StatusMessage))
-
-			// check if peer status confirmed
-			if s.status.confirmed(peer) {
-
-				// send a block request message if peer best block number is greater than host best block number
-				req := s.handleStatusMesssage(msg.(*StatusMessage))
-				if req != nil {
-					s.requestTracker.addRequestedBlockID(req.ID)
-					err := s.host.send(peer, syncID, req)
-					if err != nil {
-						logger.Error("failed to send BlockRequest message", "peer", peer)
-					}
-				}
-			}
-		}
-	}
-
-	return nil
-}
-
-// handleStatusMesssage returns a block request message if peer best block
-// number is greater than host best block number
-func (s *Service) handleStatusMesssage(statusMessage *StatusMessage) *BlockRequestMessage {
-	// get latest block header from block state
-	latestHeader, err := s.blockState.BestBlockHeader()
-	if err != nil {
-		logger.Error("Failed to get best block header from block state", "error", err)
-		return nil
-	}
-
-	bestBlockNum := big.NewInt(int64(statusMessage.BestBlockNumber))
-
-	// check if peer block number is greater than host block number
-	if latestHeader.Number.Cmp(bestBlockNum) == -1 {
-		logger.Debug("sending new block to syncer", "number", statusMessage.BestBlockNumber)
-		return s.syncer.HandleSeenBlocks(bestBlockNum)
-	}
-
-	return nil
-}
-
->>>>>>> 67b49ecb
 // Health returns information about host needed for the rpc server
 func (s *Service) Health() common.Health {
 
