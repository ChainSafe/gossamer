--- conflicted
+++ resolved
@@ -98,12 +98,10 @@
 	telemetryInterval time.Duration
 	closeCh           chan interface{}
 
-<<<<<<< HEAD
 	blockResponseBuf   []byte
 	blockResponseBufMu sync.Mutex
-=======
+
 	batchSize int
->>>>>>> bd4e06d2
 }
 
 // NewService creates a new network service from the configuration and message channels
@@ -177,11 +175,8 @@
 		closeCh:                make(chan interface{}),
 		bufPool:                bufPool,
 		streamManager:          newStreamManager(ctx),
-<<<<<<< HEAD
 		blockResponseBuf:       make([]byte, maxBlockResponseSize),
-=======
 		batchSize:              100,
->>>>>>> bd4e06d2
 	}
 
 	return network, err
@@ -211,18 +206,8 @@
 		s.ctx, s.cancel = context.WithCancel(context.Background())
 	}
 
-<<<<<<< HEAD
-	s.host.registerStreamHandler(syncID, s.handleSyncStream)
-	s.host.registerStreamHandler(lightID, s.handleLightStream)
-=======
-	connMgr := s.host.h.ConnManager().(*ConnManager)
-	connMgr.registerDisconnectHandler(func(p peer.ID) {
-		s.syncQueue.peerScore.Delete(p)
-	})
-
 	s.host.registerStreamHandler(s.host.protocolID+syncID, s.handleSyncStream)
 	s.host.registerStreamHandler(s.host.protocolID+lightID, s.handleLightStream)
->>>>>>> bd4e06d2
 
 	// register block announce protocol
 	err := s.RegisterNotificationsProtocol(
