// Copyright 2019 ChainSafe Systems (ON) Corp.
// This file is part of gossamer.
//
// The gossamer library is free software: you can redistribute it and/or modify
// it under the terms of the GNU Lesser General Public License as published by
// the Free Software Foundation, either version 3 of the License, or
// (at your option) any later version.
//
// The gossamer library is distributed in the hope that it will be useful,
// but WITHOUT ANY WARRANTY; without even the implied warranty of
// MERCHANTABILITY or FITNESS FOR A PARTICULAR PURPOSE. See the
// GNU Lesser General Public License for more details.
//
// You should have received a copy of the GNU Lesser General Public License
// along with the gossamer library. If not, see <http://www.gnu.org/licenses/>.

package network

import (
	"bufio"
	"context"
	"errors"
	"sync"

	"github.com/ChainSafe/gossamer/lib/common"
	"github.com/ChainSafe/gossamer/lib/services"

	log "github.com/ChainSafe/log15"
	"github.com/libp2p/go-libp2p-core/network"
	libp2pnetwork "github.com/libp2p/go-libp2p-core/network"
	"github.com/libp2p/go-libp2p-core/peer"
)

var _ services.Service = &Service{}

// Service describes a network service
type Service struct {
	ctx    context.Context
	cfg    *Config
	host   *host
	mdns   *mdns
	status *status
	gossip *gossip

	// Channels for inter-process communication
	// as well as a lock for safe channel closures
	msgRec  <-chan Message
	msgSend chan<- Message
	lock    sync.Mutex
	closed  bool

	// Configuration options
	noBootstrap bool
	noMDNS      bool
	noStatus    bool // internal option
	noGossip    bool // internal option

	requestedBlockIDs map[uint64]bool // track requested block id messages
}

// NewService creates a new network service from the configuration and message channels
func NewService(cfg *Config, msgSend chan<- Message, msgRec <-chan Message) (*Service, error) {
	ctx := context.Background()

	// build configuration
	err := cfg.build()
	if err != nil {
		return nil, err
	}

	// create a new host instance
	host, err := newHost(ctx, cfg)
	if err != nil {
		return nil, err
	}

	network := &Service{
		ctx:               ctx,
		cfg:               cfg,
		host:              host,
		mdns:              newMDNS(host),
		status:            newStatus(host),
		gossip:            newGossip(host),
		msgRec:            msgRec,
		msgSend:           msgSend,
		closed:            false,
		noBootstrap:       cfg.NoBootstrap,
		noMDNS:            cfg.NoMDNS,
		noStatus:          cfg.NoStatus,
		requestedBlockIDs: make(map[uint64]bool),
	}

	return network, err
}

// Start starts the network service
func (s *Service) Start() error {

	// receive messages from core service
	go s.receiveCoreMessages()

	s.host.registerConnHandler(s.handleConn)
	s.host.registerStreamHandler(s.handleStream)

	// log listening addresses to console
	for _, addr := range s.host.multiaddrs() {
		log.Info("[network] Started listening", "address", addr)
	}

	if !s.noBootstrap {
		s.host.bootstrap()
	}

	// TODO: ensure bootstrap has connected to bootnodes and addresses have been
	// registered by the host before mDNS attempts to connect to bootnodes

	if !s.noMDNS {
		s.mdns.start()
	}

	return nil
}

// Stop closes running instances of the host and network services as well as
// the message channel from the network service to the core service (services that
// are dependent on the host instance should be closed first)
func (s *Service) Stop() error {

	// close mDNS discovery service
	err := s.mdns.close()
	if err != nil {
		log.Error("[network] Failed to close mDNS discovery service", "error", err)
	}

	// close host and host services
	err = s.host.close()
	if err != nil {
		log.Error("[network] Failed to close host", "error", err)
	}

<<<<<<< HEAD
	s.lock.Lock()
	defer s.lock.Unlock()

	// close channel to core service
	if !s.closed {
		if s.msgSend != nil {
			close(s.msgSend)
		}
		s.closed = true
	}

=======
	// TODO: close s.msgSend, need channel close handling
>>>>>>> fbf5c371
	return nil
}

// receiveCoreMessages broadcasts messages from the core service
func (s *Service) receiveCoreMessages() {
	for {
		// receive message from core service
		msg := <-s.msgRec

		log.Debug(
			"[network] Broadcasting message from core service",
			"host", s.host.id(),
			"type", msg.GetType(),
		)

		// broadcast message to connected peers
		s.host.broadcast(msg)
	}
}

func (s *Service) safeMsgSend(msg Message) error {
	s.lock.Lock()
	defer s.lock.Unlock()
	if s.closed {
		return errors.New("service has been stopped")
	}
	s.msgSend <- msg
	return nil
}

// handleConn starts processes that manage the connection
func (s *Service) handleConn(conn network.Conn) {
	// check if status is enabled
	if !s.noStatus {

		// get latest block header from block state
		latestBlock, err := s.cfg.BlockState.BestBlockHeader()
		if err != nil || (latestBlock == nil || latestBlock.Number == nil) {
			log.Error("[network] Failed to get chain head", "error", err)
			return
		}

		// update host status message
		msg := &StatusMessage{
			ProtocolVersion:     s.cfg.ProtocolVersion,
			MinSupportedVersion: s.cfg.MinSupportedVersion,
			Roles:               s.cfg.Roles,
			BestBlockNumber:     latestBlock.Number.Uint64(),
			BestBlockHash:       latestBlock.Hash(),
			GenesisHash:         s.cfg.BlockState.GenesisHash(),
			ChainStatus:         []byte{0}, // TODO
		}

		// update host status message
		s.status.setHostMessage(msg)

		// manage status messages for new connection
		s.status.handleConn(conn)
	}
}

// handleStream starts reading from the inbound message stream (substream with
// a matching protocol id that was opened by the connected peer) and continues
// reading until the inbound message stream is closed or reset.
func (s *Service) handleStream(stream libp2pnetwork.Stream) {
	conn := stream.Conn()
	if conn == nil {
		log.Error("[network] Failed to get connection from stream")
		return
	}

	peer := conn.RemotePeer()

	// create buffer stream for non-blocking read
	r := bufio.NewReader(stream)

	go s.readStream(r, peer)
	// the stream stays open until closed or reset
}

func (s *Service) readStream(r *bufio.Reader, peer peer.ID) {
	for {
		length, err := readLEB128ToUint64(r)
		if err != nil {
			log.Error("[network] Failed to read LEB128 encoding", "error", err)
			return
		}

		msgBytes := make([]byte, length)
		n, err := r.Read(msgBytes)
		if err != nil {
			log.Error("[network] Failed to read message from stream", "error", err)
			return
		}

		if uint64(n) != length {
			log.Error("[network] Failed to read entire message", "length", length, "read", n)
			return
		}

		// decode message based on message type
		msg, err := decodeMessageBytes(msgBytes)
		if err != nil {
			log.Error("[network] Failed to decode message from peer", "peer", peer, "err", err)
			return // exit
		}

		// handle message based on peer status and message type
		s.handleMessage(peer, msg)
	}

}

// handleMessage handles the message based on peer status and message type
func (s *Service) handleMessage(peer peer.ID, msg Message) {
	log.Trace(
		"[network] Received message from peer",
		"host", s.host.id(),
		"peer", peer,
		"type", msg.GetType(),
	)

	if msg.GetType() != StatusMsgType {

		// check if status is disabled or peer status is confirmed
		if s.noStatus || s.status.confirmed(peer) {

			err := s.safeMsgSend(msg)
			if err != nil {
				log.Error("[network] Failed to send message", "error", err)
			}

		}

		// check if gossip is enabled
		if !s.noGossip {

			// handle non-status message from peer with gossip submodule
			s.gossip.handleMessage(msg, peer)
		}

	} else {

		// check if status is enabled
		if !s.noStatus {

			// handle status message from peer with status submodule
			s.status.handleMessage(peer, msg.(*StatusMessage))

			// send a block request message if peer best block number is greater than host best block number
			s.sendBlockRequestMessage(peer, msg.(*StatusMessage))
		}
	}
}

// Health returns information about host needed for the rpc server
func (s *Service) Health() *common.Health {
	return &common.Health{
		Peers:           s.host.peerCount(),
		IsSyncing:       false, // TODO
		ShouldHavePeers: !s.noBootstrap,
	}
}

// NetworkState returns information about host needed for the rpc server and the runtime
func (s *Service) NetworkState() *common.NetworkState {
	return &common.NetworkState{
		PeerID: s.host.id().String(),
	}
}

// Peers returns information about connected peers needed for the rpc server
func (s *Service) Peers() []common.PeerInfo {
	peers := []common.PeerInfo{}

	for _, p := range s.host.peers() {
		if s.status.confirmed(p) {
			msg := s.status.peerMessage[p]
			peers = append(peers, common.PeerInfo{
				PeerID:          p.String(),
				Roles:           msg.Roles,
				ProtocolVersion: msg.ProtocolVersion,
				BestHash:        msg.BestBlockHash,
				BestNumber:      msg.BestBlockNumber,
			})
		}
	}
	return peers
}<|MERGE_RESOLUTION|>--- conflicted
+++ resolved
@@ -138,7 +138,6 @@
 		log.Error("[network] Failed to close host", "error", err)
 	}
 
-<<<<<<< HEAD
 	s.lock.Lock()
 	defer s.lock.Unlock()
 
@@ -150,9 +149,6 @@
 		s.closed = true
 	}
 
-=======
-	// TODO: close s.msgSend, need channel close handling
->>>>>>> fbf5c371
 	return nil
 }
 
