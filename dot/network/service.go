// Copyright 2019 ChainSafe Systems (ON) Corp.
// This file is part of gossamer.
//
// The gossamer library is free software: you can redistribute it and/or modify
// it under the terms of the GNU Lesser General Public License as published by
// the Free Software Foundation, either version 3 of the License, or
// (at your option) any later version.
//
// The gossamer library is distributed in the hope that it will be useful,
// but WITHOUT ANY WARRANTY; without even the implied warranty of
// MERCHANTABILITY or FITNESS FOR A PARTICULAR PURPOSE. See the
// GNU Lesser General Public License for more details.
//
// You should have received a copy of the GNU Lesser General Public License
// along with the gossamer library. If not, see <http://www.gnu.org/licenses/>.

package network

import (
	"context"
	"errors"
	"io"
	"math/big"
	"os"
	"sync"
	"time"

	gssmrmetrics "github.com/ChainSafe/gossamer/dot/metrics"
	"github.com/ChainSafe/gossamer/dot/telemetry"
	"github.com/ChainSafe/gossamer/lib/common"
	"github.com/ChainSafe/gossamer/lib/services"
	log "github.com/ChainSafe/log15"
	"github.com/ethereum/go-ethereum/metrics"
	libp2pnetwork "github.com/libp2p/go-libp2p-core/network"
	"github.com/libp2p/go-libp2p-core/peer"
	"github.com/libp2p/go-libp2p-core/protocol"
)

const (
	// NetworkStateTimeout is the set time interval that we update network state
	NetworkStateTimeout = time.Minute

	// the following are sub-protocols used by the node
	syncID          = "/sync/2"
	lightID         = "/light/2"
	blockAnnounceID = "/block-announces/1"
	transactionsID  = "/transactions/1"

	maxMessageSize = 1024 * 63 // 63kb for now

	gssmrIsMajorSyncMetric = "gossamer/network/is_major_syncing"
)

var (
	_        services.Service = &Service{}
	logger                    = log.New("pkg", "network")
	maxReads                  = 16
)

type (
	// messageDecoder is passed on readStream to decode the data from the stream into a message.
	// since messages are decoded based on context, this is different for every sub-protocol.
	messageDecoder = func([]byte, peer.ID, bool) (Message, error)
	// messageHandler is passed on readStream to handle the resulting message. it should return an error only if the stream is to be closed
	messageHandler = func(stream libp2pnetwork.Stream, msg Message) error
)

// Service describes a network service
type Service struct {
	ctx    context.Context
	cancel context.CancelFunc

	cfg           *Config
	host          *host
	mdns          *mdns
	gossip        *gossip
	syncQueue     *syncQueue
	bufPool       *sizedBufferPool
	streamManager *streamManager

	notificationsProtocols map[byte]*notificationsProtocol // map of sub-protocol msg ID to protocol info
	notificationsMu        sync.RWMutex

	lightRequest   map[peer.ID]struct{} // set if we have sent a light request message to the given peer
	lightRequestMu sync.RWMutex

	// Service interfaces
	blockState         BlockState
	syncer             Syncer
	transactionHandler TransactionHandler

	// Configuration options
	noBootstrap bool
	noDiscover  bool
	noMDNS      bool
	noGossip    bool // internal option

	// telemetry
	telemetryInterval time.Duration
	closeCh           chan interface{}
}

// NewService creates a new network service from the configuration and message channels
func NewService(cfg *Config) (*Service, error) {
	ctx, cancel := context.WithCancel(context.Background()) //nolint

	h := log.StreamHandler(os.Stdout, log.TerminalFormat())
	h = log.CallerFileHandler(h)
	logger.SetHandler(log.LvlFilterHandler(cfg.LogLvl, h))
	cfg.logger = logger

	// build configuration
	err := cfg.build()
	if err != nil {
		cancel()
		return nil, err //nolint
	}

	if cfg.MinPeers == 0 {
		cfg.MinPeers = DefaultMinPeerCount
	}

	if cfg.MaxPeers == 0 {
		cfg.MaxPeers = DefaultMaxPeerCount
	}

	if cfg.MinPeers > cfg.MaxPeers {
		logger.Warn("min peers higher than max peers; setting to default")
		cfg.MinPeers = DefaultMinPeerCount
		cfg.MaxPeers = DefaultMaxPeerCount
	}

	// create a new host instance
	host, err := newHost(ctx, cfg)
	if err != nil {
		cancel()
		return nil, err
	}

	// pre-allocate pool of buffers used to read from streams.
	// initially allocate as many buffers as liekly necessary which is the number inbound streams we will have,
	// which should equal average number of peers times the number of notifications protocols, which is currently 3.
	var bufPool *sizedBufferPool
	if cfg.noPreAllocate {
		bufPool = &sizedBufferPool{
			c: make(chan *[maxMessageSize]byte, cfg.MinPeers*3),
		}
	} else {
		bufPool = newSizedBufferPool(cfg.MinPeers*3, cfg.MaxPeers*3)
	}

	network := &Service{
		ctx:                    ctx,
		cancel:                 cancel,
		cfg:                    cfg,
		host:                   host,
		mdns:                   newMDNS(host),
		gossip:                 newGossip(),
		blockState:             cfg.BlockState,
		transactionHandler:     cfg.TransactionHandler,
		noBootstrap:            cfg.NoBootstrap,
		noMDNS:                 cfg.NoMDNS,
		syncer:                 cfg.Syncer,
		notificationsProtocols: make(map[byte]*notificationsProtocol),
		lightRequest:           make(map[peer.ID]struct{}),
		telemetryInterval:      cfg.telemetryInterval,
		closeCh:                make(chan interface{}),
		bufPool:                bufPool,
		streamManager:          newStreamManager(ctx),
	}

	network.syncQueue = newSyncQueue(network)
	return network, err
}

// SetSyncer sets the Syncer used by the network service
func (s *Service) SetSyncer(syncer Syncer) {
	s.syncer = syncer
}

// SetTransactionHandler sets the TransactionHandler used by the network service
func (s *Service) SetTransactionHandler(handler TransactionHandler) {
	s.transactionHandler = handler
}

// Start starts the network service
func (s *Service) Start() error {
	if s.syncer == nil {
		return errors.New("service Syncer is nil")
	}

	if s.transactionHandler == nil {
		return errors.New("service TransactionHandler is nil")
	}

	if s.IsStopped() {
		s.ctx, s.cancel = context.WithCancel(context.Background())
	}

	connMgr := s.host.h.ConnManager().(*ConnManager)
	connMgr.registerDisconnectHandler(func(p peer.ID) {
		s.syncQueue.peerScore.Delete(p)
	})

	s.host.registerStreamHandler(syncID, s.handleSyncStream)
	s.host.registerStreamHandler(lightID, s.handleLightStream)

	// register block announce protocol
	err := s.RegisterNotificationsProtocol(
		blockAnnounceID,
		BlockAnnounceMsgType,
		s.getBlockAnnounceHandshake,
		decodeBlockAnnounceHandshake,
		s.validateBlockAnnounceHandshake,
		decodeBlockAnnounceMessage,
		s.handleBlockAnnounceMessage,
		false,
	)
	if err != nil {
		logger.Warn("failed to register notifications protocol", "sub-protocol", blockAnnounceID, "error", err)
	}

	// register transactions protocol
	err = s.RegisterNotificationsProtocol(
		transactionsID,
		TransactionMsgType,
		s.getTransactionHandshake,
		decodeTransactionHandshake,
		validateTransactionHandshake,
		decodeTransactionMessage,
		s.handleTransactionMessage,
		false,
	)
	if err != nil {
		logger.Warn("failed to register notifications protocol", "sub-protocol", blockAnnounceID, "error", err)
	}

	// since this opens block announce streams, it should happen after the protocol is registered
	s.host.h.Network().SetConnHandler(s.handleConn)

	// log listening addresses to console
	for _, addr := range s.host.multiaddrs() {
		logger.Info("Started listening", "address", addr)
	}

	if !s.noBootstrap {
		s.host.bootstrap()
	}

	if !s.noMDNS {
		s.mdns.start()
	}

	if !s.noDiscover {
		go func() {
			err = s.host.discovery.start()
			if err != nil {
				logger.Error("failed to begin DHT discovery", "error", err)
			}
		}()
	}

	time.Sleep(time.Millisecond * 500)

	logger.Info("started network service", "supported protocols", s.host.protocols())
	s.syncQueue.start()

	if s.cfg.PublishMetrics {
		go s.collectNetworkMetrics()
	}

	go s.logPeerCount()
	go s.publishNetworkTelemetry(s.closeCh)
	go s.sentBlockIntervalTelemetry()
	s.streamManager.start()

	return nil
}

func (s *Service) collectNetworkMetrics() {
	for {
		peerCount := metrics.GetOrRegisterGauge("network/node/peerCount", metrics.DefaultRegistry)
		totalConn := metrics.GetOrRegisterGauge("network/node/totalConnection", metrics.DefaultRegistry)
		networkLatency := metrics.GetOrRegisterGauge("network/node/latency", metrics.DefaultRegistry)
		syncedBlocks := metrics.GetOrRegisterGauge("service/blocks/sync", metrics.DefaultRegistry)

		peerCount.Update(int64(s.host.peerCount()))
		totalConn.Update(int64(len(s.host.h.Network().Conns())))
		networkLatency.Update(int64(s.host.h.Peerstore().LatencyEWMA(s.host.id())))

		num, err := s.blockState.BestBlockNumber()
		if err != nil {
			syncedBlocks.Update(0)
		} else {
			syncedBlocks.Update(num.Int64())
		}

		time.Sleep(gssmrmetrics.Refresh)
	}
}

func (s *Service) logPeerCount() {
	for {
		logger.Debug("peer count", "num", s.host.peerCount(), "min", s.cfg.MinPeers, "max", s.cfg.MaxPeers)
		time.Sleep(time.Second * 30)
	}
}

func (s *Service) publishNetworkTelemetry(done chan interface{}) {
	ticker := time.NewTicker(s.telemetryInterval)
	defer ticker.Stop()

main:
	for {
		select {
		case <-done:
			break main

		case <-ticker.C:
			o := s.host.bwc.GetBandwidthTotals()
			err := telemetry.GetInstance().SendMessage(telemetry.NewBandwidthTM(o.RateIn, o.RateOut, s.host.peerCount()))
			if err != nil {
				logger.Debug("problem sending system.interval telemetry message", "error", err)
			}

			err = telemetry.GetInstance().SendMessage(telemetry.NewNetworkStateTM(s.host.h, s.Peers()))
			if err != nil {
				logger.Debug("problem sending system.interval telemetry message", "error", err)
			}
		}
	}
}

func (s *Service) sentBlockIntervalTelemetry() {
	for {
		best, err := s.blockState.BestBlockHeader()
		if err != nil {
			continue
		}
		bestHash := best.Hash()

		finalized, err := s.blockState.GetFinalisedHeader(0, 0) //nolint
		if err != nil {
			continue
		}
		finalizedHash := finalized.Hash()

		err = telemetry.GetInstance().SendMessage(telemetry.NewBlockIntervalTM(
			&bestHash,
			best.Number,
			&finalizedHash,
			finalized.Number,
			big.NewInt(int64(s.transactionHandler.TransactionsCount())),
			big.NewInt(0), // todo (ed) determine where to get used_state_cache_size
		))
		if err != nil {
			logger.Debug("problem sending system.interval telemetry message", "error", err)
		}
		time.Sleep(s.telemetryInterval)
	}
}

func (s *Service) handleConn(conn libp2pnetwork.Conn) {
	// give new peers a slight weight
	// TODO: do this once handshake is received
	s.syncQueue.updatePeerScore(conn.RemotePeer(), 1)
}

// Stop closes running instances of the host and network services as well as
// the message channel from the network service to the core service (services that
// are dependent on the host instance should be closed first)
func (s *Service) Stop() error {
	s.syncQueue.stop()
	s.cancel()

	// close mDNS discovery service
	err := s.mdns.close()
	if err != nil {
		logger.Error("Failed to close mDNS discovery service", "error", err)
	}

	// close host and host services
	err = s.host.close()
	if err != nil {
		logger.Error("Failed to close host", "error", err)
	}

	// check if closeCh is closed, if not, close it.
mainloop:
	for {
		select {
		case _, hasMore := <-s.closeCh:
			if !hasMore {
				break mainloop
			}
		default:
			close(s.closeCh)
		}
	}

	return nil
}

// RegisterNotificationsProtocol registers a protocol with the network service with the given handler
// messageID is a user-defined message ID for the message passed over this protocol.
func (s *Service) RegisterNotificationsProtocol(sub protocol.ID,
	messageID byte,
	handshakeGetter HandshakeGetter,
	handshakeDecoder HandshakeDecoder,
	handshakeValidator HandshakeValidator,
	messageDecoder MessageDecoder,
	messageHandler NotificationsMessageHandler,
	overwriteProtocol bool,
) error {
	s.notificationsMu.Lock()
	defer s.notificationsMu.Unlock()

	if _, has := s.notificationsProtocols[messageID]; has {
		return errors.New("notifications protocol with message type already exists")
	}

	var protocolID protocol.ID
	if overwriteProtocol {
		protocolID = sub
	} else {
		protocolID = s.host.protocolID + sub
	}

	np := &notificationsProtocol{
		protocolID:            protocolID,
		getHandshake:          handshakeGetter,
		handshakeValidator:    handshakeValidator,
		handshakeDecoder:      handshakeDecoder,
		inboundHandshakeData:  new(sync.Map),
		outboundHandshakeData: new(sync.Map),
	}
	s.notificationsProtocols[messageID] = np

	connMgr := s.host.h.ConnManager().(*ConnManager)
	connMgr.registerCloseHandler(protocolID, func(peerID peer.ID) {
		if _, ok := np.getHandshakeData(peerID, true); ok {
			logger.Trace(
				"Cleaning up inbound handshake data",
				"peer", peerID,
				"protocol", protocolID,
			)
			np.inboundHandshakeData.Delete(peerID)
		}

		if _, ok := np.getHandshakeData(peerID, false); ok {
			logger.Trace(
				"Cleaning up outbound handshake data",
				"peer", peerID,
				"protocol", protocolID,
			)
			np.outboundHandshakeData.Delete(peerID)
		}
	})

	info := s.notificationsProtocols[messageID]

	decoder := createDecoder(info, handshakeDecoder, messageDecoder)
	handlerWithValidate := s.createNotificationsMessageHandler(info, messageHandler)

	s.host.registerStreamHandlerWithOverwrite(sub, overwriteProtocol, func(stream libp2pnetwork.Stream) {
		logger.Trace("received stream", "sub-protocol", sub)
		conn := stream.Conn()
		if conn == nil {
			logger.Error("Failed to get connection from stream")
			return
		}

		s.readStream(stream, decoder, handlerWithValidate)
	})

	logger.Info("registered notifications sub-protocol", "protocol", protocolID)
	return nil
}

// IsStopped returns true if the service is stopped
func (s *Service) IsStopped() bool {
	return s.ctx.Err() != nil
}

// GossipMessage gossips a notifications protocol message to our peers
func (s *Service) GossipMessage(msg NotificationsMessage) {
	if s.host == nil || msg == nil || s.IsStopped() {
		return
	}

	logger.Debug(
		"gossiping message",
		"host", s.host.id(),
		"type", msg.Type(),
		"message", msg,
	)

	// check if the message is part of a notifications protocol
	s.notificationsMu.Lock()
	defer s.notificationsMu.Unlock()

	for msgID, prtl := range s.notificationsProtocols {
		if msg.Type() != msgID || prtl == nil {
			continue
		}

		s.broadcastExcluding(prtl, peer.ID(""), msg)
		return
	}

	logger.Error("message not supported by any notifications protocol", "msg type", msg.Type())
}

// SendMessage sends a message to the given peer
func (s *Service) SendMessage(to peer.ID, msg NotificationsMessage) error {
	s.notificationsMu.Lock()
	defer s.notificationsMu.Unlock()
	for msgID, prtl := range s.notificationsProtocols {
		if msg.Type() != msgID || prtl == nil {
			continue
		}
		hs, err := prtl.getHandshake()
		if err != nil {
			return err
		}
		s.sendData(to, hs, prtl, msg)
	}
	return errors.New("message not supported by any notifications protocol")
}

// handleLightStream handles streams with the <protocol-id>/light/2 protocol ID
func (s *Service) handleLightStream(stream libp2pnetwork.Stream) {
	s.readStream(stream, s.decodeLightMessage, s.handleLightMsg)
}

func (s *Service) decodeLightMessage(in []byte, peer peer.ID, _ bool) (Message, error) {
	s.lightRequestMu.RLock()
	defer s.lightRequestMu.RUnlock()

	// check if we are the requester
	if _, requested := s.lightRequest[peer]; requested {
		// if we are, decode the bytes as a LightResponse
		msg := NewLightResponse()
		err := msg.Decode(in)
		return msg, err
	}

	// otherwise, decode bytes as LightRequest
	msg := NewLightRequest()
	err := msg.Decode(in)
	return msg, err
}

func isInbound(stream libp2pnetwork.Stream) bool {
	return stream.Stat().Direction == libp2pnetwork.DirInbound
}

func (s *Service) readStream(stream libp2pnetwork.Stream, decoder messageDecoder, handler messageHandler) {
	s.streamManager.logNewStream(stream)

	peer := stream.Conn().RemotePeer()
	msgBytes := s.bufPool.get()
	defer s.bufPool.put(&msgBytes)

	for {
		tot, err := readStream(stream, msgBytes[:])
		if err == io.EOF {
			continue
		} else if err != nil {
			logger.Trace("failed to read from stream", "peer", stream.Conn().RemotePeer(), "protocol", stream.Protocol(), "error", err)
			_ = stream.Close()
			return
		}

		s.streamManager.logMessageReceived(stream.ID())

		// decode message based on message type
		msg, err := decoder(msgBytes[:tot], peer, isInbound(stream))
		if err != nil {
			logger.Trace("failed to decode message from peer", "protocol", stream.Protocol(), "err", err)
			continue
		}

		logger.Trace(
			"received message from peer",
			"host", s.host.id(),
			"peer", peer,
			"msg", msg.String(),
		)

		err = handler(stream, msg)
		if err != nil {
			logger.Debug("failed to handle message from stream", "message", msg, "error", err)
			_ = stream.Close()
			return
		}

		s.host.bwc.LogRecvMessage(int64(tot))
	}
}

func (s *Service) handleLightMsg(stream libp2pnetwork.Stream, msg Message) error {
	defer func() {
		_ = stream.Close()
	}()

	lr, ok := msg.(*LightRequest)
	if !ok {
		return nil
	}

	var resp LightResponse
	var err error
	switch {
	case lr.RmtCallRequest != nil:
		resp.RmtCallResponse, err = remoteCallResp(lr.RmtCallRequest)
	case lr.RmtHeaderRequest != nil:
		resp.RmtHeaderResponse, err = remoteHeaderResp(lr.RmtHeaderRequest)
	case lr.RmtChangesRequest != nil:
		resp.RmtChangeResponse, err = remoteChangeResp(lr.RmtChangesRequest)
	case lr.RmtReadRequest != nil:
		resp.RmtReadResponse, err = remoteReadResp(lr.RmtReadRequest)
	case lr.RmtReadChildRequest != nil:
		resp.RmtReadResponse, err = remoteReadChildResp(lr.RmtReadChildRequest)
	default:
		logger.Warn("ignoring LightRequest without request data")
		return nil
	}

	if err != nil {
		logger.Error("failed to get the response", "err", err)
		return err
	}

	// TODO(arijit): Remove once we implement the internal APIs. Added to increase code coverage.
	logger.Debug("LightResponse", "msg", resp.String())

	err = s.host.writeToStream(stream, &resp)
	if err != nil {
		logger.Warn("failed to send LightResponse message", "peer", stream.Conn().RemotePeer(), "err", err)
	}
	return err
}

// Health returns information about host needed for the rpc server
func (s *Service) Health() common.Health {
	return common.Health{
		Peers:           s.host.peerCount(),
		IsSyncing:       !s.syncer.IsSynced(),
		ShouldHavePeers: !s.noBootstrap,
	}
}

// NetworkState returns information about host needed for the rpc server and the runtime
func (s *Service) NetworkState() common.NetworkState {
	return common.NetworkState{
		PeerID:     s.host.id().String(),
		Multiaddrs: s.host.multiaddrs(),
	}
}

// Peers returns information about connected peers needed for the rpc server
func (s *Service) Peers() []common.PeerInfo {
	var peers []common.PeerInfo

	s.notificationsMu.RLock()
	np := s.notificationsProtocols[BlockAnnounceMsgType]
	s.notificationsMu.RUnlock()

	for _, p := range s.host.peers() {
		data, has := np.getHandshakeData(p, true)
		if !has || data.handshake == nil {
			peers = append(peers, common.PeerInfo{
				PeerID: p.String(),
			})

			continue
		}

		peerHandshakeMessage := data.handshake
		peers = append(peers, common.PeerInfo{
			PeerID:     p.String(),
			Roles:      peerHandshakeMessage.(*BlockAnnounceHandshake).Roles,
			BestHash:   peerHandshakeMessage.(*BlockAnnounceHandshake).BestBlockHash,
			BestNumber: uint64(peerHandshakeMessage.(*BlockAnnounceHandshake).BestBlockNumber),
		})
	}

	return peers
}

// NodeRoles Returns the roles the node is running as.
func (s *Service) NodeRoles() byte {
	return s.cfg.Roles
}

<<<<<<< HEAD
// CollectGauge will be used to collect coutable metrics from network service
func (s *Service) CollectGauge() map[string]int64 {
	var isSynced int64
	if !s.syncer.IsSynced() {
		isSynced = 1
	} else {
		isSynced = 0
	}

	return map[string]int64{
		gssmrIsMajorSyncMetric: isSynced,
	}
=======
// HighestBlock returns the highest known block number
func (s *Service) HighestBlock() int64 {
	return s.syncQueue.goal
}

// StartingBlock return the starting block number that's currently being synced
func (s *Service) StartingBlock() int64 {
	return s.syncQueue.currStart
>>>>>>> fb0a751a
}<|MERGE_RESOLUTION|>--- conflicted
+++ resolved
@@ -694,7 +694,6 @@
 	return s.cfg.Roles
 }
 
-<<<<<<< HEAD
 // CollectGauge will be used to collect coutable metrics from network service
 func (s *Service) CollectGauge() map[string]int64 {
 	var isSynced int64
@@ -707,7 +706,8 @@
 	return map[string]int64{
 		gssmrIsMajorSyncMetric: isSynced,
 	}
-=======
+}
+
 // HighestBlock returns the highest known block number
 func (s *Service) HighestBlock() int64 {
 	return s.syncQueue.goal
@@ -716,5 +716,4 @@
 // StartingBlock return the starting block number that's currently being synced
 func (s *Service) StartingBlock() int64 {
 	return s.syncQueue.currStart
->>>>>>> fb0a751a
 }