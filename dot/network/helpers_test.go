// Copyright 2021 ChainSafe Systems (ON)
// SPDX-License-Identifier: LGPL-3.0-only

package network

import (
	"errors"
	"io"
<<<<<<< HEAD
	"math/big"
	"sync"
=======
>>>>>>> d2ee47e2
	"testing"
	"time"

	"github.com/ChainSafe/gossamer/dot/types"
	"github.com/ChainSafe/gossamer/lib/common"
	"github.com/ChainSafe/gossamer/lib/common/variadic"

	libp2pnetwork "github.com/libp2p/go-libp2p-core/network"
	"github.com/libp2p/go-libp2p-core/peer"
)

const (
	// TestProtocolID default protocol to testing
	TestProtocolID = "/gossamer/test/0"

	// TestMessageTimeout maximum wait time for non-status message to be handled
	TestMessageTimeout = time.Second

	// TestBackoffTimeout time between connection retries (BackoffBase default 5 seconds)
	TestBackoffTimeout = 5 * time.Second
)

type testStreamHandler struct {
	sync.Mutex

	messages map[peer.ID][]Message
	decoder  messageDecoder

	eofCh chan struct{}
}

func newTestStreamHandler(decoder messageDecoder) *testStreamHandler {
	return &testStreamHandler{
		messages: make(map[peer.ID][]Message),
		decoder:  decoder,
		eofCh:    make(chan struct{}),
	}
}

func (s *testStreamHandler) handleStream(stream libp2pnetwork.Stream) {
	conn := stream.Conn()
	if conn == nil {
		logger.Error("Failed to get connection from stream")
		return
	}

	peer := conn.RemotePeer()
	s.readStream(stream, peer, s.decoder, s.handleMessage)
}

func (s *testStreamHandler) handleMessage(stream libp2pnetwork.Stream, msg Message) error {

	s.Lock()
	defer s.Unlock()
	msgs := s.messages[stream.Conn().RemotePeer()]
	s.messages[stream.Conn().RemotePeer()] = append(msgs, msg)
	announceHandshake := &BlockAnnounceHandshake{
		BestBlockNumber: 0,
	}
	return s.writeToStream(stream, announceHandshake)
}

func (s *testStreamHandler) writeToStream(stream libp2pnetwork.Stream, msg Message) error {
	encMsg, err := msg.Encode()
	if err != nil {
		return err
	}

	msgLen := uint64(len(encMsg))
	lenBytes := uint64ToLEB128(msgLen)
	encMsg = append(lenBytes, encMsg...)

	_, err = stream.Write(encMsg)
	return err
}

func (s *testStreamHandler) readStream(stream libp2pnetwork.Stream,
	peer peer.ID, decoder messageDecoder, handler messageHandler) {
	msgBytes := make([]byte, maxBlockResponseSize)

	for {
		tot, err := readStream(stream, &msgBytes)
		if errors.Is(err, io.EOF) {
			s.eofCh <- struct{}{}
			return
		} else if err != nil {
			logger.Debugf("failed to read from stream using protocol %s: %s", stream.Protocol(), err)
			_ = stream.Close()
			return
		}

		// decode message based on message type
		msg, err := decoder(msgBytes[:tot], peer, isInbound(stream))
		if err != nil {
			logger.Errorf("failed to decode message from peer %s: %s", peer, err)
			continue
		}

		// handle message based on peer status and message type
		err = handler(stream, msg)
		if err != nil {
			logger.Errorf("failed to handle message %s from stream: %s", msg, err)
			_ = stream.Close()
			return
		}
	}
}

<<<<<<< HEAD
func (s *testStreamHandler) messagesFrom(peerID peer.ID) (messages []Message, ok bool) {
	s.Lock()
	defer s.Unlock()

	messages, ok = s.messages[peerID]
	return messages, ok
}

var starting, _ = variadic.NewUint64OrHash(uint64(1))
=======
var starting, _ = variadic.NewUint32OrHash(uint32(1))
>>>>>>> d2ee47e2

var one = uint32(1)

func newTestBlockRequestMessage(t *testing.T) *BlockRequestMessage {
	t.Helper()

	return &BlockRequestMessage{
		RequestedData: RequestedDataHeader + RequestedDataBody + RequestedDataJustification,
		StartingBlock: *starting,
		EndBlockHash:  &common.Hash{},
		Direction:     1,
		Max:           &one,
	}
}

func testBlockRequestMessageDecoder(in []byte, _ peer.ID, _ bool) (Message, error) {
	msg := new(BlockRequestMessage)
	err := msg.Decode(in)
	return msg, err
}

func testBlockAnnounceMessageDecoder(in []byte, _ peer.ID, _ bool) (Message, error) {
	msg := BlockAnnounceMessage{
		Number: 0,
		Digest: types.NewDigest(),
	}
	err := msg.Decode(in)
	return &msg, err
}

func testBlockAnnounceHandshakeDecoder(in []byte, _ peer.ID, _ bool) (Message, error) {
	msg := new(BlockAnnounceHandshake)
	err := msg.Decode(in)
	return msg, err
}<|MERGE_RESOLUTION|>--- conflicted
+++ resolved
@@ -6,11 +6,7 @@
 import (
 	"errors"
 	"io"
-<<<<<<< HEAD
-	"math/big"
 	"sync"
-=======
->>>>>>> d2ee47e2
 	"testing"
 	"time"
 
@@ -119,7 +115,6 @@
 	}
 }
 
-<<<<<<< HEAD
 func (s *testStreamHandler) messagesFrom(peerID peer.ID) (messages []Message, ok bool) {
 	s.Lock()
 	defer s.Unlock()
@@ -128,10 +123,7 @@
 	return messages, ok
 }
 
-var starting, _ = variadic.NewUint64OrHash(uint64(1))
-=======
-var starting, _ = variadic.NewUint32OrHash(uint32(1))
->>>>>>> d2ee47e2
+var starting, _ = variadic.NewUint32OrHash(uint64(1))
 
 var one = uint32(1)
 
