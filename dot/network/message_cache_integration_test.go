//go:build integration

// Copyright 2021 ChainSafe Systems (ON)
// SPDX-License-Identifier: LGPL-3.0-only

package network

import (
	"testing"
	"time"

	"github.com/ChainSafe/gossamer/dot/types"
	"github.com/ChainSafe/gossamer/lib/common"
	"github.com/dgraph-io/ristretto"
	"github.com/libp2p/go-libp2p/core/peer"
	"github.com/stretchr/testify/require"
)

func TestMessageCache(t *testing.T) {
	t.Parallel()

	cacheSize := 64 << 20 // 64 MB
	msgCache, err := newMessageCache(ristretto.Config[[]byte, string]{
		NumCounters: int64(float64(cacheSize) * 0.05 * 2),
		MaxCost:     int64(float64(cacheSize) * 0.95),
		BufferItems: 64,
<<<<<<< HEAD
		Cost: func(_ interface{}) int64 {
=======
		Cost: func(value string) int64 {
>>>>>>> 0f0d6f7b
			return int64(1)
		},
	}, 800*time.Millisecond)
	require.NoError(t, err)

	peerID := peer.ID("gossamer")
	msg := &BlockAnnounceMessage{
		ParentHash:     common.Hash{1},
		Number:         77,
		StateRoot:      common.Hash{2},
		ExtrinsicsRoot: common.Hash{3},
		Digest:         types.NewDigest(),
	}

	ok, err := msgCache.put(peerID, msg)
	require.NoError(t, err)
	require.True(t, ok)

	time.Sleep(time.Millisecond * 500)

	ok = msgCache.exists(peerID, msg)
	require.True(t, ok)

	time.Sleep(3 * time.Second)

	ok = msgCache.exists(peerID, msg)
	require.False(t, ok)
}<|MERGE_RESOLUTION|>--- conflicted
+++ resolved
@@ -24,11 +24,7 @@
 		NumCounters: int64(float64(cacheSize) * 0.05 * 2),
 		MaxCost:     int64(float64(cacheSize) * 0.95),
 		BufferItems: 64,
-<<<<<<< HEAD
-		Cost: func(_ interface{}) int64 {
-=======
 		Cost: func(value string) int64 {
->>>>>>> 0f0d6f7b
 			return int64(1)
 		},
 	}, 800*time.Millisecond)
