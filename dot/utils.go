// Copyright 2019 ChainSafe Systems (ON) Corp.
// This file is part of gossamer.
//
// The gossamer library is free software: you can redistribute it and/or modify
// it under the terms of the GNU Lesser General Public License as published by
// the Free Software Foundation, either version 3 of the License, or
// (at your option) any later version.
//
// The gossamer library is distributed in the hope that it will be useful,
// but WITHOUT ANY WARRANTY; without even the implied warranty of
// MERCHANTABILITY or FITNESS FOR A PARTICULAR PURPOSE. See the
// GNU Lesser General Public License for more details.
//
// You should have received a copy of the GNU Lesser General Public License
// along with the gossamer library. If not, see <http://www.gnu.org/licenses/>.

package dot

import (
	"encoding/hex"
	"encoding/json"
	"fmt"
	"io/ioutil"
	"os"
	"testing"

	"github.com/ChainSafe/gossamer/lib/genesis"
	"github.com/ChainSafe/gossamer/lib/runtime"
	"github.com/ChainSafe/gossamer/lib/utils"
	"github.com/stretchr/testify/require"
)

// NewTestConfig returns a new test configuration using the provided datadir
func NewTestConfig(t *testing.T) *Config {
	dir := utils.NewTestDir(t)

	// TODO: use default config instead of gssmr config for test config #776

	return &Config{
		Global: GlobalConfig{
			Name:    GssmrConfig().Global.Name,
			ID:      GssmrConfig().Global.ID,
			DataDir: dir,
		},
<<<<<<< HEAD
		Init:    GssmrConfig().Init,
		Account: GssmrConfig().Account,
		Core:    GssmrConfig().Core,
		Network: GssmrConfig().Network,
		RPC:     GssmrConfig().RPC,
=======
		Init: InitConfig{
			Genesis: string(""),
		},
		Account: AccountConfig{
			Key:    string(""),
			Unlock: string(""),
		},
		Core: CoreConfig{
			Authority: true,    // BABE block producer
			Roles:     byte(4), // authority node
		},
		Network: NetworkConfig{
			Port:        uint32(7001),
			Bootnodes:   []string{"/ip4/104.131.131.82/tcp/4001/ipfs/QmaCpDMGvV2BGHeYERUEnRQAwe3N8SzbUtfsmvsqQLuvuJ"},
			ProtocolID:  string("/gossamer/test/0"),
			NoBootstrap: false,
			NoMDNS:      false,
		},
		RPC: RPCConfig{
			Host:    string("localhost"),
			Port:    uint32(8545),
			Modules: []string{"system", "author", "chain"},
			WSPort:  uint32(8546),
		},
>>>>>>> 54658ca6
	}
}

// NewTestConfigWithFile returns a new test configuration and a temporary configuration file
func NewTestConfigWithFile(t *testing.T) (*Config, *os.File) {
	cfg := NewTestConfig(t)

	file, err := ioutil.TempFile(cfg.Global.DataDir, "config-")
	if err != nil {
		fmt.Println(fmt.Errorf("failed to create temporary file: %s", err))
		require.Nil(t, err)
	}

	cfgFile := ExportConfig(cfg, file.Name())

	return cfg, cfgFile
}

// NewTestGenesis returns a test genesis instance using "gssmr" raw data
func NewTestGenesis(t *testing.T) *genesis.Genesis {
	fp := utils.GetGssmrGenesisPath()

	gssmrGen, err := genesis.NewGenesisFromJSON(fp)
	if err != nil {
		t.Fatal(err)
	}

	return &genesis.Genesis{
		Name:       "test",
		ID:         "test",
		Bootnodes:  []string(nil),
		ProtocolID: "/gossamer/test/0",
		Genesis:    gssmrGen.GenesisFields(),
	}
}

// NewTestGenesisFile returns a test genesis file using "gssmr" raw data
func NewTestGenesisFile(t *testing.T, cfg *Config) *os.File {
	dir := utils.NewTestDir(t)

	file, err := ioutil.TempFile(dir, "genesis-")
	require.Nil(t, err)

	fp := utils.GetGssmrGenesisPath()

	gssmrGen, err := genesis.NewGenesisFromJSON(fp)
	require.Nil(t, err)

	gen := &genesis.Genesis{
		Name:       cfg.Global.Name,
		ID:         cfg.Global.ID,
		Bootnodes:  cfg.Network.Bootnodes,
		ProtocolID: cfg.Network.ProtocolID,
		Genesis:    gssmrGen.GenesisFields(),
	}

	b, err := json.Marshal(gen)
	require.Nil(t, err)

	_, err = file.Write(b)
	require.Nil(t, err)

	return file
}

// NewTestGenesisAndRuntime create a new test runtime and a new test genesis
// file with the test runtime stored in raw data and returns the genesis file
// nolint
func NewTestGenesisAndRuntime(t *testing.T) string {
	dir := utils.NewTestDir(t)

	_ = runtime.NewTestRuntime(t, runtime.POLKADOT_RUNTIME_c768a7e4c70e)
	runtimeFilePath := runtime.GetAbsolutePath(runtime.POLKADOT_RUNTIME_FP_c768a7e4c70e)

	runtimeData, err := ioutil.ReadFile(runtimeFilePath)
	require.Nil(t, err)

	gen := NewTestGenesis(t)
	hex := hex.EncodeToString(runtimeData)

	gen.Genesis.Raw = [2]map[string]string{}
	if gen.Genesis.Raw[0] == nil {
		gen.Genesis.Raw[0] = make(map[string]string)
	}
	gen.Genesis.Raw[0]["0x3a636f6465"] = "0x" + hex

	genFile, err := ioutil.TempFile(dir, "genesis-")
	require.Nil(t, err)

	genData, err := json.Marshal(gen)
	require.Nil(t, err)

	_, err = genFile.Write(genData)
	require.Nil(t, err)

	return genFile.Name()
}<|MERGE_RESOLUTION|>--- conflicted
+++ resolved
@@ -42,38 +42,11 @@
 			ID:      GssmrConfig().Global.ID,
 			DataDir: dir,
 		},
-<<<<<<< HEAD
 		Init:    GssmrConfig().Init,
 		Account: GssmrConfig().Account,
 		Core:    GssmrConfig().Core,
 		Network: GssmrConfig().Network,
 		RPC:     GssmrConfig().RPC,
-=======
-		Init: InitConfig{
-			Genesis: string(""),
-		},
-		Account: AccountConfig{
-			Key:    string(""),
-			Unlock: string(""),
-		},
-		Core: CoreConfig{
-			Authority: true,    // BABE block producer
-			Roles:     byte(4), // authority node
-		},
-		Network: NetworkConfig{
-			Port:        uint32(7001),
-			Bootnodes:   []string{"/ip4/104.131.131.82/tcp/4001/ipfs/QmaCpDMGvV2BGHeYERUEnRQAwe3N8SzbUtfsmvsqQLuvuJ"},
-			ProtocolID:  string("/gossamer/test/0"),
-			NoBootstrap: false,
-			NoMDNS:      false,
-		},
-		RPC: RPCConfig{
-			Host:    string("localhost"),
-			Port:    uint32(8545),
-			Modules: []string{"system", "author", "chain"},
-			WSPort:  uint32(8546),
-		},
->>>>>>> 54658ca6
 	}
 }
 
