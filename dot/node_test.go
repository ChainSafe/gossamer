// Copyright 2019 ChainSafe Systems (ON) Corp.
// This file is part of gossamer.
//
// The gossamer library is free software: you can redistribute it and/or modify
// it under the terms of the GNU Lesser General Public License as published by
// the Free Software Foundation, either version 3 of the License, or
// (at your option) any later version.
//
// The gossamer library is distributed in the hope that it will be useful,
// but WITHOUT ANY WARRANTY; without even the implied warranty of
// MERCHANTABILITY or FITNESS FOR A PARTICULAR PURPOSE. See the
// GNU Lesser General Public License for more details.
//
// You should have received a copy of the GNU Lesser General Public License
// along with the gossamer library. If not, see <http://www.gnu.org/licenses/>.

package dot

import (
	"bytes"
	"encoding/binary"
	"math/big"
	"reflect"
	"sync"
	"testing"
	"time"

	"github.com/ChainSafe/gossamer/dot/core"
	"github.com/ChainSafe/gossamer/dot/state"
	"github.com/ChainSafe/gossamer/dot/types"
	"github.com/ChainSafe/gossamer/lib/babe"
	"github.com/ChainSafe/gossamer/lib/common"
	"github.com/ChainSafe/gossamer/lib/crypto/sr25519"
	"github.com/ChainSafe/gossamer/lib/genesis"
	"github.com/ChainSafe/gossamer/lib/grandpa"
	"github.com/ChainSafe/gossamer/lib/keystore"
	"github.com/ChainSafe/gossamer/lib/services"
	"github.com/ChainSafe/gossamer/lib/trie"
	"github.com/ChainSafe/gossamer/lib/utils"

	log "github.com/ChainSafe/log15"
	"github.com/stretchr/testify/require"
)

var firstEpochInfo = &types.EpochInfo{
	Duration:   200,
	FirstBlock: 0,
}

// TestInitNode
func TestInitNode(t *testing.T) {
	cfg := NewTestConfig(t)
	require.NotNil(t, cfg)

	genFile := NewTestGenesisRawFile(t, cfg)
	require.NotNil(t, genFile)

	defer utils.RemoveTestDir(t)

	cfg.Init.GenesisRaw = genFile.Name()

	err := InitNode(cfg)
	require.Nil(t, err)
}

// TestNodeInitialized
func TestNodeInitialized(t *testing.T) {
	cfg := NewTestConfig(t)
	require.NotNil(t, cfg)

	genFile := NewTestGenesisRawFile(t, cfg)
	require.NotNil(t, genFile)

	defer utils.RemoveTestDir(t)

	cfg.Init.GenesisRaw = genFile.Name()

	expected := NodeInitialized(cfg.Global.BasePath, false)
	require.Equal(t, expected, false)

	err := InitNode(cfg)
	require.Nil(t, err)

	expected = NodeInitialized(cfg.Global.BasePath, true)
	require.Equal(t, expected, true)
}

// TestNewNode
func TestNewNode(t *testing.T) {
	cfg := NewTestConfig(t)
	require.NotNil(t, cfg)

	genFile := NewTestGenesisRawFile(t, cfg)
	require.NotNil(t, genFile)

	defer utils.RemoveTestDir(t)

	cfg.Init.GenesisRaw = genFile.Name()

	err := InitNode(cfg)
	require.Nil(t, err)

	ks := keystore.NewGlobalKeystore()
	err = keystore.LoadKeystore("alice", ks.Gran)
	require.Nil(t, err)

	// TODO: improve dot tests #687
	cfg.Core.Authority = false
	cfg.Core.BabeAuthority = false
	cfg.Core.GrandpaAuthority = false
	cfg.Core.BabeThreshold = nil

	node, err := NewNode(cfg, ks, nil)
	require.Nil(t, err)

	bp := node.Services.Get(&babe.Service{})
	require.Nil(t, bp)
	fg := node.Services.Get(&grandpa.Service{})
	require.NotNil(t, fg)
}

func TestNewNode_Authority(t *testing.T) {
	cfg := NewTestConfig(t)
	require.NotNil(t, cfg)

	genFile := NewTestGenesisRawFile(t, cfg)
	require.NotNil(t, genFile)

	defer utils.RemoveTestDir(t)

	cfg.Init.GenesisRaw = genFile.Name()

	err := InitNode(cfg)
	require.Nil(t, err)

	ks := keystore.NewGlobalKeystore()
	err = keystore.LoadKeystore("alice", ks.Gran)
	require.Nil(t, err)
	require.Equal(t, 1, ks.Gran.Size())
	err = keystore.LoadKeystore("alice", ks.Babe)
	require.Nil(t, err)
	require.Equal(t, 1, ks.Babe.Size())

	// TODO: improve dot tests #687
	cfg.Core.Authority = true
	cfg.Core.BabeThreshold = nil

	node, err := NewNode(cfg, ks, nil)
	require.Nil(t, err)

	bp := node.Services.Get(&babe.Service{})
	require.NotNil(t, bp)
	fg := node.Services.Get(&grandpa.Service{})
	require.NotNil(t, fg)
}

// TestStartNode
func TestStartNode(t *testing.T) {
	cfg := NewTestConfig(t)
	require.NotNil(t, cfg)

	genFile := NewTestGenesisRawFile(t, cfg)
	require.NotNil(t, genFile)

	defer utils.RemoveTestDir(t)

	cfg.Init.GenesisRaw = genFile.Name()

	err := InitNode(cfg)
	require.Nil(t, err)

	ks := keystore.NewGlobalKeystore()
	err = keystore.LoadKeystore("alice", ks.Gran)
	require.Nil(t, err)

	// TODO: improve dot tests #687
	cfg.Core.Authority = false
	cfg.Core.BabeAuthority = false
	cfg.Core.GrandpaAuthority = false
	cfg.Core.BabeThreshold = nil

	node, err := NewNode(cfg, ks, nil)
	require.Nil(t, err)

	go func() {
		err := node.Start()
		require.Nil(t, err)
	}()

	time.Sleep(100 * time.Millisecond)
	node.Stop()
}

// TestStopNode

// TODO: improve dot node tests

// TestInitNode_LoadGenesisData
func TestInitNode_LoadGenesisData(t *testing.T) {
	cfg := NewTestConfig(t)
	require.NotNil(t, cfg)

	genPath := NewTestGenesisAndRuntime(t)
	require.NotNil(t, genPath)

	defer utils.RemoveTestDir(t)

	cfg.Init.GenesisRaw = genPath

	err := InitNode(cfg)
	require.Nil(t, err)

	stateSrvc := state.NewService(cfg.Global.BasePath, log.LvlTrace)

	header := &types.Header{
		Number:         big.NewInt(0),
		StateRoot:      trie.EmptyHash,
		ExtrinsicsRoot: trie.EmptyHash,
	}

	gen, err := genesis.NewGenesisFromJSONRaw(genPath)
	require.Nil(t, err)

	err = stateSrvc.Initialize(gen.GenesisData(), header, trie.NewEmptyTrie(), firstEpochInfo)
	require.Nil(t, err)

	err = stateSrvc.Start()
	require.Nil(t, err)

	defer func() {
		err = stateSrvc.Stop()
		require.Nil(t, err)
	}()

	gendata, err := state.LoadGenesisData(stateSrvc.DB())
	require.Nil(t, err)

	testGenesis := NewTestGenesis(t)

	expected := &genesis.Data{
		Name:       testGenesis.Name,
		ID:         testGenesis.ID,
		Bootnodes:  common.StringArrayToBytes(testGenesis.Bootnodes),
		ProtocolID: testGenesis.ProtocolID,
	}

	if !reflect.DeepEqual(gendata, expected) {
		t.Fatalf("Fail to get genesis data: got %s expected %s", gendata, expected)
	}

	genesisHeader, err := stateSrvc.Block.BestBlockHeader()
	if err != nil {
		t.Fatal(err)
	}

	stateRoot := genesisHeader.StateRoot
	expectedHeader, err := types.NewHeader(common.NewHash([]byte{0}), big.NewInt(0), stateRoot, trie.EmptyHash, [][]byte{})
	if err != nil {
		t.Fatal(err)
	}

	if !genesisHeader.Hash().Equal(expectedHeader.Hash()) {
		t.Fatalf("Fail: got %v expected %v", genesisHeader, expectedHeader)
	}
}

// TestInitNode_LoadStorageRoot
func TestInitNode_LoadStorageRoot(t *testing.T) {
	cfg := NewTestConfig(t)
	require.NotNil(t, cfg)

	genPath := NewTestGenesisAndRuntime(t)
	require.NotNil(t, genPath)

	defer utils.RemoveTestDir(t)

	cfg.Core.Authority = false
	cfg.Core.BabeAuthority = false
	cfg.Core.GrandpaAuthority = false
	cfg.Core.BabeThreshold = nil
	cfg.Init.GenesisRaw = genPath

	gen, err := genesis.NewGenesisFromJSONRaw(genPath)
	if err != nil {
		t.Fatal(err)
	}

	err = InitNode(cfg)
	require.Nil(t, err)

<<<<<<< HEAD
	ks := keystore.NewKeystore()
	require.NotNil(t, ks)

	ed25519Keyring, _ := keystore.NewEd25519Keyring()
	ks.Insert(ed25519Keyring.Alice)

=======
	ks := keystore.NewGlobalKeystore()
>>>>>>> 09c27233
	node, err := NewNode(cfg, ks, nil)
	require.Nil(t, err)

	if reflect.TypeOf(node) != reflect.TypeOf(&Node{}) {
		t.Fatalf("failed to return correct type: got %v expected %v", reflect.TypeOf(node), reflect.TypeOf(&Node{}))
	}

	expected := &trie.Trie{}
	err = expected.Load(gen.GenesisFields().Raw[0])
	require.Nil(t, err)

	expectedRoot, err := expected.Hash()
	require.Nil(t, err)

	mgr := node.Services.Get(&core.Service{})

	var coreSrvc *core.Service
	var ok bool

	if coreSrvc, ok = mgr.(*core.Service); !ok {
		t.Fatal("could not find core service")
	}

	if coreSrvc == nil {
		t.Fatal("core service is nil")
	}

	stateRoot, err := coreSrvc.StorageRoot()
	require.Nil(t, err)

	if !bytes.Equal(expectedRoot[:], stateRoot[:]) {
		t.Fatalf("Fail: got %x expected %x", stateRoot, expectedRoot)
	}
}

func TestInitNode_LoadBalances(t *testing.T) {
	cfg := NewTestConfig(t)
	require.NotNil(t, cfg)

	genPath := NewTestGenesisAndRuntime(t)
	require.NotNil(t, genPath)

	defer utils.RemoveTestDir(t)

	cfg.Core.Authority = false
	cfg.Core.BabeAuthority = false
	cfg.Core.GrandpaAuthority = false
	cfg.Core.BabeThreshold = nil
	cfg.Init.GenesisRaw = genPath

	err := InitNode(cfg)
	require.Nil(t, err)

<<<<<<< HEAD
	ks := keystore.NewKeystore()
	require.NotNil(t, ks)

	ed25519Keyring, _ := keystore.NewEd25519Keyring()
	ks.Insert(ed25519Keyring.Alice)

=======
	ks := keystore.NewGlobalKeystore()
>>>>>>> 09c27233
	node, err := NewNode(cfg, ks, nil)
	require.Nil(t, err)

	if reflect.TypeOf(node) != reflect.TypeOf(&Node{}) {
		t.Fatalf("failed to return correct type: got %v expected %v", reflect.TypeOf(node), reflect.TypeOf(&Node{}))
	}

	mgr := node.Services.Get(&state.Service{})

	var stateSrv *state.Service
	var ok bool

	if stateSrv, ok = mgr.(*state.Service); !ok {
		t.Fatal("could not find core service")
	}

	if stateSrv == nil {
		t.Fatal("core service is nil")
	}

	kr, _ := keystore.NewSr25519Keyring()
	alice := kr.Alice().Public().(*sr25519.PublicKey).AsBytes()

	bal, err := stateSrv.Storage.GetBalance(alice)
	require.NoError(t, err)

	genbal := "0x0000000000000001"
	balbytes, _ := common.HexToBytes(genbal)
	expected := binary.LittleEndian.Uint64(balbytes)

	require.Equal(t, expected, bal)
}

func TestNode_StopFunc(t *testing.T) {
	testvar := "before"
	stopFunc := func() {
		testvar = "after"
	}

	node := &Node{
		Services: &services.ServiceRegistry{},
		StopFunc: stopFunc,
		wg:       sync.WaitGroup{},
	}
	node.wg.Add(1)

	node.Stop()
	require.Equal(t, testvar, "after")
}<|MERGE_RESOLUTION|>--- conflicted
+++ resolved
@@ -288,16 +288,9 @@
 	err = InitNode(cfg)
 	require.Nil(t, err)
 
-<<<<<<< HEAD
-	ks := keystore.NewKeystore()
-	require.NotNil(t, ks)
-
+	ks := keystore.NewGlobalKeystore()
 	ed25519Keyring, _ := keystore.NewEd25519Keyring()
-	ks.Insert(ed25519Keyring.Alice)
-
-=======
-	ks := keystore.NewGlobalKeystore()
->>>>>>> 09c27233
+	ks.Gran.Insert(ed25519Keyring.Alice())
 	node, err := NewNode(cfg, ks, nil)
 	require.Nil(t, err)
 
@@ -351,16 +344,10 @@
 	err := InitNode(cfg)
 	require.Nil(t, err)
 
-<<<<<<< HEAD
-	ks := keystore.NewKeystore()
-	require.NotNil(t, ks)
-
+	ks := keystore.NewGlobalKeystore()
 	ed25519Keyring, _ := keystore.NewEd25519Keyring()
-	ks.Insert(ed25519Keyring.Alice)
-
-=======
-	ks := keystore.NewGlobalKeystore()
->>>>>>> 09c27233
+	ks.Gran.Insert(ed25519Keyring.Alice())
+
 	node, err := NewNode(cfg, ks, nil)
 	require.Nil(t, err)
 
