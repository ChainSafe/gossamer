--- conflicted
+++ resolved
@@ -266,12 +266,8 @@
 	cfg.Core.Authority = false
 	cfg.Core.BabeAuthority = false
 	cfg.Core.GrandpaAuthority = false
-<<<<<<< HEAD
+	cfg.Core.BabeThreshold = nil
 	cfg.Init.GenesisRaw = genPath
-=======
-	cfg.Core.BabeThreshold = nil
-	cfg.Init.Genesis = genPath
->>>>>>> 6baa23f2
 
 	gen, err := genesis.NewGenesisFromJSONRaw(genPath)
 	if err != nil {
@@ -331,12 +327,8 @@
 	cfg.Core.Authority = false
 	cfg.Core.BabeAuthority = false
 	cfg.Core.GrandpaAuthority = false
-<<<<<<< HEAD
+	cfg.Core.BabeThreshold = nil
 	cfg.Init.GenesisRaw = genPath
-=======
-	cfg.Core.BabeThreshold = nil
-	cfg.Init.Genesis = genPath
->>>>>>> 6baa23f2
 
 	err := InitNode(cfg)
 	require.Nil(t, err)
