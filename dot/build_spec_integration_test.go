--- conflicted
+++ resolved
@@ -19,15 +19,14 @@
 // hex encoding for ":code", used as key for code is raw genesis files.
 const codeHex = "0x3a636f6465"
 
-<<<<<<< HEAD
 func TestBuildFromGenesis_Integration(t *testing.T) {
 	t.Parallel()
 
 	genesisFields := genesis.Fields{
 		Raw: map[string]map[string]string{},
-		Runtime: &genesis.Runtime{
-			System: &genesis.System{
-				Code: "mocktestcode",
+		Runtime: map[string]map[string]interface{}{
+			"System": {
+				"code": "mocktestcode",
 			},
 		},
 	}
@@ -77,8 +76,6 @@
 	require.ErrorIs(t, err, os.ErrNotExist)
 }
 
-=======
->>>>>>> bbd4796f
 func TestWriteGenesisSpecFile_Integration(t *testing.T) {
 	cfg := NewTestConfig(t)
 	cfg.Init.Genesis = utils.GetGssmrGenesisRawPathTest(t)
