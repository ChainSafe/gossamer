--- conflicted
+++ resolved
@@ -327,14 +327,11 @@
 			return err
 		}
 
-<<<<<<< HEAD
-		// rep := n.addReputation(change.Value)
-		_ = n.addReputation(change.Value)
-		ps.peerState.nodes[pid] = n
-		// if rep >= BannedThresholdValue {
-		// 	return nil
-		// }
-
+		if rep >= BannedThresholdValue {
+			return nil
+		}
+
+		// TODO: re-add once #2098 is fixed
 		// setLen := ps.peerState.getSetLength()
 		// for i := 0; i < setLen; i++ {
 		// 	if ps.peerState.peerStatus(i, pid) == connectedPeer {
@@ -354,31 +351,6 @@
 		// 		}
 		// 	}
 		// }
-=======
-		if rep >= BannedThresholdValue {
-			return nil
-		}
-
-		setLen := ps.peerState.getSetLength()
-		for i := 0; i < setLen; i++ {
-			if ps.peerState.peerStatus(i, pid) == connectedPeer {
-				// disconnect peer
-				err = ps.peerState.disconnect(i, pid)
-				if err != nil {
-					return err
-				}
-
-				ps.resultMsgCh <- Message{
-					Status: Drop,
-					setID:  uint64(i),
-					PeerID: pid,
-				}
-				if err = ps.allocSlots(i); err != nil {
-					return err
-				}
-			}
-		}
->>>>>>> a7581c9e
 	}
 
 	return nil
