--- conflicted
+++ resolved
@@ -80,13 +80,10 @@
 	// GenesisMismatchReason used when a peer has a different genesis
 	GenesisMismatchReason = "Genesis mismatch"
 
-<<<<<<< HEAD
-=======
 	// SameBlockSyncRequest used when a peer send us more than the max number of the same request.
 	SameBlockSyncRequest       Reputation = math.MinInt32
 	SameBlockSyncRequestReason            = "same block sync request"
 
->>>>>>> c03248d8
 	// BenefitNotifyGoodValue is used when a collator was noted good by another subsystem
 	BenefitNotifyGoodValue = BenefitMinor
 	// BenefitNotifyGoodReason is used when a collator was noted good by another subsystem
