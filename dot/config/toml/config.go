// Copyright 2019 ChainSafe Systems (ON) Corp.
// This file is part of gossamer.
//
// The gossamer library is free software: you can redistribute it and/or modify
// it under the terms of the GNU Lesser General Public License as published by
// the Free Software Foundation, either version 3 of the License, or
// (at your option) any later version.
//
// The gossamer library is distributed in the hope that it will be useful,
// but WITHOUT ANY WARRANTY; without even the implied warranty of
// MERCHANTABILITY or FITNESS FOR A PARTICULAR PURPOSE. See the
// GNU Lesser General Public License for more details.
//
// You should have received a copy of the GNU Lesser General Public License
// along with the gossamer library. If not, see <http://www.gnu.org/licenses/>.

package toml

// Config is a collection of configurations throughout the system
type Config struct {
	Global  GlobalConfig  `toml:"global,omitempty"`
	Log     LogConfig     `toml:"log,omitempty"`
	Init    InitConfig    `toml:"init,omitempty"`
	Account AccountConfig `toml:"account,omitempty"`
	Core    CoreConfig    `toml:"core,omitempty"`
	Network NetworkConfig `toml:"network,omitempty"`
	RPC     RPCConfig     `toml:"rpc,omitempty"`
}

// GlobalConfig is to marshal/unmarshal toml global config vars
type GlobalConfig struct {
	Name         string `toml:"name,omitempty"`
	ID           string `toml:"id,omitempty"`
	BasePath     string `toml:"basepath,omitempty"`
	LogLvl       string `toml:"log,omitempty"`
	MetricsPort  uint32 `toml:"metrics-port,omitempty"`
	RetainBlocks int64  `toml:"retain-blocks,omitempty"`
	Pruning      string `toml:"pruning,omitempty"`
}

// LogConfig represents the log levels for individual packages
type LogConfig struct {
	CoreLvl           string `toml:"core,omitempty"`
	SyncLvl           string `toml:"sync,omitempty"`
	NetworkLvl        string `toml:"network,omitempty"`
	RPCLvl            string `toml:"rpc,omitempty"`
	StateLvl          string `toml:"state,omitempty"`
	RuntimeLvl        string `toml:"runtime,omitempty"`
	BlockProducerLvl  string `toml:"babe,omitempty"`
	FinalityGadgetLvl string `toml:"grandpa,omitempty"`
}

// InitConfig is the configuration for the node initialization
type InitConfig struct {
	Genesis string `toml:"genesis,omitempty"`
}

// AccountConfig is to marshal/unmarshal account config vars
type AccountConfig struct {
	Key    string `toml:"key,omitempty"`
	Unlock string `toml:"unlock,omitempty"`
}

// NetworkConfig is to marshal/unmarshal toml network config vars
type NetworkConfig struct {
	Port              uint32   `toml:"port,omitempty"`
	Bootnodes         []string `toml:"bootnodes,omitempty"`
	ProtocolID        string   `toml:"protocol,omitempty"`
	NoBootstrap       bool     `toml:"nobootstrap,omitempty"`
	NoMDNS            bool     `toml:"nomdns,omitempty"`
	MinPeers          int      `toml:"min-peers,omitempty"`
	MaxPeers          int      `toml:"max-peers,omitempty"`
	PersistentPeers   []string `toml:"persistent-peers,omitempty"`
	DiscoveryInterval int      `toml:"discovery-interval,omitempty"`
}

// CoreConfig is to marshal/unmarshal toml core config vars
type CoreConfig struct {
	Roles            byte   `toml:"roles,omitempty"`
	BabeAuthority    bool   `toml:"babe-authority"`
	GrandpaAuthority bool   `toml:"grandpa-authority"`
	SlotDuration     uint64 `toml:"slot-duration,omitempty"`
	EpochLength      uint64 `toml:"epoch-length,omitempty"`
	WasmInterpreter  string `toml:"wasm-interpreter,omitempty"`
<<<<<<< HEAD
	GrandpaInterval  uint32 `toml:"grandpa-interval,omitempty"`
=======
	BABELead         bool   `toml:"babe-lead,omitempty"`
>>>>>>> 579a7913
}

// RPCConfig is to marshal/unmarshal toml RPC config vars
type RPCConfig struct {
	Enabled          bool     `toml:"enabled,omitempty"`
	Unsafe           bool     `toml:"unsafe,omitempty"`
	UnsafeExternal   bool     `toml:"unsafe-external,omitempty"`
	External         bool     `toml:"external,omitempty"`
	Port             uint32   `toml:"port,omitempty"`
	Host             string   `toml:"host,omitempty"`
	Modules          []string `toml:"modules,omitempty"`
	WSPort           uint32   `toml:"ws-port,omitempty"`
	WS               bool     `toml:"ws,omitempty"`
	WSExternal       bool     `toml:"ws-external,omitempty"`
	WSUnsafe         bool     `toml:"ws-unsafe,omitempty"`
	WSUnsafeExternal bool     `toml:"ws-unsafe-external,omitempty"`
}<|MERGE_RESOLUTION|>--- conflicted
+++ resolved
@@ -82,11 +82,8 @@
 	SlotDuration     uint64 `toml:"slot-duration,omitempty"`
 	EpochLength      uint64 `toml:"epoch-length,omitempty"`
 	WasmInterpreter  string `toml:"wasm-interpreter,omitempty"`
-<<<<<<< HEAD
 	GrandpaInterval  uint32 `toml:"grandpa-interval,omitempty"`
-=======
 	BABELead         bool   `toml:"babe-lead,omitempty"`
->>>>>>> 579a7913
 }
 
 // RPCConfig is to marshal/unmarshal toml RPC config vars
