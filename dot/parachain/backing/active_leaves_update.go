// Copyright 2024 ChainSafe Systems (ON)
// SPDX-License-Identifier: LGPL-3.0-only

package backing

import (
	"errors"
	"fmt"
	"slices"
	"sync"
	"time"

	parachaintypes "github.com/ChainSafe/gossamer/dot/parachain/types"
	parachainutil "github.com/ChainSafe/gossamer/dot/parachain/util"
	"github.com/ChainSafe/gossamer/lib/common"
	"github.com/ChainSafe/gossamer/lib/keystore"
	"github.com/ChainSafe/gossamer/lib/runtime"
	wazero_runtime "github.com/ChainSafe/gossamer/lib/runtime/wazero"
	"github.com/ChainSafe/gossamer/pkg/scale"
	"github.com/tidwall/btree"
)

// Backing votes threshold used from the host prior to runtime API version 6 and
// from the runtime prior to v9 configuration migration.
const LEGACY_MIN_BACKING_VOTES uint32 = 2

// ProcessActiveLeavesUpdateSignal updates the state of the CandidateBacking struct based on the
// provided ActiveLeavesUpdateSignal.
// It manages the activation and deactivation of relay chain block, performs cleanup operations
// on the perRelayParent and perCandidate maps, and adds entries to perRelayParent for
// new relay-parents introduced by the update.
func (cb *CandidateBacking) ProcessActiveLeavesUpdateSignal(update parachaintypes.ActiveLeavesUpdateSignal) error {
	var implicitViewFetchError error
	var prospectiveParachainsMode parachaintypes.ProspectiveParachainsMode
	activatedLeaf := update.Activated

	// activate in implicit view before deactivate, per the docs on ImplicitView, this is more efficient.
	if activatedLeaf != nil {
		var err error
		prospectiveParachainsMode, err = getProspectiveParachainsMode(cb.BlockState, activatedLeaf.Hash)
		if err != nil {
			return fmt.Errorf("getting prospective parachains mode: %w", err)
		}

		// activate in implicit view only if prospective parachains are enabled.
		if prospectiveParachainsMode.IsEnabled {
			_, implicitViewFetchError = cb.implicitView.activeLeaf(activatedLeaf.Hash)
		}
	}

	for _, deactivated := range update.Deactivated {
		delete(cb.perLeaf, deactivated)
		cb.implicitView.deactivateLeaf(deactivated)
	}

	// clean up `perRelayParent` according to ancestry of leaves.
	// we do this so we can clean up candidates right after as a result.
	//
	// when prospective parachains are disabled, the implicit view is empty,
	// which means we'll clean up everything that's not a leaf - the expected behaviour
	// for pre-asynchronous backing.
	cb.cleanUpPerRelayParentByLeafAncestry()

	// clean up `perCandidate` according to which relay-parents are known.
	//
	// when prospective parachains are disabled, we clean up all candidates
	// because we've cleaned up all relay parents. this is correct.
	cb.removeUnknownRelayParentsFromPerCandidate()

	if activatedLeaf == nil {
		return nil
	}

	// Get relay parents which might be fresh but might be known already
	// that are explicit or implicit from the new active leaf.
	var freshRelayParents []common.Hash

	switch prospectiveParachainsMode.IsEnabled {
	case false:
		if _, ok := cb.perLeaf[activatedLeaf.Hash]; ok {
			return nil
		}

		cb.perLeaf[activatedLeaf.Hash] = &activeLeafState{
			prospectiveParachainsMode: prospectiveParachainsMode,

			// This is empty because the only allowed relay-parent and depth
			// when prospective parachains are disabled is the leaf hash and 0,
			// respectively. We've just learned about the leaf hash, so we cannot
			// have any candidates seconded with it as a relay-parent yet.
			secondedAtDepth: make(map[parachaintypes.ParaID]*btree.Map[uint, parachaintypes.CandidateHash]),
		}

		freshRelayParents = []common.Hash{activatedLeaf.Hash}
	case true:
		if implicitViewFetchError != nil {
			return fmt.Errorf("failed to load implicit view for leaf %s: %w", activatedLeaf.Hash, implicitViewFetchError)
		}

		freshRelayParents = cb.implicitView.knownAllowedRelayParentsUnder(activatedLeaf.Hash, nil)

		// At this point, all candidates outside of the implicit view
		// have been cleaned up. For all which remain, which we've seconded,
		// we ask the prospective parachains subsystem where they land in the fragment
		// tree for the given active leaf. This comprises our `secondedAtDepth`.

		remainingSeconded := make(map[parachaintypes.CandidateHash]parachaintypes.ParaID)
		for candidateHash, candidateState := range cb.perCandidate {
			if candidateState.secondedLocally {
				remainingSeconded[candidateHash] = candidateState.paraID
			}
		}

		// update the candidates seconded at various depths under new active leaves.
		{
			var wg sync.WaitGroup
			var mut sync.Mutex
			secondedAtDepth := make(map[parachaintypes.ParaID]*btree.Map[uint, parachaintypes.CandidateHash])

			for candidateHash, paraID := range remainingSeconded {
				wg.Add(1)
				go updateCandidateSecondedAtDepth(
					&wg, &mut, cb.SubSystemToOverseer, candidateHash, paraID, activatedLeaf.Hash, secondedAtDepth,
				)
			}
			wg.Wait()

			cb.perLeaf[activatedLeaf.Hash] = &activeLeafState{
				prospectiveParachainsMode: prospectiveParachainsMode,
				secondedAtDepth:           secondedAtDepth,
			}
		}

		if len(freshRelayParents) == 0 {
			logger.Warnf("implicit view gave no relay-parents under leaf-hash %s", activatedLeaf.Hash)
			freshRelayParents = []common.Hash{activatedLeaf.Hash}
		}
	}

	// add entries in `perRelayParent`. for all new relay-parents.
	for _, maybeNewRP := range freshRelayParents {
		if _, ok := cb.perRelayParent[maybeNewRP]; ok {
			continue
		}

		var mode parachaintypes.ProspectiveParachainsMode
		leaf, ok := cb.perLeaf[maybeNewRP]
		if !ok {
			// If the relay-parent isn't a leaf itself,
			// then it is guaranteed by the prospective parachains
			// subsystem that it is an ancestor of a leaf which
			// has prospective parachains enabled and that the
			// block itself did.
			mode = prospectiveParachainsMode
		} else {
			mode = leaf.prospectiveParachainsMode
		}

		// construct a `PerRelayParent` from the runtime API and insert it.
		rpState, err := constructPerRelayParentState(cb.BlockState, maybeNewRP, &cb.keystore, mode)
		if err != nil {
			return fmt.Errorf("constructing per relay parent state for relay-parent %s: %w", maybeNewRP, err)
		}

		if rpState != nil {
			cb.perRelayParent[maybeNewRP] = rpState
		}
	}
	return nil
}

// updateCandidateSecondedAtDepth updates candidates seconded at depth under new active leaves.
func updateCandidateSecondedAtDepth(
	wg *sync.WaitGroup, mut *sync.Mutex, subSystemToOverseer chan<- any,
	candidateHash parachaintypes.CandidateHash, paraID parachaintypes.ParaID,
	leafHash common.Hash, secondedAtDepth map[parachaintypes.ParaID]*btree.Map[uint, parachaintypes.CandidateHash],
) {
	defer wg.Done()

	getTreeMembership := parachaintypes.ProspectiveParachainsMessageGetTreeMembership{
		ParaID:        paraID,
		CandidateHash: candidateHash,
		ResponseCh:    make(chan []parachaintypes.FragmentTreeMembership),
	}

	var membership []parachaintypes.FragmentTreeMembership

	subSystemToOverseer <- getTreeMembership
	select {
	case membership = <-getTreeMembership.ResponseCh:
	case <-time.After(parachaintypes.SubsystemRequestTimeout):
		logger.Errorf("getting fragment tree membership: %w; candidate: %s, para-id: %d",
			parachaintypes.ErrSubsystemRequestTimeout, candidateHash, paraID)
		return
	}

	for _, m := range membership {
		if m.RelayParent == leafHash {
			mut.Lock()

			tree, ok := secondedAtDepth[paraID]
			if !ok {
				tree = new(btree.Map[uint, parachaintypes.CandidateHash])
			}

			for _, depth := range m.Depths {
				tree.Load(depth, candidateHash)
			}
			mut.Unlock()
		}
	}

}

func (cb *CandidateBacking) cleanUpPerRelayParentByLeafAncestry() {
	remaining := make(map[common.Hash]bool)

	for hash := range cb.perLeaf {
		remaining[hash] = true
	}

	allowedRelayParents := cb.implicitView.allAllowedRelayParents()
	for _, relayParent := range allowedRelayParents {
		remaining[relayParent] = true
	}

	keysToDelete := []common.Hash{}
	for rp := range cb.perRelayParent {
		if _, ok := remaining[rp]; !ok {
			keysToDelete = append(keysToDelete, rp)
		}
	}

	for _, key := range keysToDelete {
		delete(cb.perRelayParent, key)
	}
}

func (cb *CandidateBacking) removeUnknownRelayParentsFromPerCandidate() {
	keysToDelete := []parachaintypes.CandidateHash{}

	for candidateHash, pc := range cb.perCandidate {
		if _, ok := cb.perRelayParent[pc.relayParent]; !ok {
			keysToDelete = append(keysToDelete, candidateHash)
		}
	}

	for _, key := range keysToDelete {
		delete(cb.perCandidate, key)
	}
}

// getProspectiveParachainsMode requests prospective parachains mode
// for a given relay parent based on the Runtime API version.
<<<<<<< HEAD
func getProspectiveParachainsMode(blockstate BlockState, relayParent common.Hash,
) (*parachaintypes.ProspectiveParachainsMode, error) {
=======
func getProspectiveParachainsMode(blockstate *state.BlockState, relayParent common.Hash,
) (parachaintypes.ProspectiveParachainsMode, error) {
	var emptyMode parachaintypes.ProspectiveParachainsMode

>>>>>>> b6eb8687
	rt, err := blockstate.GetRuntime(relayParent)
	if err != nil {
		return emptyMode, fmt.Errorf("getting runtime for relay parent %s: %w", relayParent, err)
	}

	params, err := rt.ParachainHostAsyncBackingParams()
	if err != nil {
		if errors.Is(err, wazero_runtime.ErrExportFunctionNotFound) {
			logger.Debugf(
				"%s is not supported by the current Runtime API of the relay parent %s",
				runtime.ParachainHostAsyncBackingParams, relayParent,
			)

			return parachaintypes.ProspectiveParachainsMode{IsEnabled: false}, nil
		}
		return emptyMode, fmt.Errorf("getting async backing params: %w", err)
	}

	enabled := parachaintypes.ProspectiveParachainsMode{
		IsEnabled:          true,
		MaxCandidateDepth:  uint(params.MaxCandidateDepth),
		AllowedAncestryLen: uint(params.AllowedAncestryLen),
	}

	return enabled, nil
}

// Load the data necessary to do backing work on top of a relay-parent.
func constructPerRelayParentState(
	blockstate BlockState,
	relayParent common.Hash,
	keystore *keystore.Keystore,
	mode parachaintypes.ProspectiveParachainsMode,
) (*perRelayParentState, error) {
	rt, err := blockstate.GetRuntime(relayParent)
	if err != nil {
		return nil, fmt.Errorf("getting runtime for relay parent %s: %w", relayParent, err)
	}

	sessionIndex, validators, validatorGroups, cores, isOk := fetchParachainHostData(rt)
	if !isOk {
		return nil, fmt.Errorf("could not fetch parachain host data for relay parent %s", relayParent)
	}

	minBackingVotes, err := minBackingVotes(rt)
	if err != nil {
		return nil, fmt.Errorf("getting minimum backing votes: %w", err)
	}

	signingContext := parachaintypes.SigningContext{
		SessionIndex: sessionIndex,
		ParentHash:   relayParent,
	}

	var localValidator *validator
	validatorID, validatorIndex := parachainutil.SigningKeyAndIndex(validators, *keystore)
	if validatorID != nil {
		//  local node is a validator
		localValidator = &validator{
			signingContext: signingContext,
			key:            *validatorID,
			index:          validatorIndex,
		}
	}

	var assignment *parachaintypes.ParaID

	groups := make(map[parachaintypes.ParaID][]parachaintypes.ValidatorIndex)

	numOfCores := uint(len(cores.Types))

	for idx := uint(0); idx < numOfCores; idx++ {
		coreValue, err := cores.Types[idx].Value()
		if err != nil {
			return nil, fmt.Errorf("getting core value at index %d: %w", idx, err)
		}

		var coreParaID parachaintypes.ParaID
		switch v := coreValue.(type) {
		case parachaintypes.OccupiedCore:
			if mode.IsEnabled {
				// Async backing makes it legal to build on top of occupied core.
				coreParaID = parachaintypes.ParaID(v.CandidateDescriptor.ParaID)
			} else {
				continue
			}
		case parachaintypes.ScheduledCore:
			coreParaID = v.ParaID
		case parachaintypes.Free:
			continue
		}

		coreIndex := parachaintypes.CoreIndex{Index: uint32(idx)}
		groupIndex := validatorGroups.GroupRotationInfo.GroupForCore(coreIndex, numOfCores)
		validatorIndexes := validatorGroups.Validators[groupIndex]

		if validatorIndexes != nil {
			if localValidator != nil && slices.Contains(validatorIndexes, localValidator.index) {
				assignment = &coreParaID
			}
			groups[coreParaID] = validatorIndexes
		}
	}

	tableContext := TableContext{
		validator:  localValidator,
		groups:     groups,
		validators: validators,
	}

	tableConfig := Config{
		AllowMultipleSeconded: mode.IsEnabled,
	}

	newPerRelayParentState := perRelayParentState{
		prospectiveParachainsMode: mode,
		relayParent:               relayParent,
		assignment:                assignment,
		table:                     newTable(tableConfig),
		tableContext:              tableContext,
		fallbacks:                 make(map[parachaintypes.CandidateHash]attestingData),
		awaitingValidation:        make(map[parachaintypes.CandidateHash]bool),
		issuedStatements:          make(map[parachaintypes.CandidateHash]bool),
		backed:                    make(map[parachaintypes.CandidateHash]bool),
		minBackingVotes:           minBackingVotes,
	}

	return &newPerRelayParentState, nil
}

func minBackingVotes(rt runtime.Instance) (uint32, error) {
	votes, err := rt.ParachainHostMinimumBackingVotes()
	if err != nil && errors.Is(err, wazero_runtime.ErrExportFunctionNotFound) {
		logger.Tracef(
			"%s is not supported by the current Runtime API",
			runtime.ParachainHostMinimumBackingVotes,
		)
		return LEGACY_MIN_BACKING_VOTES, nil
	}
	return votes, err
}

func fetchParachainHostData(rt runtime.Instance) (
	parachaintypes.SessionIndex,
	[]parachaintypes.ValidatorID,
	parachaintypes.ValidatorGroups,
	scale.VaryingDataTypeSlice,
	bool, // bool is used to indicate if all data was fetched successfully.
) {
	var (
		sessionIndex    parachaintypes.SessionIndex
		validators      []parachaintypes.ValidatorID
		validatorGroups *parachaintypes.ValidatorGroups
		cores           *scale.VaryingDataTypeSlice
	)

	// Error channel to receive errors from goroutines.
	errCh := make(chan error, 4)

	// WaitGroup to wait for all goroutines to finish.
	var wg sync.WaitGroup

	wg.Add(4)

	go func() {
		defer wg.Done()

		var err error
		sessionIndex, err = rt.ParachainHostSessionIndexForChild()
		if err != nil {
			errCh <- fmt.Errorf("getting session index: %w", err)
			return
		}
	}()

	go func() {
		defer wg.Done()

		var err error
		validators, err = rt.ParachainHostValidators()
		if err != nil {
			errCh <- fmt.Errorf("getting validators: %w", err)
			return
		}
	}()

	go func() {
		defer wg.Done()

		var err error
		validatorGroups, err = rt.ParachainHostValidatorGroups()
		if err != nil {
			errCh <- fmt.Errorf("getting validator groups: %w", err)
			return
		}
	}()

	go func() {
		defer wg.Done()

		var err error
		cores, err = rt.ParachainHostAvailabilityCores()
		if err != nil {
			errCh <- fmt.Errorf("getting availability cores: %w", err)
			return
		}
	}()

	wg.Wait()

	if len(errCh) > 0 {
		for err := range errCh {
			logger.Error(err.Error())
		}
		return parachaintypes.SessionIndex(0), nil, parachaintypes.ValidatorGroups{}, scale.VaryingDataTypeSlice{}, false
	}

	return sessionIndex, validators, *validatorGroups, *cores, true
}<|MERGE_RESOLUTION|>--- conflicted
+++ resolved
@@ -252,15 +252,10 @@
 
 // getProspectiveParachainsMode requests prospective parachains mode
 // for a given relay parent based on the Runtime API version.
-<<<<<<< HEAD
 func getProspectiveParachainsMode(blockstate BlockState, relayParent common.Hash,
-) (*parachaintypes.ProspectiveParachainsMode, error) {
-=======
-func getProspectiveParachainsMode(blockstate *state.BlockState, relayParent common.Hash,
 ) (parachaintypes.ProspectiveParachainsMode, error) {
 	var emptyMode parachaintypes.ProspectiveParachainsMode
 
->>>>>>> b6eb8687
 	rt, err := blockstate.GetRuntime(relayParent)
 	if err != nil {
 		return emptyMode, fmt.Errorf("getting runtime for relay parent %s: %w", relayParent, err)
