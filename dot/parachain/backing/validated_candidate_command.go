// Copyright 2024 ChainSafe Systems (ON)
// SPDX-License-Identifier: LGPL-3.0-only

package backing

import (
	"errors"
	"fmt"

	collatorprotocolmessages "github.com/ChainSafe/gossamer/dot/parachain/collator-protocol/messages"
	parachaintypes "github.com/ChainSafe/gossamer/dot/parachain/types"
	"github.com/ChainSafe/gossamer/lib/common"
	"github.com/ChainSafe/gossamer/lib/keystore"
	"github.com/tidwall/btree"
)

var (
	errNilBackgroundValidationResult          = errors.New("background validation result is nil")
	errRelayParentNoLongerRelevent            = errors.New("relay parent is no longer relevant")
	errNilCandidateInBgValidationResult       = errors.New("candidate receipt is nil in background validation result")
	errNilOutputsInBackgroundValidationResult = errors.New("outputs is nil in background validation result")
	errNoMoreBackingValidatorsAvailable       = errors.New("no more backing validators available")
)

type backgroundValidationResult struct {
	// outputs contains the validation outputs when there is no error.
	// It should be nil if an error occurs during background validation.
	outputs *backgroundValidationOutputs

	// candidate should have values assigned if there is an error; otherwise, it should be nil.
	candidate *parachaintypes.CandidateReceipt

	// err represents any error that occurred during background validation
	err error
}

// backgroundValidationOutputs contains the outputs of the background validation.
type backgroundValidationOutputs struct {
	candidateReceipt        parachaintypes.CandidateReceipt
	candidateCommitments    parachaintypes.CandidateCommitments
	persistedValidationData parachaintypes.PersistedValidationData
}

// relayParentAndCommand contains the relay parent and the command to be executed on validated candidate,
// along with the result of the background validation.
type relayParentAndCommand struct {
	relayParent common.Hash
	command     validatedCandidateCommand
	// set value if command is `second` or `attest`. nil if command is `attestNoPoV`
	validationRes *backgroundValidationResult
	// set value if command is `attestNoPoV`. nil if command is `second` or `attest`
	candidateHash *parachaintypes.CandidateHash
}

func (r relayParentAndCommand) getCandidateHash() (parachaintypes.CandidateHash, error) {
	if r.command == attestNoPoV {
		return *r.candidateHash, nil
	}

	// validationRes should not be nil if command is second or attest.
	if r.validationRes == nil {
		return parachaintypes.CandidateHash{}, errNilBackgroundValidationResult
	}

	if r.validationRes.err != nil {
		// candidate should not be nil if there is an error in validationRes.
		if r.validationRes.candidate == nil {
			return parachaintypes.CandidateHash{}, errNilCandidateInBgValidationResult
		}

		hash, err := r.validationRes.candidate.Hash()
		if err != nil {
			return parachaintypes.CandidateHash{}, fmt.Errorf("hashing candidate receipt: %w", err)
		}

		return parachaintypes.CandidateHash{Value: hash}, nil
	}

	// outputs should not be nil if there is no error in validationRes.
	if r.validationRes.outputs == nil {
		return parachaintypes.CandidateHash{}, errNilOutputsInBackgroundValidationResult
	}

	hash, err := r.validationRes.outputs.candidateReceipt.Hash()
	if err != nil {
		return parachaintypes.CandidateHash{}, fmt.Errorf("hashing candidate receipt: %w", err)
	}

	return parachaintypes.CandidateHash{Value: hash}, nil
}

// validatedCandidateCommand represents commands for handling validated candidates.
// This is not a command to validate a candidate, but to react to a validation result.
type validatedCandidateCommand byte

const (
	// We were instructed to second the candidate that has been already validated.
	second = validatedCandidateCommand(iota)
	// We were instructed to validate the candidate.
	attest
	// We were not able to `Attest` because backing validator did not send us the PoV.
	attestNoPoV
)

<<<<<<< HEAD
// processValidatedCandidateCommand notes the result of a background validation of a candidate and reacts accordingly..
=======
// processValidatedCandidateCommand notes the result of a background validation of a candidate and reacts accordingly.
>>>>>>> 88281e3a
func (cb *CandidateBacking) processValidatedCandidateCommand(
	rpAndCmd relayParentAndCommand, chRelayParentAndCommand chan relayParentAndCommand,
) error {
	rpState, ok := cb.perRelayParent[rpAndCmd.relayParent]
	if !ok {
		return fmt.Errorf("%w: %s", errRelayParentNoLongerRelevent, rpAndCmd.relayParent)
	}
	if rpState == nil {
		return fmt.Errorf("%w; relay parent: %s", errNilRelayParentState, rpAndCmd.relayParent)
	}

	// in this func, we are also checking if values in rpAndCmd has been set correctly.
	// so no need to check them again while handling the command.
	candidateHash, err := rpAndCmd.getCandidateHash()
	if err != nil {
		return fmt.Errorf("getting candidate hash: %w", err)
	}

	delete(rpState.awaitingValidation, candidateHash)

	switch rpAndCmd.command {
	case second:
		err := cb.handleCommandSecond(*rpAndCmd.validationRes, candidateHash, rpState)
		if err != nil {
<<<<<<< HEAD
			return fmt.Errorf("second: %w", err)
=======
			return fmt.Errorf("handling second command: %w", err)
>>>>>>> 88281e3a
		}
	case attest:
		err := cb.handleCommandAttest(*rpAndCmd.validationRes, candidateHash, rpState)
		if err != nil {
<<<<<<< HEAD
			return fmt.Errorf("attest: %w", err)
=======
			return fmt.Errorf("handling attest command: %w", err)
>>>>>>> 88281e3a
		}
	case attestNoPoV:
		err := cb.handleCommandAttestNoPoV(candidateHash, rpState, chRelayParentAndCommand)
		if err != nil {
<<<<<<< HEAD
			return fmt.Errorf("attestNoPoV: %w", err)
=======
			return fmt.Errorf("handling attestNoPoV command: %w", err)
>>>>>>> 88281e3a
		}
	}
	return nil
}

func (cb *CandidateBacking) handleCommandSecond(
	bgValidationResult backgroundValidationResult,
	candidateHash parachaintypes.CandidateHash,
	rpState *perRelayParentState,
) error {
	// If there is an error, we notify collator protocol about it.
	if bgValidationResult.err != nil {
		cb.SubSystemToOverseer <- collatorprotocolmessages.Invalid{
			Parent:           rpState.relayParent,
			CandidateReceipt: *bgValidationResult.candidate,
		}
		return fmt.Errorf("validation result: %w", bgValidationResult.err)
	}

	if rpState.issuedStatements[candidateHash] {
		// already issued a statement for this candidate
		return nil
	}

	pvd := bgValidationResult.outputs.persistedValidationData
	commitments := bgValidationResult.outputs.candidateCommitments
	candidate := bgValidationResult.outputs.candidateReceipt

	parentHeadDataHash, err := common.Blake2bHash(pvd.ParentHead.Data)
	if err != nil {
		return fmt.Errorf("hashing parent head data: %w", err)
	}

	commitmentsHeadDataHash, err := common.Blake2bHash(commitments.HeadData.Data)
	if err != nil {
		return fmt.Errorf("hashing commitments head data: %w", err)
	}

	if parentHeadDataHash == commitmentsHeadDataHash {
		return nil
	}

	commitedCandidate := parachaintypes.CommittedCandidateReceipt{
		Descriptor:  candidate.Descriptor,
		Commitments: commitments,
	}

	hypotheticalCandidate := parachaintypes.HypotheticalCandidateComplete{
		CandidateHash:             candidateHash,
		CommittedCandidateReceipt: commitedCandidate,
		PersistedValidationData:   pvd,
	}

	// sanity check that we're allowed to second the candidate.
	fragmentTreeMembership, err := cb.secondingSanityCheck(hypotheticalCandidate, false)
	if err != nil {
		return fmt.Errorf("not allowed to second: %w", err)
	}

	statement := parachaintypes.NewStatementVDT()
	err = statement.Set(parachaintypes.Seconded(commitedCandidate))
	if err != nil {
		return fmt.Errorf("setting statement: %w", err)
	}

	// If we get an errRejectedByProspectiveParachains,
	// then the statement has not been distributed or imported into the table
	signedFullStatementWithPVD, err := signImportAndDistributeStatement(
		cb.SubSystemToOverseer, rpState, cb.perCandidate, statement, &pvd, cb.keystore)

	if err != nil {
		if errors.Is(err, errRejectedByProspectiveParachains) {
			cb.SubSystemToOverseer <- collatorprotocolmessages.Invalid{
				Parent:           candidate.Descriptor.RelayParent,
				CandidateReceipt: candidate,
			}
		}
		return err
	}

	perCandidate, ok := cb.perCandidate[candidateHash]
	if !ok {
		logger.Warnf("missing `per candidate` for seconded candidate: %s", candidateHash.Value)
	} else {
		perCandidate.secondedLocally = true
	}

	// update seconded depths in active leaves.
	for leaf, depths := range fragmentTreeMembership {
		leafState, ok := cb.perLeaf[leaf]
		if !ok {
			logger.Warnf("missing `per leaf` for known active leaf: %s", leaf)
			continue
		}

		secondedAtDepth, ok := leafState.secondedAtDepth[parachaintypes.ParaID(candidate.Descriptor.ParaID)]
		if !ok {
			var btreeMap btree.Map[uint, parachaintypes.CandidateHash]
			leafState.secondedAtDepth[parachaintypes.ParaID(candidate.Descriptor.ParaID)] = &btreeMap
			secondedAtDepth = &btreeMap
		}

		for _, depth := range depths {
			secondedAtDepth.Set(depth, candidateHash)
		}
	}

	rpState.issuedStatements[candidateHash] = true
	cb.SubSystemToOverseer <- collatorprotocolmessages.Seconded{
		Parent: rpState.relayParent,
		Stmt:   signedFullStatementWithPVD.SignedFullStatement,
	}

	return nil
}

func (cb *CandidateBacking) handleCommandAttest(
	bgValidationResult backgroundValidationResult,
	candidateHash parachaintypes.CandidateHash,
	rpState *perRelayParentState,
) error {
	// We are done - no need to validate this candidate again.
	delete(rpState.fallbacks, candidateHash)

	// sanity check.
	if rpState.issuedStatements[candidateHash] {
		// already issued a statement for this candidate
		return nil
	}

	statement := parachaintypes.NewStatementVDT()
	if err := statement.Set(parachaintypes.Valid(candidateHash)); err != nil {
		return fmt.Errorf("setting statement: %w", err)
	}

	if bgValidationResult.err == nil {
		if _, err := signImportAndDistributeStatement(
			cb.SubSystemToOverseer, rpState, cb.perCandidate, statement, nil, cb.keystore,
		); err != nil {
			return err
		}
	}

	rpState.issuedStatements[candidateHash] = true
	return nil
}

func (cb *CandidateBacking) handleCommandAttestNoPoV(
	candidateHash parachaintypes.CandidateHash,
	rpState *perRelayParentState,
	chRelayParentAndCommand chan relayParentAndCommand,
) error {
	attesting, ok := rpState.fallbacks[candidateHash]
	if !ok {
		return fmt.Errorf("%w: %s", errFallbackNotAvailable, candidateHash)
	}

	numBackingValidators := len(attesting.backing)
	if numBackingValidators == 0 {
		return errNoMoreBackingValidatorsAvailable
	}

	// pop the last backing validator index
	validatorIndex := attesting.backing[numBackingValidators-1]
	attesting.backing = attesting.backing[:numBackingValidators-1]

	// update the attesting data
	attesting.fromValidator = validatorIndex
	rpState.fallbacks[candidateHash] = attesting

	candidateState, ok := cb.perCandidate[candidateHash]
	if ok {
		return rpState.kickOffValidationWork(
			cb.SubSystemToOverseer, chRelayParentAndCommand, candidateState.persistedValidationData, attesting)
	}
	return nil
}

func signImportAndDistributeStatement(
	subSystemToOverseer chan<- any,
	rpState *perRelayParentState,
	perCandidate map[parachaintypes.CandidateHash]*perCandidateState,
	statementVDT parachaintypes.StatementVDT,
	pvd *parachaintypes.PersistedValidationData,
	keystore keystore.Keystore,
) (parachaintypes.SignedFullStatementWithPVD, error) {
	signedStatement, err := rpState.tableContext.validator.sign(keystore, statementVDT)
	if err != nil {
		return parachaintypes.SignedFullStatementWithPVD{}, fmt.Errorf("signing statement: %w", err)
	}

	signedStatementWithPVD := parachaintypes.SignedFullStatementWithPVD{
<<<<<<< HEAD
		SignedFullStatement:     signedStatement,
=======
		SignedFullStatement:     *signedStatement,
>>>>>>> 88281e3a
		PersistedValidationData: pvd,
	}

	summary, err := rpState.importStatement(subSystemToOverseer, signedStatementWithPVD, perCandidate)
	if err != nil {
		return parachaintypes.SignedFullStatementWithPVD{}, fmt.Errorf("importing statement: %w", err)
	}

	// `Share` must always be sent before `Backed`. We send the latter in `postImportStatement` below.
	subSystemToOverseer <- parachaintypes.StatementDistributionMessageShare{
		RelayParent:                rpState.relayParent,
		SignedFullStatementWithPVD: signedStatementWithPVD,
	}

	rpState.postImportStatement(subSystemToOverseer, summary)
	return signedStatementWithPVD, nil
}<|MERGE_RESOLUTION|>--- conflicted
+++ resolved
@@ -102,11 +102,7 @@
 	attestNoPoV
 )
 
-<<<<<<< HEAD
-// processValidatedCandidateCommand notes the result of a background validation of a candidate and reacts accordingly..
-=======
 // processValidatedCandidateCommand notes the result of a background validation of a candidate and reacts accordingly.
->>>>>>> 88281e3a
 func (cb *CandidateBacking) processValidatedCandidateCommand(
 	rpAndCmd relayParentAndCommand, chRelayParentAndCommand chan relayParentAndCommand,
 ) error {
@@ -131,29 +127,17 @@
 	case second:
 		err := cb.handleCommandSecond(*rpAndCmd.validationRes, candidateHash, rpState)
 		if err != nil {
-<<<<<<< HEAD
-			return fmt.Errorf("second: %w", err)
-=======
 			return fmt.Errorf("handling second command: %w", err)
->>>>>>> 88281e3a
 		}
 	case attest:
 		err := cb.handleCommandAttest(*rpAndCmd.validationRes, candidateHash, rpState)
 		if err != nil {
-<<<<<<< HEAD
-			return fmt.Errorf("attest: %w", err)
-=======
 			return fmt.Errorf("handling attest command: %w", err)
->>>>>>> 88281e3a
 		}
 	case attestNoPoV:
 		err := cb.handleCommandAttestNoPoV(candidateHash, rpState, chRelayParentAndCommand)
 		if err != nil {
-<<<<<<< HEAD
-			return fmt.Errorf("attestNoPoV: %w", err)
-=======
 			return fmt.Errorf("handling attestNoPoV command: %w", err)
->>>>>>> 88281e3a
 		}
 	}
 	return nil
@@ -346,11 +330,7 @@
 	}
 
 	signedStatementWithPVD := parachaintypes.SignedFullStatementWithPVD{
-<<<<<<< HEAD
-		SignedFullStatement:     signedStatement,
-=======
 		SignedFullStatement:     *signedStatement,
->>>>>>> 88281e3a
 		PersistedValidationData: pvd,
 	}
 
