// Copyright 2023 ChainSafe Systems (ON)
// SPDX-License-Identifier: LGPL-3.0-only

package backing

import (
	"cmp"
	"errors"
	"fmt"
	"slices"

	parachaintypes "github.com/ChainSafe/gossamer/dot/parachain/types"
)

var errCandidateDataNotFound = errors.New("candidate data not found")
var errNotEnoughValidityVotes = errors.New("not enough validity votes")
var errUnknownValidityVote = errors.New("unknown validity vote")

var _ Table = (*statementTable)(nil)

// statementTable implements the Table interface.
type statementTable struct {
	authorityData        map[parachaintypes.ValidatorIndex][]proposal
	detectedMisbehaviour map[parachaintypes.ValidatorIndex][]parachaintypes.Misbehaviour
	candidateVotes       map[parachaintypes.CandidateHash]*candidateData
	config               tableConfig
}

type proposal struct {
	candidateHash parachaintypes.CandidateHash
	signature     parachaintypes.ValidatorSignature
}

type candidateData struct {
	groupID       parachaintypes.ParaID
	candidate     parachaintypes.CommittedCandidateReceipt
	validityVotes map[parachaintypes.ValidatorIndex]validityVoteWithSign
}

func (data *candidateData) getSummary(candidateHash parachaintypes.CandidateHash) *Summary {
	return &Summary{
		GroupID:       data.groupID,
		Candidate:     candidateHash,
		ValidityVotes: uint(len(data.validityVotes)),
	}
}

// attested yields a full attestation for a candidate.
// If the candidate can be included, it will return attested candidate.
func (data *candidateData) attested(validityThreshold uint) (*attestedCandidate, error) {
	numOfValidityVotes := uint(len(data.validityVotes))
	if numOfValidityVotes < validityThreshold {
		return nil, fmt.Errorf("%w: %d < %d", errNotEnoughValidityVotes, numOfValidityVotes, validityThreshold)
	}

	validityAttestations := make([]validatorIndexWithAttestation, 0, numOfValidityVotes)
	for validatorIndex, voteWithSign := range data.validityVotes {
		switch voteWithSign.validityVote {
		case valid:
			attestation := parachaintypes.NewValidityAttestation()
			err := attestation.SetValue(parachaintypes.Explicit(voteWithSign.signature))
			if err != nil {
				return nil, fmt.Errorf("failed to set validity attestation: %w", err)
			}

			validityAttestations = append(validityAttestations, validatorIndexWithAttestation{
				validatorIndex:      validatorIndex,
				validityAttestation: attestation,
			})
		case issued:
			attestation := parachaintypes.NewValidityAttestation()
			err := attestation.SetValue(parachaintypes.Implicit(voteWithSign.signature))
			if err != nil {
				return nil, fmt.Errorf("failed to set validity attestation: %w", err)
			}

			validityAttestations = append(validityAttestations, validatorIndexWithAttestation{
				validatorIndex:      validatorIndex,
				validityAttestation: attestation,
			})
		default:
			return nil, fmt.Errorf("%w: %d", errUnknownValidityVote, voteWithSign.validityVote)
		}
	}

	slices.SortFunc(validityAttestations, func(i, j validatorIndexWithAttestation) int {
		return cmp.Compare(i.validatorIndex, j.validatorIndex)
	})

	return &attestedCandidate{
		groupID:                   data.groupID,
		committedCandidateReceipt: data.candidate,
		validityAttestations:      validityAttestations,
	}, nil
}

type validityVoteWithSign struct {
	validityVote validityVote
	signature    parachaintypes.ValidatorSignature // NOTE: should never be empty
}

type validityVote byte

// To make sure the validity vote has a value assigned, we use iota + 1.
const (
	// Implicit validity vote.
	issued validityVote = iota + 1
	// Direct validity vote.
	valid
)

// getCommittedCandidateReceipt returns the committed candidate receipt for the given candidate hash.
func (table *statementTable) getCommittedCandidateReceipt(candidateHash parachaintypes.CandidateHash,
) (parachaintypes.CommittedCandidateReceipt, error) {
	data, ok := table.candidateVotes[candidateHash]
	if !ok {
		return parachaintypes.CommittedCandidateReceipt{},
			fmt.Errorf("%w for candidate-hash: %s", errCandidateDataNotFound, candidateHash)
	}
	return data.candidate, nil
}

// importStatement imports a statement into the table.
func (table *statementTable) importStatement(
	tableCtx *tableContext, signedStatement parachaintypes.SignedFullStatement,
) (*Summary, error) {
	var summary *Summary
	var misbehaviour parachaintypes.Misbehaviour

	statementVDT, err := signedStatement.Payload.Value()
	if err != nil {
		return nil, fmt.Errorf("getting value from statement: %w", err)
	}

	switch statementVDT := statementVDT.(type) {
	case parachaintypes.Seconded:
		summary, misbehaviour, err = table.importCandidate(
			signedStatement.ValidatorIndex,
			parachaintypes.CommittedCandidateReceipt(statementVDT),
			signedStatement.Signature,
			tableCtx,
		)
	case parachaintypes.Valid:
		summary, misbehaviour, err = table.validityVote(
			signedStatement.ValidatorIndex,
			parachaintypes.CandidateHash(statementVDT),
			validityVoteWithSign{validityVote: valid, signature: signedStatement.Signature},
			tableCtx,
		)
	}

	if err != nil && !errors.Is(err, errCandidateDataNotFound) {
		return nil, err
	}

	// If misbehaviour is detected, store it.
	if misbehaviour != nil {
		misbehaviors, ok := table.detectedMisbehaviour[signedStatement.ValidatorIndex]
		if !ok {
			misbehaviors = []parachaintypes.Misbehaviour{misbehaviour}
		} else {
			misbehaviors = append(misbehaviors, misbehaviour)
		}

		table.detectedMisbehaviour[signedStatement.ValidatorIndex] = misbehaviors
	}

	return summary, nil
}

func isCandidateAlreadyProposed(proposals []proposal, candidateHash parachaintypes.CandidateHash) bool {
	return slices.ContainsFunc(proposals, func(p proposal) bool {
		return p.candidateHash == candidateHash
	})
}

func (table *statementTable) importCandidate(
	authority parachaintypes.ValidatorIndex,
	candidate parachaintypes.CommittedCandidateReceipt,
	signature parachaintypes.ValidatorSignature,
	tableCtx *tableContext,
) (*Summary, parachaintypes.Misbehaviour, error) {
	paraID := parachaintypes.ParaID(candidate.Descriptor.ParaID)

	if !tableCtx.isMemberOf(authority, paraID) {
		statementSeconded := parachaintypes.NewStatementVDT()
		err := statementSeconded.SetValue(parachaintypes.Seconded(candidate))
		if err != nil {
			return nil, nil, fmt.Errorf("setting seconded statement: %w", err)
		}

		misbehaviour := parachaintypes.UnauthorizedStatement{
			Payload:        statementSeconded,
			ValidatorIndex: authority,
			Signature:      signature,
		}

		return nil, misbehaviour, nil
	}

	candidateHash, err := parachaintypes.GetCandidateHash(candidate)
	if err != nil {
		return nil, nil, fmt.Errorf("getting candidate hash: %w", err)
	}

	proposals, ok := table.authorityData[authority]
	if !ok {
		table.authorityData[authority] = []proposal{{candidateHash, signature}}
		table.addCandidateVote(candidateHash, paraID, candidate)

		return table.validityVote(authority, candidateHash,
			validityVoteWithSign{validityVote: issued, signature: signature}, tableCtx)
	}

	switch {
	case !table.config.allowMultipleSeconded && len(proposals) == 1:
		oldCandidateHash := proposals[0].candidateHash
		oldSignature := proposals[0].signature

		// if digest is different, fetch candidate and note misbehaviour.
		if oldCandidateHash != candidateHash {
			data, ok := table.candidateVotes[oldCandidateHash]
			if !ok {
				// when proposal first received from authority, candidate votes entry is created.
				// and here proposals is not empty, so candidate votes entry should be present.
				// So, this should never happen.
				panic(fmt.Sprintf("%s for candidate-hash: %s", errCandidateDataNotFound, oldCandidateHash))
			}

			oldCandidate := data.candidate

			misbehaviour := parachaintypes.MultipleCandidates{
				First: parachaintypes.CommittedCandidateReceiptAndSign{
					CommittedCandidateReceipt: oldCandidate,
					Signature:                 oldSignature,
				},
				Second: parachaintypes.CommittedCandidateReceiptAndSign{
					CommittedCandidateReceipt: candidate,
					Signature:                 signature,
				},
			}
			return nil, misbehaviour, nil
		}
	case table.config.allowMultipleSeconded && isCandidateAlreadyProposed(proposals, candidateHash):
		// nothing to do here.
	default:
		proposals = append(proposals, proposal{candidateHash, signature})
		table.authorityData[authority] = proposals

		table.addCandidateVote(candidateHash, paraID, candidate)
	}

	return table.validityVote(authority, candidateHash,
		validityVoteWithSign{validityVote: issued, signature: signature}, tableCtx)
}

func (table *statementTable) addCandidateVote(
	candidateHash parachaintypes.CandidateHash,
	paraID parachaintypes.ParaID,
	candidate parachaintypes.CommittedCandidateReceipt,
) {
	table.candidateVotes[candidateHash] = &candidateData{
		groupID:       paraID,
		candidate:     candidate,
		validityVotes: make(map[parachaintypes.ValidatorIndex]validityVoteWithSign),
	}
}

func (table *statementTable) validityVote(
	from parachaintypes.ValidatorIndex,
	candidateHash parachaintypes.CandidateHash,
	voteWithSign validityVoteWithSign,
	tableCtx *tableContext,
) (*Summary, parachaintypes.Misbehaviour, error) {
	data, ok := table.candidateVotes[candidateHash]
	if !ok {
		return nil, nil, errCandidateDataNotFound
	}

	// check that this authority actually can vote in this group.
	if !tableCtx.isMemberOf(from, data.groupID) {
		switch voteWithSign.validityVote {
		case valid:
			validStatement := parachaintypes.NewStatementVDT()
			err := validStatement.SetValue(parachaintypes.Valid(candidateHash))
			if err != nil {
				return nil, nil, fmt.Errorf("setting valid statement: %w", err)
			}

			misbehaviour := parachaintypes.UnauthorizedStatement{
				Payload:        validStatement,
				ValidatorIndex: from,
				Signature:      voteWithSign.signature,
			}

			return nil, misbehaviour, nil
		case issued:
			panic("implicit issuance vote must only cast from `importCandidate` after checking group membership of issuer.")
		default:
			return nil, nil, fmt.Errorf("%w: %d", errUnknownValidityVote, voteWithSign.validityVote)
		}
	}

	existingVoteWithSign, ok := data.validityVotes[from]
	if !ok {
		data.validityVotes[from] = voteWithSign
		return data.getSummary(candidateHash), nil, nil
	}

	// check for double votes.
	if existingVoteWithSign != voteWithSign {
		var misbehaviour parachaintypes.Misbehaviour

		switch {
		// valid vote conflicting with candidate statement
		case existingVoteWithSign.validityVote == issued && voteWithSign.validityVote == valid,
			existingVoteWithSign.validityVote == valid && voteWithSign.validityVote == issued:
			misbehaviour = parachaintypes.ValidityDoubleVoteIssuedAndValidity{
				CommittedCandidateReceiptAndSign: parachaintypes.CommittedCandidateReceiptAndSign{
					CommittedCandidateReceipt: data.candidate,
					Signature:                 existingVoteWithSign.signature,
				},
				CandidateHashAndSign: parachaintypes.CandidateHashAndSign{
					CandidateHash: candidateHash,
					Signature:     voteWithSign.signature,
				},
			}

		// two signatures on same candidate
		case existingVoteWithSign.validityVote == issued && voteWithSign.validityVote == issued:
			misbehaviour = parachaintypes.DoubleSignOnSeconded{
				Candidate: data.candidate,
				Sign1:     existingVoteWithSign.signature,
				Sign2:     voteWithSign.signature,
			}

		// two signatures on same validity vote
		case existingVoteWithSign.validityVote == valid && voteWithSign.validityVote == valid:
			misbehaviour = parachaintypes.DoubleSignOnValidity{
				CandidateHash: candidateHash,
				Sign1:         existingVoteWithSign.signature,
				Sign2:         voteWithSign.signature,
			}
		}

		return nil, misbehaviour, nil
	}

	return nil, nil, nil
}

// attestedCandidate retrieves the attested candidate for the given candidate hash.
// returns attested candidate  if the candidate exists and is includable.
func (table *statementTable) attestedCandidate(
	candidateHash parachaintypes.CandidateHash, tableCtx *tableContext, minimumBackingVotes uint32,
) (*attestedCandidate, error) {
	data, ok := table.candidateVotes[candidateHash]
	if !ok {
		return nil, fmt.Errorf("%w for candidate-hash: %s", errCandidateDataNotFound, candidateHash)
	}

	var validityThreshold uint
	group, ok := tableCtx.groups[data.groupID]
	if ok {
		// size of the backing group.
		groupLen := uint(len(group))
		validityThreshold = effectiveMinimumBackingVotes(groupLen, minimumBackingVotes)
	} else {
		validityThreshold = uint(minimumBackingVotes)
	}

	return data.attested(validityThreshold)
}

// effectiveMinimumBackingVotes adjusts the configured needed backing votes with the size of the backing group.
//
// groupLen is the size of the backing group.
func effectiveMinimumBackingVotes(groupLen uint, configuredMinimumBackingVotes uint32) uint {
	return min(groupLen, uint(configuredMinimumBackingVotes))
}

// drainMisbehaviors returns the current detected misbehaviors and resets the internal map.
func (table *statementTable) drainMisbehaviors() map[parachaintypes.ValidatorIndex][]parachaintypes.Misbehaviour {
	mapToReturn := table.detectedMisbehaviour
	table.detectedMisbehaviour = make(map[parachaintypes.ValidatorIndex][]parachaintypes.Misbehaviour)
	return mapToReturn
}

type Table interface {
	getCommittedCandidateReceipt(parachaintypes.CandidateHash) (parachaintypes.CommittedCandidateReceipt, error)
	importStatement(*tableContext, parachaintypes.SignedFullStatement) (*Summary, error)
	attestedCandidate(parachaintypes.CandidateHash, *tableContext, uint32) (*attestedCandidate, error)
	drainMisbehaviors() map[parachaintypes.ValidatorIndex][]parachaintypes.Misbehaviour
}

func newTable(config tableConfig) *statementTable {
	return &statementTable{
		authorityData:        make(map[parachaintypes.ValidatorIndex][]proposal),
		detectedMisbehaviour: make(map[parachaintypes.ValidatorIndex][]parachaintypes.Misbehaviour),
		candidateVotes:       make(map[parachaintypes.CandidateHash]*candidateData),
		config:               config,
	}
}

// Summary represents summary of import of a statement.
type Summary struct {
	// The digest of the candidate referenced.
	Candidate parachaintypes.CandidateHash
	// The group that the candidate is in.
	GroupID parachaintypes.ParaID
	// How many validity votes are currently witnessed.
	ValidityVotes uint
}

// attestedCandidate represents an attested-to candidate.
type attestedCandidate struct {
	// The group ID that the candidate is in.
	groupID parachaintypes.ParaID
	// The committedCandidateReceipt data.
	committedCandidateReceipt parachaintypes.CommittedCandidateReceipt
	// Validity attestations.
	validityAttestations []validatorIndexWithAttestation
}

func (attested *attestedCandidate) toBackedCandidate(tableCtx *tableContext) (*parachaintypes.BackedCandidate, error) {
	if tableCtx == nil {
		return nil, errors.New("table context is nil")
	}

	// Retrieve the group from tableContext
	group, ok := tableCtx.groups[attested.groupID]
	if !ok {
		return nil, fmt.Errorf("validator group not found for the group-id: %d", attested.groupID)
	}

	// Create maps for validator index positions and validity votes
	groupIndexMap := make(map[parachaintypes.ValidatorIndex]int)
	for i, validator := range group {
		groupIndexMap[validator] = i
	}

	validatorIndices := make([]bool, len(group))
	validityVotes := make(map[int]parachaintypes.ValidityAttestation) // Map position in group to validity vote

	// Separate ids and validity votes, and fill the map with the votes
	for _, va := range attested.validityAttestations {
		if pos, found := groupIndexMap[va.validatorIndex]; found {
			validatorIndices[pos] = true
			validityVotes[pos] = va.validityAttestation
		} else {
			return nil, errors.New("validity vote from unknown validator")
		}
	}

	// Collect sorted validity votes
<<<<<<< HEAD
	var sortedValidityVotes []parachaintypes.ValidityAttestation
=======
	sortedValidityVotes := make([]parachaintypes.ValidityAttestation, 0, len(group))
>>>>>>> 5bad48b9
	for i := 0; i < len(group); i++ {
		if vote, exists := validityVotes[i]; exists {
			sortedValidityVotes = append(sortedValidityVotes, vote)
		}
	}

<<<<<<< HEAD
	// Return the constructed BackedCandidate
=======
	// The order of the validity votes in the backed candidate must match
	// the order of bits set in the bitfield, which is not necessarily
	// the order of the `validityAttestations` we got from the statement table.
>>>>>>> 5bad48b9
	return &parachaintypes.BackedCandidate{
		Candidate:        attested.committedCandidateReceipt,
		ValidityVotes:    sortedValidityVotes,
		ValidatorIndices: parachaintypes.NewBitVec(validatorIndices),
	}, nil
}

// validatorIndexWithAttestation represents a validity attestation for a candidate.
type validatorIndexWithAttestation struct {
	validatorIndex      parachaintypes.ValidatorIndex
	validityAttestation parachaintypes.ValidityAttestation
}

// Table configuration.
type tableConfig struct {
	// When this is true, the table will allow multiple seconded candidates
	// per authority. This flag means that higher-level code is responsible for
	// bounding the number of candidates.
	allowMultipleSeconded bool
}<|MERGE_RESOLUTION|>--- conflicted
+++ resolved
@@ -453,24 +453,16 @@
 	}
 
 	// Collect sorted validity votes
-<<<<<<< HEAD
-	var sortedValidityVotes []parachaintypes.ValidityAttestation
-=======
 	sortedValidityVotes := make([]parachaintypes.ValidityAttestation, 0, len(group))
->>>>>>> 5bad48b9
 	for i := 0; i < len(group); i++ {
 		if vote, exists := validityVotes[i]; exists {
 			sortedValidityVotes = append(sortedValidityVotes, vote)
 		}
 	}
 
-<<<<<<< HEAD
-	// Return the constructed BackedCandidate
-=======
 	// The order of the validity votes in the backed candidate must match
 	// the order of bits set in the bitfield, which is not necessarily
 	// the order of the `validityAttestations` we got from the statement table.
->>>>>>> 5bad48b9
 	return &parachaintypes.BackedCandidate{
 		Candidate:        attested.committedCandidateReceipt,
 		ValidityVotes:    sortedValidityVotes,
