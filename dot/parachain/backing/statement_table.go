--- conflicted
+++ resolved
@@ -353,12 +353,8 @@
 		return nil, fmt.Errorf("%w for candidate-hash: %s", errCandidateDataNotFound, candidateHash)
 	}
 
-<<<<<<< HEAD
+	var validityThreshold uint
 	group, ok := tableCtx.groups[data.groupID]
-=======
-	var validityThreshold uint
-	group, ok := tableContext.groups[data.groupID]
->>>>>>> 77781104
 	if ok {
 		// size of the backing group.
 		groupLen := uint(len(group))
