--- conflicted
+++ resolved
@@ -137,11 +137,7 @@
 	CandidateRelayParent common.Hash
 	CandidateHash        parachaintypes.CandidateHash
 	ParentHeadDataHash   common.Hash
-<<<<<<< HEAD
-	ResCh                chan bool
-=======
 	ResponseCh           chan bool
->>>>>>> 7c94a6f3
 }
 
 // SecondMessage is a message received from overseer. Candidate Backing subsystem should second the given
@@ -223,14 +219,10 @@
 	case GetBackedCandidatesMessage:
 		cb.handleGetBackedCandidatesMessage()
 	case CanSecondMessage:
-<<<<<<< HEAD
-		cb.handleCanSecondMessage(msg)
-=======
 		err := cb.handleCanSecondMessage(msg)
 		if err != nil {
 			logger.Debug(fmt.Sprintf("can't second the candidate: %s", err))
 		}
->>>>>>> 7c94a6f3
 	case SecondMessage:
 		return cb.handleSecondMessage(msg.CandidateReceipt, msg.PersistedValidationData, msg.PoV, chRelayParentAndCommand)
 	case StatementMessage:
@@ -257,13 +249,6 @@
 	// TODO: Implement this #3504
 }
 
-<<<<<<< HEAD
-=======
-func (cb *CandidateBacking) handleSecondMessage() {
-	// TODO: Implement this #3506
-}
-
->>>>>>> 7c94a6f3
 // Import the statement and kick off validation work if it is a part of our assignment.
 func (cb *CandidateBacking) handleStatementMessage(
 	relayParent common.Hash,
