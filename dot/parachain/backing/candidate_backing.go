--- conflicted
+++ resolved
@@ -81,21 +81,13 @@
 	// We only feed leaves which have prospective parachains enabled to this view.
 	implicitView ImplicitView
 	// The handle to the keystore used for signing.
-<<<<<<< HEAD
 	keystore   keystore.Keystore
 	BlockState *state.BlockState
-=======
-	keystore keystore.Keystore
->>>>>>> 88281e3a
 }
 
 type activeLeafState struct {
 	prospectiveParachainsMode parachaintypes.ProspectiveParachainsMode
 	secondedAtDepth           map[parachaintypes.ParaID]*btree.Map[uint, parachaintypes.CandidateHash]
-<<<<<<< HEAD
-=======
-	perCandidate              map[parachaintypes.CandidateHash]*perCandidateState //nolint:unused
->>>>>>> 88281e3a
 }
 
 // perCandidateState represents the state information for a candidate in the subsystem.
@@ -137,14 +129,6 @@
 
 // sign method signs a given payload with the validator and returns a SignedFullStatement.
 func (v validator) sign(keystore keystore.Keystore, payload parachaintypes.StatementVDT,
-<<<<<<< HEAD
-) (parachaintypes.SignedFullStatement, error) {
-	statement := parachaintypes.SignedFullStatement{
-		Payload:        payload,
-		ValidatorIndex: v.index,
-	}
-	return statement.Sign(keystore, v.signingContext, v.key)
-=======
 ) (*parachaintypes.SignedFullStatement, error) {
 	valSign, err := payload.Sign(keystore, v.signingContext, v.key)
 	if err != nil {
@@ -156,7 +140,6 @@
 		ValidatorIndex: v.index,
 		Signature:      *valSign,
 	}, nil
->>>>>>> 88281e3a
 }
 
 // GetBackedCandidatesMessage is a message received from overseer that requests a set of backable
