--- conflicted
+++ resolved
@@ -210,18 +210,13 @@
 	}
 }
 
-<<<<<<< HEAD
 func (cb *CandidateBacking) Run(
 	ctx context.Context, cancel context.CancelFunc,
 	overseerToSubSystem chan any, subSystemToOverseer chan any,
 ) {
 	cb.ctx = ctx
 	cb.cancel = cancel
-	chRelayParentAndCommand := make(chan relayParentAndCommand)
-=======
-func (cb *CandidateBacking) Run(ctx context.Context, overseerToSubSystem chan any, subSystemToOverseer chan any) {
 	chRelayParentAndCommand := make(chan relayParentAndCommand, 1)
->>>>>>> a58b1a42
 
 	for {
 		select {
