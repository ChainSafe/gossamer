// Copyright 2024 ChainSafe Systems (ON)
// SPDX-License-Identifier: LGPL-3.0-only

package candidatevalidation

import (
	"context"
	"os"
	"testing"

	parachainruntime "github.com/ChainSafe/gossamer/dot/parachain/runtime"
	parachaintypes "github.com/ChainSafe/gossamer/dot/parachain/types"
	"github.com/ChainSafe/gossamer/lib/common"
	"github.com/ChainSafe/gossamer/lib/crypto/sr25519"
	"github.com/ChainSafe/gossamer/pkg/scale"
	"github.com/stretchr/testify/require"
	"go.uber.org/mock/gomock"
)

var (
	povHashMismatch  = PoVHashMismatch
	paramsTooLarge   = ParamsTooLarge
	codeHashMismatch = CodeHashMismatch
	badSignature     = BadSignature
	invalidOutputs   = InvalidOutputs
	badParent        = BadParent
)

func createTestCandidateReceiptAndValidationCodeWParaId(t *testing.T, id uint32) (
	parachaintypes.CandidateReceipt, parachaintypes.ValidationCode) {
	// this wasm was achieved by building polkadot's adder test parachain
	runtimeFilePath := "./testdata/test_parachain_adder.wasm"
	validationCodeBytes, err := os.ReadFile(runtimeFilePath)
	require.NoError(t, err)

	validationCode := parachaintypes.ValidationCode(validationCodeBytes)

	validationCodeHashV := common.MustBlake2bHash(validationCodeBytes)

	collatorKeypair, err := sr25519.GenerateKeypair()
	require.NoError(t, err)

	descriptor := makeValidCandidateDescriptor(t, id,
		common.MustHexToHash("0xded542bacb3ca6c033a57676f94ae7c8f36834511deb44e3164256fd3b1c0de0"),
		common.MustHexToHash("0x690d8f252ef66ab0f969c3f518f90012b849aa5ac94e1752c5e5ae5a8996de37"),
		common.MustHexToHash("0xb608991ffc48dd405fd4b10e92eaebe2b5a2eedf44d0c3efb8997fdee8bebed9"),
		parachaintypes.ValidationCodeHash(validationCodeHashV),
		common.MustHexToHash("0x657a011336002a7f2acd5db97d34b9b703c04cadcb63ad82c7658b04fb42f3de"),
		common.MustHexToHash("0xc07f658163e93c45a6f0288d229698f09c1252e41076f4caa71c8cbc12f118a1"), *collatorKeypair)

	candidateReceipt := parachaintypes.CandidateReceipt{
		Descriptor:      descriptor,
		CommitmentsHash: common.MustHexToHash("0x4ddce2e9ed80f386cdbba4b42f5de76957d5fbf9f093258d6048e9218d1fe98d"),
	}

	return candidateReceipt, validationCode
}

func makeValidCandidateDescriptor(t *testing.T, paraID uint32, relayParent common.Hash,
	persistedValidationDataHash common.Hash, povHash common.Hash,
	validationCodeHash parachaintypes.ValidationCodeHash, paraHead common.Hash, erasureRoot common.Hash,
	collator sr25519.Keypair,
) parachaintypes.CandidateDescriptor {
	collatorID, err := sr25519.NewPublicKey(collator.Public().Encode())
	require.NoError(t, err)

	descriptor := parachaintypes.CandidateDescriptor{
		ParaID:                      paraID,
		RelayParent:                 relayParent,
		Collator:                    collatorID.AsBytes(),
		PersistedValidationDataHash: persistedValidationDataHash,
		PovHash:                     povHash,
		ErasureRoot:                 erasureRoot,
		ParaHead:                    paraHead,
		ValidationCodeHash:          validationCodeHash,
	}
	payload, err := descriptor.CreateSignaturePayload()
	require.NoError(t, err)

	signatureBytes, err := collator.Sign(payload)
	require.NoError(t, err)

	signature := [sr25519.SignatureLength]byte{}
	copy(signature[:], signatureBytes)

	descriptor.Signature = signature

	return descriptor
}

type HeadDataInAdderParachain struct {
	Number     uint64
	ParentHash [32]byte
	PostState  [32]byte
}

type BlockDataInAdderParachain struct {
	State uint64
	Add   uint64
}

func TestCandidateValidation_wasm_invalid_magic_number(t *testing.T) {
	validationCode := parachaintypes.ValidationCode{1, 2, 3, 4, 5, 6, 7, 8}
	parachainRuntimeInstance, err := parachainruntime.SetupVM(validationCode)
	require.EqualError(t, err, "creating instance: creating runtime instance: invalid magic number")
	require.Emptyf(t, parachainRuntimeInstance, "parachainRuntimeInstance should be empty")
}

func TestCandidateValidation_processMessageValidateFromExhaustive(t *testing.T) {
	t.Parallel()

	candidateReceipt, validationCode := createTestCandidateReceiptAndValidationCodeWParaId(t, 1000)
	candidateReceipt2 := candidateReceipt
	candidateReceipt2.Descriptor.PovHash = common.MustHexToHash(
		"0x1234567890abcdef1234567890abcdef1234567890abcdef1234567890abcdef")

	bd, err := scale.Marshal(BlockDataInAdderParachain{
		State: uint64(1),
		Add:   uint64(1),
	})
	require.NoError(t, err)

	pov := parachaintypes.PoV{
		BlockData: bd,
	}

	encodedState, err := scale.Marshal(uint64(1))
	require.NoError(t, err)
	postState, err := common.Keccak256(encodedState)
	require.NoError(t, err)

	hd, err := scale.Marshal(HeadDataInAdderParachain{
		Number:     uint64(1),
		ParentHash: common.MustHexToHash("0x0102030405060708090001020304050607080900010203040506070809000102"),
		PostState:  postState,
	})
	require.NoError(t, err)

	overseerToSubsystem := make(chan any)
	sender := make(chan parachaintypes.OverseerFuncRes[ValidationResult])
	candidateValidationSubsystem := CandidateValidation{
		pvfHost: newValidationHost(),
	}

	t.Cleanup(candidateValidationSubsystem.Stop)

	ctx := context.Background()
	go candidateValidationSubsystem.Run(ctx, overseerToSubsystem)

	tests := map[string]struct {
		msg  ValidateFromExhaustive
		want parachaintypes.OverseerFuncRes[ValidationResult]
	}{
		"invalid_pov_hash": {
			msg: ValidateFromExhaustive{
				PersistedValidationData: parachaintypes.PersistedValidationData{
					ParentHead:             parachaintypes.HeadData{Data: hd},
					RelayParentNumber:      uint32(1),
					RelayParentStorageRoot: common.MustHexToHash("0x50c969706800c0e9c3c4565dc2babb25e4a73d1db0dee1bcf7745535a32e7ca1"),
					MaxPovSize:             uint32(2048),
				},
				ValidationCode:   validationCode,
				CandidateReceipt: candidateReceipt2,
				PoV:              pov,
				Ch:               sender,
			},
			want: parachaintypes.OverseerFuncRes[ValidationResult]{
				Data: ValidationResult{
					Invalid: &povHashMismatch,
				},
				Err: nil,
			},
		},
		"invalid_pov_size": {
			msg: ValidateFromExhaustive{
				PersistedValidationData: parachaintypes.PersistedValidationData{
					ParentHead:             parachaintypes.HeadData{Data: hd},
					RelayParentNumber:      uint32(1),
					RelayParentStorageRoot: common.MustHexToHash("0x50c969706800c0e9c3c4565dc2babb25e4a73d1db0dee1bcf7745535a32e7ca1"),
					MaxPovSize:             uint32(10),
				},
				ValidationCode:   validationCode,
				CandidateReceipt: candidateReceipt,
				PoV:              pov,
				Ch:               sender,
			},
			want: parachaintypes.OverseerFuncRes[ValidationResult]{
				Data: ValidationResult{
					Invalid: &paramsTooLarge,
				},
			},
		},
		"code_mismatch": {
			msg: ValidateFromExhaustive{
				PersistedValidationData: parachaintypes.PersistedValidationData{
					ParentHead:             parachaintypes.HeadData{Data: hd},
					RelayParentNumber:      uint32(1),
					RelayParentStorageRoot: common.MustHexToHash("0x50c969706800c0e9c3c4565dc2babb25e4a73d1db0dee1bcf7745535a32e7ca1"),
					MaxPovSize:             uint32(2048),
				},
				ValidationCode:   []byte{1, 2, 3, 4, 5, 6, 7, 8},
				CandidateReceipt: candidateReceipt,
				PoV:              pov,
				Ch:               sender,
			},
			want: parachaintypes.OverseerFuncRes[ValidationResult]{
				Data: ValidationResult{
					Invalid: &codeHashMismatch,
				},
			},
		},
		"happy_path": {
			msg: ValidateFromExhaustive{
				PersistedValidationData: parachaintypes.PersistedValidationData{
					ParentHead:             parachaintypes.HeadData{Data: hd},
					RelayParentNumber:      uint32(1),
					RelayParentStorageRoot: common.MustHexToHash("0x50c969706800c0e9c3c4565dc2babb25e4a73d1db0dee1bcf7745535a32e7ca1"),
					MaxPovSize:             uint32(2048),
				},
				ValidationCode:   validationCode,
				CandidateReceipt: candidateReceipt,
				PoV:              pov,
				Ch:               sender,
			},
			want: parachaintypes.OverseerFuncRes[ValidationResult]{
				Data: ValidationResult{
					Valid: &Valid{
						CandidateCommitments: parachaintypes.CandidateCommitments{
							HeadData: parachaintypes.HeadData{Data: []byte{2, 0, 0, 0, 0, 0, 0, 0, 123,
								207, 206, 8, 219, 227, 136, 82, 236, 169, 14, 100, 45, 100, 31, 177, 154, 160, 220, 245,
								59, 106, 76, 168, 122, 109, 164, 169, 22, 46, 144, 39, 103, 92, 31, 78, 66, 72, 252, 64,
								24, 194, 129, 162, 128, 1, 77, 147, 200, 229, 189, 242, 111, 198, 236, 139, 16, 143, 19,
								245, 113, 233, 138, 210}},
							HrmpWatermark: 1,
						},
						PersistedValidationData: parachaintypes.PersistedValidationData{
							ParentHead: parachaintypes.HeadData{Data: []byte{1, 0, 0, 0, 0, 0, 0, 0, 1,
								2, 3, 4, 5, 6, 7, 8, 9, 0, 1, 2, 3, 4, 5, 6, 7, 8, 9, 0, 1, 2, 3, 4, 5, 6, 7,
								8, 9, 0, 1, 2, 48, 246, 146, 178, 86, 226, 64, 9,
								188, 179, 77, 14, 232, 77, 167, 60, 41, 138, 250, 204, 9, 36, 224, 17, 5, 226, 235,
								15, 1, 168, 127, 226}},
							RelayParentNumber: 1,
							RelayParentStorageRoot: common.MustHexToHash(
								"0x50c969706800c0e9c3c4565dc2babb25e4a73d1db0dee1bcf7745535a32e7ca1"),
							MaxPovSize: 2048,
						},
					},
				},
			},
		},
	}
	for name, tt := range tests {
		tt := tt
		t.Run(name, func(t *testing.T) {
			t.Parallel()
			overseerToSubsystem <- tt.msg
			result := <-sender
			require.Equal(t, tt.want, result)
		})
	}
}

func TestCandidateValidation_processMessageValidateFromChainState(t *testing.T) {
	t.Parallel()

	candidateReceipt, validationCode := createTestCandidateReceiptAndValidationCodeWParaId(t, 1000)
	candidateReceipt2 := candidateReceipt
	candidateReceipt2.Descriptor.PovHash = common.MustHexToHash(
		"0x1234567890abcdef1234567890abcdef1234567890abcdef1234567890abcdef")
	candidateReceipt2.Descriptor.ParaID = 2

	candidateReceipt3 := candidateReceipt
	candidateReceipt3.Descriptor.ParaID = 3

	candidateReceipt4 := candidateReceipt
	candidateReceipt4.Descriptor.ParaID = 4
	candidateReceipt4.Descriptor.ValidationCodeHash = parachaintypes.ValidationCodeHash(common.MustHexToHash(
		"0x1234567890abcdef1234567890abcdef1234567890abcdef1234567890abcdef"))

	candidateReceipt5 := candidateReceipt
	candidateReceipt5.Descriptor.ParaID = 5

	candidateReceipt6, _ := createTestCandidateReceiptAndValidationCodeWParaId(t, 6)

	candidateReceipt7 := candidateReceipt
	candidateReceipt7.Descriptor.ParaID = 7

	ctrl := gomock.NewController(t)
	t.Cleanup(ctrl.Finish)

	// NOTE: adder parachain internally compares postState with bd.State in it's validate_block,
	// so following is necessary.
	encodedState, err := scale.Marshal(uint64(1))
	require.NoError(t, err)
	postState, err := common.Keccak256(encodedState)
	require.NoError(t, err)

	hd, err := scale.Marshal(HeadDataInAdderParachain{
		Number:     uint64(1),
		ParentHash: common.MustHexToHash("0x0102030405060708090001020304050607080900010203040506070809000102"),
		PostState:  postState,
	})
	require.NoError(t, err)

	expectedPersistedValidationData := parachaintypes.PersistedValidationData{
		ParentHead:             parachaintypes.HeadData{Data: hd},
		RelayParentNumber:      uint32(1),
		RelayParentStorageRoot: common.MustHexToHash("0x50c969706800c0e9c3c4565dc2babb25e4a73d1db0dee1bcf7745535a32e7ca1"),
		MaxPovSize:             uint32(2048),
	}

	expectedPersistedValidationDataSmallMax := parachaintypes.PersistedValidationData{
		ParentHead:             parachaintypes.HeadData{Data: hd},
		RelayParentNumber:      uint32(1),
		RelayParentStorageRoot: common.MustHexToHash("0x50c969706800c0e9c3c4565dc2babb25e4a73d1db0dee1bcf7745535a32e7ca1"),
		MaxPovSize:             uint32(10),
	}

	mockInstance := NewMockInstance(ctrl)
	mockInstance.EXPECT().
		ParachainHostPersistedValidationData(
			uint32(1000),
			gomock.AssignableToTypeOf(parachaintypes.OccupiedCoreAssumption{})).
		Return(&expectedPersistedValidationData, nil)
	mockInstance.EXPECT().
		ParachainHostValidationCode(uint32(1000), gomock.AssignableToTypeOf(parachaintypes.OccupiedCoreAssumption{})).
		Return(&validationCode, nil)
	validCandidateCommitments := parachaintypes.CandidateCommitments{
		HeadData: parachaintypes.HeadData{Data: []byte{2, 0, 0, 0, 0, 0, 0, 0, 123, 207, 206, 8, 219, 227,
			136, 82, 236, 169, 14, 100, 45, 100, 31, 177, 154, 160, 220, 245, 59, 106, 76, 168, 122, 109,
			164, 169, 22, 46, 144, 39, 103, 92, 31, 78, 66, 72, 252, 64, 24, 194, 129, 162, 128, 1, 77, 147,
			200, 229, 189, 242, 111, 198, 236, 139, 16, 143, 19, 245, 113, 233, 138, 210}},
		ProcessedDownwardMessages: 0,
		HrmpWatermark:             1,
	}
	mockInstance.EXPECT().ParachainHostCheckValidationOutputs(parachaintypes.ParaID(1000),
		validCandidateCommitments).Return(true, nil)

	mockInstance.EXPECT().
		ParachainHostPersistedValidationData(
			uint32(2),
			gomock.AssignableToTypeOf(parachaintypes.OccupiedCoreAssumption{})).
		Return(&expectedPersistedValidationData, nil)
	mockInstance.EXPECT().
		ParachainHostValidationCode(uint32(2), gomock.AssignableToTypeOf(parachaintypes.OccupiedCoreAssumption{})).
		Return(&validationCode, nil)

	mockInstance.EXPECT().
		ParachainHostPersistedValidationData(
			uint32(3),
			gomock.AssignableToTypeOf(parachaintypes.OccupiedCoreAssumption{})).
		Return(&expectedPersistedValidationDataSmallMax, nil)
	mockInstance.EXPECT().
		ParachainHostValidationCode(uint32(3), gomock.AssignableToTypeOf(parachaintypes.OccupiedCoreAssumption{})).
		Return(&validationCode, nil)

	mockInstance.EXPECT().
		ParachainHostPersistedValidationData(
			uint32(4),
			gomock.AssignableToTypeOf(parachaintypes.OccupiedCoreAssumption{})).
		Return(&expectedPersistedValidationData, nil)
	mockInstance.EXPECT().
		ParachainHostValidationCode(uint32(4), gomock.AssignableToTypeOf(parachaintypes.OccupiedCoreAssumption{})).
		Return(&validationCode, nil)

	mockInstance.EXPECT().
		ParachainHostPersistedValidationData(
			uint32(5),
			gomock.AssignableToTypeOf(parachaintypes.OccupiedCoreAssumption{})).
		Return(&expectedPersistedValidationData, nil)
	mockInstance.EXPECT().
		ParachainHostValidationCode(uint32(5), gomock.AssignableToTypeOf(parachaintypes.OccupiedCoreAssumption{})).
		Return(&validationCode, nil)

	mockInstance.EXPECT().
		ParachainHostPersistedValidationData(uint32(6), gomock.AssignableToTypeOf(parachaintypes.OccupiedCoreAssumption{})).
		Return(&expectedPersistedValidationData, nil)
	mockInstance.EXPECT().
		ParachainHostValidationCode(uint32(6), gomock.AssignableToTypeOf(parachaintypes.OccupiedCoreAssumption{})).
		Return(&validationCode, nil)
	mockInstance.EXPECT().ParachainHostCheckValidationOutputs(parachaintypes.ParaID(6),
		validCandidateCommitments).Return(false, nil)

	mockInstance.EXPECT().
		ParachainHostPersistedValidationData(uint32(7), gomock.AssignableToTypeOf(parachaintypes.
			OccupiedCoreAssumption{})).
		Return(nil, nil)
	mockInstance.EXPECT().
		ParachainHostValidationCode(uint32(7), gomock.AssignableToTypeOf(parachaintypes.OccupiedCoreAssumption{})).
		Return(&validationCode, nil)

	mockBlockState := NewMockBlockState(ctrl)
	mockBlockState.EXPECT().GetRuntime(common.MustHexToHash(
		"0xded542bacb3ca6c033a57676f94ae7c8f36834511deb44e3164256fd3b1c0de0")).Return(mockInstance, nil).Times(7)

	bd, err := scale.Marshal(BlockDataInAdderParachain{
		State: uint64(1),
		Add:   uint64(1),
	})
	require.NoError(t, err)
	pov := parachaintypes.PoV{
		BlockData: bd,
	}

	toSubsystem := make(chan any)
	candidateValidationSubsystem := CandidateValidation{
		pvfHost:    newValidationHost(),
		BlockState: mockBlockState,
	}
	defer candidateValidationSubsystem.Stop()

	go candidateValidationSubsystem.Run(context.Background(), toSubsystem)

	tests := map[string]struct {
		msg           ValidateFromChainState
		want          *ValidationResult
		expectedError error
	}{
		"invalid_pov_hash": {
			msg: ValidateFromChainState{
				CandidateReceipt: candidateReceipt2,
				Pov:              pov,
			},
			want: &ValidationResult{
				Invalid: &povHashMismatch,
			},
		},
		"invalid_pov_size": {
			msg: ValidateFromChainState{
				CandidateReceipt: candidateReceipt3,
				Pov:              pov,
			},
			want: &ValidationResult{
				Invalid: &paramsTooLarge,
			},
		},
		"code_mismatch": {
			msg: ValidateFromChainState{
				CandidateReceipt: candidateReceipt4,
				Pov:              pov,
			},
			want: &ValidationResult{
				Invalid: &codeHashMismatch,
			},
		},
		"bad_signature": {
			msg: ValidateFromChainState{
				CandidateReceipt: candidateReceipt5,
				Pov:              pov,
			},
			want: &ValidationResult{
				Invalid: &badSignature,
			},
		},
		"invalid_outputs": {
			msg: ValidateFromChainState{
				CandidateReceipt: candidateReceipt6,
				Pov:              pov,
				Ch:               sender,
			},
			want: &ValidationResult{
				InvalidResult: &invalidOutputs,
			},
		},
		"bad_parent": {
			msg: ValidateFromChainState{
				CandidateReceipt: candidateReceipt7,
				Pov:              pov,
				Ch:               sender,
			},
			want: &ValidationResult{
				InvalidResult: &badParent,
			},
		},
		"happy_path": {
			msg: ValidateFromChainState{
				CandidateReceipt: candidateReceipt,
				Pov:              pov,
			},
			want: &ValidationResult{
<<<<<<< HEAD
				ValidResult: &Valid{
					CandidateCommitments: validCandidateCommitments,
=======
				Valid: &Valid{
					CandidateCommitments: parachaintypes.CandidateCommitments{
						HeadData: parachaintypes.HeadData{Data: []byte{2, 0, 0, 0, 0, 0, 0, 0, 123, 207, 206, 8, 219, 227,
							136, 82, 236, 169, 14, 100, 45, 100, 31, 177, 154, 160, 220, 245, 59, 106, 76, 168, 122, 109,
							164, 169, 22, 46, 144, 39, 103, 92, 31, 78, 66, 72, 252, 64, 24, 194, 129, 162, 128, 1, 77, 147,
							200, 229, 189, 242, 111, 198, 236, 139, 16, 143, 19, 245, 113, 233, 138, 210}},
						ProcessedDownwardMessages: 0,
						HrmpWatermark:             1,
					},
>>>>>>> d71e539c
					PersistedValidationData: parachaintypes.PersistedValidationData{
						ParentHead: parachaintypes.HeadData{Data: []byte{1, 0, 0, 0, 0, 0, 0, 0, 1,
							2, 3, 4, 5, 6, 7, 8, 9, 0, 1, 2, 3, 4, 5, 6, 7, 8, 9, 0, 1, 2, 3, 4, 5, 6, 7,
							8, 9, 0, 1, 2, 48, 246, 146, 178, 86, 226, 64, 9,
							188, 179, 77, 14, 232, 77, 167, 60, 41, 138, 250, 204, 9, 36, 224, 17, 5, 226, 235,
							15, 1, 168, 127, 226}},
						RelayParentNumber: 1,
						RelayParentStorageRoot: common.MustHexToHash(
							"0x50c969706800c0e9c3c4565dc2babb25e4a73d1db0dee1bcf7745535a32e7ca1"),
						MaxPovSize: 2048,
					},
				},
			},
		},
	}
	for name, tt := range tests {
		tt := tt
		t.Run(name, func(t *testing.T) {
			t.Parallel()

			sender := make(chan parachaintypes.OverseerFuncRes[ValidationResult])
			tt.msg.Ch = sender

			toSubsystem <- tt.msg
			result := <-sender
			require.Equal(t, tt.want, &result.Data)
		})
	}
}<|MERGE_RESOLUTION|>--- conflicted
+++ resolved
@@ -478,20 +478,8 @@
 				Pov:              pov,
 			},
 			want: &ValidationResult{
-<<<<<<< HEAD
 				ValidResult: &Valid{
 					CandidateCommitments: validCandidateCommitments,
-=======
-				Valid: &Valid{
-					CandidateCommitments: parachaintypes.CandidateCommitments{
-						HeadData: parachaintypes.HeadData{Data: []byte{2, 0, 0, 0, 0, 0, 0, 0, 123, 207, 206, 8, 219, 227,
-							136, 82, 236, 169, 14, 100, 45, 100, 31, 177, 154, 160, 220, 245, 59, 106, 76, 168, 122, 109,
-							164, 169, 22, 46, 144, 39, 103, 92, 31, 78, 66, 72, 252, 64, 24, 194, 129, 162, 128, 1, 77, 147,
-							200, 229, 189, 242, 111, 198, 236, 139, 16, 143, 19, 245, 113, 233, 138, 210}},
-						ProcessedDownwardMessages: 0,
-						HrmpWatermark:             1,
-					},
->>>>>>> d71e539c
 					PersistedValidationData: parachaintypes.PersistedValidationData{
 						ParentHead: parachaintypes.HeadData{Data: []byte{1, 0, 0, 0, 0, 0, 0, 0, 1,
 							2, 3, 4, 5, 6, 7, 8, 9, 0, 1, 2, 3, 4, 5, 6, 7, 8, 9, 0, 1, 2, 3, 4, 5, 6, 7,
