package candidatevalidation

import (
	"fmt"
	"time"

	parachainruntime "github.com/ChainSafe/gossamer/dot/parachain/runtime"
	parachaintypes "github.com/ChainSafe/gossamer/dot/parachain/types"
)

// worker is the thing that can execute a validation request
type worker struct {
	workerID    parachaintypes.ValidationCodeHash
	instance    parachainruntime.ValidatorInstance
	isProcessed map[parachaintypes.CandidateHash]*ValidationResult
}

type workerTask struct {
	work             parachainruntime.ValidationParameters
	maxPoVSize       uint32
	candidateReceipt *parachaintypes.CandidateReceipt
	timeoutKind      parachaintypes.PvfExecTimeoutKind
}

func newWorker(validationCode parachaintypes.ValidationCode) (*worker, error) {
	parachainRuntime, err := parachainruntime.SetupVM(validationCode)
	if err != nil {
		return nil, err
	}

	return &worker{
		workerID:    validationCode.Hash(),
		instance:    parachainRuntime,
		isProcessed: make(map[parachaintypes.CandidateHash]*ValidationResult),
	}, nil
}

type resultWithError struct {
	result *parachainruntime.ValidationResult
	err    error
}

func determineTimeout(timeoutKind parachaintypes.PvfExecTimeoutKind) time.Duration {
	value, err := timeoutKind.Value()
	if err != nil {
		return 2 * time.Second
	}
	switch value.(type) {
<<<<<<< HEAD
	case parachaintypes.Backing:
		return 2 * time.Second
=======
>>>>>>> a2450fec
	case parachaintypes.Approval:
		return 12 * time.Second
	default:
		return 2 * time.Second
	}
}

func (w *worker) executeRequest(task *workerTask) (*ValidationResult, error) {
	if task == nil {
		return nil, fmt.Errorf("task is nil")
	}
	logger.Debugf("[EXECUTING] worker %x task %v", w.workerID, task.work)
	candidateHash, err := parachaintypes.GetCandidateHash(task.candidateReceipt)
	if err != nil {
		return nil, err
	}

	if processed, ok := w.isProcessed[candidateHash]; ok {
		logger.Debugf("candidate %x already processed", candidateHash)
		return processed, nil
	}

	var validationResult *parachainruntime.ValidationResult
	validationResultCh := make(chan (*resultWithError))
	timeoutDuration := determineTimeout(task.timeoutKind)

	go func() {
		result, err := w.instance.ValidateBlock(task.work)
		if err != nil {
			validationResultCh <- &resultWithError{result: nil, err: err}
<<<<<<< HEAD
		}
		validationResultCh <- &resultWithError{
			result: result,
=======
		} else {
			validationResultCh <- &resultWithError{
				result: result,
			}
>>>>>>> a2450fec
		}
	}()

	select {
	case validationResultWErr := <-validationResultCh:
		if validationResultWErr.err != nil {
			logger.Errorf("executing validate_block: %w", err)
			reasonForInvalidity := ExecutionError
			return &ValidationResult{Invalid: &reasonForInvalidity}, nil //nolint
		}
		validationResult = validationResultWErr.result

	case <-time.After(timeoutDuration):
		logger.Errorf("validation timed out")
		reasonForInvalidity := Timeout
		return &ValidationResult{Invalid: &reasonForInvalidity}, nil
	}

	headDataHash, err := validationResult.HeadData.Hash()
	if err != nil {
		logger.Errorf("hashing head data: %w", err)
		reasonForInvalidity := ExecutionError
		return &ValidationResult{Invalid: &reasonForInvalidity}, nil
	}

	if headDataHash != task.candidateReceipt.Descriptor.ParaHead {
		reasonForInvalidity := ParaHeadHashMismatch
		return &ValidationResult{Invalid: &reasonForInvalidity}, nil
	}
	candidateCommitments := parachaintypes.CandidateCommitments{
		UpwardMessages:            validationResult.UpwardMessages,
		HorizontalMessages:        validationResult.HorizontalMessages,
		NewValidationCode:         validationResult.NewValidationCode,
		HeadData:                  validationResult.HeadData,
		ProcessedDownwardMessages: validationResult.ProcessedDownwardMessages,
		HrmpWatermark:             validationResult.HrmpWatermark,
	}

	// if validation produced a new set of commitments, we treat the candidate as invalid
	if task.candidateReceipt.CommitmentsHash != candidateCommitments.Hash() {
		reasonForInvalidity := CommitmentsHashMismatch
		return &ValidationResult{Invalid: &reasonForInvalidity}, nil
	}
	pvd := parachaintypes.PersistedValidationData{
		ParentHead:             task.work.ParentHeadData,
		RelayParentNumber:      task.work.RelayParentNumber,
		RelayParentStorageRoot: task.work.RelayParentStorageRoot,
		MaxPovSize:             task.maxPoVSize,
	}
	result := &ValidationResult{
		Valid: &Valid{
			CandidateCommitments:    candidateCommitments,
			PersistedValidationData: pvd,
		},
	}
	w.isProcessed[candidateHash] = result
	return result, nil
}<|MERGE_RESOLUTION|>--- conflicted
+++ resolved
@@ -46,11 +46,6 @@
 		return 2 * time.Second
 	}
 	switch value.(type) {
-<<<<<<< HEAD
-	case parachaintypes.Backing:
-		return 2 * time.Second
-=======
->>>>>>> a2450fec
 	case parachaintypes.Approval:
 		return 12 * time.Second
 	default:
@@ -81,16 +76,10 @@
 		result, err := w.instance.ValidateBlock(task.work)
 		if err != nil {
 			validationResultCh <- &resultWithError{result: nil, err: err}
-<<<<<<< HEAD
-		}
-		validationResultCh <- &resultWithError{
-			result: result,
-=======
 		} else {
 			validationResultCh <- &resultWithError{
 				result: result,
 			}
->>>>>>> a2450fec
 		}
 	}()
 
