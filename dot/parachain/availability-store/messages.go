--- conflicted
+++ resolved
@@ -79,19 +79,9 @@
 // StoreAvailableData computes and checks the erasure root of `AvailableData`
 // before storing its chunks in the AV store.
 type StoreAvailableData struct {
-<<<<<<< HEAD
 	CandidateHash       parachaintypes.CandidateHash
 	NValidators         uint
 	AvailableData       AvailableData
-=======
-	// A hash of the candidate this `ASMStoreAvailableData` belongs to.
-	CandidateHash parachaintypes.CandidateHash
-	// The number of validators in the session.
-	NumValidators uint32
-	// The `AvailableData` itself.
-	AvailableData AvailableData
-	// Erasure root we expect to get after chunking.
->>>>>>> f7bc903c
 	ExpectedErasureRoot common.Hash
 	// channel to send result to.
 	Sender chan error
