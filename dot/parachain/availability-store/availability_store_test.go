--- conflicted
+++ resolved
@@ -986,17 +986,10 @@
 	for {
 		select {
 		case msg := <-h.overseer.SubsystemsToOverseer:
-<<<<<<< HEAD
-			//if h.processes != nil && processIndex < len(h.processes) {
-			h.processes[processIndex](msg)
-			processIndex++
-			//}
-=======
 			if h.processes != nil && processIndex < len(h.processes) {
 				h.processes[processIndex](msg)
 				processIndex++
 			}
->>>>>>> a956d593
 		case <-h.overseer.ctx.Done():
 			if err := h.overseer.ctx.Err(); err != nil {
 				logger.Errorf("ctx error: %v\n", err)
