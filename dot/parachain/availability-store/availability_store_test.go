// Copyright 2023 ChainSafe Systems (ON)
// SPDX-License-Identifier: LGPL-3.0-only

package availabilitystore

import (
	"bytes"
	"context"
	"encoding/binary"
	"errors"
	"fmt"
	"sync"
	"testing"
	"time"

	"github.com/ChainSafe/gossamer/dot/parachain/chainapi"
	parachain "github.com/ChainSafe/gossamer/dot/parachain/runtime"
	parachaintypes "github.com/ChainSafe/gossamer/dot/parachain/types"
	"github.com/ChainSafe/gossamer/dot/parachain/util"
	"github.com/ChainSafe/gossamer/dot/state"
	"github.com/ChainSafe/gossamer/dot/types"
	"github.com/ChainSafe/gossamer/internal/database"
	"github.com/ChainSafe/gossamer/lib/common"
	"github.com/ChainSafe/gossamer/lib/erasure"
	"github.com/ChainSafe/gossamer/lib/trie"
	"github.com/ChainSafe/gossamer/pkg/scale"
	"github.com/stretchr/testify/require"
	"go.uber.org/mock/gomock"
)

var (
	testChunk1 = ErasureChunk{
		Chunk: []byte("chunk1"),
		Index: 0,
		Proof: []byte("proof1"),
	}
	testChunk2 = ErasureChunk{
		Chunk: []byte("chunk2"),
		Index: 1,
		Proof: []byte("proof2"),
	}
	testAvailableData1 = AvailableData{
		PoV: parachaintypes.PoV{BlockData: []byte("blockdata")},
		ValidationData: parachaintypes.PersistedValidationData{
			ParentHead: parachaintypes.HeadData{Data: []byte("parentHead")},
		},
	}

	testCandidateReceipt = parachaintypes.CandidateReceipt{
		Descriptor: parachaintypes.CandidateDescriptor{
			ParaID:      0xd05,
			RelayParent: common.MustHexToHash("0x2245952bd39fbc912d3bcf6ab6d9c191b5c9df70a4e1da6f670f4761bf96cc9f"),
			Collator: parachaintypes.CollatorID{0x54, 0xde, 0x49, 0x5b, 0x57, 0xc7, 0xc3, 0x50,
				0x5c, 0x62, 0x63, 0x3f, 0x1a, 0xc3, 0xa2, 0xf2, 0x2b, 0xe7, 0x4e, 0xd4, 0x97, 0xa5, 0x88, 0x43, 0x79,
				0xe0, 0x82, 0x16, 0x7, 0xd9, 0x17, 0x3b},
			PersistedValidationDataHash: common.MustHexToHash(
				"0xeb5dd269e10d71dc754ce3fac591364afce61b007925730544bf530068087c7d"),
			PovHash: common.MustHexToHash(
				"0x38e3e2cd8bdf7fef72ad23b076e0620ab5d97d3c0a98207dd8b6af8c3becff69"),
			ErasureRoot: common.MustHexToHash(
				"0x6cd2c59aefd1a3bd654df00febe502e9f6ba788b8584c7278c47a2983fd8e87b"),
			ParaHead: common.MustHexToHash(
				"0xfedc8cf6b2555199ecc95e7092742c5959f96bce04becaebfd9266f7642c23d7"),
			ValidationCodeHash: parachaintypes.ValidationCodeHash{110, 37, 119, 28, 37, 5, 245, 73, 181,
				175, 119, 52, 200, 66, 19, 189, 31, 211, 146, 120, 250, 143, 7, 41, 139, 166, 157, 165, 90, 92, 112, 137},
		},
		CommitmentsHash: common.MustHexToHash("0x9ece96d300d33d733840cfd4035249b50618e4e81f1cd425bd304b0cffc13b8e"),
	}

	testCandidateReceiptHash, _ = testCandidateReceipt.Hash()
)

func setupTestDB(t *testing.T) database.Database {
	inmemoryDB, err := database.NewPebble("", true)
	require.NoError(t, err)
	as := NewAvailabilityStore(inmemoryDB)
	batch := newAvailabilityStoreBatch(as)
	metaState := newStateVDT()
	err = metaState.Set(Unavailable{})
	require.NoError(t, err)
	meta := CandidateMeta{
		State:         metaState,
		DataAvailable: false,
		ChunksStored:  []bool{false, false, false},
	}

	dataBytes, err := scale.Marshal(meta)
	require.NoError(t, err)

	err = batch.meta.Put(testCandidateReceiptHash[:], dataBytes)
	require.NoError(t, err)
	err = batch.meta.Put(common.Hash{0x02}.ToBytes(), dataBytes)
	require.NoError(t, err)

	err = batch.flush()
	require.NoError(t, err)

	stored, err := as.storeChunk(parachaintypes.CandidateHash{Value: testCandidateReceiptHash}, testChunk1)
	require.NoError(t, err)
	require.Equal(t, true, stored)
	stored, err = as.storeChunk(parachaintypes.CandidateHash{Value: testCandidateReceiptHash}, testChunk2)
	require.NoError(t, err)
	require.Equal(t, true, stored)

	batch = newAvailabilityStoreBatch(as)
	dataBytes, err = scale.Marshal(testAvailableData1)
	require.NoError(t, err)
	err = batch.available.Put(testCandidateReceiptHash[:], dataBytes)
	require.NoError(t, err)

	err = batch.flush()
	require.NoError(t, err)

	return inmemoryDB
}

func TestAvailabilityStore_WriteLoadDeleteAvailableData(t *testing.T) {
	inmemoryDB := state.NewInMemoryDB(t)
	as := NewAvailabilityStore(inmemoryDB)
	batch := newAvailabilityStoreBatch(as)

	dataBytes, err := scale.Marshal(testAvailableData1)
	require.NoError(t, err)
	err = batch.available.Put(testCandidateReceiptHash.ToBytes(), dataBytes)
	require.NoError(t, err)

	err = batch.flush()
	require.NoError(t, err)

	got, err := as.loadAvailableData(parachaintypes.CandidateHash{Value: testCandidateReceiptHash})
	require.NoError(t, err)
	require.Equal(t, &testAvailableData1, got)

	got, err = as.loadAvailableData(parachaintypes.CandidateHash{Value: common.Hash{0x02}})
	require.EqualError(t, err, "getting candidate 0x0200000000000000000000000000000000000000000000000000000000000000"+
		" from available table: pebble: not found")
	require.Equal(t, (*AvailableData)(nil), got)

	batch = newAvailabilityStoreBatch(as)

	err = batch.available.Del(testCandidateReceiptHash.ToBytes())
	require.NoError(t, err)

	err = batch.flush()
	require.NoError(t, err)

	got, err = as.loadAvailableData(parachaintypes.CandidateHash{Value: common.Hash{0x01}})
	require.EqualError(t, err, "getting candidate 0x0100000000000000000000000000000000000000000000000000000000000000"+
		" from available table: pebble: not found")
	require.Equal(t, (*AvailableData)(nil), got)
}

func TestAvailabilityStore_WriteLoadDeleteChuckData(t *testing.T) {
	inmemoryDB := state.NewInMemoryDB(t)
	as := NewAvailabilityStore(inmemoryDB)
	batch := newAvailabilityStoreBatch(as)
	metaState := newStateVDT()
	err := metaState.Set(Unavailable{})
	require.NoError(t, err)
	meta := CandidateMeta{
		State:         metaState,
		DataAvailable: false,
		ChunksStored:  []bool{false, false},
	}
	dataBytes, err := scale.Marshal(meta)
	require.NoError(t, err)
	err = batch.meta.Put(parachaintypes.CandidateHash{Value: common.Hash{0x01}}.Value.ToBytes(), dataBytes)
	require.NoError(t, err)

	err = batch.flush()
	require.NoError(t, err)

	got, err := as.storeChunk(parachaintypes.CandidateHash{Value: common.Hash{0x01}}, testChunk1)
	require.NoError(t, err)
	require.Equal(t, true, got)
	got, err = as.storeChunk(parachaintypes.CandidateHash{Value: common.Hash{0x01}}, testChunk2)
	require.NoError(t, err)
	require.Equal(t, true, got)

	resultChunk, err := as.loadChunk(parachaintypes.CandidateHash{Value: common.Hash{0x01}}, 0)
	require.NoError(t, err)
	require.Equal(t, &testChunk1, resultChunk)

	resultChunk, err = as.loadChunk(parachaintypes.CandidateHash{Value: common.Hash{0x01}}, 1)
	require.NoError(t, err)
	require.Equal(t, &testChunk2, resultChunk)

	batch = newAvailabilityStoreBatch(as)
	err = batch.chunk.Del(append(testCandidateReceiptHash.ToBytes(), uint32ToBytes(0)...))
	require.NoError(t, err)

	err = batch.flush()
	require.NoError(t, err)

	resultChunk, err = as.loadChunk(parachaintypes.CandidateHash{Value: testCandidateReceiptHash}, 0)
	require.EqualError(t, err, "getting candidate 0xbe7d49d790273a96e6c0c3c16ed1ed6895ff57a57b573c7eb081e9aeda7835f5,"+
		" index 0 from chunk table: pebble: not found")
	require.Equal(t, (*ErasureChunk)(nil), resultChunk)
}

func TestAvailabilityStore_WriteLoadDeleteMeta(t *testing.T) {
	inmemoryDB := state.NewInMemoryDB(t)
	as := NewAvailabilityStore(inmemoryDB)
	batch := newAvailabilityStoreBatch(as)
	metaState := newStateVDT()
	err := metaState.Set(Unavailable{BETimestamp(1711026139)})
	require.NoError(t, err)
	meta := &CandidateMeta{
		State:         metaState,
		DataAvailable: false,
		ChunksStored:  make([]bool, 10),
	}

	dataBytes, err := scale.Marshal(*meta)
	require.NoError(t, err)
	err = batch.meta.Put(testCandidateReceiptHash.ToBytes(), dataBytes)
	require.NoError(t, err)

	err = batch.flush()
	require.NoError(t, err)

	got, err := as.loadMeta(parachaintypes.CandidateHash{Value: testCandidateReceiptHash})
	require.NoError(t, err)
	require.Equal(t, meta, got)

	batch = newAvailabilityStoreBatch(as)

	err = batch.meta.Del(testCandidateReceiptHash.ToBytes())
	require.NoError(t, err)

	err = batch.flush()
	require.NoError(t, err)

	got, err = as.loadMeta(parachaintypes.CandidateHash{Value: testCandidateReceiptHash})
	require.EqualError(t, err, "getting candidate 0xbe7d49d790273a96e6c0c3c16ed1ed6895ff57a57b573c7eb081e9aeda7835f5"+
		" from meta table: pebble: not found")
	require.Equal(t, (*CandidateMeta)(nil), got)
}

func TestAvailabilityStore_WriteLoadDeleteUnfinalizedHeight(t *testing.T) {
	inmemoryDB := state.NewInMemoryDB(t)
	as := NewAvailabilityStore(inmemoryDB)
	batch := newAvailabilityStoreBatch(as)
	blockNumber := parachaintypes.BlockNumber(1)
	hash := common.Hash{0x02}
	hash6 := common.Hash{0x06}
	candidateHash := parachaintypes.CandidateHash{Value: common.Hash{0x03}}

	key := append(uint32ToBytes(uint32(blockNumber)), hash[:]...)
	key = append(key, candidateHash.Value[:]...)
	err := batch.unfinalized.Put(key, nil)
	require.NoError(t, err)

	key = append(uint32ToBytes(uint32(blockNumber)), hash6[:]...)
	key = append(key, candidateHash.Value[:]...)
	err = batch.unfinalized.Put(key, nil)
	require.NoError(t, err)
	key = append(uint32ToBytes(uint32(0)), hash[:]...)
	key = append(key, candidateHash.Value[:]...)
	err = batch.unfinalized.Put(key, nil)
	require.NoError(t, err)
	key = append(uint32ToBytes(uint32(2)), hash[:]...)
	key = append(key, candidateHash.Value[:]...)
	err = batch.unfinalized.Put(key, nil)

	require.NoError(t, err)

	err = batch.flush()
	require.NoError(t, err)

	// check that the key is written
	key12 := append(uint32ToBytes(uint32(blockNumber)), hash[:]...)
	key12 = append(key12, candidateHash.Value[:]...)

	got, err := as.unfinalized.Get(key12)
	require.NoError(t, err)
	require.Equal(t, []byte{}, got)

	key16 := append(uint32ToBytes(uint32(blockNumber)), hash6[:]...)
	key16 = append(key16, candidateHash.Value[:]...)

	got, err = as.unfinalized.Get(key16)
	require.NoError(t, err)
	require.Equal(t, []byte{}, got)

	// delete height, (block 1)
	batch = newAvailabilityStoreBatch(as)
	keyPrefix := append([]byte(unfinalizedPrefix), uint32ToBytes(uint32(blockNumber))...)
	itr, err := as.unfinalized.NewIterator()
	require.NoError(t, err)
	defer itr.Release()

	for itr.First(); itr.Valid(); itr.Next() {
		comp := bytes.Compare(itr.Key()[0:len(keyPrefix)], keyPrefix)
		if comp < 0 {
			continue
		} else if comp > 0 {
			break
		}
		err := batch.unfinalized.Del(itr.Key()[len(unfinalizedPrefix):])
		require.NoError(t, err)
	}
	err = batch.flush()
	require.NoError(t, err)

	// check that the key is deleted
	got, err = as.unfinalized.Get(key12)
	require.EqualError(t, err, "pebble: not found")
	require.Equal(t, []byte(nil), got)

	got, err = as.unfinalized.Get(key16)
	require.EqualError(t, err, "pebble: not found")
	require.Equal(t, []byte(nil), got)

	// check that the other keys are not deleted
	key = append(uint32ToBytes(uint32(0)), hash[:]...)
	key = append(key, candidateHash.Value[:]...)
	got, err = as.unfinalized.Get(key)
	require.NoError(t, err)
	require.Equal(t, []byte{}, got)
}

func TestAvailabilityStore_WriteLoadDeleteUnfinalizedInclusion(t *testing.T) {
	inmemoryDB := state.NewInMemoryDB(t)
	as := NewAvailabilityStore(inmemoryDB)
	batch := newAvailabilityStoreBatch(as)
	blockNumber := parachaintypes.BlockNumber(1)
	hash := common.Hash{0x02}
	hash6 := common.Hash{0x06}
	candidateHash := parachaintypes.CandidateHash{Value: common.Hash{0x03}}
	key := append(uint32ToBytes(uint32(blockNumber)), hash[:]...)
	key = append(key, candidateHash.Value[:]...)
	err := batch.unfinalized.Put(key, nil)
	require.NoError(t, err)
	key = append(uint32ToBytes(uint32(blockNumber)), hash6[:]...)
	key = append(key, candidateHash.Value[:]...)
	err = batch.unfinalized.Put(key, nil)
	require.NoError(t, err)
	key = append(uint32ToBytes(uint32(0)), hash[:]...)
	key = append(key, candidateHash.Value[:]...)
	err = batch.unfinalized.Put(key, nil)
	require.NoError(t, err)
	key = append(uint32ToBytes(uint32(2)), hash[:]...)
	key = append(key, candidateHash.Value[:]...)
	err = batch.unfinalized.Put(key, nil)
	require.NoError(t, err)

	err = batch.flush()
	require.NoError(t, err)

	// check that the key is written
	key12 := append(uint32ToBytes(uint32(blockNumber)), hash[:]...)
	key12 = append(key12, candidateHash.Value[:]...)

	got, err := as.unfinalized.Get(key12)
	require.NoError(t, err)
	require.Equal(t, []byte{}, got)

	key16 := append(uint32ToBytes(uint32(blockNumber)), hash6[:]...)
	key16 = append(key16, candidateHash.Value[:]...)

	got, err = as.unfinalized.Get(key16)
	require.NoError(t, err)
	require.Equal(t, []byte{}, got)

	// delete inclusion, (block 1, hash 2)
	batch = newAvailabilityStoreBatch(as)
	key = append(uint32ToBytes(uint32(blockNumber)), hash[:]...)
	key = append(key, candidateHash.Value[:]...)
	err = batch.unfinalized.Del(key)
	require.NoError(t, err)

	err = batch.flush()
	require.NoError(t, err)

	// check that the key is deleted
	got, err = as.unfinalized.Get(key12)
	require.EqualError(t, err, "pebble: not found")
	require.Equal(t, []byte(nil), got)

	// check that the other keys are not deleted
	got, err = as.unfinalized.Get(key16)
	require.NoError(t, err)
	require.Equal(t, []byte{}, got)

	key = append(uint32ToBytes(uint32(0)), hash[:]...)
	key = append(key, candidateHash.Value[:]...)
	got, err = as.unfinalized.Get(key)
	require.NoError(t, err)
	require.Equal(t, []byte{}, got)
}

func TestAvailabilityStore_WriteDeletePruningKey(t *testing.T) {
	inmemoryDB := state.NewInMemoryDB(t)
	as := NewAvailabilityStore(inmemoryDB)
	batch := newAvailabilityStoreBatch(as)
	candidateHash := parachaintypes.CandidateHash{Value: common.Hash{0x03}}

	pruneKey := append(BETimestamp(1).ToBigEndianBytes(), candidateHash.Value[:]...)
	err := batch.pruneByTime.Put(pruneKey, nil)
	require.NoError(t, err)

	pruneKey = append(BETimestamp(2).ToBigEndianBytes(), candidateHash.Value[:]...)
	err = batch.pruneByTime.Put(pruneKey, nil)
	require.NoError(t, err)

	err = batch.flush()
	require.NoError(t, err)

	// check that the key is written
	key1 := append(BETimestamp(1).ToBigEndianBytes(), candidateHash.Value[:]...)

	got, err := as.pruneByTime.Get(key1)
	require.NoError(t, err)
	require.Equal(t, []byte{}, got)

	key2 := append(BETimestamp(2).ToBigEndianBytes(), candidateHash.Value[:]...)
	got, err = as.pruneByTime.Get(key2)
	require.NoError(t, err)
	require.Equal(t, []byte{}, got)

	// delete pruning key, timestamp 1
	batch = newAvailabilityStoreBatch(as)
	pruneKey = append(BETimestamp(1).ToBigEndianBytes(), candidateHash.Value[:]...)
	err = batch.pruneByTime.Del(pruneKey)
	require.NoError(t, err)

	err = batch.flush()
	require.NoError(t, err)

	// check that the key is deleted
	got, err = as.pruneByTime.Get(key1)
	require.EqualError(t, err, "pebble: not found")
	require.Equal(t, []byte(nil), got)

	// check that the other keys are not deleted
	got, err = as.pruneByTime.Get(key2)
	require.NoError(t, err)
	require.Equal(t, []byte{}, got)
}

func TestAvailabilityStoreSubsystem_handleQueryAvailableData(t *testing.T) {
	t.Parallel()
	inmemoryDB := setupTestDB(t)
	availabilityStoreSubsystem := NewAvailabilityStoreSubsystem(inmemoryDB)

	tests := map[string]struct {
		msg            QueryAvailableData
		msgSenderChan  chan AvailableData
		expectedResult AvailableData
		err            error
	}{
		"available_data_found": {
			msg: QueryAvailableData{
				CandidateHash: parachaintypes.CandidateHash{Value: testCandidateReceiptHash},
			},
			msgSenderChan:  make(chan AvailableData),
			expectedResult: testAvailableData1,
			err:            nil,
		},
		"available_data_not_found": {
			msg: QueryAvailableData{
				CandidateHash: parachaintypes.CandidateHash{Value: common.Hash{0x07}},
			},
			msgSenderChan:  make(chan AvailableData),
			expectedResult: AvailableData{},
			err: errors.New("load available data: getting candidate" +
				" 0x0700000000000000000000000000000000000000000000000000000000000000 from available table: pebble" +
				": not found"),
		},
	}
	for name, tt := range tests {
		tt := tt
		t.Run(name, func(t *testing.T) {
			t.Parallel()

			tt.msg.Sender = tt.msgSenderChan

			go func() {
				err := availabilityStoreSubsystem.handleQueryAvailableData(tt.msg)
				if tt.err == nil {
					require.NoError(t, err)
				} else {
					require.EqualError(t, err, tt.err.Error())
				}
			}()

			msgSenderChanResult := <-tt.msgSenderChan
			require.Equal(t, tt.expectedResult, msgSenderChanResult)
		})
	}
}

func TestAvailabilityStoreSubsystem_handleQueryDataAvailability(t *testing.T) {
	t.Parallel()
	inmemoryDB := setupTestDB(t)
	availabilityStoreSubsystem := NewAvailabilityStoreSubsystem(inmemoryDB)

	tests := map[string]struct {
		msg            QueryDataAvailability
		msgSenderChan  chan bool
		expectedResult bool
		wantErr        bool
	}{
		"data_available_true": {
			msg: QueryDataAvailability{
				CandidateHash: parachaintypes.CandidateHash{Value: testCandidateReceiptHash},
			},
			msgSenderChan:  make(chan bool),
			expectedResult: true,
			wantErr:        false,
		},
		"data_available_false": {
			msg: QueryDataAvailability{
				CandidateHash: parachaintypes.CandidateHash{Value: common.Hash{0x07}},
			},
			msgSenderChan:  make(chan bool),
			expectedResult: false,
			wantErr:        false,
		},
	}
	for name, tt := range tests {
		tt := tt
		t.Run(name, func(t *testing.T) {
			t.Parallel()

			tt.msg.Sender = tt.msgSenderChan

			go func() {
				if err := availabilityStoreSubsystem.handleQueryDataAvailability(tt.msg); (err != nil) != tt.wantErr {
					t.Errorf("handleQueryDataAvailability() error = %v, wantErr %v", err, tt.wantErr)
				}
			}()

			msgSenderChanResult := <-tt.msgSenderChan
			require.Equal(t, tt.expectedResult, msgSenderChanResult)
		})
	}
}

func TestAvailabilityStoreSubsystem_handleQueryChunk(t *testing.T) {
	t.Parallel()
	inmemoryDB := setupTestDB(t)
	availabilityStoreSubsystem := NewAvailabilityStoreSubsystem(inmemoryDB)

	tests := map[string]struct {
		msg            QueryChunk
		msgSenderChan  chan ErasureChunk
		expectedResult ErasureChunk
		err            error
	}{
		"chunk_found": {
			msg: QueryChunk{
				CandidateHash: parachaintypes.CandidateHash{Value: testCandidateReceiptHash},
			},
			msgSenderChan:  make(chan ErasureChunk),
			expectedResult: testChunk1,
			err:            nil,
		},
		"query_chunk_not_found": {
			msg: QueryChunk{
				CandidateHash: parachaintypes.CandidateHash{Value: common.Hash{0x07}},
			},
			msgSenderChan:  make(chan ErasureChunk),
			expectedResult: ErasureChunk{},
			err: errors.New("load chunk: getting candidate " +
				"0x0700000000000000000000000000000000000000000000000000000000000000, " +
				"index 0 from chunk table: pebble: not found"),
		},
	}
	for name, tt := range tests {
		tt := tt
		t.Run(name, func(t *testing.T) {
			t.Parallel()

			tt.msg.Sender = tt.msgSenderChan

			go func() {
				err := availabilityStoreSubsystem.handleQueryChunk(tt.msg)
				if tt.err == nil {
					require.NoError(t, err)
				} else {
					require.EqualError(t, err, tt.err.Error())
				}
			}()

			msgSenderChanResult := <-tt.msgSenderChan
			require.Equal(t, tt.expectedResult, msgSenderChanResult)
		})
	}
}

func TestAvailabilityStoreSubsystem_handleQueryAllChunks(t *testing.T) {
	t.Parallel()
	inmemoryDB := setupTestDB(t)
	availabilityStoreSubsystem := NewAvailabilityStoreSubsystem(inmemoryDB)

	tests := map[string]struct {
		msg            QueryAllChunks
		msgSenderChan  chan []ErasureChunk
		expectedResult []ErasureChunk
		err            error
	}{
		"chunks_found": {
			msg: QueryAllChunks{
				CandidateHash: parachaintypes.CandidateHash{Value: testCandidateReceiptHash},
			},
			msgSenderChan:  make(chan []ErasureChunk),
			expectedResult: []ErasureChunk{testChunk1, testChunk2},
			err:            nil,
		},
		"query_chunks_not_found": {
			msg: QueryAllChunks{
				CandidateHash: parachaintypes.CandidateHash{Value: common.Hash{0x07}},
			},
			msgSenderChan:  make(chan []ErasureChunk),
			expectedResult: []ErasureChunk{},
			err: errors.New(
				"load metadata: getting candidate 0x0700000000000000000000000000000000000000000000000000000000000000" +
					" from meta table: pebble: not found"),
		},
	}
	for name, tt := range tests {
		tt := tt
		t.Run(name, func(t *testing.T) {
			t.Parallel()

			tt.msg.Sender = tt.msgSenderChan

			go func() {
				err := availabilityStoreSubsystem.handleQueryAllChunks(tt.msg)
				if tt.err == nil {
					require.NoError(t, err)
				} else {
					require.EqualError(t, err, tt.err.Error())
				}
			}()

			msgSenderChanResult := <-tt.msgSenderChan
			require.Equal(t, tt.expectedResult, msgSenderChanResult)
		})
	}
}

func TestAvailabilityStoreSubsystem_handleQueryChunkAvailability(t *testing.T) {
	t.Parallel()
	inmemoryDB := setupTestDB(t)
	availabilityStoreSubsystem := NewAvailabilityStoreSubsystem(inmemoryDB)

	tests := map[string]struct {
		msg            QueryChunkAvailability
		msgSenderChan  chan bool
		expectedResult bool
		err            error
	}{
		"query_chuck_availability_true": {
			msg: QueryChunkAvailability{
				CandidateHash:  parachaintypes.CandidateHash{Value: testCandidateReceiptHash},
				ValidatorIndex: 0,
			},
			msgSenderChan:  make(chan bool),
			expectedResult: true,
		},
		"query_chuck_availability_false": {
			msg: QueryChunkAvailability{
				CandidateHash:  parachaintypes.CandidateHash{Value: testCandidateReceiptHash},
				ValidatorIndex: 2,
			},
			msgSenderChan:  make(chan bool),
			expectedResult: false,
		},
		"query_chuck_availability_candidate_not_found_false": {
			msg: QueryChunkAvailability{
				CandidateHash:  parachaintypes.CandidateHash{Value: common.Hash{0x07}},
				ValidatorIndex: 0,
			},
			msgSenderChan:  make(chan bool),
			expectedResult: false,
			err: errors.New(
				"load metadata: getting candidate 0x0700000000000000000000000000000000000000000000000000000000000000" +
					" from meta table: pebble: not found"),
		},
	}
	for name, tt := range tests {
		tt := tt
		t.Run(name, func(t *testing.T) {
			t.Parallel()

			tt.msg.Sender = tt.msgSenderChan

			go func() {
				err := availabilityStoreSubsystem.handleQueryChunkAvailability(tt.msg)
				if tt.err == nil {
					require.NoError(t, err)
				} else {
					require.EqualError(t, err, tt.err.Error())
				}
			}()

			msgSenderChanResult := <-tt.msgSenderChan
			require.Equal(t, tt.expectedResult, msgSenderChanResult)
		})
	}
}

func TestAvailabilityStore_handleStoreChunk(t *testing.T) {
	inmemoryDB := setupTestDB(t)
	asSub := NewAvailabilityStoreSubsystem(inmemoryDB)

	msgSenderChan := make(chan any)
	msg := StoreChunk{
		CandidateHash: parachaintypes.CandidateHash{Value: common.Hash{0x01}},
		Chunk:         testChunk1,
		Sender:        msgSenderChan,
	}

	go asSub.handleStoreChunk(msg)
	msgSenderChanResult := <-msg.Sender
	require.Equal(t, nil, msgSenderChanResult)
}

func TestAvailabilityStore_handleStoreAvailableData(t *testing.T) {
	inmemoryDB := setupTestDB(t)
	asSub := NewAvailabilityStoreSubsystem(inmemoryDB)

	msgSenderChan := make(chan error)
	msg := StoreAvailableData{
		CandidateHash:       parachaintypes.CandidateHash{Value: common.Hash{0x01}},
		NumValidators:       2,
		AvailableData:       AvailableData{},
		ExpectedErasureRoot: common.MustHexToHash("0xdf3484f071ceeda34e5464806bbca678dd1f1d6155a3af700044deee134ce400"),
		Sender:              msgSenderChan,
	}

	go func() {
		err := asSub.handleStoreAvailableData(msg)
		require.NoError(t, err)
	}()
	msgSenderChanResult := <-msg.Sender
	require.Equal(t, nil, msgSenderChanResult)
}

func TestAvailabilityStore_storeAvailableData(t *testing.T) {
	t.Parallel()
	type args struct {
		candidate           parachaintypes.CandidateHash
		nValidators         uint32
		data                AvailableData
		expectedErasureRoot common.Hash
	}
	tests := map[string]struct {
		args args
		want bool
		err  error
	}{
		"empty_availableData": {
			args: args{
				candidate:           parachaintypes.CandidateHash{},
				nValidators:         0,
				data:                AvailableData{},
				expectedErasureRoot: common.Hash{},
			},
			want: false,
			err:  errors.New("obtaining chunks: expected at least 2 validators"),
		},
		"2_validators": {
			args: args{
				candidate:   parachaintypes.CandidateHash{},
				nValidators: 2,
				data: AvailableData{
					PoV: parachaintypes.PoV{BlockData: []byte{2}},
				},
				expectedErasureRoot: common.MustHexToHash("0xaa4f3f9672310c0cb2e302118b8897cb3e3388ff818e8c0451c2edd403484dce"),
			},
			want: true,
			err:  nil,
		},
		"2_validators_error_erasure_root": {
			args: args{
				candidate:   parachaintypes.CandidateHash{},
				nValidators: 2,
				data: AvailableData{
					PoV: parachaintypes.PoV{BlockData: []byte{2}},
				},
				expectedErasureRoot: common.Hash{},
			},
			want: false,
			err:  errInvalidErasureRoot,
		},
	}
	for name, tt := range tests {
		tt := tt
		t.Run(name, func(t *testing.T) {
			t.Parallel()
			inmemoryDB := setupTestDB(t)
			asSub := NewAvailabilityStoreSubsystem(inmemoryDB)
			got, err := asSub.availabilityStore.storeAvailableData(asSub, tt.args.candidate, tt.args.nValidators,
				tt.args.data, tt.args.expectedErasureRoot)
			if tt.err == nil {
				require.NoError(t, err)
			} else {
				require.EqualError(t, err, tt.err.Error())
			}
			require.Equal(t, tt.want, got)
		})
	}
}

func TestAvailabilityStoreSubsystem_noteBlockBacked(t *testing.T) {
	inmemoryDB := setupTestDB(t)
	as := NewAvailabilityStore(inmemoryDB)
	tx := newAvailabilityStoreBatch(as)

	type fields struct {
		availabilityStore availabilityStore
	}
	type args struct {
		tx          *availabilityStoreBatch
		now         BETimestamp
		nValidators uint
		candidate   parachaintypes.CandidateReceipt
	}
	tests := map[string]struct {
		fields   fields
		args     args
		expected map[string][]byte
	}{
		"base_case": {
			fields: fields{
				availabilityStore: *as,
			},
			args: args{
				tx: tx,
			},
			expected: map[string][]byte{
				string([]byte{99, 104, 117, 110, 107, 190, 125, 73, 215, 144, 39, 58, 150, 230, 192, 195, 193, 110,
					209, 237, 104, 149, 255, 87, 165, 123, 87, 60, 126, 176, 129, 233, 174, 218, 120, 53, 245, 0, 0,
					0, 0}): {24, 99, 104, 117, 110, 107, 49, 0, 0, 0, 0, 24, 112, 114, 111, 111, 102, 49},
				string([]byte{99, 104, 117, 110, 107, 190, 125, 73, 215, 144, 39, 58, 150, 230, 192, 195, 193, 110,
					209, 237, 104, 149, 255, 87, 165, 123, 87, 60, 126, 176, 129, 233, 174, 218, 120, 53, 245, 0, 0,
					0, 1}): {24, 99, 104, 117, 110, 107, 50, 1, 0, 0, 0, 24,
					112, 114, 111, 111, 102, 50},
				string([]byte{109, 101, 116, 97, 2, 0, 0, 0, 0, 0, 0, 0, 0, 0, 0, 0, 0, 0, 0, 0, 0, 0, 0, 0, 0, 0, 0,
					0, 0, 0, 0, 0, 0, 0, 0, 0}): {0, 0, 0, 0, 0, 0, 0, 0, 0, 0, 12, 0, 0, 0},
				string([]byte{109, 101, 116, 97, 115, 137, 2, 67, 55, 164, 51, 156, 149, 98, 11, 193, 131, 84, 203,
					139, 23, 220, 30, 2, 96, 246, 142, 145, 249, 127, 57, 9, 41, 1, 193, 202}): {0, 0, 0, 0, 0,
					0, 0, 0, 0, 0, 0},
				string([]byte{109, 101, 116, 97, 190, 125, 73, 215, 144, 39, 58, 150, 230, 192, 195, 193, 110, 209,
					237, 104, 149, 255, 87, 165, 123, 87, 60, 126, 176, 129, 233, 174, 218, 120, 53, 245}): {0, 0, 0,
					0, 0, 0, 0, 0, 0, 0, 12, 1, 1, 0},
				string([]byte{112, 114, 117, 110, 101, 95, 98, 121, 95, 116, 105, 109, 101, 0, 0, 0, 0, 115, 137, 2,
					67, 55, 164, 51, 156, 149, 98, 11, 193, 131, 84, 203, 139, 23, 220, 30, 2, 96, 246, 142, 145,
					249, 127, 57, 9, 41, 1, 193, 202}): {},
			},
		},
	}
	for name, tt := range tests {
		t.Run(name, func(t *testing.T) {
			av := &AvailabilityStoreSubsystem{
				availabilityStore: tt.fields.availabilityStore,
			}
			err := av.noteBlockBacked(tt.args.tx, tt.args.now, tt.args.nValidators, tt.args.candidate)
			require.NoError(t, err)
			err = tt.args.tx.flushAll()
			require.NoError(t, err)
			itr, err := inmemoryDB.NewIterator()
			require.NoError(t, err)
			defer itr.Release()
			itr.First()
			for itr.Next() {
				key := itr.Key()
				value := itr.Value()
				require.Equal(t, tt.expected[string(key)], value)
			}
		})
	}
}

func TestAvailabilityStoreSubsystem_noteBlockIncluded(t *testing.T) {
	inmemoryDB := setupTestDB(t)
	as := NewAvailabilityStore(inmemoryDB)
	tx := newAvailabilityStoreBatch(as)

	type fields struct {
		availabilityStore availabilityStore
	}
	type args struct {
		tx          *availabilityStoreBatch
		blockNumber parachaintypes.BlockNumber
		blockHash   common.Hash
		candidate   parachaintypes.CandidateReceipt
	}
	tests := map[string]struct {
		fields   fields
		args     args
		expected map[string][]byte
	}{
		"baseCase": {
			fields: fields{
				availabilityStore: *as,
			},
			args: args{
				tx:        tx,
				candidate: testCandidateReceipt,
			},
			expected: map[string][]byte{
				string([]byte{99, 104, 117, 110, 107, 190, 125, 73, 215, 144, 39, 58, 150, 230, 192, 195, 193, 110,
					209, 237, 104, 149, 255, 87, 165, 123, 87, 60, 126, 176, 129, 233, 174, 218, 120, 53, 245, 0, 0,
					0, 0}): {24, 99, 104, 117, 110, 107, 49, 0, 0, 0, 0, 24, 112, 114, 111, 111, 102, 49},
				string([]byte{99, 104, 117, 110, 107, 190, 125, 73, 215, 144, 39, 58, 150, 230, 192, 195, 193, 110,
					209, 237, 104, 149, 255, 87, 165, 123, 87, 60, 126, 176, 129, 233, 174, 218, 120, 53, 245, 0, 0,
					0, 1}): {24, 99, 104, 117, 110, 107, 50, 1, 0, 0, 0, 24,
					112, 114, 111, 111, 102, 50},
				string([]byte{109, 101, 116, 97, 2, 0, 0, 0, 0, 0, 0, 0, 0, 0, 0, 0, 0, 0, 0, 0, 0, 0, 0, 0, 0, 0, 0,
					0, 0, 0, 0, 0, 0, 0, 0, 0}): {0, 0, 0, 0, 0, 0, 0, 0, 0, 0, 12, 0, 0, 0},
				string([]byte{109, 101, 116, 97, 190, 125, 73, 215, 144, 39, 58, 150, 230, 192, 195, 193, 110, 209,
					237, 104, 149, 255, 87, 165, 123, 87, 60, 126, 176, 129, 233, 174, 218, 120, 53, 245}): {1, 0, 0,
					0, 0, 0, 0, 0, 0, 4, 0, 0, 0, 0, 0, 0, 0, 0, 0, 0, 0, 0, 0, 0, 0, 0, 0, 0, 0, 0, 0, 0, 0, 0,
					0, 0, 0, 0, 0, 0, 0, 0, 0, 0, 0, 0, 0, 12, 1, 1, 0},
				string([]byte{117, 110, 102, 105, 110, 97, 108, 105, 122, 101, 100, 0, 0, 0, 0, 0, 0, 0, 0, 0, 0, 0,
					0, 0, 0, 0, 0, 0, 0, 0, 0, 0, 0, 0, 0, 0, 0, 0, 0, 0, 0, 0, 0, 0, 0, 0, 0, 190, 125, 73, 215,
					144, 39, 58, 150, 230, 192, 195, 193, 110, 209, 237, 104, 149, 255, 87, 165, 123, 87, 60, 126,
					176, 129, 233, 174, 218, 120, 53, 245}): {},
			},
		},
	}
	for name, tt := range tests {
		t.Run(name, func(t *testing.T) {
			av := &AvailabilityStoreSubsystem{
				availabilityStore: tt.fields.availabilityStore,
			}
			err := av.noteBlockIncluded(tt.args.tx, tt.args.blockNumber, tt.args.blockHash, tt.args.candidate)
			require.NoError(t, err)
			err = tt.args.tx.flushAll()
			require.NoError(t, err)
			itr, err := inmemoryDB.NewIterator()
			require.NoError(t, err)
			defer itr.Release()
			itr.First()
			for itr.Next() {
				key := itr.Key()
				value := itr.Value()
				require.Equal(t, tt.expected[string(key)], value)
			}
		})
	}
}

func newTestHarness(t *testing.T) *testHarness {
	overseer := newTestOverseer()
	harness := &testHarness{
		overseer:       overseer,
		broadcastIndex: 0,
		t:              t,
	}

	harness.db = setupTestDB(t)

	testPruningConfig := &pruningConfig{
		keepUnavailableFor: time.Second * 2,
		keepFinalizedFor:   time.Second * 5,
		pruningInterval:    time.Second * 1,
	}

	availabilityStore, err := Register(harness.overseer.GetSubsystemToOverseerChannel(),
		harness.db, testPruningConfig)

	require.NoError(t, err)

	availabilityStore.OverseerToSubSystem = harness.overseer.RegisterSubsystem(availabilityStore)

	return harness
}

type testHarness struct {
	overseer          *testOverseer
	t                 *testing.T
	broadcastMessages []any
	broadcastIndex    int
	processes         []func(msg any)
	db                database.Database
}

func (h *testHarness) processMessages() {
	processIndex := 0
	for {
		select {
		case msg := <-h.overseer.SubsystemsToOverseer:
			h.processes[processIndex](msg)
			processIndex++
		case <-h.overseer.ctx.Done():
			if err := h.overseer.ctx.Err(); err != nil {
				logger.Errorf("ctx error: %v\n", err)
			}
			h.overseer.wg.Done()
			return
		}
	}
}

func (h *testHarness) triggerBroadcast() {
	h.overseer.broadcast(h.broadcastMessages[h.broadcastIndex])
	h.broadcastIndex++
}

func (h *testHarness) printDB(caption string) {
	fmt.Printf("db contents %v:\n", caption)
	iterator, err := h.db.NewIterator()
	require.NoError(h.t, err)
	defer iterator.Release()

	for iterator.First(); iterator.Valid(); iterator.Next() {
		fmt.Printf("key: %x, value: %x\n", iterator.Key(), iterator.Value())
	}
}

func (h *testHarness) importLeaf(t *testing.T, parentHash common.Hash,
	blockNumber uint32, candidateEvents scale.VaryingDataTypeSlice) common.Hash {
	header := types.Header{
		ParentHash: parentHash,
		Number:     uint(blockNumber),
	}
<<<<<<< HEAD
	activatedLeaf := header.Hash()

	h.overseer.broadcast(parachaintypes.ActiveLeavesUpdateSignal{
		Activated: &parachaintypes.ActivatedLeaf{
			Hash:   activatedLeaf,
=======
	aLeaf := header.Hash()

	h.overseer.broadcast(parachaintypes.ActiveLeavesUpdateSignal{
		Activated: &parachaintypes.ActivatedLeaf{
			Hash:   aLeaf,
>>>>>>> 62a3db1f
			Number: uint32(1),
		},
	})

	h.processes = append(h.processes, func(msg any) {
		msg2, _ := msg.(chainapi.ChainAPIMessage[chainapi.BlockHeader])
		msg2.ResponseChannel <- header
<<<<<<< HEAD
		require.Equal(t, chainapi.BlockHeader(activatedLeaf), msg2.Message)
=======
		require.Equal(t, aLeaf, common.Hash(msg2.Message))
>>>>>>> 62a3db1f
	})

	h.processes = append(h.processes, func(msg any) {
		msg2, _ := msg.(chainapi.ChainAPIMessage[util.Ancestors])
		msg2.ResponseChannel <- util.AncestorsResponse{
			Ancestors: []common.Hash{{0x01}, {0x02}},
		}
<<<<<<< HEAD
		require.Equal(t, activatedLeaf, msg2.Message.Hash)
=======
		require.Equal(t, aLeaf, msg2.Message.Hash)
>>>>>>> 62a3db1f
	})

	h.processes = append(h.processes, func(msg any) {
		msg2, _ := msg.(parachain.RuntimeAPIMessage)
<<<<<<< HEAD
		require.Equal(t, activatedLeaf, msg2.Hash)
=======
		require.Equal(t, aLeaf, msg2.Hash)
>>>>>>> 62a3db1f
		ctrl := gomock.NewController(h.t)
		inst := NewMockRuntimeInstance(ctrl)

		inst.EXPECT().ParachainHostCandidateEvents().Return(&candidateEvents, nil)

		msg2.Resp <- inst
	})

<<<<<<< HEAD
	return activatedLeaf
}

func (h *testHarness) hasAllChunks(candidateHash parachaintypes.CandidateHash, numValidators uint32, //nolint
	expectPresent bool) bool {

	for i := uint32(0); i < numValidators; i++ {
=======
	return aLeaf
}

func (h *testHarness) hasAllChunks(candidateHash parachaintypes.CandidateHash, nValidators uint32,
	expectPresent bool) bool {

	for i := uint32(0); i < nValidators; i++ {
>>>>>>> 62a3db1f
		msgQueryChan := make(chan ErasureChunk)
		queryChunk := QueryChunk{
			CandidateHash:  candidateHash,
			ValidatorIndex: i,
			Sender:         msgQueryChan,
		}
		h.broadcastMessages = append(h.broadcastMessages, queryChunk)
		h.triggerBroadcast()

		msgQueryChanResult := <-queryChunk.Sender
		if msgQueryChanResult.Chunk == nil && expectPresent {
			return false
		}
	}
	return true
}

<<<<<<< HEAD
func (h *testHarness) queryAvailableData(candidateHash parachaintypes.CandidateHash) AvailableData {
	msgSenderQueryChan := make(chan AvailableData)
	queryData := QueryAvailableData{
		CandidateHash: candidateHash,
		Sender:        msgSenderQueryChan,
	}
	h.broadcastMessages = append(h.broadcastMessages, queryData)

	h.triggerBroadcast()
	msgQueryChan := <-msgSenderQueryChan
	return msgQueryChan
}

func buildAvailableDataBranchesRoot(t *testing.T, numValidators uint32, availableData AvailableData) common.Hash {
	availableDataEnc, err := scale.Marshal(availableData)
	require.NoError(t, err)

	chunksExpected, err := erasure.ObtainChunks(uint(numValidators), availableDataEnc)
	require.NoError(t, err)

	tr := trie.NewEmptyTrie()

	for i, chunk := range chunksExpected {
		result := make([]byte, 4)
		binary.BigEndian.PutUint32(result, uint32(i))
		err := tr.Put(result, common.MustBlake2bHash(chunk).ToBytes())
		require.NoError(t, err)
	}
	branchHash, err := trie.V1.Hash(tr)
	require.NoError(t, err)
	return branchHash
}

func newTestOverseer() *testOverseer {
	ctx := context.Background()
	ctx, cancel := context.WithCancel(ctx)

	return &testOverseer{
		ctx:                  ctx,
		cancel:               cancel,
=======
func newTestOverseer() *testOverseer {
	ctx := context.Background()
	return &testOverseer{
		ctx:                  ctx,
>>>>>>> 62a3db1f
		subsystems:           make(map[parachaintypes.Subsystem]chan any),
		SubsystemsToOverseer: make(chan any),
	}
}

type testOverseer struct {
<<<<<<< HEAD
	ctx    context.Context
	cancel context.CancelFunc
	wg     sync.WaitGroup

	subsystems           map[parachaintypes.Subsystem]chan any
	SubsystemsToOverseer chan any
=======
	ctx context.Context

	subsystems           map[parachaintypes.Subsystem]chan any
	SubsystemsToOverseer chan any
	wg                   sync.WaitGroup
>>>>>>> 62a3db1f
}

func (to *testOverseer) GetSubsystemToOverseerChannel() chan any {
	return to.SubsystemsToOverseer
}

func (to *testOverseer) RegisterSubsystem(subsystem parachaintypes.Subsystem) chan any {
	overseerToSubSystem := make(chan any)
	to.subsystems[subsystem] = overseerToSubSystem

	return overseerToSubSystem
}

func (to *testOverseer) Start() error {
	// start subsystems
	for subsystem, overseerToSubSystem := range to.subsystems {
		to.wg.Add(1)
		go func(sub parachaintypes.Subsystem, overseerToSubSystem chan any) {
			sub.Run(to.ctx, overseerToSubSystem, to.SubsystemsToOverseer)
			logger.Infof("subsystem %v stopped", sub)
<<<<<<< HEAD
=======
			to.wg.Done()
>>>>>>> 62a3db1f
		}(subsystem, overseerToSubSystem)
	}
	return nil
}

func (to *testOverseer) Stop() error {
<<<<<<< HEAD
	to.cancel()
	to.wg.Wait()
=======
>>>>>>> 62a3db1f
	return nil
}

func (to *testOverseer) broadcast(msg any) {
	for _, overseerToSubSystem := range to.subsystems {
		overseerToSubSystem <- msg
	}
}

func TestRuntimeApiErrorDoesNotStopTheSubsystemTestHarness(t *testing.T) {
	ctrl := gomock.NewController(t)
	harness := newTestHarness(t)
<<<<<<< HEAD
	defer harness.overseer.Stop()
=======
>>>>>>> 62a3db1f

	activeLeavesUpdate := parachaintypes.ActiveLeavesUpdateSignal{
		Activated: &parachaintypes.ActivatedLeaf{
			Hash:   common.Hash{},
			Number: uint32(1),
		},
		Deactivated: []common.Hash{{}},
	}

	harness.broadcastMessages = append(harness.broadcastMessages, activeLeavesUpdate)
	harness.processes = append(harness.processes, func(msg any) {
		msg2, _ := msg.(chainapi.ChainAPIMessage[chainapi.BlockHeader])
		msg2.ResponseChannel <- types.Header{
			Number: 3,
		}
	})
	harness.processes = append(harness.processes, func(msg any) {
		msg2, _ := msg.(chainapi.ChainAPIMessage[util.Ancestors])
		msg2.ResponseChannel <- util.AncestorsResponse{
			Ancestors: []common.Hash{{0x01}, {0x02}},
		}
	})
	harness.processes = append(harness.processes, func(msg any) {
		msg2, _ := msg.(parachain.RuntimeAPIMessage)

		// return error from runtime call, and check that the subsystem continues to run
		inst := NewMockRuntimeInstance(ctrl)
		inst.EXPECT().ParachainHostCandidateEvents().Return(nil, errors.New("error"))

		msg2.Resp <- inst
	})

	err := harness.overseer.Start()
	require.NoError(t, err)

	go harness.processMessages()

	harness.triggerBroadcast()

	time.Sleep(50 * time.Millisecond)

	err = harness.overseer.Stop()
	require.NoError(t, err)
}

func TestStoreChunkWorks(t *testing.T) {
	harness := newTestHarness(t)
<<<<<<< HEAD
	defer harness.overseer.Stop()
=======
>>>>>>> 62a3db1f

	msgSenderChan := make(chan any)

	chunkMsg := StoreChunk{
		CandidateHash: parachaintypes.CandidateHash{Value: testCandidateReceiptHash},
		Chunk:         testChunk1,
		Sender:        msgSenderChan,
	}

	harness.broadcastMessages = append(harness.broadcastMessages, chunkMsg)
	msgSenderQueryChan := make(chan ErasureChunk)

	harness.broadcastMessages = append(harness.broadcastMessages, QueryChunk{
		CandidateHash:  parachaintypes.CandidateHash{Value: testCandidateReceiptHash},
		ValidatorIndex: 0,
		Sender:         msgSenderQueryChan,
	})

	err := harness.overseer.Start()
	require.NoError(t, err)

	go harness.processMessages()

	harness.triggerBroadcast()
	time.Sleep(100 * time.Millisecond)

	msgSenderChanResult := <-chunkMsg.Sender
	require.Nil(t, msgSenderChanResult)

	harness.triggerBroadcast()

	msgQueryChan := <-msgSenderQueryChan
	require.Equal(t, testChunk1, msgQueryChan)

	err = harness.overseer.Stop()
	require.NoError(t, err)
}

func TestStoreChunkDoesNothingIfNoEntryAlready(t *testing.T) {
	harness := newTestHarness(t)
<<<<<<< HEAD
	defer harness.overseer.Stop()
=======
>>>>>>> 62a3db1f

	msgSenderChan := make(chan any)

	chunkMsg := StoreChunk{
		CandidateHash: parachaintypes.CandidateHash{Value: common.Hash{0x01}},
		Chunk:         testChunk1,
		Sender:        msgSenderChan,
	}

	harness.broadcastMessages = append(harness.broadcastMessages, chunkMsg)
	msgSenderQueryChan := make(chan ErasureChunk)

	harness.broadcastMessages = append(harness.broadcastMessages, QueryChunk{
		CandidateHash:  parachaintypes.CandidateHash{Value: common.Hash{0x01}},
		ValidatorIndex: 0,
		Sender:         msgSenderQueryChan,
	})

	err := harness.overseer.Start()
	require.NoError(t, err)

	go harness.processMessages()

	harness.triggerBroadcast()

	msgSenderChanResult := <-chunkMsg.Sender
	require.Equal(t, nil, msgSenderChanResult)

	harness.triggerBroadcast()

	msgQueryChan := <-msgSenderQueryChan
	require.Equal(t, ErasureChunk{}, msgQueryChan)

	err = harness.overseer.Stop()
	require.NoError(t, err)
}

func TestQueryChunkChecksMetadata(t *testing.T) {
	harness := newTestHarness(t)
<<<<<<< HEAD
	defer harness.overseer.Stop()
=======
>>>>>>> 62a3db1f

	msgSenderChan := make(chan bool)

	queryChunkMsg := QueryChunkAvailability{
		CandidateHash:  parachaintypes.CandidateHash{Value: testCandidateReceiptHash},
		ValidatorIndex: 0,
		Sender:         msgSenderChan,
	}

	harness.broadcastMessages = append(harness.broadcastMessages, queryChunkMsg)
	msgSender2Chan := make(chan bool)

	queryChunk2Msg := QueryChunkAvailability{
		CandidateHash:  parachaintypes.CandidateHash{Value: common.Hash{0x01}},
		ValidatorIndex: 2,
		Sender:         msgSender2Chan,
	}
	harness.broadcastMessages = append(harness.broadcastMessages, queryChunk2Msg)

	err := harness.overseer.Start()
	require.NoError(t, err)

	go harness.processMessages()

	harness.triggerBroadcast()

	msgSenderChanResult := <-queryChunkMsg.Sender
	require.Equal(t, true, msgSenderChanResult)

	harness.triggerBroadcast()

	msgQueryChan := <-queryChunk2Msg.Sender
	require.Equal(t, false, msgQueryChan)

	err = harness.overseer.Stop()
	require.NoError(t, err)
}

func TestStorePOVandQueryChunkWorks(t *testing.T) {
	harness := newTestHarness(t)
<<<<<<< HEAD
	defer harness.overseer.Stop()
=======
>>>>>>> 62a3db1f
	candidateHash := parachaintypes.CandidateHash{Value: common.Hash{0x01}}
	nValidators := uint32(10)

	pov := parachaintypes.PoV{BlockData: parachaintypes.BlockData{4, 5, 6}}

	availableData := AvailableData{
		PoV: pov,
	}
	availableDataEnc, err := scale.Marshal(availableData)
	require.NoError(t, err)

	chunksExpected, err := erasure.ObtainChunks(uint(nValidators), availableDataEnc)
	require.NoError(t, err)

	tr := trie.NewEmptyTrie()

	for i, chunk := range chunksExpected {
		result := make([]byte, 4)
		binary.BigEndian.PutUint32(result, uint32(i))
		err := tr.Put(result, common.MustBlake2bHash(chunk).ToBytes())
		require.NoError(t, err)
	}
	branchHash, err := trie.V1.Hash(tr)
	require.NoError(t, err)

	msgSenderChan := make(chan error)

	blockMsg := StoreAvailableData{
		CandidateHash:       candidateHash,
		NumValidators:       nValidators,
		AvailableData:       availableData,
		ExpectedErasureRoot: branchHash,
		Sender:              msgSenderChan,
	}

	harness.broadcastMessages = append(harness.broadcastMessages, blockMsg)

	err = harness.overseer.Start()
	require.NoError(t, err)

	go harness.processMessages()

	harness.triggerBroadcast()

	msgSenderChanResult := <-blockMsg.Sender
	require.Equal(t, nil, msgSenderChanResult)

	for i := uint32(0); i < nValidators; i++ {
		msgSenderQueryChan := make(chan ErasureChunk)
		harness.broadcastMessages = append(harness.broadcastMessages, QueryChunk{
			CandidateHash:  candidateHash,
			ValidatorIndex: i,
			Sender:         msgSenderQueryChan,
		})
		harness.triggerBroadcast()
		msgQueryChan := <-msgSenderQueryChan
		require.Equal(t, chunksExpected[i], msgQueryChan.Chunk)
	}
}

func TestQueryAllChunksWorks(t *testing.T) {
	harness := newTestHarness(t)
<<<<<<< HEAD
	defer harness.overseer.Stop()
=======
>>>>>>> 62a3db1f
	candidateHash := parachaintypes.CandidateHash{Value: testCandidateReceiptHash}
	candidateHash2 := parachaintypes.CandidateHash{Value: common.Hash{0x02}}
	candidateHash3 := parachaintypes.CandidateHash{Value: common.Hash{0x03}}

	msgChunkSenderChan := make(chan any)

	chunkMsg := StoreChunk{
		CandidateHash: parachaintypes.CandidateHash{Value: common.Hash{0x02}},
		Chunk:         testChunk1,
		Sender:        msgChunkSenderChan,
	}

	harness.broadcastMessages = append(harness.broadcastMessages, chunkMsg)

	msgSenderQueryChan := make(chan []ErasureChunk)
	harness.broadcastMessages = append(harness.broadcastMessages, QueryAllChunks{
		CandidateHash: candidateHash,
		Sender:        msgSenderQueryChan,
	})

	harness.broadcastMessages = append(harness.broadcastMessages, QueryAllChunks{
		CandidateHash: candidateHash2,
		Sender:        msgSenderQueryChan,
	})

	harness.broadcastMessages = append(harness.broadcastMessages, QueryAllChunks{
		CandidateHash: candidateHash3,
		Sender:        msgSenderQueryChan,
	})

	err := harness.overseer.Start()
	require.NoError(t, err)

	go harness.processMessages()

	//result from store chunk
	harness.triggerBroadcast()
	msgQueryChan := <-msgChunkSenderChan
	require.Equal(t, nil, msgQueryChan)

	// result from query all chunks for candidatehash
	harness.triggerBroadcast()
	msgQueryChan = <-msgSenderQueryChan
	require.Equal(t, []ErasureChunk{testChunk1, testChunk2},
		msgQueryChan)

	// result from query all chunks for candidatehash2
	harness.triggerBroadcast()
	msgQueryChan = <-msgSenderQueryChan
	require.Equal(t, []ErasureChunk{testChunk1}, msgQueryChan)

	// result from query all chunks for candidatehash3
	harness.triggerBroadcast()
	msgQueryChan = <-msgSenderQueryChan
	require.Equal(t, []ErasureChunk{}, msgQueryChan)

	err = harness.overseer.Stop()
	require.NoError(t, err)
}

func TestQueryChunkSizeWorks(t *testing.T) {
	harness := newTestHarness(t)
<<<<<<< HEAD
	defer harness.overseer.Stop()
=======
>>>>>>> 62a3db1f

	msgSenderChan := make(chan uint32)

	queryChunkMsg := QueryChunkSize{
		CandidateHash: parachaintypes.CandidateHash{Value: testCandidateReceiptHash},
		Sender:        msgSenderChan,
	}

	harness.broadcastMessages = append(harness.broadcastMessages, queryChunkMsg)

	err := harness.overseer.Start()
	require.NoError(t, err)

	go harness.processMessages()

	harness.triggerBroadcast()

	msgSenderChanResult := <-queryChunkMsg.Sender
	require.Equal(t, uint32(6), msgSenderChanResult)

	err = harness.overseer.Stop()
	require.NoError(t, err)
}

func TestStoreBlockWorks(t *testing.T) {
	harness := newTestHarness(t)
<<<<<<< HEAD
	defer harness.overseer.Stop()
=======
>>>>>>> 62a3db1f
	candidateHash := parachaintypes.CandidateHash{Value: common.Hash{0x01}}
	nValidators := uint32(10)

	pov := parachaintypes.PoV{BlockData: parachaintypes.BlockData{4, 5, 6}}

	availableData := AvailableData{
		PoV: pov,
		ValidationData: parachaintypes.PersistedValidationData{
			ParentHead: parachaintypes.HeadData{Data: []byte{}},
		},
	}
	availableDataEnc, err := scale.Marshal(availableData)
	require.NoError(t, err)

	chunksExpected, err := erasure.ObtainChunks(uint(nValidators), availableDataEnc)
	require.NoError(t, err)

	tr := trie.NewEmptyTrie()

	for i, chunk := range chunksExpected {
		result := make([]byte, 4)
		binary.BigEndian.PutUint32(result, uint32(i))
		err := tr.Put(result, common.MustBlake2bHash(chunk).ToBytes())
		require.NoError(t, err)
	}
	branchHash, err := trie.V1.Hash(tr)
	require.NoError(t, err)

	msgSenderChan := make(chan error)

	blockMsg := StoreAvailableData{
		CandidateHash:       candidateHash,
		NumValidators:       nValidators,
		AvailableData:       availableData,
		ExpectedErasureRoot: branchHash,
		Sender:              msgSenderChan,
	}

	harness.broadcastMessages = append(harness.broadcastMessages, blockMsg)

	msgSenderQueryChan := make(chan AvailableData)
	queryData := QueryAvailableData{
		CandidateHash: candidateHash,
		Sender:        msgSenderQueryChan,
	}
	harness.broadcastMessages = append(harness.broadcastMessages, queryData)

	msgSenderErasureChan := make(chan ErasureChunk)
	queryChunk := QueryChunk{
		CandidateHash:  candidateHash,
		ValidatorIndex: 5,
		Sender:         msgSenderErasureChan,
	}
	harness.broadcastMessages = append(harness.broadcastMessages, queryChunk)

	err = harness.overseer.Start()
	require.NoError(t, err)

	go harness.processMessages()

	harness.triggerBroadcast()

	msgSenderChanResult := <-blockMsg.Sender
	require.Equal(t, nil, msgSenderChanResult)

	harness.triggerBroadcast()
	msgQueryChan := <-msgSenderQueryChan
	require.Equal(t, availableData, msgQueryChan)

	harness.triggerBroadcast()
	msgSenderErasureChanResult := <-queryChunk.Sender
	expectedChunk := ErasureChunk{
		Chunk: chunksExpected[5],
		Index: 5,
		Proof: []byte{},
	}
	require.Equal(t, expectedChunk, msgSenderErasureChanResult)

	err = harness.overseer.Stop()
	require.NoError(t, err)
}

func TestStoreAvailableDataErasureMismatch(t *testing.T) {
	harness := newTestHarness(t)
<<<<<<< HEAD
	defer harness.overseer.Stop()
=======
>>>>>>> 62a3db1f
	candidateHash := parachaintypes.CandidateHash{Value: common.Hash{0x01}}
	nValidators := uint32(10)

	pov := parachaintypes.PoV{BlockData: parachaintypes.BlockData{4, 5, 6}}

	availableData := AvailableData{
		PoV: pov,
	}

	msgSenderChan := make(chan error)

	blockMsg := StoreAvailableData{
		CandidateHash:       candidateHash,
		NumValidators:       nValidators,
		AvailableData:       availableData,
		ExpectedErasureRoot: common.Hash{},
		Sender:              msgSenderChan,
	}

	harness.broadcastMessages = append(harness.broadcastMessages, blockMsg)

	err := harness.overseer.Start()
	require.NoError(t, err)

	go harness.processMessages()

	harness.triggerBroadcast()

	msgSenderChanResult := <-blockMsg.Sender
	require.Equal(t, errInvalidErasureRoot, msgSenderChanResult)

	err = harness.overseer.Stop()
	require.NoError(t, err)
}

func TestStoredButNotIncludedDataIsPruned(t *testing.T) {
	harness := newTestHarness(t)
<<<<<<< HEAD
	defer harness.overseer.Stop()
=======
>>>>>>> 62a3db1f
	candidateHash := parachaintypes.CandidateHash{Value: common.Hash{0x01}}
	nValidators := uint32(10)

	pov := parachaintypes.PoV{BlockData: parachaintypes.BlockData{4, 5, 6}}

	availableData := AvailableData{
		PoV: pov,
		ValidationData: parachaintypes.PersistedValidationData{
			ParentHead: parachaintypes.HeadData{Data: []byte{}},
		},
	}
	availableDataEnc, err := scale.Marshal(availableData)
	require.NoError(t, err)

	chunksExpected, err := erasure.ObtainChunks(uint(nValidators), availableDataEnc)
	require.NoError(t, err)

	tr := trie.NewEmptyTrie()

	for i, chunk := range chunksExpected {
		result := make([]byte, 4)
		binary.BigEndian.PutUint32(result, uint32(i))
		err := tr.Put(result, common.MustBlake2bHash(chunk).ToBytes())
		require.NoError(t, err)
	}
	branchHash, err := trie.V1.Hash(tr)
	require.NoError(t, err)

	msgSenderChan := make(chan error)

	blockMsg := StoreAvailableData{
		CandidateHash:       candidateHash,
		NumValidators:       nValidators,
		AvailableData:       availableData,
		ExpectedErasureRoot: branchHash,
		Sender:              msgSenderChan,
	}

	harness.broadcastMessages = append(harness.broadcastMessages, blockMsg)

	err = harness.overseer.Start()
	require.NoError(t, err)

	go harness.processMessages()

	harness.triggerBroadcast()

	msgSenderChanResult := <-blockMsg.Sender
	require.Equal(t, nil, msgSenderChanResult)

	// check that the data is still there
	msgSenderQueryChan := make(chan AvailableData)
	queryData := QueryAvailableData{
		CandidateHash: candidateHash,
		Sender:        msgSenderQueryChan,
	}
	harness.broadcastMessages = append(harness.broadcastMessages, queryData)

	harness.triggerBroadcast()
	msgQueryChan := <-msgSenderQueryChan
	require.Equal(t, availableData, msgQueryChan)

<<<<<<< HEAD
	// wait for pruning to occur and check that the data is gone
	time.Sleep(7000 * time.Millisecond)
=======
	time.Sleep(10000 * time.Millisecond)
>>>>>>> 62a3db1f

	harness.broadcastMessages = append(harness.broadcastMessages, queryData)
	harness.triggerBroadcast()
	msgQueryChan = <-msgSenderQueryChan
	require.Equal(t, AvailableData{}, msgQueryChan)
	harness.printDB("after pruning")

	err = harness.overseer.Stop()
	require.NoError(t, err)
}

func TestStoredDataKeptUntilFinalized(t *testing.T) {
	harness := newTestHarness(t)
<<<<<<< HEAD
	defer harness.overseer.Stop()
=======
>>>>>>> 62a3db1f
	candidateHash := parachaintypes.CandidateHash{Value: testCandidateReceiptHash}
	nValidators := uint32(10)

	pov := parachaintypes.PoV{BlockData: parachaintypes.BlockData{4, 5, 6}}

	availableData := AvailableData{
		PoV: pov,
		ValidationData: parachaintypes.PersistedValidationData{
			ParentHead: parachaintypes.HeadData{Data: []byte{}},
		},
	}
	parent := common.Hash{0x02, 0x02, 0x02, 0x02}
	blockNumber := uint32(3)

	availableDataEnc, err := scale.Marshal(availableData)
	require.NoError(t, err)

	chunksExpected, err := erasure.ObtainChunks(uint(nValidators), availableDataEnc)
	require.NoError(t, err)

	tr := trie.NewEmptyTrie()

	for i, chunk := range chunksExpected {
		result := make([]byte, 4)
		binary.BigEndian.PutUint32(result, uint32(i))
		err := tr.Put(result, common.MustBlake2bHash(chunk).ToBytes())
		require.NoError(t, err)
	}
	branchHash, err := trie.V1.Hash(tr)
	require.NoError(t, err)

	msgSenderChan := make(chan error)

	blockMsg := StoreAvailableData{
		CandidateHash:       candidateHash,
		NumValidators:       nValidators,
		AvailableData:       availableData,
		ExpectedErasureRoot: branchHash,
		Sender:              msgSenderChan,
	}

	harness.broadcastMessages = append(harness.broadcastMessages, blockMsg)

	err = harness.overseer.Start()
	require.NoError(t, err)

	go harness.processMessages()

	harness.triggerBroadcast()

	// result from seeding data
	msgSenderChanResult := <-blockMsg.Sender
	require.Equal(t, nil, msgSenderChanResult)

	// check that the data is there
	msgSenderQueryChan := make(chan AvailableData)
	queryData := QueryAvailableData{
		CandidateHash: candidateHash,
		Sender:        msgSenderQueryChan,
	}
	harness.broadcastMessages = append(harness.broadcastMessages, queryData)

	harness.triggerBroadcast()
	msgQueryChan := <-msgSenderQueryChan
	require.Equal(t, availableData, msgQueryChan)
	harness.printDB("before import leaf")

	// trigger import leaf
	candidateEvents, err := parachaintypes.NewCandidateEvents()
	require.NoError(harness.t, err)
	err = candidateEvents.Add(parachaintypes.CandidateIncluded{CandidateReceipt: testCandidateReceipt})
	require.NoError(harness.t, err)

	aLeaf := harness.importLeaf(t, parent, blockNumber, candidateEvents)

	time.Sleep(500 * time.Millisecond)
	harness.printDB("after import leaf")

	// check that the data is still there
	// queryAvailabeData, hasAllChunks
	harness.broadcastMessages = append(harness.broadcastMessages, queryData)

	harness.triggerBroadcast()
	msgQueryChan = <-msgSenderQueryChan
	require.Equal(t, availableData, msgQueryChan)
	harness.printDB("after queryData")

	// check that the chunks are there
	hasChunks := harness.hasAllChunks(candidateHash, nValidators, true)
	require.True(t, hasChunks)

	// trigger block finalized
	blockFinalizedSignal := parachaintypes.BlockFinalizedSignal{
		Hash:        aLeaf,
		BlockNumber: blockNumber,
	}
	harness.broadcastMessages = append(harness.broadcastMessages, blockFinalizedSignal)
	harness.triggerBroadcast()

	// wait for pruning to occur and check that the data is gone
	time.Sleep(7000 * time.Millisecond)
	harness.printDB("after block finalized")

	harness.broadcastMessages = append(harness.broadcastMessages, queryData)

<<<<<<< HEAD
	harness.printDB("queryData after pruning")
=======
>>>>>>> 62a3db1f
	harness.triggerBroadcast()
	msgQueryChan = <-msgSenderQueryChan
	expectedResult := AvailableData{}
	require.Equal(t, expectedResult, msgQueryChan)
<<<<<<< HEAD
=======
	harness.printDB("queryData after pruning")
>>>>>>> 62a3db1f

	// check that the chunks are gone
	hasChunks = harness.hasAllChunks(candidateHash, nValidators, false)
	require.True(t, hasChunks)

	err = harness.overseer.Stop()
	require.NoError(t, err)
<<<<<<< HEAD
}

func TestForkfullnessWorks(t *testing.T) {
	harness := newTestHarness(t)
	defer harness.overseer.Stop()
	nValidators := uint32(10)
	msgSenderChan := make(chan error)

	blockNumber1 := uint32(5)
	parent1 := common.Hash{0x03, 0x03, 0x03, 0x03}
	pov1 := parachaintypes.PoV{BlockData: parachaintypes.BlockData{1, 2, 3}}
	pov1Hash := common.MustBlake2bHash(scale.MustMarshal(pov1))
	candidate1 := parachaintypes.CandidateReceipt{
		Descriptor: parachaintypes.CandidateDescriptor{
			PovHash: pov1Hash,
		},
	}

	candidate1Hash, err := candidate1.Hash()
	require.NoError(t, err)
	availableData1 := AvailableData{
		PoV: pov1,
		ValidationData: parachaintypes.PersistedValidationData{
			ParentHead: parachaintypes.HeadData{Data: []byte{}},
		},
	}
	availableData1ErasureRoot := buildAvailableDataBranchesRoot(t, nValidators, availableData1)
	msg1StoreAvailableData := StoreAvailableData{
		CandidateHash:       parachaintypes.CandidateHash{Value: candidate1Hash},
		NumValidators:       nValidators,
		AvailableData:       availableData1,
		ExpectedErasureRoot: availableData1ErasureRoot,
		Sender:              msgSenderChan,
	}
	candidate1Events, err := parachaintypes.NewCandidateEvents()
	require.NoError(harness.t, err)
	candidate1Events.Add(parachaintypes.CandidateIncluded{CandidateReceipt: candidate1})

	blockNumber2 := uint32(5)
	parent2 := common.Hash{0x04, 0x04, 0x04, 0x04}
	pov2 := parachaintypes.PoV{BlockData: parachaintypes.BlockData{4, 5, 6}}
	pov2Hash := common.MustBlake2bHash(scale.MustMarshal(pov2))
	candidate2 := parachaintypes.CandidateReceipt{
		Descriptor: parachaintypes.CandidateDescriptor{
			PovHash: pov2Hash,
		},
	}
	candidate2Hash, err := candidate2.Hash()
	require.NoError(t, err)
	availableData2 := AvailableData{
		PoV: pov2,
		ValidationData: parachaintypes.PersistedValidationData{
			ParentHead: parachaintypes.HeadData{Data: []byte{}},
		},
	}
	availableData2ErasureRoot := buildAvailableDataBranchesRoot(t, nValidators, availableData2)
	msg2StoreAvailabeData := StoreAvailableData{
		CandidateHash:       parachaintypes.CandidateHash{Value: candidate2Hash},
		NumValidators:       nValidators,
		AvailableData:       availableData2,
		ExpectedErasureRoot: availableData2ErasureRoot,
		Sender:              msgSenderChan,
	}
	candidate2Events, err := parachaintypes.NewCandidateEvents()
	require.NoError(harness.t, err)
	candidate2Events.Add(parachaintypes.CandidateIncluded{CandidateReceipt: candidate2})

	err = harness.overseer.Start()
	require.NoError(t, err)

	go harness.processMessages()

	harness.broadcastMessages = append(harness.broadcastMessages, msg1StoreAvailableData)
	harness.triggerBroadcast()

	// result from seeding data
	msg1SenderChanResult := <-msg1StoreAvailableData.Sender
	require.Equal(t, nil, msg1SenderChanResult)

	harness.broadcastMessages = append(harness.broadcastMessages, msg2StoreAvailabeData)
	harness.triggerBroadcast()

	// result from seeding data 2
	msgSender2ChanResult := <-msg2StoreAvailabeData.Sender
	require.Equal(t, nil, msgSender2ChanResult)

	// confirm available data 1 and 2, and has all chunks 1 and 2
	availableDataResult := harness.queryAvailableData(parachaintypes.CandidateHash{Value: candidate1Hash})
	require.Equal(t, availableData1, availableDataResult)
	availableDataResult = harness.queryAvailableData(parachaintypes.CandidateHash{Value: candidate2Hash})
	require.Equal(t, availableData2, availableDataResult)
	hasChunks := harness.hasAllChunks(parachaintypes.CandidateHash{Value: candidate1Hash}, nValidators, true)
	require.True(t, hasChunks)
	hasChunks = harness.hasAllChunks(parachaintypes.CandidateHash{Value: candidate2Hash}, nValidators, true)
	require.True(t, hasChunks)
	harness.printDB("before import leaf")

	// import leaf for candidate 1
	activatedLeaf := harness.importLeaf(t, parent1, blockNumber1, candidate1Events)
	time.Sleep(50 * time.Millisecond)

	// import leaf for candidate 2
	harness.importLeaf(t, parent2, blockNumber2, candidate2Events)
	time.Sleep(1500 * time.Millisecond)
	harness.printDB("after import leaf")

	// signal block 1 finalized for candidate 1
	blockFinalizedSignal := parachaintypes.BlockFinalizedSignal{
		Hash:        activatedLeaf,
		BlockNumber: blockNumber1,
	}
	harness.broadcastMessages = append(harness.broadcastMessages, blockFinalizedSignal)
	harness.triggerBroadcast()
	time.Sleep(50 * time.Millisecond)

	// confirm available data 1, and 2, and has all chunks 1 and 2
	availableDataResult = harness.queryAvailableData(parachaintypes.CandidateHash{Value: candidate1Hash})
	require.Equal(t, availableData1, availableDataResult)
	availableDataResult = harness.queryAvailableData(parachaintypes.CandidateHash{Value: candidate2Hash})
	require.Equal(t, availableData2, availableDataResult)
	hasChunks = harness.hasAllChunks(parachaintypes.CandidateHash{Value: candidate1Hash}, nValidators, true)
	require.True(t, hasChunks)
	hasChunks = harness.hasAllChunks(parachaintypes.CandidateHash{Value: candidate2Hash}, nValidators, true)
	require.True(t, hasChunks)
	harness.printDB("after block finalized")

	// wait for pruning
	time.Sleep(3000 * time.Millisecond)
	// query available data 1 matches and 2 is empty, and has all chunks 1 true 2 false
	availableDataResult = harness.queryAvailableData(parachaintypes.CandidateHash{Value: candidate1Hash})
	require.Equal(t, availableData1, availableDataResult)
	availableDataResult = harness.queryAvailableData(parachaintypes.CandidateHash{Value: candidate2Hash})
	require.Equal(t, AvailableData{}, availableDataResult)
	hasChunks = harness.hasAllChunks(parachaintypes.CandidateHash{Value: candidate1Hash}, nValidators, true)
	require.True(t, hasChunks)
	hasChunks = harness.hasAllChunks(parachaintypes.CandidateHash{Value: candidate2Hash}, nValidators, false)
	require.True(t, hasChunks)
	harness.printDB("after unfinalized pruning time delay")

	// wait for finalized pruning
	time.Sleep(3000 * time.Millisecond)
	// query available data 1 and 2 are empty, and has all chunks 1 and 2 are empty
	availableDataResult = harness.queryAvailableData(parachaintypes.CandidateHash{Value: candidate1Hash})
	require.Equal(t, AvailableData{}, availableDataResult)
	availableDataResult = harness.queryAvailableData(parachaintypes.CandidateHash{Value: candidate2Hash})
	require.Equal(t, AvailableData{}, availableDataResult)
	hasChunks = harness.hasAllChunks(parachaintypes.CandidateHash{Value: candidate1Hash}, nValidators, false)
	require.True(t, hasChunks)
	hasChunks = harness.hasAllChunks(parachaintypes.CandidateHash{Value: candidate2Hash}, nValidators, false)
	require.True(t, hasChunks)
	harness.printDB("after final time pruning delay")
=======
>>>>>>> 62a3db1f
}<|MERGE_RESOLUTION|>--- conflicted
+++ resolved
@@ -1020,19 +1020,11 @@
 		ParentHash: parentHash,
 		Number:     uint(blockNumber),
 	}
-<<<<<<< HEAD
 	activatedLeaf := header.Hash()
 
 	h.overseer.broadcast(parachaintypes.ActiveLeavesUpdateSignal{
 		Activated: &parachaintypes.ActivatedLeaf{
 			Hash:   activatedLeaf,
-=======
-	aLeaf := header.Hash()
-
-	h.overseer.broadcast(parachaintypes.ActiveLeavesUpdateSignal{
-		Activated: &parachaintypes.ActivatedLeaf{
-			Hash:   aLeaf,
->>>>>>> 62a3db1f
 			Number: uint32(1),
 		},
 	})
@@ -1040,11 +1032,7 @@
 	h.processes = append(h.processes, func(msg any) {
 		msg2, _ := msg.(chainapi.ChainAPIMessage[chainapi.BlockHeader])
 		msg2.ResponseChannel <- header
-<<<<<<< HEAD
 		require.Equal(t, chainapi.BlockHeader(activatedLeaf), msg2.Message)
-=======
-		require.Equal(t, aLeaf, common.Hash(msg2.Message))
->>>>>>> 62a3db1f
 	})
 
 	h.processes = append(h.processes, func(msg any) {
@@ -1052,20 +1040,12 @@
 		msg2.ResponseChannel <- util.AncestorsResponse{
 			Ancestors: []common.Hash{{0x01}, {0x02}},
 		}
-<<<<<<< HEAD
 		require.Equal(t, activatedLeaf, msg2.Message.Hash)
-=======
-		require.Equal(t, aLeaf, msg2.Message.Hash)
->>>>>>> 62a3db1f
 	})
 
 	h.processes = append(h.processes, func(msg any) {
 		msg2, _ := msg.(parachain.RuntimeAPIMessage)
-<<<<<<< HEAD
 		require.Equal(t, activatedLeaf, msg2.Hash)
-=======
-		require.Equal(t, aLeaf, msg2.Hash)
->>>>>>> 62a3db1f
 		ctrl := gomock.NewController(h.t)
 		inst := NewMockRuntimeInstance(ctrl)
 
@@ -1074,7 +1054,6 @@
 		msg2.Resp <- inst
 	})
 
-<<<<<<< HEAD
 	return activatedLeaf
 }
 
@@ -1082,15 +1061,6 @@
 	expectPresent bool) bool {
 
 	for i := uint32(0); i < numValidators; i++ {
-=======
-	return aLeaf
-}
-
-func (h *testHarness) hasAllChunks(candidateHash parachaintypes.CandidateHash, nValidators uint32,
-	expectPresent bool) bool {
-
-	for i := uint32(0); i < nValidators; i++ {
->>>>>>> 62a3db1f
 		msgQueryChan := make(chan ErasureChunk)
 		queryChunk := QueryChunk{
 			CandidateHash:  candidateHash,
@@ -1108,7 +1078,6 @@
 	return true
 }
 
-<<<<<<< HEAD
 func (h *testHarness) queryAvailableData(candidateHash parachaintypes.CandidateHash) AvailableData {
 	msgSenderQueryChan := make(chan AvailableData)
 	queryData := QueryAvailableData{
@@ -1149,32 +1118,18 @@
 	return &testOverseer{
 		ctx:                  ctx,
 		cancel:               cancel,
-=======
-func newTestOverseer() *testOverseer {
-	ctx := context.Background()
-	return &testOverseer{
-		ctx:                  ctx,
->>>>>>> 62a3db1f
 		subsystems:           make(map[parachaintypes.Subsystem]chan any),
 		SubsystemsToOverseer: make(chan any),
 	}
 }
 
 type testOverseer struct {
-<<<<<<< HEAD
 	ctx    context.Context
 	cancel context.CancelFunc
 	wg     sync.WaitGroup
 
 	subsystems           map[parachaintypes.Subsystem]chan any
 	SubsystemsToOverseer chan any
-=======
-	ctx context.Context
-
-	subsystems           map[parachaintypes.Subsystem]chan any
-	SubsystemsToOverseer chan any
-	wg                   sync.WaitGroup
->>>>>>> 62a3db1f
 }
 
 func (to *testOverseer) GetSubsystemToOverseerChannel() chan any {
@@ -1195,21 +1150,15 @@
 		go func(sub parachaintypes.Subsystem, overseerToSubSystem chan any) {
 			sub.Run(to.ctx, overseerToSubSystem, to.SubsystemsToOverseer)
 			logger.Infof("subsystem %v stopped", sub)
-<<<<<<< HEAD
-=======
 			to.wg.Done()
->>>>>>> 62a3db1f
 		}(subsystem, overseerToSubSystem)
 	}
 	return nil
 }
 
 func (to *testOverseer) Stop() error {
-<<<<<<< HEAD
 	to.cancel()
 	to.wg.Wait()
-=======
->>>>>>> 62a3db1f
 	return nil
 }
 
@@ -1222,10 +1171,7 @@
 func TestRuntimeApiErrorDoesNotStopTheSubsystemTestHarness(t *testing.T) {
 	ctrl := gomock.NewController(t)
 	harness := newTestHarness(t)
-<<<<<<< HEAD
 	defer harness.overseer.Stop()
-=======
->>>>>>> 62a3db1f
 
 	activeLeavesUpdate := parachaintypes.ActiveLeavesUpdateSignal{
 		Activated: &parachaintypes.ActivatedLeaf{
@@ -1273,10 +1219,7 @@
 
 func TestStoreChunkWorks(t *testing.T) {
 	harness := newTestHarness(t)
-<<<<<<< HEAD
 	defer harness.overseer.Stop()
-=======
->>>>>>> 62a3db1f
 
 	msgSenderChan := make(chan any)
 
@@ -1317,10 +1260,7 @@
 
 func TestStoreChunkDoesNothingIfNoEntryAlready(t *testing.T) {
 	harness := newTestHarness(t)
-<<<<<<< HEAD
 	defer harness.overseer.Stop()
-=======
->>>>>>> 62a3db1f
 
 	msgSenderChan := make(chan any)
 
@@ -1360,10 +1300,7 @@
 
 func TestQueryChunkChecksMetadata(t *testing.T) {
 	harness := newTestHarness(t)
-<<<<<<< HEAD
 	defer harness.overseer.Stop()
-=======
->>>>>>> 62a3db1f
 
 	msgSenderChan := make(chan bool)
 
@@ -1404,10 +1341,7 @@
 
 func TestStorePOVandQueryChunkWorks(t *testing.T) {
 	harness := newTestHarness(t)
-<<<<<<< HEAD
 	defer harness.overseer.Stop()
-=======
->>>>>>> 62a3db1f
 	candidateHash := parachaintypes.CandidateHash{Value: common.Hash{0x01}}
 	nValidators := uint32(10)
 
@@ -1470,10 +1404,7 @@
 
 func TestQueryAllChunksWorks(t *testing.T) {
 	harness := newTestHarness(t)
-<<<<<<< HEAD
 	defer harness.overseer.Stop()
-=======
->>>>>>> 62a3db1f
 	candidateHash := parachaintypes.CandidateHash{Value: testCandidateReceiptHash}
 	candidateHash2 := parachaintypes.CandidateHash{Value: common.Hash{0x02}}
 	candidateHash3 := parachaintypes.CandidateHash{Value: common.Hash{0x03}}
@@ -1536,10 +1467,7 @@
 
 func TestQueryChunkSizeWorks(t *testing.T) {
 	harness := newTestHarness(t)
-<<<<<<< HEAD
 	defer harness.overseer.Stop()
-=======
->>>>>>> 62a3db1f
 
 	msgSenderChan := make(chan uint32)
 
@@ -1566,10 +1494,7 @@
 
 func TestStoreBlockWorks(t *testing.T) {
 	harness := newTestHarness(t)
-<<<<<<< HEAD
 	defer harness.overseer.Stop()
-=======
->>>>>>> 62a3db1f
 	candidateHash := parachaintypes.CandidateHash{Value: common.Hash{0x01}}
 	nValidators := uint32(10)
 
@@ -1654,10 +1579,7 @@
 
 func TestStoreAvailableDataErasureMismatch(t *testing.T) {
 	harness := newTestHarness(t)
-<<<<<<< HEAD
 	defer harness.overseer.Stop()
-=======
->>>>>>> 62a3db1f
 	candidateHash := parachaintypes.CandidateHash{Value: common.Hash{0x01}}
 	nValidators := uint32(10)
 
@@ -1695,10 +1617,7 @@
 
 func TestStoredButNotIncludedDataIsPruned(t *testing.T) {
 	harness := newTestHarness(t)
-<<<<<<< HEAD
 	defer harness.overseer.Stop()
-=======
->>>>>>> 62a3db1f
 	candidateHash := parachaintypes.CandidateHash{Value: common.Hash{0x01}}
 	nValidators := uint32(10)
 
@@ -1761,12 +1680,8 @@
 	msgQueryChan := <-msgSenderQueryChan
 	require.Equal(t, availableData, msgQueryChan)
 
-<<<<<<< HEAD
 	// wait for pruning to occur and check that the data is gone
 	time.Sleep(7000 * time.Millisecond)
-=======
-	time.Sleep(10000 * time.Millisecond)
->>>>>>> 62a3db1f
 
 	harness.broadcastMessages = append(harness.broadcastMessages, queryData)
 	harness.triggerBroadcast()
@@ -1780,10 +1695,7 @@
 
 func TestStoredDataKeptUntilFinalized(t *testing.T) {
 	harness := newTestHarness(t)
-<<<<<<< HEAD
 	defer harness.overseer.Stop()
-=======
->>>>>>> 62a3db1f
 	candidateHash := parachaintypes.CandidateHash{Value: testCandidateReceiptHash}
 	nValidators := uint32(10)
 
@@ -1889,18 +1801,10 @@
 
 	harness.broadcastMessages = append(harness.broadcastMessages, queryData)
 
-<<<<<<< HEAD
-	harness.printDB("queryData after pruning")
-=======
->>>>>>> 62a3db1f
 	harness.triggerBroadcast()
 	msgQueryChan = <-msgSenderQueryChan
 	expectedResult := AvailableData{}
 	require.Equal(t, expectedResult, msgQueryChan)
-<<<<<<< HEAD
-=======
-	harness.printDB("queryData after pruning")
->>>>>>> 62a3db1f
 
 	// check that the chunks are gone
 	hasChunks = harness.hasAllChunks(candidateHash, nValidators, false)
@@ -1908,7 +1812,6 @@
 
 	err = harness.overseer.Stop()
 	require.NoError(t, err)
-<<<<<<< HEAD
 }
 
 func TestForkfullnessWorks(t *testing.T) {
@@ -2060,6 +1963,4 @@
 	hasChunks = harness.hasAllChunks(parachaintypes.CandidateHash{Value: candidate2Hash}, nValidators, false)
 	require.True(t, hasChunks)
 	harness.printDB("after final time pruning delay")
-=======
->>>>>>> 62a3db1f
 }