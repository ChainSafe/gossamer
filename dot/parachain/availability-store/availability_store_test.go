<<<<<<< HEAD
// Copyright 2024 ChainSafe Systems (ON)
=======
// Copyright 2023 ChainSafe Systems (ON)
>>>>>>> a0dcc914
// SPDX-License-Identifier: LGPL-3.0-only

package availabilitystore

import (
	"errors"
	"testing"

	parachaintypes "github.com/ChainSafe/gossamer/dot/parachain/types"
	"github.com/ChainSafe/gossamer/dot/state"
	"github.com/ChainSafe/gossamer/internal/database"
	"github.com/ChainSafe/gossamer/lib/common"
	"github.com/stretchr/testify/require"
)

var (
	testChunk1 = ErasureChunk{
		Chunk: []byte("chunk1"),
		Index: 0,
		Proof: []byte("proof1"),
	}
	testChunk2 = ErasureChunk{
		Chunk: []byte("chunk2"),
		Index: 1,
		Proof: []byte("proof2"),
	}
	testavailableData1 = AvailableData{
		PoV: parachaintypes.PoV{BlockData: []byte("blockdata")},
		ValidationData: parachaintypes.PersistedValidationData{
			ParentHead: parachaintypes.HeadData{Data: []byte("parentHead")},
		},
	}
)

func setupTestDB(t *testing.T) database.Database {
	inmemoryDB := state.NewInMemoryDB(t)
	as := NewAvailabilityStore(inmemoryDB)

	err := as.storeChunk(common.Hash{0x01}, testChunk1)
	require.NoError(t, err)
	err = as.storeChunk(common.Hash{0x01}, testChunk2)
	require.NoError(t, err)

	err = as.storeAvailableData(common.Hash{0x01}, testavailableData1)
	require.NoError(t, err)

	return inmemoryDB
}
func TestAvailabilityStore_StoreLoadAvailableData(t *testing.T) {
	inmemoryDB := state.NewInMemoryDB(t)
	as := NewAvailabilityStore(inmemoryDB)

	err := as.storeAvailableData(common.Hash{0x01}, testavailableData1)
	require.NoError(t, err)

	got, err := as.loadAvailableData(common.Hash{0x01})
	require.NoError(t, err)
	require.Equal(t, &testavailableData1, got)

	got, err = as.loadAvailableData(common.Hash{0x02})
	require.EqualError(t, err, "getting candidate 0x0200000000000000000000000000000000000000000000000000000000000000"+
		" from available table: pebble: not found")
	var ExpectedAvailableData *AvailableData = nil
	require.Equal(t, ExpectedAvailableData, got)
}

func TestAvailabilityStore_StoreLoadChuckData(t *testing.T) {
	inmemoryDB := state.NewInMemoryDB(t)
	as := NewAvailabilityStore(inmemoryDB)

	err := as.storeChunk(common.Hash{0x01}, testChunk1)
	require.NoError(t, err)
	err = as.storeChunk(common.Hash{0x01}, testChunk2)
	require.NoError(t, err)

	resultChunk, err := as.loadChunk(common.Hash{0x01}, 0)
	require.NoError(t, err)
	require.Equal(t, &testChunk1, resultChunk)
}

func TestAvailabilityStoreSubsystem_handleQueryAvailableData(t *testing.T) {
	t.Parallel()
	inmemoryDB := setupTestDB(t)
	availabilityStore := NewAvailabilityStore(inmemoryDB)
	availabilityStoreSubsystem := AvailabilityStoreSubsystem{
		availabilityStore: *availabilityStore,
	}

	tests := map[string]struct {
		msg            QueryAvailableData
		msgSenderChan  chan AvailableData
		expectedResult AvailableData
		err            error
	}{
		"available_data_found": {
			msg: QueryAvailableData{
				CandidateHash: common.Hash{0x01},
			},
			msgSenderChan:  make(chan AvailableData),
			expectedResult: testavailableData1,
			err:            nil,
		},
		"available_data_not_found": {
			msg: QueryAvailableData{
				CandidateHash: common.Hash{0x07},
			},
			msgSenderChan:  make(chan AvailableData),
			expectedResult: AvailableData{},
			err: errors.New("load available data: getting candidate" +
				" 0x0700000000000000000000000000000000000000000000000000000000000000 from available table: pebble" +
				": not found"),
		},
	}
	for name, tt := range tests {
		tt := tt
		t.Run(name, func(t *testing.T) {
			t.Parallel()

			tt.msg.Sender = tt.msgSenderChan

			go func() {
				err := availabilityStoreSubsystem.handleQueryAvailableData(tt.msg)
				if tt.err == nil {
					require.NoError(t, err)
				} else {
					require.EqualError(t, err, tt.err.Error())
				}
			}()

			msgSenderChanResult := <-tt.msgSenderChan
			require.Equal(t, tt.expectedResult, msgSenderChanResult)
		})
	}
}

func TestAvailabilityStoreSubsystem_handleQueryDataAvailability(t *testing.T) {
	t.Parallel()
	inmemoryDB := setupTestDB(t)
	availabilityStore := NewAvailabilityStore(inmemoryDB)
	availabilityStoreSubsystem := AvailabilityStoreSubsystem{
		availabilityStore: *availabilityStore,
	}

	tests := map[string]struct {
		msg            QueryDataAvailability
		msgSenderChan  chan bool
		expectedResult bool
		wantErr        bool
	}{
		"data_available_true": {
			msg: QueryDataAvailability{
				CandidateHash: common.Hash{0x01},
			},
			msgSenderChan:  make(chan bool),
			expectedResult: true,
			wantErr:        false,
		},
		"data_available_false": {
			msg: QueryDataAvailability{
				CandidateHash: common.Hash{0x07},
			},
			msgSenderChan:  make(chan bool),
			expectedResult: false,
			wantErr:        false,
		},
	}
	for name, tt := range tests {
		tt := tt
		t.Run(name, func(t *testing.T) {
			t.Parallel()

			tt.msg.Sender = tt.msgSenderChan

			go func() {
				if err := availabilityStoreSubsystem.handleQueryDataAvailability(tt.msg); (err != nil) != tt.wantErr {
					t.Errorf("handleQueryDataAvailability() error = %v, wantErr %v", err, tt.wantErr)
				}
			}()

			msgSenderChanResult := <-tt.msgSenderChan
			require.Equal(t, tt.expectedResult, msgSenderChanResult)
		})
	}
}

func TestAvailabilityStoreSubsystem_handleQueryChunk(t *testing.T) {
	t.Parallel()
	inmemoryDB := setupTestDB(t)
	availabilityStore := NewAvailabilityStore(inmemoryDB)
	availabilityStoreSubsystem := AvailabilityStoreSubsystem{
		availabilityStore: *availabilityStore,
	}

	tests := map[string]struct {
		msg            QueryChunk
		msgSenderChan  chan ErasureChunk
		expectedResult ErasureChunk
		err            error
	}{
		"chunk_found": {
			msg: QueryChunk{
				CandidateHash: common.Hash{0x01},
			},
			msgSenderChan:  make(chan ErasureChunk),
			expectedResult: testChunk1,
			err:            nil,
		},
		"query_chunk_not_found": {
			msg: QueryChunk{
				CandidateHash: common.Hash{0x07},
			},
			msgSenderChan:  make(chan ErasureChunk),
			expectedResult: ErasureChunk{},
			err: errors.New("load chunk: getting candidate " +
				"0x0700000000000000000000000000000000000000000000000000000000000000, " +
				"index 0 from chunk table: pebble: not found"),
		},
	}
	for name, tt := range tests {
		tt := tt
		t.Run(name, func(t *testing.T) {
			t.Parallel()

			tt.msg.Sender = tt.msgSenderChan

			go func() {
				err := availabilityStoreSubsystem.handleQueryChunk(tt.msg)
				if tt.err == nil {
					require.NoError(t, err)
				} else {
					require.EqualError(t, err, tt.err.Error())
				}
			}()

			msgSenderChanResult := <-tt.msgSenderChan
			require.Equal(t, tt.expectedResult, msgSenderChanResult)
		})
	}
}

func TestAvailabilityStoreSubsystem_handleQueryAllChunks(t *testing.T) {
	t.Parallel()
	inmemoryDB := setupTestDB(t)
	availabilityStore := NewAvailabilityStore(inmemoryDB)
	availabilityStoreSubsystem := AvailabilityStoreSubsystem{
		availabilityStore: *availabilityStore,
	}

	tests := map[string]struct {
		msg            QueryAllChunks
		msgSenderChan  chan []ErasureChunk
		expectedResult []ErasureChunk
		err            error
	}{
		"chunks_found": {
			msg: QueryAllChunks{
				CandidateHash: common.Hash{0x01},
			},
			msgSenderChan:  make(chan []ErasureChunk),
			expectedResult: []ErasureChunk{testChunk1, testChunk2},
			err:            nil,
		},
		"query_chunks_not_found": {
			msg: QueryAllChunks{
				CandidateHash: common.Hash{0x07},
			},
			msgSenderChan:  make(chan []ErasureChunk),
			expectedResult: []ErasureChunk{},
			err: errors.New(
				"load metadata: getting candidate 0x0700000000000000000000000000000000000000000000000000000000000000" +
					" from available table: pebble: not found"),
		},
	}
	for name, tt := range tests {
		tt := tt
		t.Run(name, func(t *testing.T) {
			t.Parallel()

			tt.msg.Sender = tt.msgSenderChan

			go func() {
				err := availabilityStoreSubsystem.handleQueryAllChunks(tt.msg)
				if tt.err == nil {
					require.NoError(t, err)
				} else {
					require.EqualError(t, err, tt.err.Error())
				}
			}()

			msgSenderChanResult := <-tt.msgSenderChan
			require.Equal(t, tt.expectedResult, msgSenderChanResult)
		})
	}
}

func TestAvailabilityStoreSubsystem_handleQueryChunkAvailability(t *testing.T) {
	t.Parallel()
	inmemoryDB := setupTestDB(t)
	availabilityStore := NewAvailabilityStore(inmemoryDB)
	availabilityStoreSubsystem := AvailabilityStoreSubsystem{
		availabilityStore: *availabilityStore,
	}

	tests := map[string]struct {
		msg            QueryChunkAvailability
		msgSenderChan  chan bool
		expectedResult bool
		err            error
	}{
		"query_chuck_availability_true": {
			msg: QueryChunkAvailability{
				CandidateHash:  common.Hash{0x01},
				ValidatorIndex: 0,
			},
			msgSenderChan:  make(chan bool),
			expectedResult: true,
		},
		"query_chuck_availability_false": {
			msg: QueryChunkAvailability{
				CandidateHash:  common.Hash{0x01},
				ValidatorIndex: 2,
			},
			msgSenderChan:  make(chan bool),
			expectedResult: false,
		},
		"query_chuck_availability_candidate_not_found_false": {
			msg: QueryChunkAvailability{
				CandidateHash:  common.Hash{0x07},
				ValidatorIndex: 0,
			},
			msgSenderChan:  make(chan bool),
			expectedResult: false,
			err: errors.New(
				"load metadata: getting candidate 0x0700000000000000000000000000000000000000000000000000000000000000" +
					" from available table: pebble: not found"),
		},
	}
	for name, tt := range tests {
		tt := tt
		t.Run(name, func(t *testing.T) {
			t.Parallel()

			tt.msg.Sender = tt.msgSenderChan

			go func() {
				err := availabilityStoreSubsystem.handleQueryChunkAvailability(tt.msg)
				if tt.err == nil {
					require.NoError(t, err)
				} else {
					require.EqualError(t, err, tt.err.Error())
				}
			}()

			msgSenderChanResult := <-tt.msgSenderChan
			require.Equal(t, tt.expectedResult, msgSenderChanResult)
		})
	}
}

func TestAvailabilityStore_handleStoreChunk(t *testing.T) {
	inmemoryDB := setupTestDB(t)
	as := NewAvailabilityStore(inmemoryDB)
	asSub := AvailabilityStoreSubsystem{
		availabilityStore: *as,
	}
	msgSenderChan := make(chan any)
	msg := StoreChunk{
		CandidateHash: common.Hash{0x01},
		Chunk:         testChunk1,
		Sender:        msgSenderChan,
	}

	go asSub.handleStoreChunk(msg)
	msgSenderChanResult := <-msg.Sender
	require.Equal(t, nil, msgSenderChanResult)
}

func TestAvailabilityStore_handleStoreAvailableData(t *testing.T) {
	inmemoryDB := setupTestDB(t)
	as := NewAvailabilityStore(inmemoryDB)
	asSub := AvailabilityStoreSubsystem{
		availabilityStore: *as,
	}
	msgSenderChan := make(chan any)
	msg := StoreAvailableData{
		CandidateHash:       common.Hash{0x01},
		NValidators:         0,
		AvailableData:       AvailableData{},
		ExpectedErasureRoot: common.Hash{},
		Sender:              msgSenderChan,
	}

	go asSub.handleStoreAvailableData(msg)
	msgSenderChanResult := <-msg.Sender
	require.Equal(t, nil, msgSenderChanResult)
}<|MERGE_RESOLUTION|>--- conflicted
+++ resolved
@@ -1,8 +1,4 @@
-<<<<<<< HEAD
-// Copyright 2024 ChainSafe Systems (ON)
-=======
 // Copyright 2023 ChainSafe Systems (ON)
->>>>>>> a0dcc914
 // SPDX-License-Identifier: LGPL-3.0-only
 
 package availabilitystore
