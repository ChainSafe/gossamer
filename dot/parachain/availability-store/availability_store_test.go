--- conflicted
+++ resolved
@@ -639,15 +639,8 @@
 	}
 	msgSenderChan := make(chan error)
 	msg := StoreAvailableData{
-<<<<<<< HEAD
 		CandidateHash:       parachaintypes.CandidateHash{Value: common.Hash{0x01}},
 		NValidators:         2,
-=======
-		CandidateHash: parachaintypes.CandidateHash{
-			Value: common.Hash{0x01},
-		},
-		NumValidators:       0,
->>>>>>> f7bc903c
 		AvailableData:       AvailableData{},
 		ExpectedErasureRoot: common.MustHexToHash("0xc3d486f444a752cbf49857ceb2fce0a235268fb8b63e9e019eab619d192650bc"),
 		Sender:              msgSenderChan,
