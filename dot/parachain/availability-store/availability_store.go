--- conflicted
+++ resolved
@@ -455,15 +455,10 @@
 					logger.Errorf("failed to handle store available data: %w", err)
 				}
 			case parachaintypes.ActiveLeavesUpdateSignal:
-<<<<<<< HEAD
 				err := av.ProcessActiveLeavesUpdateSignal(msg)
 				if err != nil {
 					logger.Errorf("failed to process active leaves update signal: %w", err)
 				}
-=======
-				av.ProcessActiveLeavesUpdateSignal(msg)
-
->>>>>>> 2866c9cc
 			case parachaintypes.BlockFinalizedSignal:
 				av.ProcessBlockFinalizedSignal(msg)
 
@@ -482,12 +477,8 @@
 	}
 }
 
-<<<<<<< HEAD
 func (av *AvailabilityStoreSubsystem) ProcessActiveLeavesUpdateSignal(
 	update parachaintypes.ActiveLeavesUpdateSignal) error {
-=======
-func (av *AvailabilityStoreSubsystem) ProcessActiveLeavesUpdateSignal(signal parachaintypes.ActiveLeavesUpdateSignal) {
->>>>>>> 2866c9cc
 	// TODO: #3630
 	return nil
 }
