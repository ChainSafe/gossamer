--- conflicted
+++ resolved
@@ -696,7 +696,6 @@
 }
 
 func (av *AvailabilityStoreSubsystem) handleStoreAvailableData(msg StoreAvailableData) error {
-<<<<<<< HEAD
 	// TODO: add to metric on_chunks_received
 
 	res, err := av.availabilityStore.storeAvailableData(av, msg.CandidateHash, msg.NValidators, msg.AvailableData,
@@ -706,10 +705,6 @@
 		return nil
 	}
 	if err != nil && errors.Is(err, errInvalidErasureRoot) {
-=======
-	err := av.availabilityStore.storeAvailableData(msg.CandidateHash.Value, msg.AvailableData)
-	if err != nil {
->>>>>>> f7bc903c
 		msg.Sender <- err
 		return fmt.Errorf("store available data: %w", err)
 	}
