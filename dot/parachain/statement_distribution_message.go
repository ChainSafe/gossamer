--- conflicted
+++ resolved
@@ -79,15 +79,4 @@
 
 	// Signature of seconding validator.
 	Signature parachaintypes.ValidatorSignature `scale:"4"`
-<<<<<<< HEAD
-}
-
-// TODO: remove this, copied to parachain/types/t
-// ValidatorSignature represents the signature with which parachain validators sign blocks.
-type ValidatorSignature Signature
-
-// Signature represents a cryptographic signature.
-type Signature [64]byte
-=======
-}
->>>>>>> 36d91ce2
+}