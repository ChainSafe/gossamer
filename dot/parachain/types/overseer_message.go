// Copyright 2023 ChainSafe Systems (ON)
// SPDX-License-Identifier: LGPL-3.0-only

package parachaintypes

import "github.com/ChainSafe/gossamer/lib/common"

var (
<<<<<<< HEAD
	_ ProvisionerMessage           = (*ProvisionerMessageProvisionableData)(nil)
	_ ProvisionableData            = (*ProvisionableDataBackedCandidate)(nil)
	_ ProvisionableData            = (*ProvisionableDataMisbehaviorReport)(nil)
	_ Misbehaviour                 = (*MultipleCandidates)(nil)
	_ Misbehaviour                 = (*UnauthorizedStatement)(nil)
	_ Misbehaviour                 = (*IssuedAndValidity)(nil)
	_ Misbehaviour                 = (*OnSeconded)(nil)
	_ Misbehaviour                 = (*OnValidity)(nil)
	_ DoubleSign                   = (*OnSeconded)(nil)
	_ DoubleSign                   = (*OnValidity)(nil)
	_ StatementDistributionMessage = (*StatementDistributionMessageBacked)(nil)
	_ CollatorProtocolMessage      = (*CollatorProtocolMessageBacked)(nil)
	_ ProspectiveParachainsMessage = (*ProspectiveParachainsMessageCandidateBacked)(nil)
	_ ProspectiveParachainsMessage = (*ProspectiveParachainsMessageIntroduceCandidate)(nil)
	_ ProspectiveParachainsMessage = (*ProspectiveParachainsMessageCandidateSeconded)(nil)
	_ ProspectiveParachainsMessage = (*ProspectiveParachainsMessageGetHypotheticalFrontier)(nil)
	_ HypotheticalCandidate        = (*HypotheticalCandidateIncomplete)(nil)
	_ HypotheticalCandidate        = (*HypotheticalCandidateComplete)(nil)
	_ RuntimeApiMessage            = (*RuntimeApiMessageRequest)(nil)
	_ RuntimeApiRequest            = (*RuntimeApiRequestValidationCodeByHash)(nil)
	_ CandidateValidationMessage   = (*CandidateValidationMessageValidateFromExhaustive)(nil)
	_ AvailabilityStoreMessage     = (*AvailabilityStoreMessageStoreAvailableData)(nil)
	_ ValidityDoubleVote           = (*IssuedAndValidity)(nil)
=======
	_ ProvisionableData = (*ProvisionableDataBackedCandidate)(nil)
	_ ProvisionableData = (*ProvisionableDataMisbehaviorReport)(nil)
	_ RuntimeApiRequest = (*RuntimeApiRequestValidationCodeByHash)(nil)
>>>>>>> 76c51da5
)

// OverseerFuncRes is a result of an overseer function
type OverseerFuncRes[T any] struct {
	Err  error
	Data T
}

// ProvisionerMessageProvisionableData is a provisioner message.
// This data should become part of a relay chain block.
type ProvisionerMessageProvisionableData struct {
	RelayParent       common.Hash
	ProvisionableData ProvisionableData
}

// ProvisionableData becomes intrinsics or extrinsics which should be included in a future relay chain block.
type ProvisionableData interface {
	IsProvisionableData()
}

// ProvisionableDataBackedCandidate is a provisionable data.
// The Candidate Backing subsystem believes that this candidate is valid, pending availability.
type ProvisionableDataBackedCandidate CandidateReceipt

func (ProvisionableDataBackedCandidate) IsProvisionableData() {}

// ProvisionableDataMisbehaviorReport represents self-contained proofs of validator misbehaviour.
type ProvisionableDataMisbehaviorReport struct {
	ValidatorIndex ValidatorIndex
	Misbehaviour   Misbehaviour
}

func (ProvisionableDataMisbehaviorReport) IsProvisionableData() {}

// StatementDistributionMessageBacked is a statement distribution message.
// it represents a message indicating that a candidate has received sufficient
// validity votes from the backing group. If backed as a result of a local statement,
// it must be preceded by a `Share` message for that statement to ensure awareness of
// full candidates before the `Backed` notification, even in groups of size 1.
type StatementDistributionMessageBacked CandidateHash

// ProspectiveParachainsMessageCandidateBacked is a prospective parachains message.
// it informs the Prospective Parachains Subsystem that
// a previously introduced candidate has been successfully backed.
type ProspectiveParachainsMessageCandidateBacked struct {
	ParaID        ParaID
	CandidateHash CandidateHash
}

// ProspectiveParachainsMessageIntroduceCandidate is a prospective parachains message.
// it inform the Prospective Parachains Subsystem about a new candidate.
type ProspectiveParachainsMessageIntroduceCandidate struct {
	IntroduceCandidateRequest IntroduceCandidateRequest
	Ch                        chan error
}

<<<<<<< HEAD
func (ProspectiveParachainsMessageIntroduceCandidate) IsProspectiveParachainsMessage() {}

// IntroduceCandidateRequest is a request to introduce a candidate into the Prospective Parachains Subsystem.
type IntroduceCandidateRequest struct {
	// The para-id of the candidate.
	CandidateParaID ParaID
	// The candidate receipt itself.
	CommittedCandidateReceipt CommittedCandidateReceipt
	// The persisted validation data of the candidate.
	PersistedValidationData PersistedValidationData
}

=======
>>>>>>> 76c51da5
// ProspectiveParachainsMessageCandidateSeconded is a prospective parachains message.
// it informs the Prospective Parachains Subsystem that a previously introduced candidate
// has been seconded. This requires that the candidate was successfully introduced in
// the past.
type ProspectiveParachainsMessageCandidateSeconded struct {
	ParaID        ParaID
	CandidateHash CandidateHash
}

<<<<<<< HEAD
func (ProspectiveParachainsMessageCandidateSeconded) IsProspectiveParachainsMessage() {}

// Get the hypothetical frontier membership of candidates with the given properties
// under the specified active leaves' fragment trees.
//
// For any candidate which is already known, this returns the depths the candidate
// occupies.
type ProspectiveParachainsMessageGetHypotheticalFrontier struct {
	HypotheticalFrontierRequest HypotheticalFrontierRequest
	Ch                          chan HypotheticalFrontierResponse
}

func (ProspectiveParachainsMessageGetHypotheticalFrontier) IsProspectiveParachainsMessage() {}

// Request specifying which candidates are either already included
// or might be included in the hypothetical frontier of fragment trees
// under a given active leaf
type HypotheticalFrontierRequest struct {
	// Candidates, in arbitrary order, which should be checked for possible membership in fragment trees
	Candidates []HypotheticalCandidate
	// Either a specific fragment tree to check, otherwise all.
	FragmentTreeRelayParent *common.Hash
	// Only return membership if all candidates in the path from the root are backed.
	BackedInPathOnly bool
}

type HypotheticalFrontierResponse []struct {
	HypotheticalCandidate  HypotheticalCandidate
	FragmentTreeMembership []FragmentTreeMembership
}

// Indicates the relay-parents whose fragment tree a candidate
// is present in and the depths of that tree the candidate is present in.
type FragmentTreeMembership struct {
	RelayParent common.Hash
	Depths      []uint
}

// HypotheticalCandidate represents a candidate to be evaluated for membership
// in the prospective parachains subsystem.
//
// Hypothetical candidates can be categorised into two types: complete and incomplete.
//
//   - Complete candidates have already had their potentially heavy candidate receipt
//     fetched, making them suitable for stricter evaluation.
//
//   - Incomplete candidates are simply claims about properties that a fetched candidate
//     would have and are evaluated less strictly.
type HypotheticalCandidate interface {
	isHypotheticalCandidate()
}

// HypotheticalCandidateIncomplete represents an incomplete hypothetical candidate.
// this
type HypotheticalCandidateIncomplete struct {
	// CandidateHash is the claimed hash of the candidate.
	CandidateHash CandidateHash
	// ParaID is the claimed para-ID of the candidate.
=======
// IntroduceCandidateRequest is a request to introduce a candidate into the Prospective Parachains Subsystem.
type IntroduceCandidateRequest struct {
	// The para-id of the candidate.
>>>>>>> 76c51da5
	CandidateParaID ParaID
	// ParentHeadDataHash is the claimed head-data hash of the candidate.
	ParentHeadDataHash common.Hash
	// RelayParent is the claimed relay parent of the candidate.
	RelayParent common.Hash
}

func (HypotheticalCandidateIncomplete) isHypotheticalCandidate() {}

// HypotheticalCandidateComplete represents a complete candidate, including its hash, committed candidate receipt,
// and persisted validation data.
type HypotheticalCandidateComplete struct {
	CandidateHash             CandidateHash
	CommittedCandidateReceipt CommittedCandidateReceipt
	PersistedValidationData   PersistedValidationData
}

<<<<<<< HEAD
func (HypotheticalCandidateComplete) isHypotheticalCandidate() {}

// RuntimeApiMessage is a message to the Runtime API subsystem.
type RuntimeApiMessage interface {
	IsRuntimeApiMessage()
}

=======
>>>>>>> 76c51da5
type RuntimeApiMessageRequest struct {
	RelayParent common.Hash
	// Make a request of the runtime API against the post-state of the given relay-parent.
	RuntimeApiRequest RuntimeApiRequest
}

type RuntimeApiRequest interface {
	IsRuntimeApiRequest()
}

// RuntimeApiRequestValidationCodeByHash retrieves validation code by its hash. It can return
// past, current, or future code as long as state is available.
type RuntimeApiRequestValidationCodeByHash struct {
	ValidationCodeHash ValidationCodeHash
	Ch                 chan OverseerFuncRes[ValidationCode]
}

func (RuntimeApiRequestValidationCodeByHash) IsRuntimeApiRequest() {}

// CandidateValidationMessageValidateFromExhaustive performs full validation of a candidate with provided parameters,
// including `PersistedValidationData` and `ValidationCode`. It doesn't involve acceptance
// criteria checking and is typically used when the candidate's validity is established
// through prior relay-chain checks.
type CandidateValidationMessageValidateFromExhaustive struct {
	PersistedValidationData PersistedValidationData
	ValidationCode          ValidationCode
	CandidateReceipt        CandidateReceipt
	PoV                     PoV
	ExecutorParams          ExecutorParams
	PvfExecTimeoutKind      PvfExecTimeoutKind
	Ch                      chan OverseerFuncRes[ValidationResult]
}

// ValidationResult represents the result coming from the candidate validation subsystem.
type ValidationResult struct {
	IsValid                 bool
	CandidateCommitments    CandidateCommitments
	PersistedValidationData PersistedValidationData
	Err                     error
}<|MERGE_RESOLUTION|>--- conflicted
+++ resolved
@@ -6,35 +6,11 @@
 import "github.com/ChainSafe/gossamer/lib/common"
 
 var (
-<<<<<<< HEAD
-	_ ProvisionerMessage           = (*ProvisionerMessageProvisionableData)(nil)
-	_ ProvisionableData            = (*ProvisionableDataBackedCandidate)(nil)
-	_ ProvisionableData            = (*ProvisionableDataMisbehaviorReport)(nil)
-	_ Misbehaviour                 = (*MultipleCandidates)(nil)
-	_ Misbehaviour                 = (*UnauthorizedStatement)(nil)
-	_ Misbehaviour                 = (*IssuedAndValidity)(nil)
-	_ Misbehaviour                 = (*OnSeconded)(nil)
-	_ Misbehaviour                 = (*OnValidity)(nil)
-	_ DoubleSign                   = (*OnSeconded)(nil)
-	_ DoubleSign                   = (*OnValidity)(nil)
-	_ StatementDistributionMessage = (*StatementDistributionMessageBacked)(nil)
-	_ CollatorProtocolMessage      = (*CollatorProtocolMessageBacked)(nil)
-	_ ProspectiveParachainsMessage = (*ProspectiveParachainsMessageCandidateBacked)(nil)
-	_ ProspectiveParachainsMessage = (*ProspectiveParachainsMessageIntroduceCandidate)(nil)
-	_ ProspectiveParachainsMessage = (*ProspectiveParachainsMessageCandidateSeconded)(nil)
-	_ ProspectiveParachainsMessage = (*ProspectiveParachainsMessageGetHypotheticalFrontier)(nil)
-	_ HypotheticalCandidate        = (*HypotheticalCandidateIncomplete)(nil)
-	_ HypotheticalCandidate        = (*HypotheticalCandidateComplete)(nil)
-	_ RuntimeApiMessage            = (*RuntimeApiMessageRequest)(nil)
-	_ RuntimeApiRequest            = (*RuntimeApiRequestValidationCodeByHash)(nil)
-	_ CandidateValidationMessage   = (*CandidateValidationMessageValidateFromExhaustive)(nil)
-	_ AvailabilityStoreMessage     = (*AvailabilityStoreMessageStoreAvailableData)(nil)
-	_ ValidityDoubleVote           = (*IssuedAndValidity)(nil)
-=======
-	_ ProvisionableData = (*ProvisionableDataBackedCandidate)(nil)
-	_ ProvisionableData = (*ProvisionableDataMisbehaviorReport)(nil)
-	_ RuntimeApiRequest = (*RuntimeApiRequestValidationCodeByHash)(nil)
->>>>>>> 76c51da5
+	_ ProvisionableData     = (*ProvisionableDataBackedCandidate)(nil)
+	_ ProvisionableData     = (*ProvisionableDataMisbehaviorReport)(nil)
+	_ RuntimeApiRequest     = (*RuntimeApiRequestValidationCodeByHash)(nil)
+	_ HypotheticalCandidate = (*HypotheticalCandidateIncomplete)(nil)
+	_ HypotheticalCandidate = (*HypotheticalCandidateComplete)(nil)
 )
 
 // OverseerFuncRes is a result of an overseer function
@@ -90,9 +66,6 @@
 	IntroduceCandidateRequest IntroduceCandidateRequest
 	Ch                        chan error
 }
-
-<<<<<<< HEAD
-func (ProspectiveParachainsMessageIntroduceCandidate) IsProspectiveParachainsMessage() {}
 
 // IntroduceCandidateRequest is a request to introduce a candidate into the Prospective Parachains Subsystem.
 type IntroduceCandidateRequest struct {
@@ -104,8 +77,6 @@
 	PersistedValidationData PersistedValidationData
 }
 
-=======
->>>>>>> 76c51da5
 // ProspectiveParachainsMessageCandidateSeconded is a prospective parachains message.
 // it informs the Prospective Parachains Subsystem that a previously introduced candidate
 // has been seconded. This requires that the candidate was successfully introduced in
@@ -115,9 +86,6 @@
 	CandidateHash CandidateHash
 }
 
-<<<<<<< HEAD
-func (ProspectiveParachainsMessageCandidateSeconded) IsProspectiveParachainsMessage() {}
-
 // Get the hypothetical frontier membership of candidates with the given properties
 // under the specified active leaves' fragment trees.
 //
@@ -127,8 +95,6 @@
 	HypotheticalFrontierRequest HypotheticalFrontierRequest
 	Ch                          chan HypotheticalFrontierResponse
 }
-
-func (ProspectiveParachainsMessageGetHypotheticalFrontier) IsProspectiveParachainsMessage() {}
 
 // Request specifying which candidates are either already included
 // or might be included in the hypothetical frontier of fragment trees
@@ -174,11 +140,6 @@
 	// CandidateHash is the claimed hash of the candidate.
 	CandidateHash CandidateHash
 	// ParaID is the claimed para-ID of the candidate.
-=======
-// IntroduceCandidateRequest is a request to introduce a candidate into the Prospective Parachains Subsystem.
-type IntroduceCandidateRequest struct {
-	// The para-id of the candidate.
->>>>>>> 76c51da5
 	CandidateParaID ParaID
 	// ParentHeadDataHash is the claimed head-data hash of the candidate.
 	ParentHeadDataHash common.Hash
@@ -196,16 +157,8 @@
 	PersistedValidationData   PersistedValidationData
 }
 
-<<<<<<< HEAD
 func (HypotheticalCandidateComplete) isHypotheticalCandidate() {}
 
-// RuntimeApiMessage is a message to the Runtime API subsystem.
-type RuntimeApiMessage interface {
-	IsRuntimeApiMessage()
-}
-
-=======
->>>>>>> 76c51da5
 type RuntimeApiMessageRequest struct {
 	RelayParent common.Hash
 	// Make a request of the runtime API against the post-state of the given relay-parent.
