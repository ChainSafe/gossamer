// Copyright 2023 ChainSafe Systems (ON)
// SPDX-License-Identifier: LGPL-3.0-only

package parachaintypes

import "github.com/ChainSafe/gossamer/lib/common"

var (
	_ ProvisionableData     = (*ProvisionableDataBackedCandidate)(nil)
	_ ProvisionableData     = (*ProvisionableDataMisbehaviorReport)(nil)
	_ RuntimeApiRequest     = (*RuntimeApiRequestValidationCodeByHash)(nil)
	_ HypotheticalCandidate = (*HypotheticalCandidateIncomplete)(nil)
	_ HypotheticalCandidate = (*HypotheticalCandidateComplete)(nil)
)

// OverseerFuncRes is a result of an overseer function
type OverseerFuncRes[T any] struct {
	Err  error
	Data T
}

// ProvisionerMessageProvisionableData is a provisioner message.
// This data should become part of a relay chain block.
type ProvisionerMessageProvisionableData struct {
	RelayParent       common.Hash
	ProvisionableData ProvisionableData
}

// ProvisionableData becomes intrinsics or extrinsics which should be included in a future relay chain block.
type ProvisionableData interface {
	IsProvisionableData()
}

// ProvisionableDataBackedCandidate is a provisionable data.
// The Candidate Backing subsystem believes that this candidate is valid, pending availability.
type ProvisionableDataBackedCandidate CandidateReceipt

func (ProvisionableDataBackedCandidate) IsProvisionableData() {}

// ProvisionableDataMisbehaviorReport represents self-contained proofs of validator misbehaviour.
type ProvisionableDataMisbehaviorReport struct {
	ValidatorIndex ValidatorIndex
	Misbehaviour   Misbehaviour
}

func (ProvisionableDataMisbehaviorReport) IsProvisionableData() {}

// StatementDistributionMessageBacked is a statement distribution message.
// it represents a message indicating that a candidate has received sufficient
// validity votes from the backing group. If backed as a result of a local statement,
// it must be preceded by a `Share` message for that statement to ensure awareness of
// full candidates before the `Backed` notification, even in groups of size 1.
type StatementDistributionMessageBacked CandidateHash

// StatementDistributionMessageShare is a statement distribution message.
<<<<<<< HEAD
// We have originated a signed statement in the context of
=======
// It is a signed statement in the context of
>>>>>>> 88281e3a
// given relay-parent hash and it should be distributed to other validators.
type StatementDistributionMessageShare struct {
	RelayParent                common.Hash
	SignedFullStatementWithPVD SignedFullStatementWithPVD
}

<<<<<<< HEAD
// ProspectiveParachainsMessageGetTreeMembership is a prospective parachains message.
// It is intended for retrieving the membership of a candidate in all fragment trees
type ProspectiveParachainsMessageGetTreeMembership struct {
	ParaID        ParaID
	CandidateHash CandidateHash
	ResponseCh    chan []FragmentTreeMembership
}

=======
>>>>>>> 88281e3a
// ProspectiveParachainsMessageCandidateBacked is a prospective parachains message.
// it informs the Prospective Parachains Subsystem that
// a previously introduced candidate has been successfully backed.
type ProspectiveParachainsMessageCandidateBacked struct {
	ParaID        ParaID
	CandidateHash CandidateHash
}

// ProspectiveParachainsMessageIntroduceCandidate is a prospective parachains message.
// it inform the Prospective Parachains Subsystem about a new candidate.
type ProspectiveParachainsMessageIntroduceCandidate struct {
	IntroduceCandidateRequest IntroduceCandidateRequest
	Ch                        chan error
}

// IntroduceCandidateRequest is a request to introduce a candidate into the Prospective Parachains Subsystem.
type IntroduceCandidateRequest struct {
	// The para-id of the candidate.
	CandidateParaID ParaID
	// The candidate receipt itself.
	CommittedCandidateReceipt CommittedCandidateReceipt
	// The persisted validation data of the candidate.
	PersistedValidationData PersistedValidationData
}

// ProspectiveParachainsMessageCandidateSeconded is a prospective parachains message.
// it informs the Prospective Parachains Subsystem that a previously introduced candidate
// has been seconded. This requires that the candidate was successfully introduced in
// the past.
type ProspectiveParachainsMessageCandidateSeconded struct {
	ParaID        ParaID
	CandidateHash CandidateHash
}

// ProspectiveParachainsMessageGetHypotheticalFrontier is a prospective parachains message.
// Get the hypothetical frontier membership of candidates with the given properties
// under the specified active leaves fragment trees.
//
// For any candidate which is already known, this returns the depths the candidate
// occupies.
type ProspectiveParachainsMessageGetHypotheticalFrontier struct {
	HypotheticalFrontierRequest HypotheticalFrontierRequest
	ResponseCh                  chan HypotheticalFrontierResponses
}

// HypotheticalFrontierRequest specifies which candidates are either already included
// or might be included in the hypothetical frontier of fragment trees
// under a given active leaf.
type HypotheticalFrontierRequest struct {
	// Candidates, in arbitrary order, which should be checked for possible membership in fragment trees
	Candidates []HypotheticalCandidate
	// Either a specific fragment tree to check, otherwise all.
	FragmentTreeRelayParent *common.Hash
	// Only return membership if all candidates in the path from the root are backed.
	BackedInPathOnly bool
}

// HypotheticalFrontierResponses contains information about the hypothetical frontier
// membership of multiple candidates under active leaf fragment trees.
type HypotheticalFrontierResponses []HypotheticalFrontierResponse

// HypotheticalFrontierResponse contains information about the hypothetical frontier
// membership of a specific candidate under active leaf fragment trees.
type HypotheticalFrontierResponse struct {
	HypotheticalCandidate HypotheticalCandidate
	Memberships           []FragmentTreeMembership
}

// FragmentTreeMembership indicates the relay-parents whose fragment tree a candidate
// is present in, along with the depths of that tree the candidate is present in.
type FragmentTreeMembership struct {
	RelayParent common.Hash
	Depths      []uint
}

// HypotheticalCandidate represents a candidate to be evaluated for membership
// in the prospective parachains subsystem.
//
// Hypothetical candidates can be categorised into two types: complete and incomplete.
//
//   - Complete candidates have already had their potentially heavy candidate receipt
//     fetched, making them suitable for stricter evaluation.
//
//   - Incomplete candidates are simply claims about properties that a fetched candidate
//     would have and are evaluated less strictly.
type HypotheticalCandidate interface {
	isHypotheticalCandidate()
}

// HypotheticalCandidateIncomplete represents an incomplete hypothetical candidate.
// this
type HypotheticalCandidateIncomplete struct {
	// CandidateHash is the claimed hash of the candidate.
	CandidateHash CandidateHash
	// ParaID is the claimed para-ID of the candidate.
	CandidateParaID ParaID
	// ParentHeadDataHash is the claimed head-data hash of the candidate.
	ParentHeadDataHash common.Hash
	// RelayParent is the claimed relay parent of the candidate.
	RelayParent common.Hash
}

func (HypotheticalCandidateIncomplete) isHypotheticalCandidate() {}

// HypotheticalCandidateComplete represents a complete candidate, including its hash, committed candidate receipt,
// and persisted validation data.
type HypotheticalCandidateComplete struct {
	CandidateHash             CandidateHash
	CommittedCandidateReceipt CommittedCandidateReceipt
	PersistedValidationData   PersistedValidationData
}

func (HypotheticalCandidateComplete) isHypotheticalCandidate() {}

type RuntimeApiMessageRequest struct {
	RelayParent common.Hash
	// Make a request of the runtime API against the post-state of the given relay-parent.
	RuntimeApiRequest RuntimeApiRequest
}

type RuntimeApiRequest interface {
	IsRuntimeApiRequest()
}

// RuntimeApiRequestValidationCodeByHash retrieves validation code by its hash. It can return
// past, current, or future code as long as state is available.
type RuntimeApiRequestValidationCodeByHash struct {
	ValidationCodeHash ValidationCodeHash
	Ch                 chan OverseerFuncRes[ValidationCode]
}

func (RuntimeApiRequestValidationCodeByHash) IsRuntimeApiRequest() {}

// CandidateValidationMessageValidateFromExhaustive performs full validation of a candidate with provided parameters,
// including `PersistedValidationData` and `ValidationCode`. It doesn't involve acceptance
// criteria checking and is typically used when the candidate's validity is established
// through prior relay-chain checks.
type CandidateValidationMessageValidateFromExhaustive struct {
	PersistedValidationData PersistedValidationData
	ValidationCode          ValidationCode
	CandidateReceipt        CandidateReceipt
	PoV                     PoV
	ExecutorParams          ExecutorParams
	PvfExecTimeoutKind      PvfExecTimeoutKind
	Ch                      chan OverseerFuncRes[ValidationResult]
}

// ValidationResult represents the result coming from the candidate validation subsystem.
type ValidationResult struct {
	IsValid                 bool
	CandidateCommitments    CandidateCommitments
	PersistedValidationData PersistedValidationData
	Err                     error
}<|MERGE_RESOLUTION|>--- conflicted
+++ resolved
@@ -53,18 +53,13 @@
 type StatementDistributionMessageBacked CandidateHash
 
 // StatementDistributionMessageShare is a statement distribution message.
-<<<<<<< HEAD
-// We have originated a signed statement in the context of
-=======
 // It is a signed statement in the context of
->>>>>>> 88281e3a
 // given relay-parent hash and it should be distributed to other validators.
 type StatementDistributionMessageShare struct {
 	RelayParent                common.Hash
 	SignedFullStatementWithPVD SignedFullStatementWithPVD
 }
 
-<<<<<<< HEAD
 // ProspectiveParachainsMessageGetTreeMembership is a prospective parachains message.
 // It is intended for retrieving the membership of a candidate in all fragment trees
 type ProspectiveParachainsMessageGetTreeMembership struct {
@@ -73,8 +68,6 @@
 	ResponseCh    chan []FragmentTreeMembership
 }
 
-=======
->>>>>>> 88281e3a
 // ProspectiveParachainsMessageCandidateBacked is a prospective parachains message.
 // it informs the Prospective Parachains Subsystem that
 // a previously introduced candidate has been successfully backed.
