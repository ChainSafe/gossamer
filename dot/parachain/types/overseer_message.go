--- conflicted
+++ resolved
@@ -181,50 +181,6 @@
 
 func (HypotheticalCandidateComplete) isHypotheticalCandidate() {}
 
-<<<<<<< HEAD
-type RuntimeApiMessageRequest struct {
-	RelayParent common.Hash
-	// Make a request of the runtime API against the post-state of the given relay-parent.
-	RuntimeApiRequest RuntimeApiRequest
-}
-
-type RuntimeApiRequest interface {
-	IsRuntimeApiRequest()
-}
-
-// RuntimeApiRequestValidationCodeByHash retrieves validation code by its hash. It can return
-// past, current, or future code as long as state is available.
-type RuntimeApiRequestValidationCodeByHash struct {
-	ValidationCodeHash ValidationCodeHash
-	Ch                 chan OverseerFuncRes[ValidationCode]
-}
-
-func (RuntimeApiRequestValidationCodeByHash) IsRuntimeApiRequest() {}
-
-// CandidateValidationMessageValidateFromExhaustive performs full validation of a candidate with provided parameters,
-// including `PersistedValidationData` and `ValidationCode`. It doesn't involve acceptance
-// criteria checking and is typically used when the candidate's validity is established
-// through prior relay-chain checks.
-type CandidateValidationMessageValidateFromExhaustive struct {
-	PersistedValidationData PersistedValidationData
-	ValidationCode          ValidationCode
-	CandidateReceipt        CandidateReceipt
-	PoV                     PoV
-	ExecutorParams          ExecutorParams
-	PvfExecTimeoutKind      PvfExecTimeoutKind
-	Ch                      chan OverseerFuncRes[ValidationResult]
-}
-
-// ValidationResult represents the result coming from the candidate validation subsystem.
-type ValidationResult struct {
-	IsValid                 bool
-	CandidateCommitments    CandidateCommitments
-	PersistedValidationData PersistedValidationData
-	Err                     error
-}
-
-=======
->>>>>>> adf8c4f5
 // AvailabilityDistributionMessageFetchPoV represents a message instructing
 // availability distribution to fetch a remote Proof of Validity (PoV).
 type AvailabilityDistributionMessageFetchPoV struct {
