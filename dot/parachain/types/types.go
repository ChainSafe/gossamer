// Copyright 2023 ChainSafe Systems (ON)
// SPDX-License-Identifier: LGPL-3.0-only

package parachaintypes

import (
	"bytes"
	"fmt"
	"math"

	"github.com/ChainSafe/gossamer/lib/common"
	"github.com/ChainSafe/gossamer/lib/crypto/sr25519"
	"github.com/ChainSafe/gossamer/pkg/scale"
)

// The primary purpose of this package is to put types being used by other packages to avoid cyclic
// dependencies.

// NOTE: https://github.com/ChainSafe/gossamer/pull/3297#discussion_r1214740051

// ValidatorIndex Index of the validator. Used as a lightweight replacement of the `ValidatorId` when appropriate
type ValidatorIndex uint32

// ValidatorID The public key of a validator.
type ValidatorID [sr25519.PublicKeyLength]byte

// BlockNumber The block number type.
type BlockNumber uint32

// GroupRotationInfo A helper data-type for tracking validator-group rotations.
type GroupRotationInfo struct {
	// SessionStartBlock is the block number at which the session started
	SessionStartBlock BlockNumber `scale:"1"`
	// GroupRotationFrequency indicates how often groups rotate. 0 means never.
	GroupRotationFrequency BlockNumber `scale:"2"`
	// Now indicates the current block number.
	Now BlockNumber `scale:"3"`
}

// GroupForCore returns the index of the group needed to validate the core at the given index,
// assuming the given number of cores.
//
// `coreIndex` should be less than `numOfCores`, which is capped at `MaxUint32`.
func (info GroupRotationInfo) GroupForCore(coreIndex CoreIndex, numOfCores uint) GroupIndex {
	if info.GroupRotationFrequency == 0 {
		return GroupIndex(coreIndex.Index)
	}

	if numOfCores == 0 {
		return GroupIndex(0)
	}

	cores := min(numOfCores, math.MaxUint32)

	var blocksSinceStart uint32
	if info.Now > info.SessionStartBlock {
		blocksSinceStart = uint32(info.Now - info.SessionStartBlock)
	}

	rotations := blocksSinceStart / uint32(info.GroupRotationFrequency)

	idx := uint(coreIndex.Index+rotations) % cores
	return GroupIndex(idx)
}

<<<<<<< HEAD
=======
func (gri GroupRotationInfo) CoreForGroup(groupIndex GroupIndex, cores uint8) CoreIndex {
	//nolint
	// TODO: https://github.com/paritytech/polkadot-sdk/blob/aa68ea58f389c2aa4eefab4bf7bc7b787dd56580/polkadot/primitives/src/v6/mod.rs#L877
	return CoreIndex{}
}

>>>>>>> 28656d67
// ValidatorGroups represents the validator groups
type ValidatorGroups struct {
	// Validators is an array of validator set Ids
	Validators [][]ValidatorIndex `scale:"1"`
	// GroupRotationInfo is the group rotation info
	GroupRotationInfo GroupRotationInfo `scale:"2"`
}

// ParaID Unique identifier of a parachain.
type ParaID uint32

// GroupIndex The unique (during session) index of a validator group.
type GroupIndex uint32

// CollatorID represents the public key of a collator
type CollatorID [sr25519.PublicKeyLength]byte

// CollatorSignature is the signature on a candidate's block data signed by a collator.
type CollatorSignature [sr25519.SignatureLength]byte

// ValidationCodeHash is the blake2-256 hash of the validation code bytes.
type ValidationCodeHash common.Hash

// CandidateDescriptor is a unique descriptor of the candidate receipt.
type CandidateDescriptor struct {
	// The ID of the para this is a candidate for.
	ParaID uint32 `scale:"1"`

	// RelayParent is the hash of the relay-chain block this should be executed in
	// the context of.
	RelayParent common.Hash `scale:"2"`

	// Collator is the collator's sr25519 public key.
	Collator CollatorID `scale:"3"`

	// PersistedValidationDataHash is the blake2-256 hash of the persisted validation data. This is extra data derived from
	// relay-chain state which may vary based on bitfields included before the candidate.
	// Thus, it cannot be derived entirely from the relay-parent.
	PersistedValidationDataHash common.Hash `scale:"4"`

	// PovHash is the hash of the `pov-block`.
	PovHash common.Hash `scale:"5"`
	// ErasureRoot is the root of a block's erasure encoding Merkle tree.
	ErasureRoot common.Hash `scale:"6"`

	// Signature on blake2-256 of components of this receipt:
	// The parachain index, the relay parent, the validation data hash, and the `pov_hash`.
	Signature CollatorSignature `scale:"7"`

	// ParaHead is the hash of the para header that is being generated by this candidate.
	ParaHead common.Hash `scale:"8"`
	// ValidationCodeHash is the blake2-256 hash of the validation code bytes.
	ValidationCodeHash ValidationCodeHash `scale:"9"`
}

func (cd CandidateDescriptor) CreateSignaturePayload() ([]byte, error) {
	var payload [132]byte
	copy(payload[0:32], cd.RelayParent.ToBytes())

	buffer := bytes.NewBuffer(nil)
	encoder := scale.NewEncoder(buffer)
	err := encoder.Encode(cd.ParaID)
	if err != nil {
		return nil, fmt.Errorf("encoding parachain id: %w", err)
	}
	if len(buffer.Bytes()) != 4 {
		return nil, fmt.Errorf("invalid length of encoded parachain id")
	}
	copy(payload[32:36], buffer.Bytes())
	copy(payload[36:68], cd.PersistedValidationDataHash.ToBytes())
	copy(payload[68:100], cd.PovHash.ToBytes())
	copy(payload[100:132], common.Hash(cd.ValidationCodeHash).ToBytes())

	return payload[:], nil
}

func (cd CandidateDescriptor) CheckCollatorSignature() error {
	payload, err := cd.CreateSignaturePayload()
	if err != nil {
		return fmt.Errorf("creating signature payload: %w", err)
	}

	return sr25519.VerifySignature(cd.Collator[:], cd.Signature[:], payload)
}

// OccupiedCore Information about a core which is currently occupied.
type OccupiedCore struct {
	// NOTE: this has no ParaId as it can be deduced from the candidate descriptor.
	// If this core is freed by availability, this is the assignment that is next up on this
	// core, if any. nil if there is nothing queued for this core.
	NextUpOnAvailable *ScheduledCore `scale:"1"`
	// The relay-chain block number this began occupying the core at.
	OccupiedSince BlockNumber `scale:"2"`
	// The relay-chain block this will time-out at, if any.
	TimeoutAt BlockNumber `scale:"3"`
	// If this core is freed by being timed-out, this is the assignment that is next up on this
	// core. nil if there is nothing queued for this core or there is no possibility of timing
	// out.
	NextUpOnTimeOut *ScheduledCore `scale:"4"`
	// A bitfield with 1 bit for each validator in the set. `1` bits mean that the corresponding
	// validators has attested to availability on-chain. A 2/3+ majority of `1` bits means that
	// this will be available.
	Availability scale.BitVec `scale:"5"`
	// The group assigned to distribute availability pieces of this candidate.
	GroupResponsible GroupIndex `scale:"6"`
	// The hash of the candidate occupying the core.
	CandidateHash common.Hash `scale:"7"`
	// The descriptor of the candidate occupying the core.
	CandidateDescriptor CandidateDescriptor `scale:"8"`
}

// Index returns the index
func (OccupiedCore) Index() uint {
	return 0
}

// ScheduledCore Information about a core which is currently occupied.
type ScheduledCore struct {
	// The ID of a para scheduled.
	ParaID ParaID `scale:"1"`
	// The collator required to author the block, if any.
	Collator *CollatorID `scale:"2"`
}

// Index returns the index
func (ScheduledCore) Index() uint {
	return 1
}

// Free Core information about a core which is currently free.
type Free struct{}

// Index returns the index
func (Free) Index() uint {
	return 2
}

// CoreState represents the state of a particular availability core.
type CoreState scale.VaryingDataType

// Set will set a VaryingDataTypeValue using the underlying VaryingDataType
func (va *CoreState) Set(val scale.VaryingDataTypeValue) (err error) {
	vdt := scale.VaryingDataType(*va)
	err = vdt.Set(val)
	if err != nil {
		return fmt.Errorf("setting value to varying data type: %w", err)
	}
	*va = CoreState(vdt)
	return nil
}

// Value returns the value from the underlying VaryingDataType
func (va *CoreState) Value() (scale.VaryingDataTypeValue, error) {
	vdt := scale.VaryingDataType(*va)
	return vdt.Value()
}

// NewCoreStateVDT returns a new CoreState VaryingDataType
func NewCoreStateVDT() (scale.VaryingDataType, error) {
	vdt, err := scale.NewVaryingDataType(OccupiedCore{}, ScheduledCore{}, Free{})
	if err != nil {
		return scale.VaryingDataType{}, fmt.Errorf("create varying data type: %w", err)
	}

	return vdt, nil
}

// NewAvailabilityCores returns a new AvailabilityCores
func NewAvailabilityCores() (scale.VaryingDataTypeSlice, error) {
	vdt, err := NewCoreStateVDT()
	if err != nil {
		return scale.VaryingDataTypeSlice{}, fmt.Errorf("create varying data type: %w", err)
	}

	return scale.NewVaryingDataTypeSlice(vdt), nil
}

// UpwardMessage A message from a parachain to its Relay Chain.
type UpwardMessage []byte

// OutboundHrmpMessage is an HRMP message seen from the perspective of a sender.
type OutboundHrmpMessage struct {
	Recipient uint32 `scale:"1"`
	Data      []byte `scale:"2"`
}

// ValidationCode is Parachain validation code.
type ValidationCode []byte

// CandidateCommitments are Commitments made in a `CandidateReceipt`. Many of these are outputs of validation.
type CandidateCommitments struct {
	// Messages destined to be interpreted by the Relay chain itself.
	UpwardMessages []UpwardMessage `scale:"1"`
	// Horizontal messages sent by the parachain.
	HorizontalMessages []OutboundHrmpMessage `scale:"2"`
	// New validation code.
	NewValidationCode *ValidationCode `scale:"3"`
	// The head-data produced as a result of execution.
	HeadData HeadData `scale:"4"`
	// The number of messages processed from the DMQ.
	ProcessedDownwardMessages uint32 `scale:"5"`
	// The mark which specifies the block number up to which all inbound HRMP messages are processed.
	HrmpWatermark uint32 `scale:"6"`
}

func (cc CandidateCommitments) Hash() common.Hash {
	return common.MustBlake2bHash(scale.MustMarshal(cc))
}

// SessionIndex is a session index.
type SessionIndex uint32

// CommittedCandidateReceipt A candidate-receipt with commitments directly included.
type CommittedCandidateReceipt struct {
	// The candidate descriptor.
	Descriptor CandidateDescriptor `scale:"1"`
	// The commitments made by the parachain.
	Commitments CandidateCommitments `scale:"2"`
}

func (ccr CommittedCandidateReceipt) ToPlain() CandidateReceipt {
	return CandidateReceipt{
		Descriptor:      ccr.Descriptor,
		CommitmentsHash: ccr.Commitments.Hash(),
	}
}

func (c CommittedCandidateReceipt) Hash() (common.Hash, error) {
	return c.ToPlain().Hash()
}

// AssignmentID The public key of a keypair used by a validator for determining assignments
// to approve included parachain candidates.
type AssignmentID [sr25519.PublicKeyLength]byte

// AuthorityDiscoveryID An authority discovery identifier.
type AuthorityDiscoveryID [sr25519.PublicKeyLength]byte

// SessionInfo Information about validator sets of a session.
type SessionInfo struct {
	// All the validators actively participating in parachain consensus.
	// Indices are into the broader validator set.
	ActiveValidatorIndices []ValidatorIndex `scale:"1"`
	// A secure random seed for the session, gathered from BABE.
	RandomSeed [32]byte `scale:"2"`
	// The amount of sessions to keep for disputes.
	DisputePeriod SessionIndex `scale:"3"`
	// Validators in canonical ordering.
	Validators []ValidatorID `scale:"4"`
	// Validators' authority discovery keys for the session in canonical ordering.
	DiscoveryKeys []AuthorityDiscoveryID `scale:"5"`
	// The assignment keys for validators.
	AssignmentKeys []AssignmentID `scale:"6"`
	// Validators in shuffled ordering - these are the validator groups as produced
	// by the `Scheduler` module for the session and are typically referred to by
	// `GroupIndex`.
	ValidatorGroups [][]ValidatorIndex `scale:"7"`
	// The number of availability cores used by the protocol during this session.
	NCores uint32 `scale:"8"`
	// The zeroth delay tranche width.
	ZerothDelayTrancheWidth uint32 `scale:"9"`
	// The number of samples we do of `relay_vrf_modulo`.
	RelayVRFModuloSamples uint32 `scale:"10"`
	// The number of delay tranches in total.
	NDelayTranches uint32 `scale:"11"`
	// How many slots (BABE / SASSAFRAS) must pass before an assignment is considered a
	// no-show.
	NoShowSlots uint32 `scale:"12"`
	// The number of validators needed to approve a block.
	NeededApprovals uint32 `scale:"13"`
}

// DownwardMessage A message sent from the relay-chain down to a parachain.
type DownwardMessage []byte

// InboundDownwardMessage A wrapped version of `DownwardMessage`.
// The difference is that it has attached the block number when the message was sent.
type InboundDownwardMessage struct {
	// The block number at which these messages were put into the downward message queue.
	SentAt BlockNumber `scale:"1"`
	// The actual downward message to processes.
	Message DownwardMessage `scale:"2"`
}

// InboundHrmpMessage An HRMP message seen from the perspective of a recipient.
type InboundHrmpMessage struct {
	// The block number at which this message was sent.
	// Specifically, it is the block number at which the candidate that sends this message was
	// enacted.
	SentAt BlockNumber `scale:"1"`
	// The message payload.
	Data []byte `scale:"2"`
}

// CandidateReceipt A receipt for a parachain candidate.
type CandidateReceipt struct {
	// The candidate descriptor.
	Descriptor CandidateDescriptor `scale:"1"`
	// The candidate event.
	CommitmentsHash common.Hash `scale:"2"`
}

func (cr CandidateReceipt) Hash() (common.Hash, error) {
	bytes, err := scale.Marshal(cr)
	if err != nil {
		return common.Hash{}, fmt.Errorf("marshalling CommittedCandidateReceipt: %w", err)
	}

	return common.Blake2bHash(bytes)
}

// HeadData Parachain head data included in the chain.
type HeadData struct {
	Data []byte `scale:"1"`
}

// CoreIndex The unique (during session) index of a core.
type CoreIndex struct {
	Index uint32 `scale:"1"`
}

// CandidateBacked This candidate receipt was backed in the most recent block.
// This includes the core index the candidate is now occupying.
type CandidateBacked struct {
	CandidateReceipt CandidateReceipt `scale:"1"`
	HeadData         HeadData         `scale:"2"`
	CoreIndex        CoreIndex        `scale:"3"`
	GroupIndex       GroupIndex       `scale:"4"`
}

// Index returns the VaryingDataType Index
func (CandidateBacked) Index() uint {
	return 0
}

// CandidateIncluded This candidate receipt was included and became a parablock at the most recent block.
// This includes the core index the candidate was occupying as well as the group responsible
// for backing the candidate.
type CandidateIncluded struct {
	CandidateReceipt CandidateReceipt `scale:"1"`
	HeadData         HeadData         `scale:"2"`
	CoreIndex        CoreIndex        `scale:"3"`
	GroupIndex       GroupIndex       `scale:"4"`
}

// Index returns the VaryingDataType Index
func (CandidateIncluded) Index() uint {
	return 1
}

// CandidateTimedOut A candidate that timed out.
// / This candidate receipt was not made available in time and timed out.
// / This includes the core index the candidate was occupying.
type CandidateTimedOut struct {
	CandidateReceipt CandidateReceipt `scale:"1"`
	HeadData         HeadData         `scale:"2"`
	CoreIndex        CoreIndex        `scale:"3"`
}

// Index returns the VaryingDataType Index
func (CandidateTimedOut) Index() uint {
	return 2
}

// CandidateEvent A candidate event.
type CandidateEvent scale.VaryingDataType

// Set will set a VaryingDataTypeValue using the underlying VaryingDataType
func (va *CandidateEvent) Set(val scale.VaryingDataTypeValue) (err error) {
	// cast to VaryingDataType to use VaryingDataType.Set method
	vdt := scale.VaryingDataType(*va)
	err = vdt.Set(val)
	if err != nil {
		return fmt.Errorf("setting value to varying data type: %w", err)
	}
	// store original ParentVDT with VaryingDataType that has been set
	*va = CandidateEvent(vdt)
	return nil
}

// Value returns the value from the underlying VaryingDataType
func (va *CandidateEvent) Value() (scale.VaryingDataTypeValue, error) {
	vdt := scale.VaryingDataType(*va)
	return vdt.Value()
}

// NewCandidateEventVDT returns a new CandidateEvent VaryingDataType
func NewCandidateEventVDT() (scale.VaryingDataType, error) {
	vdt, err := scale.NewVaryingDataType(CandidateBacked{}, CandidateIncluded{}, CandidateTimedOut{})
	if err != nil {
		return scale.VaryingDataType{}, fmt.Errorf("create varying data type: %w", err)
	}

	return vdt, nil
}

// NewCandidateEvents returns a new CandidateEvents
func NewCandidateEvents() (scale.VaryingDataTypeSlice, error) {
	vdt, err := NewCandidateEventVDT()
	if err != nil {
		return scale.VaryingDataTypeSlice{}, fmt.Errorf("create varying data type: %w", err)
	}

	return scale.NewVaryingDataTypeSlice(vdt), nil
}

// PersistedValidationData should be relatively lightweight primarily because it is constructed
// during inclusion for each candidate and therefore lies on the critical path of inclusion.
type PersistedValidationData struct {
	ParentHead             HeadData    `scale:"1"`
	RelayParentNumber      uint32      `scale:"2"`
	RelayParentStorageRoot common.Hash `scale:"3"`
	MaxPovSize             uint32      `scale:"4"`
}

func (pvd PersistedValidationData) Hash() (common.Hash, error) {
	bytes, err := scale.Marshal(pvd)
	if err != nil {
		return common.Hash{}, fmt.Errorf("marshalling PersistedValidationData: %w", err)
	}

	return common.Blake2bHash(bytes)
}

// OccupiedCoreAssumption is an assumption being made about the state of an occupied core.
type OccupiedCoreAssumption scale.VaryingDataType

// Set will set a VaryingDataTypeValue using the underlying VaryingDataType
func (o *OccupiedCoreAssumption) Set(val scale.VaryingDataTypeValue) (err error) {
	// cast to VaryingDataType to use VaryingDataType.Set method
	vdt := scale.VaryingDataType(*o)
	err = vdt.Set(val)
	if err != nil {
		return fmt.Errorf("setting value to varying data type: %w", err)
	}
	// store original ParentVDT with VaryingDataType that has been set
	*o = OccupiedCoreAssumption(vdt)
	return nil
}

// Value will return value from underying VaryingDataType
func (o *OccupiedCoreAssumption) Value() (scale.VaryingDataTypeValue, error) {
	vdt := scale.VaryingDataType(*o)
	return vdt.Value()
}

// IncludedOccupiedCoreAssumption means the candidate occupying the core was made available and
// included to free the core.
type IncludedOccupiedCoreAssumption struct{}

// Index returns VDT index
func (IncludedOccupiedCoreAssumption) Index() uint {
	return 0
}

func (IncludedOccupiedCoreAssumption) String() string {
	return "Included"
}

// TimedOutOccupiedCoreAssumption means the candidate occupying the core timed out and freed the
// core without advancing the para.
type TimedOutOccupiedCoreAssumption struct{}

// Index returns VDT index
func (TimedOutOccupiedCoreAssumption) Index() uint {
	return 1
}

func (TimedOutOccupiedCoreAssumption) String() string {
	return "TimedOut"
}

// FreeOccupiedCoreAssumption means the core was not occupied to begin with.
type FreeOccupiedCoreAssumption struct{}

// Index returns VDT index
func (FreeOccupiedCoreAssumption) Index() uint {
	return 2
}

func (FreeOccupiedCoreAssumption) String() string {
	return "Free"
}

// NewOccupiedCoreAssumption creates a OccupiedCoreAssumption varying data type.
func NewOccupiedCoreAssumption() OccupiedCoreAssumption {
	vdt := scale.MustNewVaryingDataType(
		IncludedOccupiedCoreAssumption{},
		FreeOccupiedCoreAssumption{},
		TimedOutOccupiedCoreAssumption{})

	return OccupiedCoreAssumption(vdt)
}

// CandidateHash makes it easy to enforce that a hash is a candidate hash on the type level.
type CandidateHash struct {
	Value common.Hash `scale:"1"`
}

func (ch CandidateHash) String() string {
	return ch.Value.String()
}

// PoV represents a Proof-of-Validity block (PoV block) or a parachain block.
// It contains the necessary data for the parachain specific state transition logic.
type PoV struct {
	BlockData BlockData `scale:"1"`
}

// Index returns the index of varying data type
func (PoV) Index() uint {
	return 0
}

// NoSuchPoV indicates that the requested PoV was not found in the store.
type NoSuchPoV struct{}

// Index returns the index of varying data type
func (NoSuchPoV) Index() uint {
	return 1
}

// BlockData represents parachain block data.
// It contains everything required to validate para-block, may contain block and witness data.
type BlockData []byte

// Collation represents a requested collation to be delivered
type Collation struct {
	CandidateReceipt CandidateReceipt `scale:"1"`
	PoV              PoV              `scale:"2"`
}

// ValidatorSignature represents the signature with which parachain validators sign blocks.
type ValidatorSignature Signature

func (v ValidatorSignature) String() string { return Signature(v).String() }

// Signature represents a cryptographic signature.
type Signature [64]byte

func (s Signature) String() string { return fmt.Sprintf("0x%x", s[:]) }

// BackedCandidate is a backed (or backable, depending on context) candidate.
type BackedCandidate struct {
	// The candidate referred to.
	Candidate CommittedCandidateReceipt `scale:"1"`
	// The validity votes themselves, expressed as signatures.
	ValidityVotes []ValidityAttestation `scale:"2"`
	// The indices of the validators within the group, expressed as a bitfield.
	ValidatorIndices scale.BitVec `scale:"3"` // TODO: it's a bitvec in rust, figure out actual type
}

// ProspectiveParachainsMode represents the mode of a relay parent in the context
// of prospective parachains, as defined by the Runtime API version.
type ProspectiveParachainsMode struct {
	// IsEnabled indicates whether prospective parachains are enabled or disabled.
	// - Disabled: When the Runtime API lacks support for `async_backing_params`,
	//   there are no prospective parachains.
	// - Enabled: For v6 runtime API, prospective parachains are enabled.
	// NOTE: MaxCandidateDepth and AllowedAncestryLen should be set only if this is enabled.
	IsEnabled bool

	// MaxCandidateDepth specifies the maximum number of para blocks that can exist
	// between the para head in a relay parent and a new candidate. This limitation
	// helps prevent the construction of arbitrarily long chains and spamming by
	// other validators.
	MaxCandidateDepth uint

	// AllowedAncestryLen determines how many ancestors of a relay parent are allowed
	// to build candidates on top of it.
	AllowedAncestryLen uint
}

// UncheckedSignedAvailabilityBitfield a signed bitfield with signature not yet checked
type UncheckedSignedAvailabilityBitfield struct {
	// The payload is part of the signed data. The rest is the signing context,
	// which is known both at signing and at validation.
	Payload scale.BitVec `scale:"1"`

	// The index of the validator signing this statement.
	ValidatorIndex ValidatorIndex `scale:"2"`

	// The signature by the validator of the signed payload.
	Signature ValidatorSignature `scale:"3"`
}<|MERGE_RESOLUTION|>--- conflicted
+++ resolved
@@ -63,15 +63,12 @@
 	return GroupIndex(idx)
 }
 
-<<<<<<< HEAD
-=======
 func (gri GroupRotationInfo) CoreForGroup(groupIndex GroupIndex, cores uint8) CoreIndex {
 	//nolint
 	// TODO: https://github.com/paritytech/polkadot-sdk/blob/aa68ea58f389c2aa4eefab4bf7bc7b787dd56580/polkadot/primitives/src/v6/mod.rs#L877
 	return CoreIndex{}
 }
 
->>>>>>> 28656d67
 // ValidatorGroups represents the validator groups
 type ValidatorGroups struct {
 	// Validators is an array of validator set Ids
