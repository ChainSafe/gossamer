// Copyright 2023 ChainSafe Systems (ON)
// SPDX-License-Identifier: LGPL-3.0-only

package parachaintypes

import (
	"bytes"
	"fmt"

	"github.com/ChainSafe/gossamer/lib/common"
	"github.com/ChainSafe/gossamer/lib/crypto/sr25519"
	"github.com/ChainSafe/gossamer/pkg/scale"
)

// The primary purpose of this package is to put types being used by other packages to avoid cyclic
// dependencies.

// NOTE: https://github.com/ChainSafe/gossamer/pull/3297#discussion_r1214740051

// ValidatorIndex Index of the validator. Used as a lightweight replacement of the `ValidatorId` when appropriate
type ValidatorIndex uint32

// ValidatorID The public key of a validator.
type ValidatorID [sr25519.PublicKeyLength]byte

// BlockNumber The block number type.
type BlockNumber uint32

// GroupRotationInfo A helper data-type for tracking validator-group rotations.
type GroupRotationInfo struct {
	// SessionStartBlock is the block number at which the session started
	SessionStartBlock BlockNumber `scale:"1"`
	// GroupRotationFrequency indicates how often groups rotate. 0 means never.
	GroupRotationFrequency BlockNumber `scale:"2"`
	// Now indicates the current block number.
	Now BlockNumber `scale:"3"`
}

// ValidatorGroups represents the validator groups
type ValidatorGroups struct {
	// Validators is an array of validator set Ids
	Validators [][]ValidatorIndex `scale:"1"`
	// GroupRotationInfo is the group rotation info
	GroupRotationInfo GroupRotationInfo `scale:"2"`
}

// ParaID Unique identifier of a parachain.
type ParaID uint32

// GroupIndex The unique (during session) index of a validator group.
type GroupIndex uint32

// CollatorID represents the public key of a collator
type CollatorID [sr25519.PublicKeyLength]byte

// CollatorSignature is the signature on a candidate's block data signed by a collator.
type CollatorSignature [sr25519.SignatureLength]byte

// ValidationCodeHash is the blake2-256 hash of the validation code bytes.
type ValidationCodeHash common.Hash

// CandidateDescriptor is a unique descriptor of the candidate receipt.
type CandidateDescriptor struct {
	// The ID of the para this is a candidate for.
	ParaID uint32 `scale:"1"`

	// RelayParent is the hash of the relay-chain block this should be executed in
	// the context of.
	RelayParent common.Hash `scale:"2"`

	// Collator is the collator's sr25519 public key.
	Collator CollatorID `scale:"3"`

	// PersistedValidationDataHash is the blake2-256 hash of the persisted validation data. This is extra data derived from
	// relay-chain state which may vary based on bitfields included before the candidate.
	// Thus, it cannot be derived entirely from the relay-parent.
	PersistedValidationDataHash common.Hash `scale:"4"`

	// PovHash is the hash of the `pov-block`.
	PovHash common.Hash `scale:"5"`
	// ErasureRoot is the root of a block's erasure encoding Merkle tree.
	ErasureRoot common.Hash `scale:"6"`

	// Signature on blake2-256 of components of this receipt:
	// The parachain index, the relay parent, the validation data hash, and the `pov_hash`.
	Signature CollatorSignature `scale:"7"`

	// ParaHead is the hash of the para header that is being generated by this candidate.
	ParaHead common.Hash `scale:"8"`
	// ValidationCodeHash is the blake2-256 hash of the validation code bytes.
	ValidationCodeHash ValidationCodeHash `scale:"9"`
}

func (cd CandidateDescriptor) CreateSignaturePayload() ([]byte, error) {
	var payload [132]byte
	copy(payload[0:32], cd.RelayParent.ToBytes())

	buffer := bytes.NewBuffer(nil)
	encoder := scale.NewEncoder(buffer)
	err := encoder.Encode(cd.ParaID)
	if err != nil {
		return nil, fmt.Errorf("encoding parachain id: %w", err)
	}
	if len(buffer.Bytes()) != 4 {
		return nil, fmt.Errorf("invalid length of encoded parachain id")
	}
	copy(payload[32:36], buffer.Bytes())
	copy(payload[36:68], cd.PersistedValidationDataHash.ToBytes())
	copy(payload[68:100], cd.PovHash.ToBytes())
	copy(payload[100:132], common.Hash(cd.ValidationCodeHash).ToBytes())

	return payload[:], nil
}

func (cd CandidateDescriptor) CheckCollatorSignature() error {
	payload, err := cd.CreateSignaturePayload()
	if err != nil {
		return fmt.Errorf("creating signature payload: %w", err)
	}

	return sr25519.VerifySignature(cd.Collator[:], cd.Signature[:], payload)
}

// OccupiedCore Information about a core which is currently occupied.
type OccupiedCore struct {
	// NOTE: this has no ParaId as it can be deduced from the candidate descriptor.
	// If this core is freed by availability, this is the assignment that is next up on this
	// core, if any. nil if there is nothing queued for this core.
	NextUpOnAvailable *ScheduledCore `scale:"1"`
	// The relay-chain block number this began occupying the core at.
	OccupiedSince BlockNumber `scale:"2"`
	// The relay-chain block this will time-out at, if any.
	TimeoutAt BlockNumber `scale:"3"`
	// If this core is freed by being timed-out, this is the assignment that is next up on this
	// core. nil if there is nothing queued for this core or there is no possibility of timing
	// out.
	NextUpOnTimeOut *ScheduledCore `scale:"4"`
	// A bitfield with 1 bit for each validator in the set. `1` bits mean that the corresponding
	// validators has attested to availability on-chain. A 2/3+ majority of `1` bits means that
	// this will be available.
	Availability scale.BitVec `scale:"5"`
	// The group assigned to distribute availability pieces of this candidate.
	GroupResponsible GroupIndex `scale:"6"`
	// The hash of the candidate occupying the core.
	CandidateHash common.Hash `scale:"7"`
	// The descriptor of the candidate occupying the core.
	CandidateDescriptor CandidateDescriptor `scale:"8"`
}

// Index returns the index
func (OccupiedCore) Index() uint {
	return 0
}

// ScheduledCore Information about a core which is currently occupied.
type ScheduledCore struct {
	// The ID of a para scheduled.
	ParaID ParaID `scale:"1"`
	// The collator required to author the block, if any.
	Collator *CollatorID `scale:"2"`
}

// Index returns the index
func (ScheduledCore) Index() uint {
	return 1
}

// Free Core information about a core which is currently free.
type Free struct{}

// Index returns the index
func (Free) Index() uint {
	return 2
}

// CoreState represents the state of a particular availability core.
type CoreState scale.VaryingDataType

// Set will set a VaryingDataTypeValue using the underlying VaryingDataType
func (va *CoreState) Set(val scale.VaryingDataTypeValue) (err error) {
	vdt := scale.VaryingDataType(*va)
	err = vdt.Set(val)
	if err != nil {
		return fmt.Errorf("setting value to varying data type: %w", err)
	}
	*va = CoreState(vdt)
	return nil
}

// Value returns the value from the underlying VaryingDataType
func (va *CoreState) Value() (scale.VaryingDataTypeValue, error) {
	vdt := scale.VaryingDataType(*va)
	return vdt.Value()
}

// NewCoreStateVDT returns a new CoreState VaryingDataType
func NewCoreStateVDT() (scale.VaryingDataType, error) {
	vdt, err := scale.NewVaryingDataType(OccupiedCore{}, ScheduledCore{}, Free{})
	if err != nil {
		return scale.VaryingDataType{}, fmt.Errorf("create varying data type: %w", err)
	}

	return vdt, nil
}

// NewAvailabilityCores returns a new AvailabilityCores
func NewAvailabilityCores() (scale.VaryingDataTypeSlice, error) {
	vdt, err := NewCoreStateVDT()
	if err != nil {
		return scale.VaryingDataTypeSlice{}, fmt.Errorf("create varying data type: %w", err)
	}

	return scale.NewVaryingDataTypeSlice(vdt), nil
}

// UpwardMessage A message from a parachain to its Relay Chain.
type UpwardMessage []byte

// OutboundHrmpMessage is an HRMP message seen from the perspective of a sender.
type OutboundHrmpMessage struct {
	Recipient uint32 `scale:"1"`
	Data      []byte `scale:"2"`
}

// ValidationCode is Parachain validation code.
type ValidationCode []byte

// CandidateCommitments are Commitments made in a `CandidateReceipt`. Many of these are outputs of validation.
type CandidateCommitments struct {
	// Messages destined to be interpreted by the Relay chain itself.
	UpwardMessages []UpwardMessage `scale:"1"`
	// Horizontal messages sent by the parachain.
	HorizontalMessages []OutboundHrmpMessage `scale:"2"`
	// New validation code.
	NewValidationCode *ValidationCode `scale:"3"`
	// The head-data produced as a result of execution.
	HeadData HeadData `scale:"4"`
	// The number of messages processed from the DMQ.
	ProcessedDownwardMessages uint32 `scale:"5"`
	// The mark which specifies the block number up to which all inbound HRMP messages are processed.
	HrmpWatermark uint32 `scale:"6"`
}

// SessionIndex is a session index.
type SessionIndex uint32

// CommittedCandidateReceipt A candidate-receipt with commitments directly included.
type CommittedCandidateReceipt struct {
	// The candidate descriptor.
	Descriptor CandidateDescriptor `scale:"1"`
	// The commitments made by the parachain.
	Commitments CandidateCommitments `scale:"2"`
}

// AssignmentID The public key of a keypair used by a validator for determining assignments
// to approve included parachain candidates.
type AssignmentID [sr25519.PublicKeyLength]byte

// AuthorityDiscoveryID An authority discovery identifier.
type AuthorityDiscoveryID [sr25519.PublicKeyLength]byte

// SessionInfo Information about validator sets of a session.
type SessionInfo struct {
	// All the validators actively participating in parachain consensus.
	// Indices are into the broader validator set.
	ActiveValidatorIndices []ValidatorIndex `scale:"1"`
	// A secure random seed for the session, gathered from BABE.
	RandomSeed [32]byte `scale:"2"`
	// The amount of sessions to keep for disputes.
	DisputePeriod SessionIndex `scale:"3"`
	// Validators in canonical ordering.
	Validators []ValidatorID `scale:"4"`
	// Validators' authority discovery keys for the session in canonical ordering.
	DiscoveryKeys []AuthorityDiscoveryID `scale:"5"`
	// The assignment keys for validators.
	AssignmentKeys []AssignmentID `scale:"6"`
	// Validators in shuffled ordering - these are the validator groups as produced
	// by the `Scheduler` module for the session and are typically referred to by
	// `GroupIndex`.
	ValidatorGroups [][]ValidatorIndex `scale:"7"`
	// The number of availability cores used by the protocol during this session.
	NCores uint32 `scale:"8"`
	// The zeroth delay tranche width.
	ZerothDelayTrancheWidth uint32 `scale:"9"`
	// The number of samples we do of `relay_vrf_modulo`.
	RelayVRFModuloSamples uint32 `scale:"10"`
	// The number of delay tranches in total.
	NDelayTranches uint32 `scale:"11"`
	// How many slots (BABE / SASSAFRAS) must pass before an assignment is considered a
	// no-show.
	NoShowSlots uint32 `scale:"12"`
	// The number of validators needed to approve a block.
	NeededApprovals uint32 `scale:"13"`
}

// DownwardMessage A message sent from the relay-chain down to a parachain.
type DownwardMessage []byte

// InboundDownwardMessage A wrapped version of `DownwardMessage`.
// The difference is that it has attached the block number when the message was sent.
type InboundDownwardMessage struct {
	// The block number at which these messages were put into the downward message queue.
	SentAt BlockNumber `scale:"1"`
	// The actual downward message to processes.
	Message DownwardMessage `scale:"2"`
}

// InboundHrmpMessage An HRMP message seen from the perspective of a recipient.
type InboundHrmpMessage struct {
	// The block number at which this message was sent.
	// Specifically, it is the block number at which the candidate that sends this message was
	// enacted.
	SentAt BlockNumber `scale:"1"`
	// The message payload.
	Data []byte `scale:"2"`
}

// CandidateReceipt A receipt for a parachain candidate.
type CandidateReceipt struct {
	// The candidate descriptor.
	Descriptor CandidateDescriptor `scale:"1"`
	// The candidate event.
	CommitmentsHash common.Hash `scale:"2"`
}

// HeadData Parachain head data included in the chain.
type HeadData struct {
	Data []byte `scale:"1"`
}

// CoreIndex The unique (during session) index of a core.
type CoreIndex struct {
	Index uint32 `scale:"1"`
}

// CandidateBacked This candidate receipt was backed in the most recent block.
// This includes the core index the candidate is now occupying.
type CandidateBacked struct {
	CandidateReceipt CandidateReceipt `scale:"1"`
	HeadData         HeadData         `scale:"2"`
	CoreIndex        CoreIndex        `scale:"3"`
	GroupIndex       GroupIndex       `scale:"4"`
}

// Index returns the VaryingDataType Index
func (CandidateBacked) Index() uint {
	return 0
}

// CandidateIncluded This candidate receipt was included and became a parablock at the most recent block.
// This includes the core index the candidate was occupying as well as the group responsible
// for backing the candidate.
type CandidateIncluded struct {
	CandidateReceipt CandidateReceipt `scale:"1"`
	HeadData         HeadData         `scale:"2"`
	CoreIndex        CoreIndex        `scale:"3"`
	GroupIndex       GroupIndex       `scale:"4"`
}

// Index returns the VaryingDataType Index
func (CandidateIncluded) Index() uint {
	return 1
}

// CandidateTimedOut A candidate that timed out.
// / This candidate receipt was not made available in time and timed out.
// / This includes the core index the candidate was occupying.
type CandidateTimedOut struct {
	CandidateReceipt CandidateReceipt `scale:"1"`
	HeadData         HeadData         `scale:"2"`
	CoreIndex        CoreIndex        `scale:"3"`
}

// Index returns the VaryingDataType Index
func (CandidateTimedOut) Index() uint {
	return 2
}

// CandidateEvent A candidate event.
type CandidateEvent scale.VaryingDataType

// Set will set a VaryingDataTypeValue using the underlying VaryingDataType
func (va *CandidateEvent) Set(val scale.VaryingDataTypeValue) (err error) {
	// cast to VaryingDataType to use VaryingDataType.Set method
	vdt := scale.VaryingDataType(*va)
	err = vdt.Set(val)
	if err != nil {
		return fmt.Errorf("setting value to varying data type: %w", err)
	}
	// store original ParentVDT with VaryingDataType that has been set
	*va = CandidateEvent(vdt)
	return nil
}

// Value returns the value from the underlying VaryingDataType
func (va *CandidateEvent) Value() (scale.VaryingDataTypeValue, error) {
	vdt := scale.VaryingDataType(*va)
	return vdt.Value()
}

// NewCandidateEventVDT returns a new CandidateEvent VaryingDataType
func NewCandidateEventVDT() (scale.VaryingDataType, error) {
	vdt, err := scale.NewVaryingDataType(CandidateBacked{}, CandidateIncluded{}, CandidateTimedOut{})
	if err != nil {
		return scale.VaryingDataType{}, fmt.Errorf("create varying data type: %w", err)
	}

	return vdt, nil
}

// NewCandidateEvents returns a new CandidateEvents
func NewCandidateEvents() (scale.VaryingDataTypeSlice, error) {
	vdt, err := NewCandidateEventVDT()
	if err != nil {
		return scale.VaryingDataTypeSlice{}, fmt.Errorf("create varying data type: %w", err)
	}

	return scale.NewVaryingDataTypeSlice(vdt), nil
}

// PersistedValidationData should be relatively lightweight primarily because it is constructed
// during inclusion for each candidate and therefore lies on the critical path of inclusion.
type PersistedValidationData struct {
	ParentHead             HeadData    `scale:"1"`
	RelayParentNumber      uint32      `scale:"2"`
	RelayParentStorageRoot common.Hash `scale:"3"`
	MaxPovSize             uint32      `scale:"4"`
}

// OccupiedCoreAssumption is an assumption being made about the state of an occupied core.
type OccupiedCoreAssumption scale.VaryingDataType

// Set will set a VaryingDataTypeValue using the underlying VaryingDataType
func (o *OccupiedCoreAssumption) Set(val scale.VaryingDataTypeValue) (err error) {
	// cast to VaryingDataType to use VaryingDataType.Set method
	vdt := scale.VaryingDataType(*o)
	err = vdt.Set(val)
	if err != nil {
		return fmt.Errorf("setting value to varying data type: %w", err)
	}
	// store original ParentVDT with VaryingDataType that has been set
	*o = OccupiedCoreAssumption(vdt)
	return nil
}

// Value will return value from underying VaryingDataType
func (o *OccupiedCoreAssumption) Value() (scale.VaryingDataTypeValue, error) {
	vdt := scale.VaryingDataType(*o)
	return vdt.Value()
}

// IncludedOccupiedCoreAssumption means the candidate occupying the core was made available and
// included to free the core.
type IncludedOccupiedCoreAssumption struct{}

// Index returns VDT index
func (IncludedOccupiedCoreAssumption) Index() uint {
	return 0
}

func (IncludedOccupiedCoreAssumption) String() string {
	return "Included"
}

// TimedOutOccupiedCoreAssumption means the candidate occupying the core timed out and freed the
// core without advancing the para.
type TimedOutOccupiedCoreAssumption struct{}

// Index returns VDT index
func (TimedOutOccupiedCoreAssumption) Index() uint {
	return 1
}

func (TimedOutOccupiedCoreAssumption) String() string {
	return "TimedOut"
}

// FreeOccupiedCoreAssumption means the core was not occupied to begin with.
type FreeOccupiedCoreAssumption struct{}

// Index returns VDT index
func (FreeOccupiedCoreAssumption) Index() uint {
	return 2
}

func (FreeOccupiedCoreAssumption) String() string {
	return "Free"
}

// NewOccupiedCoreAssumption creates a OccupiedCoreAssumption varying data type.
func NewOccupiedCoreAssumption() OccupiedCoreAssumption {
	vdt := scale.MustNewVaryingDataType(
		IncludedOccupiedCoreAssumption{},
		FreeOccupiedCoreAssumption{},
		TimedOutOccupiedCoreAssumption{})

	return OccupiedCoreAssumption(vdt)
}

<<<<<<< HEAD
=======
// CandidateHash makes it easy to enforce that a hash is a candidate hash on the type level.
type CandidateHash struct {
	Value common.Hash `scale:"1"`
}

>>>>>>> 36d91ce2
// PoV represents a Proof-of-Validity block (PoV block) or a parachain block.
// It contains the necessary data for the parachain specific state transition logic.
type PoV struct {
	BlockData BlockData `scale:"1"`
}

<<<<<<< HEAD
=======
// Index returns the index of varying data type
func (PoV) Index() uint {
	return 0
}

>>>>>>> 36d91ce2
// BlockData represents parachain block data.
// It contains everything required to validate para-block, may contain block and witness data.
type BlockData []byte

<<<<<<< HEAD
// Collation represents a requested collation to be delivered
type Collation struct {
	CandidateReceipt CandidateReceipt `scale:"1"`
	PoV              PoV              `scale:"2"`
}
=======
// UncheckedSignedFullStatement is a Variant of `SignedFullStatement` where the signature has not yet been verified.
type UncheckedSignedFullStatement struct {
	// The payload is part of the signed data. The rest is the signing context,
	// which is known both at signing and at validation.
	Payload StatementVDT `scale:"1"`

	// The index of the validator signing this statement.
	ValidatorIndex ValidatorIndex `scale:"2"`

	// The signature by the validator of the signed payload.
	Signature ValidatorSignature `scale:"3"`
}

// ValidatorSignature represents the signature with which parachain validators sign blocks.
type ValidatorSignature Signature

// Signature represents a cryptographic signature.
type Signature [64]byte
>>>>>>> 36d91ce2
<|MERGE_RESOLUTION|>--- conflicted
+++ resolved
@@ -497,55 +497,36 @@
 	return OccupiedCoreAssumption(vdt)
 }
 
-<<<<<<< HEAD
-=======
 // CandidateHash makes it easy to enforce that a hash is a candidate hash on the type level.
 type CandidateHash struct {
 	Value common.Hash `scale:"1"`
 }
 
->>>>>>> 36d91ce2
 // PoV represents a Proof-of-Validity block (PoV block) or a parachain block.
 // It contains the necessary data for the parachain specific state transition logic.
 type PoV struct {
 	BlockData BlockData `scale:"1"`
 }
 
-<<<<<<< HEAD
-=======
 // Index returns the index of varying data type
 func (PoV) Index() uint {
 	return 0
 }
 
->>>>>>> 36d91ce2
+// NoSuchPoV indicates that the requested PoV was not found in the store.
+type NoSuchPoV struct{}
+
+// Index returns the index of varying data type
+func (NoSuchPoV) Index() uint {
+	return 1
+}
+
 // BlockData represents parachain block data.
 // It contains everything required to validate para-block, may contain block and witness data.
 type BlockData []byte
 
-<<<<<<< HEAD
 // Collation represents a requested collation to be delivered
 type Collation struct {
 	CandidateReceipt CandidateReceipt `scale:"1"`
 	PoV              PoV              `scale:"2"`
-}
-=======
-// UncheckedSignedFullStatement is a Variant of `SignedFullStatement` where the signature has not yet been verified.
-type UncheckedSignedFullStatement struct {
-	// The payload is part of the signed data. The rest is the signing context,
-	// which is known both at signing and at validation.
-	Payload StatementVDT `scale:"1"`
-
-	// The index of the validator signing this statement.
-	ValidatorIndex ValidatorIndex `scale:"2"`
-
-	// The signature by the validator of the signed payload.
-	Signature ValidatorSignature `scale:"3"`
-}
-
-// ValidatorSignature represents the signature with which parachain validators sign blocks.
-type ValidatorSignature Signature
-
-// Signature represents a cryptographic signature.
-type Signature [64]byte
->>>>>>> 36d91ce2
+}