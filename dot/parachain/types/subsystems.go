--- conflicted
+++ resolved
@@ -9,619 +9,4 @@
 	CandidateBacking  SubSystemName = "CandidateBacking"
 	CollationProtocol SubSystemName = "CollationProtocol"
 	AvailabilityStore SubSystemName = "AvailabilityStore"
-<<<<<<< HEAD
-)
-
-var (
-	_ ProvisionerMessage           = (*PMProvisionableData)(nil)
-	_ ProvisionableData            = (*PDBackedCandidate)(nil)
-	_ ProvisionableData            = (*PDMisbehaviorReport)(nil)
-	_ StatementDistributionMessage = (*SDMBacked)(nil)
-	_ CollatorProtocolMessage      = (*CPMBacked)(nil)
-	_ ProspectiveParachainsMessage = (*PPMCandidateBacked)(nil)
-	_ ProspectiveParachainsMessage = (*PPMIntroduceCandidate)(nil)
-	_ ProspectiveParachainsMessage = (*PPMCandidateSeconded)(nil)
-	_ ProspectiveParachainsMessage = (*PPMGetHypotheticalFrontier)(nil)
-	_ RuntimeApiMessage            = (*RAMRequest)(nil)
-	_ RuntimeApiRequest            = (*RARValidationCodeByHash)(nil)
-	_ CandidateValidationMessage   = (*CVMValidateFromExhaustive)(nil)
-	_ AvailabilityStoreMessage     = (*ASMStoreAvailableData)(nil)
-	_ HypotheticalCandidate        = (*HCIncomplete)(nil)
-	_ HypotheticalCandidate        = (*HCComplete)(nil)
-	_ Misbehaviour                 = (*IssuedAndValidity)(nil)
-	_ ValidityDoubleVote           = (*IssuedAndValidity)(nil)
-	_ Misbehaviour                 = (*MultipleCandidates)(nil)
-	_ Misbehaviour                 = (*UnauthorizedStatement)(nil)
-	_ Misbehaviour                 = (*OnSeconded)(nil)
-	_ DoubleSign                   = (*OnSeconded)(nil)
-	_ Misbehaviour                 = (*OnValidity)(nil)
-	_ DoubleSign                   = (*OnValidity)(nil)
-)
-
-// OverseerFuncRes is a result of an overseer function
-type OverseerFuncRes[T any] struct {
-	Err  error
-	Data T
-}
-
-// ProvisionerMessage is a message to the Provisioner.
-type ProvisionerMessage interface {
-	IsProvisionerMessage()
-}
-
-// PMProvisionableData is a provisioner message.
-// This data should become part of a relay chain block.
-type PMProvisionableData struct {
-	RelayParent       common.Hash
-	ProvisionableData ProvisionableData
-}
-
-func (PMProvisionableData) IsProvisionerMessage() {}
-
-// ProvisionableData becomes intrinsics or extrinsics which should be included in a future relay chain block.
-type ProvisionableData interface {
-	IsProvisionableData()
-}
-
-// PDBackedCandidate is a provisionable data.
-// The Candidate Backing subsystem believes that this candidate is valid, pending availability.
-type PDBackedCandidate CandidateReceipt
-
-func (PDBackedCandidate) IsProvisionableData() {}
-
-// PDMisbehaviorReport represents self-contained proofs of validator misbehaviour.
-type PDMisbehaviorReport struct {
-	ValidatorIndex ValidatorIndex
-	Misbehaviour   Misbehaviour
-}
-
-func (PDMisbehaviorReport) IsProvisionableData() {}
-
-// Misbehaviour is intended to represent different kinds of misbehaviour along with supporting proofs.
-type Misbehaviour interface {
-	IsMisbehaviour()
-}
-
-// ValidityDoubleVote misbehaviour: voting more than one way on candidate validity.
-// Since there are three possible ways to vote, a double vote is possible in
-// three possible combinations (unordered)
-type ValidityDoubleVote interface {
-	Misbehaviour
-	IsValidityDoubleVote()
-}
-
-// IssuedAndValidity represents an implicit vote by issuing and explicit voting for validity.
-type IssuedAndValidity struct {
-	CommittedCandidateReceiptAndSign CommittedCandidateReceiptAndSign
-	CandidateHashAndSign             struct {
-		CandidateHash CandidateHash
-		Signature     ValidatorSignature
-	}
-}
-
-func (IssuedAndValidity) IsMisbehaviour()       {}
-func (IssuedAndValidity) IsValidityDoubleVote() {}
-
-// CommittedCandidateReceiptAndSign combines a committed candidate receipt and its associated signature.
-type CommittedCandidateReceiptAndSign struct {
-	CommittedCandidateReceipt CommittedCandidateReceipt
-	Signature                 ValidatorSignature
-}
-
-// MultipleCandidates misbehaviour: declaring multiple candidates.
-type MultipleCandidates struct {
-	First  CommittedCandidateReceiptAndSign
-	Second CommittedCandidateReceiptAndSign
-}
-
-func (MultipleCandidates) IsMisbehaviour() {}
-
-// SignedStatement represents signed statements about candidates.
-type SignedStatement struct {
-	Statement StatementVDT       `scale:"1"`
-	Signature ValidatorSignature `scale:"2"`
-	Sender    ValidatorIndex     `scale:"3"`
-}
-
-// UnauthorizedStatement misbehaviour: submitted statement for wrong group.
-type UnauthorizedStatement struct {
-	// A signed statement which was submitted without proper authority.
-	Statement SignedStatement
-}
-
-func (UnauthorizedStatement) IsMisbehaviour() {}
-
-// DoubleSign misbehaviour: multiple signatures on same statement.
-type DoubleSign interface {
-	Misbehaviour
-	IsDoubleSign()
-}
-
-// OnSeconded represents a double sign on a candidate.
-type OnSeconded struct {
-	Candidate CommittedCandidateReceipt
-	Sign1     ValidatorSignature
-	Sign2     ValidatorSignature
-}
-
-func (OnSeconded) IsMisbehaviour() {}
-func (OnSeconded) IsDoubleSign()   {}
-
-// OnValidity represents a double sign on validity.
-type OnValidity struct {
-	CandidateHash CandidateHash
-	Sign1         ValidatorSignature
-	Sign2         ValidatorSignature
-}
-
-func (OnValidity) IsMisbehaviour() {}
-func (OnValidity) IsDoubleSign()   {}
-
-// StatementDistributionMessage is a message to the Statement Distribution subsystem.
-type StatementDistributionMessage interface {
-	IsStatementDistributionMessage()
-}
-
-// SDMBacked is a statement distribution message.
-// it represents a message indicating that a candidate has received sufficient
-// validity votes from the backing group. If backed as a result of a local statement,
-// it must be preceded by a `Share` message for that statement to ensure awareness of
-// full candidates before the `Backed` notification, even in groups of size 1.
-type SDMBacked CandidateHash
-
-func (SDMBacked) IsStatementDistributionMessage() {}
-
-// CollatorProtocolMessage represents messages that are received by the Collator Protocol subsystem.
-type CollatorProtocolMessage interface {
-	IsCollatorProtocolMessage()
-}
-
-// CPMBacked is a collator protocol message.
-// The candidate received enough validity votes from the backing group.
-type CPMBacked struct {
-	// Candidate's para id.
-	ParaID ParaID
-	// Hash of the para head generated by candidate.
-	ParaHead common.Hash
-}
-
-func (CPMBacked) IsCollatorProtocolMessage() {}
-
-// ProspectiveParachainsMessage represents messages that are sent to the Prospective Parachains subsystem.
-type ProspectiveParachainsMessage interface {
-	IsProspectiveParachainsMessage()
-}
-
-// Get the hypothetical frontier membership of candidates with the given properties
-// under the specified active leaves' fragment trees.
-//
-// For any candidate which is already known, this returns the depths the candidate
-// occupies.
-type PPMGetHypotheticalFrontier struct {
-	HypotheticalFrontierRequest HypotheticalFrontierRequest
-	Ch                          chan HypotheticalFrontierResponse
-}
-
-func (PPMGetHypotheticalFrontier) IsProspectiveParachainsMessage() {}
-
-type HypotheticalFrontierResponse []struct {
-	HypotheticalCandidate  HypotheticalCandidate
-	FragmentTreeMembership []FragmentTreeMembership
-}
-
-// Request specifying which candidates are either already included
-// or might be included in the hypothetical frontier of fragment trees
-// under a given active leaf
-type HypotheticalFrontierRequest struct {
-	// Candidates, in arbitrary order, which should be checked for possible membership in fragment trees
-	Candidates []HypotheticalCandidate
-	// Either a specific fragment tree to check, otherwise all.
-	FragmentTreeRelayParent *common.Hash
-	// Only return membership if all candidates in the path from the root are backed.
-	BackedInPathOnly bool
-}
-
-// Indicates the relay-parents whose fragment tree a candidate
-// is present in and the depths of that tree the candidate is present in.
-type FragmentTreeMembership struct {
-	RelayParent common.Hash
-	Depths      []uint
-}
-
-// PPMCandidateBacked is a prospective parachains message.
-// it informs the Prospective Parachains Subsystem that
-// a previously introduced candidate has been successfully backed.
-type PPMCandidateBacked struct {
-	ParaID        ParaID
-	CandidateHash CandidateHash
-}
-
-func (PPMCandidateBacked) IsProspectiveParachainsMessage() {}
-
-// PPMIntroduceCandidate is a prospective parachains message.
-// it inform the Prospective Parachains Subsystem about a new candidate.
-type PPMIntroduceCandidate struct {
-	IntroduceCandidateRequest IntroduceCandidateRequest
-	Ch                        chan error
-}
-
-func (PPMIntroduceCandidate) IsProspectiveParachainsMessage() {}
-
-// PPMCandidateSeconded is a prospective parachains message.
-// it informs the Prospective Parachains Subsystem that a previously introduced candidate
-// has been seconded. This requires that the candidate was successfully introduced in
-// the past.
-type PPMCandidateSeconded struct {
-	ParaID        ParaID
-	CandidateHash CandidateHash
-}
-
-func (PPMCandidateSeconded) IsProspectiveParachainsMessage() {}
-
-// IntroduceCandidateRequest is a request to introduce a candidate into the Prospective Parachains Subsystem.
-type IntroduceCandidateRequest struct {
-	// The para-id of the candidate.
-	CandidateParaID ParaID
-	// The candidate receipt itself.
-	CommittedCandidateReceipt CommittedCandidateReceipt
-	// The persisted validation data of the candidate.
-	PersistedValidationData PersistedValidationData
-}
-
-// RuntimeApiMessage is a message to the Runtime API subsystem.
-type RuntimeApiMessage interface {
-	IsRuntimeApiMessage()
-}
-
-type RAMRequest struct {
-	RelayParent common.Hash
-	// Make a request of the runtime API against the post-state of the given relay-parent.
-	RuntimeApiRequest RuntimeApiRequest
-}
-
-func (RAMRequest) IsRuntimeApiMessage() {}
-
-type RuntimeApiRequest interface {
-	IsRuntimeApiRequest()
-}
-
-// RARValidationCodeByHash retrieves validation code by its hash. It can return
-// past, current, or future code as long as state is available.
-type RARValidationCodeByHash struct {
-	ValidationCodeHash ValidationCodeHash
-	Ch                 chan OverseerFuncRes[ValidationCode]
-}
-
-func (RARValidationCodeByHash) IsRuntimeApiRequest() {}
-
-// CandidateValidationMessage represents messages received by the Validation subsystem.
-// Validation requests should return an error only in case of internal errors.
-type CandidateValidationMessage interface {
-	IsCandidateValidationMessage()
-}
-
-// CVMValidateFromExhaustive performs full validation of a candidate with provided parameters,
-// including `PersistedValidationData` and `ValidationCode`. It doesn't involve acceptance
-// criteria checking and is typically used when the candidate's validity is established
-// through prior relay-chain checks.
-type CVMValidateFromExhaustive struct {
-	PersistedValidationData PersistedValidationData
-	ValidationCode          ValidationCode
-	CandidateReceipt        CandidateReceipt
-	PoV                     PoV
-	ExecutorParams          ExecutorParams
-	PvfExecTimeoutKind      PvfExecTimeoutKind
-	Ch                      chan OverseerFuncRes[ValidationResult]
-}
-
-func (CVMValidateFromExhaustive) IsCandidateValidationMessage() {}
-
-// ValidationResult represents the result coming from the candidate validation subsystem.
-type ValidationResult struct {
-	IsValid                 bool
-	CandidateCommitments    CandidateCommitments
-	PersistedValidationData PersistedValidationData
-	Err                     error
-}
-
-// AvailabilityStoreMessage represents messages received by the Availability Store subsystem.
-type AvailabilityStoreMessage interface {
-	IsAvailabilityStoreMessage()
-}
-
-// ASMStoreAvailableData computes and checks the erasure root of `AvailableData`
-// before storing its chunks in the AV store.
-type ASMStoreAvailableData struct {
-	// A hash of the candidate this `ASMStoreAvailableData` belongs to.
-	CandidateHash CandidateHash
-	// The number of validators in the session.
-	NumValidators uint32
-	// The `AvailableData` itself.
-	AvailableData AvailableData
-	// Erasure root we expect to get after chunking.
-	ExpectedErasureRoot common.Hash
-	// channel to send result to.
-	Ch chan error
-}
-
-func (ASMStoreAvailableData) IsAvailabilityStoreMessage() {}
-
-// AvailableData represents the data that is kept available for each candidate included in the relay chain.
-type AvailableData struct {
-	// The Proof-of-Validation (PoV) of the candidate
-	PoV PoV `scale:"1"`
-
-	// The persisted validation data needed for approval checks
-	ValidationData PersistedValidationData `scale:"2"`
-}
-
-// HypotheticalCandidate represents a candidate to be evaluated for membership
-// in the prospective parachains subsystem.
-//
-// Hypothetical candidates can be categorised into two types: complete and incomplete.
-//
-//   - Complete candidates have already had their potentially heavy candidate receipt
-//     fetched, making them suitable for stricter evaluation.
-//
-//   - Incomplete candidates are simply claims about properties that a fetched candidate
-//     would have and are evaluated less strictly.
-type HypotheticalCandidate interface {
-	isHypotheticalCandidate()
-}
-
-// HCIncomplete represents an incomplete hypothetical candidate.
-// this
-type HCIncomplete struct {
-	// CandidateHash is the claimed hash of the candidate.
-	CandidateHash CandidateHash
-	// ParaID is the claimed para-ID of the candidate.
-	CandidateParaID ParaID
-	// ParentHeadDataHash is the claimed head-data hash of the candidate.
-	ParentHeadDataHash common.Hash
-	// RelayParent is the claimed relay parent of the candidate.
-	RelayParent common.Hash
-}
-
-func (HCIncomplete) isHypotheticalCandidate() {}
-
-// HCComplete represents a complete candidate, including its hash, committed candidate receipt,
-// and persisted validation data.
-type HCComplete struct {
-	CandidateHash             CandidateHash
-	CommittedCandidateReceipt CommittedCandidateReceipt
-	PersistedValidationData   PersistedValidationData
-}
-
-func (HCComplete) isHypotheticalCandidate() {}
-
-// ExecutorParams represents the abstract semantics of an execution environment and should remain
-// as abstract as possible. There are no mandatory parameters defined at the moment, and if any
-// are introduced in the future, they must be clearly documented as mandatory.
-type ExecutorParams scale.VaryingDataTypeSlice
-
-// NewExecutorParams returns a new ExecutorParams varying data type slice
-func NewExecutorParams() ExecutorParams {
-	vdt := NewExecutorParam()
-	vdts := scale.NewVaryingDataTypeSlice(scale.VaryingDataType(vdt))
-	return ExecutorParams(vdts)
-}
-
-// Add takes variadic parameter values to add VaryingDataTypeValue
-func (e *ExecutorParams) Add(val scale.VaryingDataTypeValue) (err error) {
-	slice := scale.VaryingDataTypeSlice(*e)
-	err = slice.Add(val)
-	if err != nil {
-		return fmt.Errorf("adding value to varying data type slice: %w", err)
-	}
-
-	*e = ExecutorParams(slice)
-	return nil
-}
-
-// ExecutorParam represents the various parameters for modifying the semantics of the execution environment.
-type ExecutorParam scale.VaryingDataType
-
-// NewExecutorParam returns a new ExecutorParam varying data type
-func NewExecutorParam() ExecutorParam {
-	vdt := scale.MustNewVaryingDataType(
-		MaxMemoryPages(0),
-		StackLogicalMax(0),
-		StackNativeMax(0),
-		PrecheckingMaxMemory(0),
-		PvfPrepTimeout{},
-		PvfExecTimeout{},
-		WasmExtBulkMemory{},
-	)
-	return ExecutorParam(vdt)
-}
-
-// New will enable scale to create new instance when needed
-func (ExecutorParam) New() ExecutorParam {
-	return NewExecutorParam()
-}
-
-// Set will set a value using the underlying  varying data type
-func (s *ExecutorParam) Set(val scale.VaryingDataTypeValue) (err error) {
-	vdt := scale.VaryingDataType(*s)
-	err = vdt.Set(val)
-	if err != nil {
-		return fmt.Errorf("setting value to varying data type: %w", err)
-	}
-
-	*s = ExecutorParam(vdt)
-	return nil
-}
-
-// Value returns the value from the underlying varying data type
-func (s *ExecutorParam) Value() (scale.VaryingDataTypeValue, error) {
-	vdt := scale.VaryingDataType(*s)
-	return vdt.Value()
-}
-
-// MaxMemoryPages represents the maximum number of memory pages (64KiB bytes per page) that the executor can allocate.
-type MaxMemoryPages uint32
-
-// Index returns the index of varying data type
-func (MaxMemoryPages) Index() uint {
-	return 1
-}
-
-// StackLogicalMax defines the limit for the logical stack size in Wasm (maximum number of Wasm values on the stack).
-type StackLogicalMax uint32
-
-// Index returns the index of varying data type
-func (StackLogicalMax) Index() uint {
-	return 2
-}
-
-// StackNativeMax represents the limit of the executor's machine stack size in bytes.
-type StackNativeMax uint32
-
-// Index returns the index of varying data type
-func (StackNativeMax) Index() uint {
-	return 3
-}
-
-// PrecheckingMaxMemory represents the maximum memory allowance for the preparation worker during pre-checking,
-// measured in bytes.
-type PrecheckingMaxMemory uint64
-
-// Index returns the index of varying data type
-func (PrecheckingMaxMemory) Index() uint {
-	return 4
-}
-
-// PvfPrepTimeout defines the timeouts for PVF preparation in milliseconds.
-type PvfPrepTimeout struct {
-	PvfPrepTimeoutKind PvfPrepTimeoutKind `scale:"1"`
-	Millisec           uint64             `scale:"2"`
-}
-
-// Index returns the index of varying data type
-func (PvfPrepTimeout) Index() uint {
-	return 5
-}
-
-// PvfExecTimeout represents the timeouts for PVF execution in milliseconds.
-type PvfExecTimeout struct {
-	PvfExecTimeoutKind PvfExecTimeoutKind `scale:"1"`
-	Millisec           uint64             `scale:"2"`
-}
-
-// Index returns the index of varying data type
-func (PvfExecTimeout) Index() uint {
-	return 6
-}
-
-// WasmExtBulkMemory enables the WASM bulk memory proposal.
-type WasmExtBulkMemory struct{}
-
-// Index returns the index of varying data type
-func (WasmExtBulkMemory) Index() uint {
-	return 7
-}
-
-// PvfPrepTimeoutKind is an enumeration representing the type discriminator for PVF preparation timeouts
-type PvfPrepTimeoutKind scale.VaryingDataType
-
-// NewPvfPrepTimeoutKind returns a new PvfPrepTimeoutKind varying data type
-func NewPvfPrepTimeoutKind() PvfPrepTimeoutKind {
-	vdt := scale.MustNewVaryingDataType(Precheck{}, Lenient{})
-	return PvfPrepTimeoutKind(vdt)
-}
-
-// New will enable scale to create new instance when needed
-func (PvfPrepTimeoutKind) New() PvfPrepTimeoutKind {
-	return NewPvfPrepTimeoutKind()
-}
-
-// Set will set a value using the underlying  varying data type
-func (p *PvfPrepTimeoutKind) Set(val scale.VaryingDataTypeValue) (err error) {
-	vdt := scale.VaryingDataType(*p)
-	err = vdt.Set(val)
-	if err != nil {
-		return fmt.Errorf("setting value to varying data type: %w", err)
-	}
-
-	*p = PvfPrepTimeoutKind(vdt)
-	return nil
-}
-
-// Value returns the value from the underlying varying data type
-func (s *PvfPrepTimeoutKind) Value() (scale.VaryingDataTypeValue, error) {
-	vdt := scale.VaryingDataType(*s)
-	return vdt.Value()
-}
-
-// Precheck defines the time period for prechecking requests. After this duration,
-// an unresponsive preparation worker is considered and will be terminated.
-type Precheck struct{}
-
-// Index returns the index of varying data type
-func (Precheck) Index() uint {
-	return 0
-}
-
-// Lenient refers to the time period for execution and heads-up requests. It is the duration
-// after which the preparation worker is deemed unresponsive and terminated. This timeout
-// is more forgiving than the prechecking timeout to avoid honest validators timing out on valid PVFs.
-type Lenient struct{}
-
-// Index returns the index of varying data type
-func (Lenient) Index() uint {
-	return 1
-}
-
-// PvfExecTimeoutKind is an enumeration representing the type discriminator for PVF execution timeouts
-type PvfExecTimeoutKind scale.VaryingDataType
-
-// NewPvfExecTimeoutKind returns a new PvfExecTimeoutKind varying data type
-func NewPvfExecTimeoutKind() PvfExecTimeoutKind {
-	vdt := scale.MustNewVaryingDataType(Backing{}, Approval{})
-	return PvfExecTimeoutKind(vdt)
-}
-
-// New will enable scale to create new instance when needed
-func (PvfExecTimeoutKind) New() PvfExecTimeoutKind {
-	return NewPvfExecTimeoutKind()
-}
-
-// Set will set a value using the underlying  varying data type
-func (s *PvfExecTimeoutKind) Set(val scale.VaryingDataTypeValue) (err error) {
-	vdt := scale.VaryingDataType(*s)
-	err = vdt.Set(val)
-	if err != nil {
-		return fmt.Errorf("setting value to varying data type: %w", err)
-	}
-
-	*s = PvfExecTimeoutKind(vdt)
-	return nil
-}
-
-// Value returns the value from the underlying varying data type
-func (s *PvfExecTimeoutKind) Value() (scale.VaryingDataTypeValue, error) {
-	vdt := scale.VaryingDataType(*s)
-	return vdt.Value()
-}
-
-// Backing represents the amount of time to spend on execution during backing.
-type Backing struct{}
-
-// Index returns the index of varying data type
-func (Backing) Index() uint {
-	return 0
-}
-
-// Approval represents the amount of time to spend on execution during approval or disputes.
-// This timeout should be much longer than the backing execution timeout to ensure that,
-// in the absence of extremely large disparities between hardware, blocks that pass
-// backing are considered executable by approval checkers or dispute participants.
-type Approval struct{}
-
-// Index returns the index of varying data type
-func (Approval) Index() uint {
-	return 1
-}
-=======
-)
->>>>>>> e8abb02f
+)