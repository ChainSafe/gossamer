--- conflicted
+++ resolved
@@ -378,11 +378,8 @@
 			t.Parallel()
 			ctx, cancel := context.WithCancel(context.Background())
 			cpvs := CollatorProtocolValidatorSide{
-<<<<<<< HEAD
-=======
 				ctx:                ctx,
 				cancel:             cancel,
->>>>>>> 6fbff5fc
 				peerData:           c.peerData,
 				currentAssignments: c.currentAssignments,
 			}
