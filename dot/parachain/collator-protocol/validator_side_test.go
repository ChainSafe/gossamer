--- conflicted
+++ resolved
@@ -6,11 +6,13 @@
 import (
 	"sync"
 	"testing"
+	"time"
 
 	"github.com/ChainSafe/gossamer/dot/network"
 	"github.com/ChainSafe/gossamer/dot/parachain/backing"
 	collatorprotocolmessages "github.com/ChainSafe/gossamer/dot/parachain/collator-protocol/messages"
 	networkbridgemessages "github.com/ChainSafe/gossamer/dot/parachain/network-bridge/messages"
+	"github.com/ChainSafe/gossamer/dot/parachain/overseer"
 	parachaintypes "github.com/ChainSafe/gossamer/dot/parachain/types"
 	"github.com/ChainSafe/gossamer/dot/peerset"
 	"github.com/ChainSafe/gossamer/lib/common"
@@ -424,21 +426,15 @@
 		t.Run(c.description, func(t *testing.T) {
 			t.Parallel()
 
-			subsystemToOverseer := make(chan any)
-
 			ctrl := gomock.NewController(t)
 			defer ctrl.Finish()
-<<<<<<< HEAD
 			overseer := overseer.NewMockableOverseer(t)
-=======
->>>>>>> 7cdb52b2
 
 			collationProtocolID := "/6761727661676500000000000000000000000000000000000000000000000000/1/collations/1"
 
 			net := NewMockNetwork(ctrl)
 			net.EXPECT().GetRequestResponseProtocol(gomock.Any(), collationFetchingRequestTimeout,
 				uint64(collationFetchingMaxResponseSize)).Return(&network.RequestResponseProtocol{})
-<<<<<<< HEAD
 			cpvs := New(net, protocol.ID(collationProtocolID), overseer.GetSubsystemToOverseerChannel())
 
 			cpvs.BlockedAdvertisements = c.blockedAdvertisements
@@ -454,19 +450,6 @@
 			overseer.ExpectActions(c.expectedActions...)
 
 			time.Sleep(1 * time.Second)
-=======
-			net.EXPECT().GetNetworkEventsChannel().Return(make(chan *network.NetworkEventInfo))
-			cpvs, err := Register(net, protocol.ID(collationProtocolID), subsystemToOverseer)
-			require.NoError(t, err)
-
-			cpvs.BlockedAdvertisements = c.blockedAdvertisements
-
-			go func() {
-				msg, _ := (<-subsystemToOverseer).(backing.CanSecondMessage)
-				msg.ResponseCh <- c.canSecond
-			}()
-
->>>>>>> 7cdb52b2
 			lenBlackedAdvertisementsBefore := len(cpvs.BlockedAdvertisements)
 
 			err = cpvs.processMessage(c.msg)
