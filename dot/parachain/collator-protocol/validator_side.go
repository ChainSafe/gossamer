--- conflicted
+++ resolved
@@ -54,25 +54,18 @@
 	ErrFinalizedNumber     = errors.New("finalized number is greater than or equal to the block number")
 )
 
-<<<<<<< HEAD
 func New(net Network, protocolID protocol.ID, overseerChan chan<- any) *CollatorProtocolValidatorSide {
 	collationFetchingReqResProtocol := net.GetRequestResponseProtocol(
 		string(protocolID), collationFetchingRequestTimeout, collationFetchingMaxResponseSize)
 
-	ctx, cancel := context.WithCancel(context.Background())
 	return &CollatorProtocolValidatorSide{
-		ctx:                             ctx,
-		cancel:                          cancel,
 		SubSystemToOverseer:             overseerChan,
 		collationFetchingReqResProtocol: collationFetchingReqResProtocol,
 	}
 }
 
 func (cpvs CollatorProtocolValidatorSide) Run(
-	ctx context.Context, OverseerToSubSystem chan any, SubSystemToOverseer chan any) {
-=======
-func (cpvs CollatorProtocolValidatorSide) Run(ctx context.Context, overseerToSubSystem <-chan any) {
->>>>>>> 7cdb52b2
+	ctx context.Context, overseerToSubSystem <-chan any) {
 	inactivityTicker := time.NewTicker(activityPoll)
 
 	for {
@@ -147,12 +140,6 @@
 }
 
 func (cpvs CollatorProtocolValidatorSide) Stop() {
-<<<<<<< HEAD
-	cpvs.cancel()
-	// cpvs.net.FreeNetworkEventsChannel(cpvs.networkEventInfoChan)
-=======
-	cpvs.net.FreeNetworkEventsChannel(cpvs.networkEventInfoChan)
->>>>>>> 7cdb52b2
 }
 
 // requestCollation requests a collation from the network.
@@ -394,13 +381,8 @@
 	BlockState *state.BlockState
 	Keystore   keystore.Keystore
 
-<<<<<<< HEAD
 	SubSystemToOverseer chan<- any
 	OverseerToSubSystem <-chan any
-=======
-	SubSystemToOverseer  chan<- any
-	networkEventInfoChan chan *network.NetworkEventInfo
->>>>>>> 7cdb52b2
 
 	unfetchedCollation chan UnfetchedCollation
 
