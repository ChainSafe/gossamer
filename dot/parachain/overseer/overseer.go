// Copyright 2023 ChainSafe Systems (ON)
// SPDX-License-Identifier: LGPL-3.0-only

package overseer

import (
	"context"
	"fmt"
	"sync"
	"time"

	"github.com/ChainSafe/gossamer/internal/log"
)

var (
	logger = log.NewFromGlobal(log.AddContext("pkg", "parachain-overseer"))
)

type Overseer struct {
	ctx                  context.Context
	cancel               context.CancelFunc
	errChan              chan error // channel for overseer to send errors to service that started it
	SubsystemsToOverseer chan any
	subsystems           map[Subsystem]chan any // map[Subsystem]OverseerToSubSystem channel
	wg                   sync.WaitGroup
}

func NewOverseer() *Overseer {
	ctx := context.Background()
	ctx, cancel := context.WithCancel(ctx)
	return &Overseer{
		ctx:                  ctx,
		cancel:               cancel,
		errChan:              make(chan error),
		SubsystemsToOverseer: make(chan any),
		subsystems:           make(map[Subsystem]chan any),
	}
}

// RegisterSubsystem registers a subsystem with the overseer,
// Add OverseerToSubSystem channel to subsystem, which will be passed to subsystem's Run method.
func (o *Overseer) RegisterSubsystem(subsystem Subsystem) chan any {
<<<<<<< HEAD
	o.subsystems[subsystem] = make(chan any)
=======
>>>>>>> 36d91ce2
	OverseerToSubSystem := make(chan any)
	o.subsystems[subsystem] = OverseerToSubSystem

	return OverseerToSubSystem
}

func (o *Overseer) Start() error {
	// start subsystems
	for subsystem, overseerToSubSystem := range o.subsystems {
		o.wg.Add(1)
		go func(sub Subsystem, overseerToSubSystem chan any) {
			err := sub.Run(o.ctx, overseerToSubSystem, o.SubsystemsToOverseer)
			if err != nil {
				logger.Errorf("running subsystem %v failed: %v", sub, err)
			}
			logger.Infof("subsystem %v stopped", sub)
			o.wg.Done()
		}(subsystem, overseerToSubSystem)
	}

	go o.processMessages()

	// TODO: add logic to start listening for Block Imported events and Finalisation events
	return nil
}

func (o *Overseer) processMessages() {
	for {
		select {
		case msg := <-o.SubsystemsToOverseer:
			switch msg.(type) {
			default:
				logger.Error("unknown message type")
			}
		case <-o.ctx.Done():
			if err := o.ctx.Err(); err != nil {
				logger.Errorf("ctx error: %v\n", err)
			}
			logger.Info("overseer stopping")
			return
		}
	}
}

func (o *Overseer) Stop() error {
	o.cancel()

	// close the errorChan to unblock any listeners on the errChan
	close(o.errChan)

	// wait for subsystems to stop
	// TODO: determine reasonable timeout duration for production, currently this is just for testing
	timedOut := waitTimeout(&o.wg, 500*time.Millisecond)
	fmt.Printf("timedOut: %v\n", timedOut)

	return nil
}

// sendActiveLeavesUpdate sends an ActiveLeavesUpdate to the subsystem
func (o *Overseer) sendActiveLeavesUpdate(update ActiveLeavesUpdate, subsystem Subsystem) {
	o.subsystems[subsystem] <- update
}

func waitTimeout(wg *sync.WaitGroup, timeout time.Duration) (timeouted bool) {
	c := make(chan struct{})
	go func() {
		defer close(c)
		wg.Wait()
	}()
	timeoutTimer := time.NewTimer(timeout)
	select {
	case <-c:
		if !timeoutTimer.Stop() {
			<-timeoutTimer.C
		}
		return false // completed normally
	case <-timeoutTimer.C:
		return true // timed out
	}
}<|MERGE_RESOLUTION|>--- conflicted
+++ resolved
@@ -40,10 +40,6 @@
 // RegisterSubsystem registers a subsystem with the overseer,
 // Add OverseerToSubSystem channel to subsystem, which will be passed to subsystem's Run method.
 func (o *Overseer) RegisterSubsystem(subsystem Subsystem) chan any {
-<<<<<<< HEAD
-	o.subsystems[subsystem] = make(chan any)
-=======
->>>>>>> 36d91ce2
 	OverseerToSubSystem := make(chan any)
 	o.subsystems[subsystem] = OverseerToSubSystem
 
