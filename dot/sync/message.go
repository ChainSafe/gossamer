--- conflicted
+++ resolved
@@ -391,22 +391,14 @@
 	if (requestedData & network.RequestedDataHeader) == 1 {
 		blockData.Header, err = s.blockState.GetHeader(hash)
 		if err != nil {
-<<<<<<< HEAD
-			logger.Warn("failed to get header for block", "hash", hash, "error", err)
-=======
 			logger.Debugf("failed to get header for block with hash %s: %s", hash, err)
->>>>>>> ffc81bf2
 		}
 	}
 
 	if (requestedData&network.RequestedDataBody)>>1 == 1 {
 		blockData.Body, err = s.blockState.GetBlockBody(hash)
 		if err != nil {
-<<<<<<< HEAD
-			logger.Warn("failed to get body for block", "hash", hash, "error", err)
-=======
 			logger.Debugf("failed to get body for block with hash %s: %s", hash, err)
->>>>>>> ffc81bf2
 		}
 	}
 
