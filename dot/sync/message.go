// Copyright 2021 ChainSafe Systems (ON)
// SPDX-License-Identifier: LGPL-3.0-only

package sync

import (
	"bytes"
	"errors"
	"fmt"
	"slices"

	"github.com/ChainSafe/gossamer/dot/network/messages"
	"github.com/ChainSafe/gossamer/dot/peerset"
	"github.com/ChainSafe/gossamer/dot/types"
	"github.com/ChainSafe/gossamer/lib/common"
	"github.com/libp2p/go-libp2p/core/peer"
)

const maxNumberOfSameRequestPerPeer uint = 2

var (
	ErrInvalidBlockRequest     = errors.New("invalid block request")
	errMaxNumberOfSameRequest  = errors.New("max number of same request reached")
	errInvalidRequestDirection = errors.New("invalid request direction")
	errRequestStartTooHigh     = errors.New("request start number is higher than our best block")
	errStartAndEndNotOnChain   = errors.New("request start and end hash are not on the same chain")
	errFailedToGetDescendant   = errors.New("failed to find descendant block")
)

// CreateBlockResponse creates a block response message from a block request message
func (s *SyncService) CreateBlockResponse(from peer.ID, req *messages.BlockRequestMessage) (
	*messages.BlockResponseMessage, error) {
	logger.Debugf("sync request from %s: %s", from, req.String())

	if req.RequestedData == 0 {
		return nil, fmt.Errorf("%w: invalid requested data %v", ErrInvalidBlockRequest, req.RequestedData)
	}

	encodedRequest, err := req.Encode()
	if err != nil {
		return nil, fmt.Errorf("encoding request: %w", err)
	}

	encodedKey := bytes.Join([][]byte{[]byte(from.String()), encodedRequest}, nil)
	requestHash, err := common.Blake2bHash(encodedKey)
	if err != nil {
		return nil, fmt.Errorf("hashing encoded block request sync message: %w", err)
	}

	numOfRequests := s.seenBlockSyncRequests.Get(requestHash)

	if numOfRequests > maxNumberOfSameRequestPerPeer {
		s.network.ReportPeer(peerset.ReputationChange{
			Value:  peerset.SameBlockSyncRequest,
			Reason: peerset.SameBlockSyncRequestReason,
		}, from)

		logger.Debugf("max number of same request reached by: %s", from.String())
		return nil, fmt.Errorf("%w: %s", errMaxNumberOfSameRequest, from.String())
	}

	s.seenBlockSyncRequests.Put(requestHash, numOfRequests+1)

	switch req.Direction {
	case messages.Ascending:
		return s.handleAscendingRequest(req)
	case messages.Descending:
		return s.handleDescendingRequest(req)
	default:
		return nil, fmt.Errorf("%w: %v", errInvalidRequestDirection, req.Direction)
	}
}

func (s *SyncService) handleAscendingRequest(req *messages.BlockRequestMessage) (
	*messages.BlockResponseMessage, error) {
	var (
		max         uint = messages.MaxBlocksInResponse
		startHash   *common.Hash
		startNumber uint
	)

	// determine maximum response size
	if req.Max != nil && *req.Max < messages.MaxBlocksInResponse {
		max = uint(*req.Max)
	}

	bestBlockNumber, err := s.blockState.BestBlockNumber()
	if err != nil {
		return nil, fmt.Errorf("getting best block for request: %w", err)
	}

<<<<<<< HEAD
	if req.StartingBlock.IsHash() {
		startingBlockHash := req.StartingBlock.Hash()
		startHash = &startingBlockHash

		// make sure we actually have the starting block
		header, err := s.blockState.GetHeader(startingBlockHash)
		if err != nil {
			return nil, fmt.Errorf("failed to get start block %s for request: %w", startHash, err)
		}

		startNumber = header.Number
	} else if req.StartingBlock.IsUint32() {
		startBlock := req.StartingBlock.Uint32()
=======
	switch startBlock := req.StartingBlock.RawValue().(type) {
	case uint:
>>>>>>> 44f1e86f
		if startBlock == 0 {
			startBlock = 1
		}

		// if request start is higher than our best block, return error
		if bestBlockNumber < startBlock {
			return nil, errRequestStartTooHigh
		}

<<<<<<< HEAD
		startNumber = uint(startBlock)
	} else {
=======
		startNumber = startBlock
	case common.Hash:
		startHash = &startBlock

		// make sure we actually have the starting block
		header, err := s.blockState.GetHeader(*startHash)
		if err != nil {
			return nil, fmt.Errorf("failed to get start block %s for request: %w", startHash, err)
		}

		startNumber = header.Number
	default:
>>>>>>> 44f1e86f
		return nil, ErrInvalidBlockRequest
	}

	endNumber := startNumber + max - 1
	if endNumber > bestBlockNumber {
		endNumber = bestBlockNumber
	}

	var endHash *common.Hash
	if startHash != nil {
		eh, err := s.checkOrGetDescendantHash(*startHash, nil, endNumber)
		if err != nil {
			return nil, err
		}

		endHash = &eh
	}

	if startHash == nil {
		logger.Debugf("handling block request: direction %s, "+
			"start block number: %d, "+
			"end block number: %d",
			req.Direction, startNumber, endNumber)

		return s.handleAscendingByNumber(startNumber, endNumber, req.RequestedData)
	}

	logger.Debugf("handling block request: direction %s, "+
		"start block hash: %s, "+
		"end block hash: %s",
		req.Direction, *startHash, *endHash)

	return s.handleChainByHash(*startHash, *endHash, max, req.RequestedData, req.Direction)
}

func (s *SyncService) handleDescendingRequest(req *messages.BlockRequestMessage) (
	*messages.BlockResponseMessage, error) {
	var (
		startHash   *common.Hash
		startNumber uint
		max         uint = messages.MaxBlocksInResponse
	)

	// determine maximum response size
	if req.Max != nil && *req.Max < messages.MaxBlocksInResponse {
		max = uint(*req.Max)
	}

<<<<<<< HEAD
	if req.StartingBlock.IsHash() {
		startingBlockHash := req.StartingBlock.Hash()
		startHash = &startingBlockHash

		// make sure we actually have the starting block
		header, err := s.blockState.GetHeader(*startHash)
		if err != nil {
			return nil, fmt.Errorf("failed to get start block %s for request: %w", startHash, err)
		}

		startNumber = header.Number
	} else if req.StartingBlock.IsUint32() {
		startBlock := req.StartingBlock.Uint32()
=======
	switch startBlock := req.StartingBlock.RawValue().(type) {
	case uint:
>>>>>>> 44f1e86f
		bestBlockNumber, err := s.blockState.BestBlockNumber()
		if err != nil {
			return nil, fmt.Errorf("failed to get best block %d for request: %w", bestBlockNumber, err)
		}

		// if request start is higher than our best block, only return blocks from our best block and below
		if bestBlockNumber < startBlock {
			startNumber = bestBlockNumber
		} else {
			startNumber = startBlock
		}
	} else {
		return nil, ErrInvalidBlockRequest
	}

	endNumber := uint(1)
	if startNumber > max+1 {
		endNumber = startNumber - max + 1
	}

	var endHash *common.Hash
	if startHash != nil {
		// need to get blocks by subchain if start hash is provided, get end hash
		endHeader, err := s.blockState.GetHeaderByNumber(endNumber)
		if err != nil {
			return nil, fmt.Errorf("getting end block %d for request: %w", endNumber, err)
		}

		hash := endHeader.Hash()
		endHash = &hash
	}

	if startHash == nil || endHash == nil {
		logger.Infof("handling block request message with direction %s "+
			"from number %d to number %d\n",
			req.Direction.String(), startNumber, endNumber)
		return s.handleDescendingByNumber(startNumber, endNumber, req.RequestedData)
	}

	logger.Infof("handling block request message with direction %s "+
		"from hash %s to end block with hash %s",
		req.Direction.String(), *startHash, *endHash)
	return s.handleChainByHash(*endHash, *startHash, max, req.RequestedData, req.Direction)
}

// checkOrGetDescendantHash checks if the provided `descendant` is
// on the same chain as the `ancestor`, if it's provided, otherwise
// it sets `descendant` to a block with number=`descendantNumber` that is a descendant of the ancestor.
// If used with an Ascending request, ancestor is the start block and descendant is the end block
// If used with an Descending request, ancestor is the end block and descendant is the start block
func (s *SyncService) checkOrGetDescendantHash(ancestor common.Hash,
	descendant *common.Hash, descendantNumber uint) (common.Hash, error) {
	// if `descendant` was provided, check that it's a descendant of `ancestor`
	if descendant != nil {
		header, err := s.blockState.GetHeader(ancestor)
		if err != nil {
			return common.Hash{}, fmt.Errorf("failed to get descendant %s: %w", *descendant, err)
		}

		// if descendant number is lower than ancestor number, this is an error
		if header.Number > descendantNumber {
			return common.Hash{},
				fmt.Errorf("invalid request, descendant number %d is lower than ancestor %d",
					descendantNumber, header.Number)
		}

		// check if provided start hash is descendant of provided descendant hash
		is, err := s.blockState.IsDescendantOf(ancestor, *descendant)
		if err != nil {
			return common.Hash{}, err
		}

		if !is {
			return common.Hash{}, errStartAndEndNotOnChain
		}

		return *descendant, nil
	}

	// otherwise, get block on canonical chain by descendantNumber
	hash, err := s.blockState.GetHashByNumber(descendantNumber)
	if err != nil {
		return common.Hash{}, err
	}

	// check if it's a descendant of the provided ancestor hash
	is, err := s.blockState.IsDescendantOf(ancestor, hash)
	if err != nil {
		return common.Hash{}, err
	}

	if !is {
		// if it's not a descendant, search for a block that has number=descendantNumber that is
		hashes, err := s.blockState.GetAllBlocksAtNumber(descendantNumber)
		if err != nil {
			return common.Hash{}, fmt.Errorf("failed to get blocks at number %d: %w", descendantNumber, err)
		}

		for _, hash := range hashes {
			is, err := s.blockState.IsDescendantOf(ancestor, hash)
			if err != nil || !is {
				continue
			}

			// this sets the descendant hash to whatever the first block we find with descendantNumber
			// is, however there might be multiple blocks that fit this criteria
			h := common.Hash{}
			copy(h[:], hash[:])
			descendant = &h
			break
		}

		if descendant == nil {
			return common.Hash{}, fmt.Errorf("%w with number %d", errFailedToGetDescendant, descendantNumber)
		}
	} else {
		// if it is, set descendant hash to our block w/ descendantNumber
		descendant = &hash
	}

	logger.Tracef("determined descendant %s with number %d and ancestor %s",
		*descendant, descendantNumber, ancestor)
	return *descendant, nil
}

func (s *SyncService) handleAscendingByNumber(start, end uint,
	requestedData byte) (*messages.BlockResponseMessage, error) {
	var err error
	data := make([]*types.BlockData, (end-start)+1)

	for i := uint(0); start+i <= end; i++ {
		blockNumber := start + i
		data[i], err = s.getBlockDataByNumber(blockNumber, requestedData)
		if err != nil {
			return nil, err
		}
	}

	return &messages.BlockResponseMessage{
		BlockData: data,
	}, nil
}

func (s *SyncService) handleDescendingByNumber(start, end uint,
	requestedData byte) (*messages.BlockResponseMessage, error) {
	var err error

	response := &messages.BlockResponseMessage{
		BlockData: make([]*types.BlockData, (start-end)+1),
	}

	for i := uint(0); start-i >= end; i++ {
		blockNumber := start - i
		response.BlockData[i], err = s.getBlockDataByNumber(blockNumber, requestedData)
		if err != nil {
			return nil, err
		}
	}

	return response, nil
}

func (s *SyncService) handleChainByHash(ancestor, descendant common.Hash,
	max uint, requestedData byte, direction messages.SyncDirection) (
	*messages.BlockResponseMessage, error) {
	subchain, err := s.blockState.Range(ancestor, descendant)
	if err != nil {
		return nil, fmt.Errorf("retrieving range: %w", err)
	}

	// If the direction is descending, prune from the start.
	// if the direction is ascending it should prune from the end.
	if uint(len(subchain)) > max {
		if direction == messages.Ascending {
			subchain = subchain[:max]
		} else {
			subchain = subchain[uint(len(subchain))-max:]
		}
	}

	response := &messages.BlockResponseMessage{
		BlockData: make([]*types.BlockData, len(subchain)),
	}

	for i, hash := range subchain {
		response.BlockData[i], err = s.getBlockData(hash, requestedData)
		if err != nil {
			return nil, err
		}
	}

	// reverse BlockData, if descending request
	if direction == messages.Descending {
<<<<<<< HEAD
		slices.Reverse(data)
=======
		slices.Reverse(response.BlockData)
>>>>>>> 44f1e86f
	}

	return response, nil
}

func (s *SyncService) getBlockDataByNumber(num uint, requestedData byte) (*types.BlockData, error) {
	hash, err := s.blockState.GetHashByNumber(num)
	if err != nil {
		return nil, err
	}

	return s.getBlockData(hash, requestedData)
}

func (s *SyncService) getBlockData(hash common.Hash, requestedData byte) (*types.BlockData, error) {
	var err error
	blockData := &types.BlockData{
		Hash: hash,
	}

	if (requestedData & messages.RequestedDataHeader) == 1 {
		blockData.Header, err = s.blockState.GetHeader(hash)
		if err != nil {
			logger.Debugf("failed to get header for block with hash %s: %s", hash, err)
		}
	}

	if (requestedData&messages.RequestedDataBody)>>1 == 1 {
		blockData.Body, err = s.blockState.GetBlockBody(hash)
		if err != nil {
			logger.Debugf("failed to get body for block with hash %s: %s", hash, err)
		}
	}

	if (requestedData&messages.RequestedDataReceipt)>>2 == 1 {
		retData, err := s.blockState.GetReceipt(hash)
		if err == nil && retData != nil {
			blockData.Receipt = &retData
		}
	}

	if (requestedData&messages.RequestedDataMessageQueue)>>3 == 1 {
		retData, err := s.blockState.GetMessageQueue(hash)
		if err == nil && retData != nil {
			blockData.MessageQueue = &retData
		}
	}

	if (requestedData&messages.RequestedDataJustification)>>4 == 1 {
		retData, err := s.blockState.GetJustification(hash)
		if err == nil && retData != nil {
			blockData.Justification = &retData
		}
	}

	return blockData, nil
}<|MERGE_RESOLUTION|>--- conflicted
+++ resolved
@@ -89,24 +89,18 @@
 		return nil, fmt.Errorf("getting best block for request: %w", err)
 	}
 
-<<<<<<< HEAD
-	if req.StartingBlock.IsHash() {
-		startingBlockHash := req.StartingBlock.Hash()
-		startHash = &startingBlockHash
+	switch start := req.StartingBlock.RawValue().(type) {
+	case common.Hash:
+		startHash = &start
 
 		// make sure we actually have the starting block
-		header, err := s.blockState.GetHeader(startingBlockHash)
+		header, err := s.blockState.GetHeader(start)
 		if err != nil {
 			return nil, fmt.Errorf("failed to get start block %s for request: %w", startHash, err)
 		}
-
 		startNumber = header.Number
-	} else if req.StartingBlock.IsUint32() {
-		startBlock := req.StartingBlock.Uint32()
-=======
-	switch startBlock := req.StartingBlock.RawValue().(type) {
 	case uint:
->>>>>>> 44f1e86f
+		startBlock := start
 		if startBlock == 0 {
 			startBlock = 1
 		}
@@ -116,24 +110,10 @@
 			return nil, errRequestStartTooHigh
 		}
 
-<<<<<<< HEAD
 		startNumber = uint(startBlock)
-	} else {
-=======
-		startNumber = startBlock
-	case common.Hash:
-		startHash = &startBlock
-
-		// make sure we actually have the starting block
-		header, err := s.blockState.GetHeader(*startHash)
-		if err != nil {
-			return nil, fmt.Errorf("failed to get start block %s for request: %w", startHash, err)
-		}
-
-		startNumber = header.Number
 	default:
->>>>>>> 44f1e86f
-		return nil, ErrInvalidBlockRequest
+		return nil, fmt.Errorf("%w, unexpected from block type: %T", ErrInvalidBlockRequest,
+			req.StartingBlock.RawValue())
 	}
 
 	endNumber := startNumber + max - 1
@@ -181,24 +161,19 @@
 		max = uint(*req.Max)
 	}
 
-<<<<<<< HEAD
-	if req.StartingBlock.IsHash() {
-		startingBlockHash := req.StartingBlock.Hash()
-		startHash = &startingBlockHash
+	switch start := req.StartingBlock.RawValue().(type) {
+	case common.Hash:
+		startHash = &start
 
 		// make sure we actually have the starting block
-		header, err := s.blockState.GetHeader(*startHash)
+		header, err := s.blockState.GetHeader(start)
 		if err != nil {
 			return nil, fmt.Errorf("failed to get start block %s for request: %w", startHash, err)
 		}
 
 		startNumber = header.Number
-	} else if req.StartingBlock.IsUint32() {
-		startBlock := req.StartingBlock.Uint32()
-=======
-	switch startBlock := req.StartingBlock.RawValue().(type) {
 	case uint:
->>>>>>> 44f1e86f
+		startBlock := start
 		bestBlockNumber, err := s.blockState.BestBlockNumber()
 		if err != nil {
 			return nil, fmt.Errorf("failed to get best block %d for request: %w", bestBlockNumber, err)
@@ -210,8 +185,9 @@
 		} else {
 			startNumber = startBlock
 		}
-	} else {
-		return nil, ErrInvalidBlockRequest
+	default:
+		return nil, fmt.Errorf("%w, unexpected from block type: %T", ErrInvalidBlockRequest,
+			req.StartingBlock.RawValue())
 	}
 
 	endNumber := uint(1)
@@ -392,11 +368,7 @@
 
 	// reverse BlockData, if descending request
 	if direction == messages.Descending {
-<<<<<<< HEAD
-		slices.Reverse(data)
-=======
 		slices.Reverse(response.BlockData)
->>>>>>> 44f1e86f
 	}
 
 	return response, nil
