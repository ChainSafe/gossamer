// Copyright 2019 ChainSafe Systems (ON) Corp.
// This file is part of gossamer.
//
// The gossamer library is free software: you can redistribute it and/or modify
// it under the terms of the GNU Lesser General Public License as published by
// the Free Software Foundation, either version 3 of the License, or
// (at your option) any later version.
//
// The gossamer library is distributed in the hope that it will be useful,
// but WITHOUT ANY WARRANTY; without even the implied warranty of
// MERCHANTABILITY or FITNESS FOR A PARTICULAR PURPOSE. See the
// GNU Lesser General Public License for more details.
//
// You should have received a copy of the GNU Lesser General Public License
// along with the gossamer library. If not, see <http://www.gnu.org/licenses/>.

package sync

import (
	"context"
	"crypto/rand"
	"errors"
	"math/big"
	"strings"
	"sync"
	"time"

	"github.com/ChainSafe/gossamer/dot/peerset"
	"github.com/libp2p/go-libp2p-core/peer"

	"github.com/ChainSafe/gossamer/dot/network"
	"github.com/ChainSafe/gossamer/dot/types"
	"github.com/ChainSafe/gossamer/lib/common"
	"github.com/ChainSafe/gossamer/lib/common/variadic"
)

const (
	// maxWorkers is the maximum number of parallel sync workers
	maxWorkers = 12
)

var _ ChainSync = &chainSync{}

type chainSyncState byte

const (
	bootstrap chainSyncState = iota
	tip
)

func (s chainSyncState) String() string {
	switch s {
	case bootstrap:
		return "bootstrap"
	case tip:
		return "tip"
	default:
		return "unknown"
	}
}

var pendingBlocksLimit = maxResponseSize * 32

// peerState tracks our peers's best reported blocks
type peerState struct {
	who    peer.ID //nolint
	hash   common.Hash
	number *big.Int
}

// workHandler handles new potential work (ie. reported peer state, block announces), results from dispatched workers,
// and stored pending work (ie. pending blocks set)
// workHandler should be implemented by `bootstrapSync` and `tipSync`
type workHandler interface {
	// handleNewPeerState optionally returns a new worker based on a peerState.
	// returned worker may be nil, in which case we do nothing
	handleNewPeerState(*peerState) (*worker, error)

	// handleWorkerResult handles the result of a worker, which may be
	// nil or error. optionally returns a new worker to be dispatched.
	handleWorkerResult(*worker) (*worker, error)

	// hasCurrentWorker is called before a worker is to be dispatched to
	// check whether it is a duplicate. this function returns whether there is
	// a worker that covers the scope of the proposed worker; if true,
	// ignore the proposed worker
	hasCurrentWorker(*worker, map[uint64]*worker) bool

	// handleTick handles a timer tick
	handleTick() ([]*worker, error)
}

// ChainSync contains the methods used by the high-level service into the `chainSync` module
type ChainSync interface {
	start()
	stop()

	// called upon receiving a BlockAnnounce
	setBlockAnnounce(from peer.ID, header *types.Header) error

	// called upon receiving a BlockAnnounceHandshake
	setPeerHead(p peer.ID, hash common.Hash, number *big.Int) error

	// syncState returns the current syncing state
	syncState() chainSyncState
}

type chainSync struct {
	ctx    context.Context
	cancel context.CancelFunc

	blockState BlockState
	network    Network

	// queue of work created by setting peer heads
	workQueue chan *peerState

	// workers are put here when they are completed so we can handle their result
	resultQueue chan *worker

	// tracks the latest state we know of from our peers,
	// ie. their best block hash and number
	sync.RWMutex
	peerState   map[peer.ID]*peerState
	ignorePeers map[peer.ID]struct{}

	// current workers that are attempting to obtain blocks
	workerState *workerState

	// blocks which are ready to be processed are put into this queue
	// the `chainProcessor` will read from this channel and process the blocks
	// note: blocks must not be put into this channel unless their parent is known
	//
	// there is a case where we request and process "duplicate" blocks, which is where there
	// are some blocks in this queue, and at the same time, the bootstrap worker errors and dispatches
	// a new worker with start=(current best head), which results in the blocks in the queue
	// getting re-requested (as they have not been processed yet)
	// to fix this, we track the blocks that are in the queue
	readyBlocks *blockQueue

	// disjoint set of blocks which are known but not ready to be processed
	// ie. we only know the hash, number, or the parent block is unknown, or the body is unknown
	// note: the block may have empty fields, as some data about it may be unknown
	pendingBlocks DisjointBlockSet

	// bootstrap or tip (near-head)
	state chainSyncState

	// handler is set to either `bootstrapSyncer` or `tipSyncer`, depending on the current
	// chain sync state
	handler workHandler

	benchmarker *syncBenchmarker

	finalisedCh <-chan *types.FinalisationInfo

	minPeers         int
	maxWorkerRetries uint16
	slotDuration     time.Duration
}

type chainSyncConfig struct {
	bs                 BlockState
	net                Network
	readyBlocks        *blockQueue
	pendingBlocks      DisjointBlockSet
	minPeers, maxPeers int
	slotDuration       time.Duration
}

func newChainSync(cfg *chainSyncConfig) *chainSync {
	ctx, cancel := context.WithCancel(context.Background())
	return &chainSync{
		ctx:              ctx,
		cancel:           cancel,
		blockState:       cfg.bs,
		network:          cfg.net,
		workQueue:        make(chan *peerState, 1024),
		resultQueue:      make(chan *worker, 1024),
		peerState:        make(map[peer.ID]*peerState),
		ignorePeers:      make(map[peer.ID]struct{}),
		workerState:      newWorkerState(),
		readyBlocks:      cfg.readyBlocks,
		pendingBlocks:    cfg.pendingBlocks,
		state:            bootstrap,
		handler:          newBootstrapSyncer(cfg.bs),
		benchmarker:      newSyncBenchmarker(),
		finalisedCh:      cfg.bs.GetFinalisedNotifierChannel(),
		minPeers:         cfg.minPeers,
		maxWorkerRetries: uint16(cfg.maxPeers),
		slotDuration:     cfg.slotDuration,
	}
}

func (cs *chainSync) start() {
	// wait until we have received at least `minPeers` peer heads
	for {
		cs.RLock()
		n := len(cs.peerState)
		cs.RUnlock()
		if n >= cs.minPeers {
			break
		}
		time.Sleep(time.Millisecond * 100)
	}

	go cs.sync()
	go cs.logSyncSpeed()
}

func (cs *chainSync) stop() {
	cs.cancel()
}

func (cs *chainSync) syncState() chainSyncState {
	return cs.state
}

func (cs *chainSync) setBlockAnnounce(from peer.ID, header *types.Header) error {
	// check if we already know of this block, if not,
	// add to pendingBlocks set
	has, err := cs.blockState.HasHeader(header.Hash())
	if err != nil {
		return err
	}

	if has {
		return nil
	}

	if err = cs.pendingBlocks.addHeader(header); err != nil {
		return err
	}

	// we assume that if a peer sends us a block announce for a certain block,
	// that is also has the chain up until and including that block.
	// this may not be a valid assumption, but perhaps we can assume that
	// it is likely they will receive this block and its ancestors before us.
	return cs.setPeerHead(from, header.Hash(), header.Number)
}

// setPeerHead sets a peer's best known block and potentially adds the peer's state to the workQueue
func (cs *chainSync) setPeerHead(p peer.ID, hash common.Hash, number *big.Int) error {
	ps := &peerState{
		who:    p,
		hash:   hash,
		number: number,
	}
	cs.Lock()
	cs.peerState[p] = ps
	cs.Unlock()

	// if the peer reports a lower or equal best block number than us,
	// check if they are on a fork or not
	head, err := cs.blockState.BestBlockHeader()
	if err != nil {
		return err
	}

	if ps.number.Cmp(head.Number) <= 0 {
		// check if our block hash for that number is the same, if so, do nothing
		// as we already have that block
		ourHash, err := cs.blockState.GetHashByNumber(ps.number) //nolint
		if err != nil {
			return err
		}

		if ourHash.Equal(ps.hash) {
			return nil
		}

		// check if their best block is on an invalid chain, if it is,
		// potentially downscore them
		// for now, we can remove them from the syncing peers set
		fin, err := cs.blockState.GetHighestFinalisedHeader()
		if err != nil {
			return err
		}

		// their block hash doesn't match ours for that number (ie. they are on a different
		// chain), and also the highest finalised block is higher than that number.
		// thus the peer is on an invalid chain
		if fin.Number.Cmp(ps.number) >= 0 {
			// TODO: downscore this peer, or temporarily don't sync from them? (#1399)
			// perhaps we need another field in `peerState` to mark whether the state is valid or not
			cs.network.ReportPeer(peerset.ReputationChange{
				Value:  peerset.BadBlockAnnouncementValue,
				Reason: peerset.BadBlockAnnouncementReason,
			}, p)
			return errPeerOnInvalidFork
		}

		// peer is on a fork, check if we have processed the fork already or not
		// ie. is their block written to our db?
		has, err := cs.blockState.HasHeader(ps.hash)
		if err != nil {
			return err
		}

		// if so, do nothing, as we already have their fork
		if has {
			return nil
		}
	}

	// the peer has a higher best block than us, or they are on some fork we are not aware of
	// add it to the disjoint block set
	if err = cs.pendingBlocks.addHashAndNumber(ps.hash, ps.number); err != nil {
		return err
	}

	cs.workQueue <- ps
	logger.Debugf("set peer %s head with block number %s and hash %s", p, number, hash)
	return nil
}

func (cs *chainSync) logSyncSpeed() {
	t := time.NewTicker(time.Second * 5)
	defer t.Stop()

	for {
		before, err := cs.blockState.BestBlockHeader()
		if err != nil {
			continue
		}

		if cs.state == bootstrap {
			cs.benchmarker.begin(before.Number.Uint64())
		}

		select {
		case <-t.C:
			if cs.ctx.Err() != nil {
				return
			}
		case <-cs.ctx.Done():
			return
		}

		finalised, err := cs.blockState.GetHighestFinalisedHeader()
		if err != nil {
			continue
		}

		after, err := cs.blockState.BestBlockHeader()
		if err != nil {
			continue
		}

		switch cs.state {
		case bootstrap:
			cs.benchmarker.end(after.Number.Uint64())
			target := cs.getTarget()

			logger.Infof(
				"🔗 imported blocks from %d to %d (hashes [%s ... %s])",
				before.Number, after.Number, before.Hash(), after.Hash())

			logger.Infof(
				"🚣 currently syncing, %d peers connected, target block number %s, %.2f average blocks/second, %.2f overall average, finalised block number %s with hash %s",
				len(cs.network.Peers()), target, cs.benchmarker.mostRecentAverage(), cs.benchmarker.average(), finalised.Number, finalised.Hash())
		case tip:
			logger.Infof(
				"💤 node waiting, %d peers connected, head block number %s with hash %s, finalised block number %s with hash %s",
				len(cs.network.Peers()), after.Number, after.Hash(), finalised.Number, finalised.Hash())
		}
	}
}

func (cs *chainSync) ignorePeer(who peer.ID) {
	if err := who.Validate(); err != nil {
		return
	}

	cs.Lock()
	cs.ignorePeers[who] = struct{}{}
	cs.Unlock()
}

func (cs *chainSync) sync() {
	// set to slot time
	ticker := time.NewTicker(cs.slotDuration)

	for {
		select {
		case ps := <-cs.workQueue:
			cs.maybeSwitchMode()

			if err := cs.handleWork(ps); err != nil {
				logger.Errorf("failed to handle chain sync work: %s", err)
			}
		case res := <-cs.resultQueue:
			// delete worker from workers map
			cs.workerState.delete(res.id)

			// handle results from worker
			// if there is an error, potentially retry the worker
			if res.err == nil || res.ctx.Err() != nil {
				continue
			}

<<<<<<< HEAD
			logger.Debugf("worker error: %s", res.err.err)
=======
			logger.Debug("worker error", "worker ID", res.id, "error", res.err.err)
>>>>>>> 6b153e9f

			// handle errors. in the case that a peer did not respond to us in time,
			// temporarily add them to the ignore list.
			switch {
			case errors.Is(res.err.err, context.Canceled):
				return
			case errors.Is(res.err.err, errNoPeers):
				logger.Debug("not able to sync with any peer!", "worker ID", res.id)
				continue
			case errors.Is(res.err.err, context.DeadlineExceeded):
				cs.network.ReportPeer(peerset.ReputationChange{
					Value:  peerset.TimeOutValue,
					Reason: peerset.TimeOutReason,
				}, res.err.who)
				cs.ignorePeer(res.err.who)
			case strings.Contains(res.err.err.Error(), "dial backoff"):
				cs.ignorePeer(res.err.who)
				continue
			case res.err.err.Error() == "protocol not supported":
				cs.network.ReportPeer(peerset.ReputationChange{
					Value:  peerset.BadProtocolValue,
					Reason: peerset.BadProtocolReason,
				}, res.err.who)
				cs.ignorePeer(res.err.who)
				continue
			default:
			}

			worker, err := cs.handler.handleWorkerResult(res)
			if err != nil {
				logger.Errorf("failed to handle worker result: %s", err)
				continue
			}

			if worker == nil {
				continue
			}

			worker.retryCount = res.retryCount + 1
			if worker.retryCount > cs.maxWorkerRetries {
				logger.Debug("discarding worker, has reached maximum retry count",
					"worker",
					worker,
				)
				continue
			}

			// if we've already tried a peer and there was an error,
			// then we shouldn't try them again.
			if res.peersTried != nil {
				worker.peersTried = res.peersTried
			} else {
				worker.peersTried = make(map[peer.ID]struct{})
			}

			worker.peersTried[res.err.who] = struct{}{}
			cs.tryDispatchWorker(worker)
		case <-ticker.C:
			cs.maybeSwitchMode()

			workers, err := cs.handler.handleTick()
			if err != nil {
				logger.Errorf("failed to handle tick: %s", err)
				continue
			}

			for _, worker := range workers {
				cs.tryDispatchWorker(worker)
			}
		case fin := <-cs.finalisedCh:
			// on finalised block, call pendingBlocks.removeLowerBlocks() to remove blocks on
			// invalid forks from the pending blocks set
			cs.pendingBlocks.removeLowerBlocks(fin.Header.Number)
		case <-cs.ctx.Done():
			return
		}
	}
}

func (cs *chainSync) maybeSwitchMode() {
	head, err := cs.blockState.BestBlockHeader()
	if err != nil {
		logger.Errorf("failed to get best block header: %s", err)
		return
	}

	target := cs.getTarget()
	switch {
	case big.NewInt(0).Add(head.Number, big.NewInt(maxResponseSize)).Cmp(target) < 0:
		// we are at least 128 blocks behind the head, switch to bootstrap
		cs.setMode(bootstrap)
	case head.Number.Cmp(target) >= 0:
		// bootstrap complete, switch state to tip if not already
		// and begin near-head fork-sync
		cs.setMode(tip)
	default:
		// head is between (target-128, target), and we don't want to switch modes.
	}
}

// setMode stops all existing workers and clears the worker set and switches the `handler`
// based on the new mode, if the mode is different than previous
func (cs *chainSync) setMode(mode chainSyncState) {
	if cs.state == mode {
		return
	}

	// stop all current workers and clear set
	cs.workerState.reset()

	// update handler to respective mode
	switch mode {
	case bootstrap:
		cs.handler = newBootstrapSyncer(cs.blockState)
	case tip:
		cs.handler = newTipSyncer(cs.blockState, cs.pendingBlocks, cs.readyBlocks)
	}

	cs.state = mode
	logger.Debugf("switched sync mode to %d", mode)
}

// getTarget takes the average of all peer heads
// TODO: should we just return the highest? could be an attack vector potentially, if a peer reports some very large
// head block number, it would leave us in bootstrap mode forever
// it would be better to have some sort of standard deviation calculation and discard any outliers (#1861)
func (cs *chainSync) getTarget() *big.Int {
	count := int64(0)
	sum := big.NewInt(0)

	cs.RLock()
	defer cs.RUnlock()

	// in practice, this shouldn't happen, as we only start the module once we have some peer states
	if len(cs.peerState) == 0 {
		// return max uint32 instead of 0, as returning 0 would switch us to tip mode unexpectedly
		return big.NewInt(2<<32 - 1)
	}

	for _, ps := range cs.peerState {
		sum = big.NewInt(0).Add(sum, ps.number)
		count++
	}

	return big.NewInt(0).Div(sum, big.NewInt(count))
}

// handleWork handles potential new work that may be triggered on receiving a peer's state
// in bootstrap mode, this begins the bootstrap process
// in tip mode, this adds the peer's state to the pendingBlocks set and potentially starts
// a fork sync
func (cs *chainSync) handleWork(ps *peerState) error {
	logger.Tracef("handling potential work for target block number %s and hash %s", ps.number, ps.hash)
	worker, err := cs.handler.handleNewPeerState(ps)
	if err != nil {
		return err
	}

	if worker == nil {
		return nil
	}

	cs.tryDispatchWorker(worker)
	return nil
}

func (cs *chainSync) tryDispatchWorker(w *worker) {
	// if we already have the maximum number of workers, don't dispatch another
	if len(cs.workerState.workers) >= maxWorkers {
		logger.Trace("reached max workers, ignoring potential work")
		return
	}

	// check current worker set for workers already working on these blocks
	// if there are none, dispatch new worker
	if cs.handler.hasCurrentWorker(w, cs.workerState.workers) {
		return
	}

	cs.workerState.add(w)
	go cs.dispatchWorker(w)
}

// dispatchWorker begins making requests to the network and attempts to receive responses up until the target
// if it fails due to any reason, it sets the worker `err` and returns
// this function always places the worker into the `resultCh` for result handling upon return
func (cs *chainSync) dispatchWorker(w *worker) {
	logger.Debugf("dispatching sync worker id %d, start number %s, target number %s, start hash %s, target hash %s, request data %d, direction %s",
		w.id, w.startNumber, w.targetNumber, w.startHash, w.targetHash, w.requestData, w.direction)

	if w.startNumber == nil {
		logger.Error("a block start number must be provided")
	}
	if w.targetNumber == nil {
		logger.Error("a block target number must be provided")
	}
	if w.targetNumber == nil || w.startNumber == nil {
		return
	}

	start := time.Now()
	defer func() {
		end := time.Now()
		w.duration = end.Sub(start)
		outcome := "success"
		if w.err != nil {
			outcome = "failure"
		}
		logger.Debugf(
			"sync worker completed in %s with %s for worker id %d",
			w.duration, outcome, w.id)
		cs.resultQueue <- w
	}()

	reqs, err := workerToRequests(w)
	if err != nil {
		// if we are creating valid workers, this should not happen
		logger.Criticalf("failed to create requests from worker id %d: %s", w.id, err)
		w.err = &workerError{
			err: err,
		}
		return
	}

	for _, req := range reqs {
		// TODO: if we find a good peer, do sync with them, right now it re-selects a peer each time (#1399)
		if err := cs.doSync(req, w.peersTried); err != nil {
			// failed to sync, set worker error and put into result queue
			w.err = err
			return
		}
	}
}

func (cs *chainSync) doSync(req *network.BlockRequestMessage, peersTried map[peer.ID]struct{}) *workerError {
	// determine which peers have the blocks we want to request
	peers := cs.determineSyncPeers(req, peersTried)

	if len(peers) == 0 {
		return &workerError{
			err: errNoPeers,
		}
	}

	// send out request and potentially receive response, error if timeout
	logger.Tracef("sending out block request: %s", req)

	// TODO: use scoring to determine what peer to try to sync from first (#1399)
	idx, _ := rand.Int(rand.Reader, big.NewInt(int64(len(peers))))
	who := peers[idx.Int64()]
	resp, err := cs.network.DoBlockRequest(who, req)
	if err != nil {
		return &workerError{
			err: err,
			who: who,
		}
	}

	if resp == nil {
		return &workerError{
			err: errNilResponse,
			who: who,
		}
	}

	if req.Direction == network.Descending {
		// reverse blocks before pre-validating and placing in ready queue
		reverseBlockData(resp.BlockData)
	}

	// perform some pre-validation of response, error if failure
	if err := cs.validateResponse(req, resp, who); err != nil {
		return &workerError{
			err: err,
			who: who,
		}
	}

	logger.Trace("success! placing block response data in ready queue")

	// response was validated! place into ready block queue
	for _, bd := range resp.BlockData {
		// block is ready to be processed!
		handleReadyBlock(bd, cs.pendingBlocks, cs.readyBlocks)
	}

	return nil
}

func handleReadyBlock(bd *types.BlockData, pendingBlocks DisjointBlockSet, readyBlocks *blockQueue) {
	// see if there are any descendents in the pending queue that are now ready to be processed,
	// as we have just become aware of their parent block

	// if header was not requested, get it from the pending set
	// if we're expecting headers, validate should ensure we have a header
	if bd.Header == nil {
		block := pendingBlocks.getBlock(bd.Hash)
		bd.Header = block.header
	}

	logger.Tracef("new ready block number %s with hash %s", bd.Header.Number, bd.Hash)

	ready := []*types.BlockData{bd}
	ready = pendingBlocks.getReadyDescendants(bd.Hash, ready)

	for _, rb := range ready {
		pendingBlocks.removeBlock(rb.Hash)
		readyBlocks.push(rb)
	}
}

// determineSyncPeers returns a list of peers that likely have the blocks in the given block request.
func (cs *chainSync) determineSyncPeers(req *network.BlockRequestMessage, peersTried map[peer.ID]struct{}) []peer.ID {
	var start uint64
	if req.StartingBlock.IsUint64() {
		start = req.StartingBlock.Uint64()
	}

	cs.RLock()
	defer cs.RUnlock()

	// if we're currently ignoring all our peers, clear out the list.
	if len(cs.peerState) == len(cs.ignorePeers) {
		cs.RUnlock()
		cs.Lock()
		for p := range cs.ignorePeers {
			delete(cs.ignorePeers, p)
		}
		cs.Unlock()
		cs.RLock()
	}

	peers := make([]peer.ID, 0, len(cs.peerState))

	for p, state := range cs.peerState {
		if _, has := cs.ignorePeers[p]; has {
			continue
		}

		if _, has := peersTried[p]; has {
			continue
		}

		// if peer definitely doesn't have any blocks we want in the request,
		// don't request from them
		if start > 0 && state.number.Uint64() < start {
			continue
		}

		peers = append(peers, p)
	}

	return peers
}

// validateResponse performs pre-validation of a block response before placing it into either the
// pendingBlocks or readyBlocks set.
// It checks the following:
// 	- the response is not empty
//  - the response contains all the expected fields
//  - each block has the correct parent, ie. the response constitutes a valid chain
func (cs *chainSync) validateResponse(req *network.BlockRequestMessage, resp *network.BlockResponseMessage, p peer.ID) error {
	if resp == nil || len(resp.BlockData) == 0 {
		return errEmptyBlockData
	}

	logger.Tracef("validating block response starting at block hash %s", resp.BlockData[0].Hash)

	var (
		prev, curr *types.Header
		err        error
	)
	headerRequested := (req.RequestedData & network.RequestedDataHeader) == 1

	for i, bd := range resp.BlockData {
		if err = cs.validateBlockData(req, bd, p); err != nil {
			return err
		}

		if headerRequested {
			curr = bd.Header
		} else {
			// if this is a justification-only request, make sure we have the block for the justification
			if err = cs.validateJustification(bd); err != nil {
				cs.network.ReportPeer(peerset.ReputationChange{
					Value:  peerset.BadJustificationValue,
					Reason: peerset.BadJustificationReason,
				}, p)
				return err
			}
			continue
		}

		// check that parent of first block in response is known (either in our db or in the ready queue)
		if i == 0 {
			prev = curr

			// check that we know the parent of the first block (or it's in the ready queue)
			has, _ := cs.blockState.HasHeader(curr.ParentHash)
			if has {
				continue
			}

			if cs.readyBlocks.has(curr.ParentHash) {
				continue
			}

			// parent unknown, add to pending blocks
			if err := cs.pendingBlocks.addBlock(&types.Block{
				Header: *curr,
				Body:   *bd.Body,
			}); err != nil {
				return err
			}

			if bd.Justification != nil {
				if err := cs.pendingBlocks.addJustification(bd.Hash, *bd.Justification); err != nil {
					return err
				}
			}

			return errUnknownParent
		}

		// otherwise, check that this response forms a chain
		// ie. curr's parent hash is hash of previous header, and curr's number is previous number + 1
		if !prev.Hash().Equal(curr.ParentHash) || curr.Number.Cmp(big.NewInt(0).Add(prev.Number, big.NewInt(1))) != 0 {
			// the response is missing some blocks, place blocks from curr onwards into pending blocks set
			for _, bd := range resp.BlockData[i:] {
				if err := cs.pendingBlocks.addBlock(&types.Block{
					Header: *curr,
					Body:   *bd.Body,
				}); err != nil {
					return err
				}

				if bd.Justification != nil {
					if err := cs.pendingBlocks.addJustification(bd.Hash, *bd.Justification); err != nil {
						return err
					}
				}
			}
			return errResponseIsNotChain
		}

		prev = curr
	}

	return nil
}

// validateBlockData checks that the expected fields are in the block data
func (cs *chainSync) validateBlockData(req *network.BlockRequestMessage, bd *types.BlockData, p peer.ID) error {
	if bd == nil {
		return errNilBlockData
	}

	requestedData := req.RequestedData

	if (requestedData&network.RequestedDataHeader) == 1 && bd.Header == nil {
		cs.network.ReportPeer(peerset.ReputationChange{
			Value:  peerset.IncompleteHeaderValue,
			Reason: peerset.IncompleteHeaderReason,
		}, p)
		return errNilHeaderInResponse
	}

	if (requestedData&network.RequestedDataBody>>1) == 1 && bd.Body == nil {
		return errNilBodyInResponse
	}

	return nil
}

func (cs *chainSync) validateJustification(bd *types.BlockData) error {
	if bd == nil {
		return errNilBlockData
	}

	// this is ok, since the remote peer doesn't need to provide the info we request from them
	// especially with justifications, it's common that they don't have them.
	if bd.Justification == nil {
		return nil
	}

	has, _ := cs.blockState.HasHeader(bd.Hash)
	if !has {
		return errUnknownBlockForJustification
	}

	return nil
}

func workerToRequests(w *worker) ([]*network.BlockRequestMessage, error) {
	// worker must specify a start number
	// empty start hash is ok (eg. in the case of bootstrap, start hash is unknown)
	if w.startNumber == nil {
		return nil, errWorkerMissingStartNumber
	}

	// worker must specify a target number
	// empty target hash is ok (eg. in the case of descending fork requests)
	if w.targetNumber == nil {
		return nil, errWorkerMissingTargetNumber
	}

	diff := big.NewInt(0).Sub(w.targetNumber, w.startNumber)
	if diff.Int64() < 0 && w.direction != network.Descending {
		return nil, errInvalidDirection
	}

	if diff.Int64() > 0 && w.direction != network.Ascending {
		return nil, errInvalidDirection
	}

	// start and end block are the same, just request 1 block
	if diff.Cmp(big.NewInt(0)) == 0 {
		diff = big.NewInt(1)
	}

	// to deal with descending requests (ie. target may be lower than start) which are used in tip mode,
	// take absolute value of difference between start and target
	numBlocks := int(big.NewInt(0).Abs(diff).Int64())
	numRequests := numBlocks / maxResponseSize

	if numBlocks%maxResponseSize != 0 {
		numRequests++
	}

	startNumber := w.startNumber.Uint64()
	reqs := make([]*network.BlockRequestMessage, numRequests)

	for i := 0; i < numRequests; i++ {
		// check if we want to specify a size
		var max uint32 = maxResponseSize
		if i == numRequests-1 {
			size := numBlocks % maxResponseSize
			if size == 0 {
				size = maxResponseSize
			}
			max = uint32(size)
		}

		var start *variadic.Uint64OrHash
		if w.startHash.IsEmpty() {
			// worker startHash is unspecified if we are in bootstrap mode
			start, _ = variadic.NewUint64OrHash(startNumber)
		} else {
			// in tip-syncing mode, we know the hash of the block on the fork we wish to sync
			start, _ = variadic.NewUint64OrHash(w.startHash)

			// if we're doing descending requests and not at the last (highest starting) request,
			// then use number as start block
			if w.direction == network.Descending && i != numRequests-1 {
				start = variadic.MustNewUint64OrHash(startNumber)
			}
		}

		var end *common.Hash
		if !w.targetHash.IsEmpty() && i == numRequests-1 {
			// if we're on our last request (which should contain the target hash),
			// then add it
			end = &w.targetHash
		}

		reqs[i] = &network.BlockRequestMessage{
			RequestedData: w.requestData,
			StartingBlock: *start,
			EndBlockHash:  end,
			Direction:     w.direction,
			Max:           &max,
		}

		switch w.direction {
		case network.Ascending:
			startNumber += maxResponseSize
		case network.Descending:
			startNumber -= maxResponseSize
		}
	}

	// if our direction is descending, we want to send out the request with the lowest
	// startNumber first
	if w.direction == network.Descending {
		for i, j := 0, len(reqs)-1; i < j; i, j = i+1, j-1 {
			reqs[i], reqs[j] = reqs[j], reqs[i]
		}
	}

	return reqs, nil
}<|MERGE_RESOLUTION|>--- conflicted
+++ resolved
@@ -399,11 +399,7 @@
 				continue
 			}
 
-<<<<<<< HEAD
-			logger.Debugf("worker error: %s", res.err.err)
-=======
-			logger.Debug("worker error", "worker ID", res.id, "error", res.err.err)
->>>>>>> 6b153e9f
+			logger.Debugf("worker id %d failed: %s", res.id, res.err.err)
 
 			// handle errors. in the case that a peer did not respond to us in time,
 			// temporarily add them to the ignore list.
@@ -411,7 +407,7 @@
 			case errors.Is(res.err.err, context.Canceled):
 				return
 			case errors.Is(res.err.err, errNoPeers):
-				logger.Debug("not able to sync with any peer!", "worker ID", res.id)
+				logger.Debugf("worker id %d not able to sync with any peer", res.id)
 				continue
 			case errors.Is(res.err.err, context.DeadlineExceeded):
 				cs.network.ReportPeer(peerset.ReputationChange{
@@ -444,10 +440,9 @@
 
 			worker.retryCount = res.retryCount + 1
 			if worker.retryCount > cs.maxWorkerRetries {
-				logger.Debug("discarding worker, has reached maximum retry count",
-					"worker",
-					worker,
-				)
+				logger.Debugf(
+					"discarding worker id %d: maximum retry count reached",
+					worker.id)
 				continue
 			}
 
