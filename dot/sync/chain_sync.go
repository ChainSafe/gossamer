// Copyright 2021 ChainSafe Systems (ON)
// SPDX-License-Identifier: LGPL-3.0-only

package sync

import (
	"bytes"
	"errors"
	"fmt"
	"strings"
	"sync"
	"sync/atomic"
	"time"

	"github.com/libp2p/go-libp2p/core/peer"
	"github.com/prometheus/client_golang/prometheus"
	"github.com/prometheus/client_golang/prometheus/promauto"
	"golang.org/x/exp/slices"

	"github.com/ChainSafe/gossamer/dot/network"
	"github.com/ChainSafe/gossamer/dot/peerset"
	"github.com/ChainSafe/gossamer/dot/telemetry"
	"github.com/ChainSafe/gossamer/dot/types"
	"github.com/ChainSafe/gossamer/internal/database"
	"github.com/ChainSafe/gossamer/lib/common"
	"github.com/ChainSafe/gossamer/lib/common/variadic"
)

var _ ChainSync = (*chainSync)(nil)

type chainSyncState byte

const (
	bootstrap chainSyncState = iota
	tip
)

type blockOrigin byte

const (
	networkInitialSync blockOrigin = iota
	networkBroadcast
)

func (s chainSyncState) String() string {
	switch s {
	case bootstrap:
		return "bootstrap"
	case tip:
		return "tip"
	default:
		return "unknown"
	}
}

var (
	pendingBlocksLimit = network.MaxBlocksInResponse * 32
	isSyncedGauge      = promauto.NewGauge(prometheus.GaugeOpts{
		Namespace: "gossamer_network_syncer",
		Name:      "is_synced",
		Help:      "bool representing whether the node is synced to the head of the chain",
	})

	blockSizeGauge = promauto.NewGauge(prometheus.GaugeOpts{
		Namespace: "gossamer_sync",
		Name:      "block_size",
		Help:      "represent the size of blocks synced",
	})
)

// ChainSync contains the methods used by the high-level service into the `chainSync` module
type ChainSync interface {
	start()
	stop() error

	// called upon receiving a BlockAnnounceHandshake
	onBlockAnnounceHandshake(p peer.ID, hash common.Hash, number uint) error

	// getSyncMode returns the current syncing state
	getSyncMode() chainSyncState

	// getHighestBlock returns the highest block or an error
	getHighestBlock() (highestBlock uint, err error)

	onBlockAnnounce(announcedBlock) error
}

type announcedBlock struct {
	who    peer.ID
	header *types.Header
}

type chainSync struct {
	wg     sync.WaitGroup
	stopCh chan struct{}

	blockState BlockState
	network    Network

	workerPool *syncWorkerPool

	// tracks the latest state we know of from our peers,
	// ie. their best block hash and number
	peerViewSet *peerViewSet

	// disjoint set of blocks which are known but not ready to be processed
	// ie. we only know the hash, number, or the parent block is unknown, or the body is unknown
	// note: the block may have empty fields, as some data about it may be unknown
	pendingBlocks DisjointBlockSet

	syncMode atomic.Value

	finalisedCh <-chan *types.FinalisationInfo

	minPeers     int
	slotDuration time.Duration

	storageState       StorageState
	transactionState   TransactionState
	babeVerifier       BabeVerifier
	finalityGadget     FinalityGadget
	blockImportHandler BlockImportHandler
	telemetry          Telemetry
	badBlocks          []string
	requestMaker       network.RequestMaker
	waitPeersDuration  time.Duration
}

type chainSyncConfig struct {
	bs                 BlockState
	net                Network
	requestMaker       network.RequestMaker
	pendingBlocks      DisjointBlockSet
	minPeers, maxPeers int
	slotDuration       time.Duration
	storageState       StorageState
	transactionState   TransactionState
	babeVerifier       BabeVerifier
	finalityGadget     FinalityGadget
	blockImportHandler BlockImportHandler
	telemetry          Telemetry
	badBlocks          []string
	waitPeersDuration  time.Duration
}

func newChainSync(cfg chainSyncConfig) *chainSync {
	atomicState := atomic.Value{}
	atomicState.Store(tip)
	return &chainSync{
		stopCh:             make(chan struct{}),
		storageState:       cfg.storageState,
		transactionState:   cfg.transactionState,
		babeVerifier:       cfg.babeVerifier,
		finalityGadget:     cfg.finalityGadget,
		blockImportHandler: cfg.blockImportHandler,
		telemetry:          cfg.telemetry,
		blockState:         cfg.bs,
		network:            cfg.net,
		peerViewSet:        newPeerViewSet(cfg.maxPeers),
		pendingBlocks:      cfg.pendingBlocks,
		syncMode:           atomicState,
		finalisedCh:        cfg.bs.GetFinalisedNotifierChannel(),
		minPeers:           cfg.minPeers,
		slotDuration:       cfg.slotDuration,
		workerPool:         newSyncWorkerPool(cfg.net, cfg.requestMaker),
		badBlocks:          cfg.badBlocks,
		requestMaker:       cfg.requestMaker,
		waitPeersDuration:  cfg.waitPeersDuration,
	}
}

func (cs *chainSync) waitWorkersAndTarget() {
	waitPeersTimer := time.NewTimer(cs.waitPeersDuration)

	highestFinalizedHeader, err := cs.blockState.GetHighestFinalisedHeader()
	if err != nil {
		panic(fmt.Sprintf("failed to get highest finalised header: %v", err))
	}

	for {
		cs.workerPool.useConnectedPeers()
		totalAvailable := cs.workerPool.totalWorkers()

		if totalAvailable >= uint(cs.minPeers) &&
			cs.peerViewSet.getTarget() > 0 {
			return
		}

		err := cs.network.BlockAnnounceHandshake(highestFinalizedHeader)
		if err != nil && !errors.Is(err, network.ErrNoPeersConnected) {
			logger.Errorf("retrieving target info from peers: %v", err)
		}

		select {
		case <-waitPeersTimer.C:
			waitPeersTimer.Reset(cs.waitPeersDuration)

		case <-cs.stopCh:
			return
		}
	}
}

func (cs *chainSync) start() {
	// since the default status from sync mode is syncMode(tip)
	isSyncedGauge.Set(1)

	cs.wg.Add(1)
	go cs.pendingBlocks.run(cs.finalisedCh, cs.stopCh, &cs.wg)

	// wait until we have a minimal workers in the sync worker pool
	cs.waitWorkersAndTarget()
}

func (cs *chainSync) stop() error {
	err := cs.workerPool.stop()
	if err != nil {
		return fmt.Errorf("stopping worker poll: %w", err)
	}

	close(cs.stopCh)
	allStopCh := make(chan struct{})
	go func() {
		defer close(allStopCh)
		cs.wg.Wait()
	}()

	timeoutTimer := time.NewTimer(30 * time.Second)

	select {
	case <-allStopCh:
		if !timeoutTimer.Stop() {
			<-timeoutTimer.C
		}
		return nil
	case <-timeoutTimer.C:
		return ErrStopTimeout
	}
}

func (cs *chainSync) isBootstrapSync(currentBlockNumber uint) bool {
	syncTarget := cs.peerViewSet.getTarget()
	return currentBlockNumber+network.MaxBlocksInResponse < syncTarget
}

func (cs *chainSync) bootstrapSync() {
	defer cs.wg.Done()
	currentBlock, err := cs.blockState.GetHighestFinalisedHeader()
	if err != nil {
		panic("cannot find highest finalised header")
	}

	for {
		select {
		case <-cs.stopCh:
			logger.Warn("ending bootstrap sync, chain sync stop channel triggered")
			return
		default:
		}

		isBootstrap := cs.isBootstrapSync(currentBlock.Number)
		if isBootstrap {
			cs.workerPool.useConnectedPeers()
			err = cs.requestMaxBlocksFrom(currentBlock, networkInitialSync)
			if err != nil {
				if errors.Is(err, errBlockStatePaused) {
					logger.Debugf("exiting bootstrap sync: %s", err)
					return
				}
				logger.Errorf("requesting max blocks from best block header: %s", err)
			}

			currentBlock, err = cs.blockState.BestBlockHeader()
			if err != nil {
				logger.Errorf("getting best block header: %v", err)
			}
		} else {
			// we are less than 128 blocks behind the target we can use tip sync
			cs.syncMode.Store(tip)
			isSyncedGauge.Set(1)
			logger.Infof("🔁 switched sync mode to %s", tip.String())
			return
		}
	}
}

func (cs *chainSync) getSyncMode() chainSyncState {
	return cs.syncMode.Load().(chainSyncState)
}

// onBlockAnnounceHandshake sets a peer's best known block
func (cs *chainSync) onBlockAnnounceHandshake(who peer.ID, bestHash common.Hash, bestNumber uint) error {
	cs.workerPool.fromBlockAnnounce(who)
	cs.peerViewSet.update(who, bestHash, bestNumber)

	if cs.getSyncMode() == bootstrap {
		return nil
	}

	bestBlockHeader, err := cs.blockState.BestBlockHeader()
	if err != nil {
		return err
	}

	isBootstrap := cs.isBootstrapSync(bestBlockHeader.Number)
	if !isBootstrap {
		return nil
	}

	// we are more than 128 blocks behind the head, switch to bootstrap
	cs.syncMode.Store(bootstrap)
	isSyncedGauge.Set(0)
	logger.Infof("🔁 switched sync mode to %s", bootstrap.String())

	cs.wg.Add(1)
	go cs.bootstrapSync()
	return nil
}

func (cs *chainSync) onBlockAnnounce(announced announcedBlock) error {
	// TODO: https://github.com/ChainSafe/gossamer/issues/3432
	if cs.pendingBlocks.hasBlock(announced.header.Hash()) {
		return fmt.Errorf("%w: block #%d (%s)",
			errAlreadyInDisjointSet, announced.header.Number, announced.header.Hash())
	}

	err := cs.pendingBlocks.addHeader(announced.header)
	if err != nil {
		return fmt.Errorf("while adding pending block header: %w", err)
	}

	if cs.getSyncMode() == bootstrap {
		return nil
	}

	bestBlockHeader, err := cs.blockState.BestBlockHeader()
	if err != nil {
		return fmt.Errorf("getting best block header: %w", err)
	}

	isBootstrap := cs.isBootstrapSync(bestBlockHeader.Number)
	if !isBootstrap {
		return cs.requestAnnouncedBlock(bestBlockHeader, announced)
	}

	return nil
}

func (cs *chainSync) requestAnnouncedBlock(bestBlockHeader *types.Header, announce announcedBlock) error {
	peerWhoAnnounced := announce.who
	announcedHash := announce.header.Hash()
	announcedNumber := announce.header.Number

	has, err := cs.blockState.HasHeader(announcedHash)
	if err != nil {
		return fmt.Errorf("checking if header exists: %s", err)
	}

	if has {
		return nil
	}

	highestFinalizedHeader, err := cs.blockState.GetHighestFinalisedHeader()
	if err != nil {
		return fmt.Errorf("getting highest finalized header")
	}

	// if the announced block contains a lower number than our best
	// block header, let's check if it is greater than our latests
	// finalized header, if so this block belongs to a fork chain
	if announcedNumber < bestBlockHeader.Number {
		// ignore the block if it has the same or lower number
		// TODO: is it following the protocol to send a blockAnnounce with number < highestFinalized number?
		if announcedNumber <= highestFinalizedHeader.Number {
			return nil
		}

		return cs.requestForkBlocks(bestBlockHeader, highestFinalizedHeader, announce.header, announce.who)
	}

	err = cs.requestChainBlocks(announce.header, bestBlockHeader, peerWhoAnnounced)
	if err != nil {
		return fmt.Errorf("requesting chain blocks: %w", err)
	}

	err = cs.requestPendingBlocks(highestFinalizedHeader)
	if err != nil {
		return fmt.Errorf("while requesting pending blocks")
	}

	return nil
}

func (cs *chainSync) requestChainBlocks(announcedHeader, bestBlockHeader *types.Header,
	peerWhoAnnounced peer.ID) error {
	gapLength := uint32(announcedHeader.Number - bestBlockHeader.Number)
	startAtBlock := announcedHeader.Number
	totalBlocks := uint32(1)

	var request *network.BlockRequestMessage
	startingBlock := *variadic.MustNewUint32OrHash(announcedHeader.Hash())

	if gapLength > 1 {
		request = network.NewBlockRequest(startingBlock, gapLength,
			network.BootstrapRequestData, network.Descending)

		startAtBlock = announcedHeader.Number - uint(*request.Max) + 1
		totalBlocks = *request.Max

		logger.Infof("requesting %d blocks from peer: %v, descending request from #%d (%s)",
			gapLength, peerWhoAnnounced, announcedHeader.Number, announcedHeader.Hash().Short())
	} else {
		request = network.NewBlockRequest(startingBlock, 1, network.BootstrapRequestData, network.Descending)
		logger.Infof("requesting a single block from peer: %v with Number: #%d and Hash: (%s)",
			peerWhoAnnounced, announcedHeader.Number, announcedHeader.Hash().Short())
	}

	resultsQueue := make(chan *syncTaskResult)
	err := cs.submitRequest(request, &peerWhoAnnounced, resultsQueue)
	if err != nil {
		return err
	}
	err = cs.handleWorkersResults(resultsQueue, networkBroadcast, startAtBlock, totalBlocks)
	if err != nil {
		return fmt.Errorf("while handling workers results: %w", err)
	}

	return nil
}

func (cs *chainSync) requestForkBlocks(bestBlockHeader, highestFinalizedHeader, announcedHeader *types.Header,
	peerWhoAnnounced peer.ID) error {
	logger.Infof("block announce lower than best block #%d  (%s) and greater highest finalized #%d (%s)",
		bestBlockHeader.Number, bestBlockHeader.Hash().Short(),
		highestFinalizedHeader.Number, highestFinalizedHeader.Hash().Short())

	parentExists, err := cs.blockState.HasHeader(announcedHeader.ParentHash)
	if err != nil && !errors.Is(err, database.ErrNotFound) {
		return fmt.Errorf("while checking header exists: %w", err)
	}

	gapLength := uint32(1)
	startAtBlock := announcedHeader.Number
	announcedHash := announcedHeader.Hash()
	var request *network.BlockRequestMessage
	startingBlock := *variadic.MustNewUint32OrHash(announcedHash)

	if parentExists {
		request = network.NewBlockRequest(startingBlock, 1, network.BootstrapRequestData, network.Descending)
	} else {
		gapLength = uint32(announcedHeader.Number - highestFinalizedHeader.Number)
		startAtBlock = highestFinalizedHeader.Number + 1
		request = network.NewBlockRequest(startingBlock, gapLength, network.BootstrapRequestData, network.Descending)
	}

	logger.Infof("requesting %d fork blocks from peer: %v starting at #%d (%s)",
		gapLength, peerWhoAnnounced, announcedHeader.Number, announcedHash.Short())

	resultsQueue := make(chan *syncTaskResult)
	err = cs.submitRequest(request, &peerWhoAnnounced, resultsQueue)
	if err != nil {
		return err
	}
	err = cs.handleWorkersResults(resultsQueue, networkBroadcast, startAtBlock, gapLength)
	if err != nil {
		return fmt.Errorf("while handling workers results: %w", err)
	}

	return nil
}

func (cs *chainSync) requestPendingBlocks(highestFinalizedHeader *types.Header) error {
	pendingBlocksTotal := cs.pendingBlocks.size()
	logger.Infof("total of pending blocks: %d", pendingBlocksTotal)
	if pendingBlocksTotal < 1 {
		return nil
	}

	pendingBlocks := cs.pendingBlocks.getBlocks()
	for _, pendingBlock := range pendingBlocks {
		if pendingBlock.number <= highestFinalizedHeader.Number {
			cs.pendingBlocks.removeBlock(pendingBlock.hash)
			continue
		}

		parentExists, err := cs.blockState.HasHeader(pendingBlock.header.ParentHash)
		if err != nil {
			return fmt.Errorf("getting pending block parent header: %w", err)
		}

		if parentExists {
			err := cs.handleReadyBlock(pendingBlock.toBlockData(), networkBroadcast)
			if err != nil {
				return fmt.Errorf("handling ready block: %w", err)
			}
			continue
		}

		gapLength := pendingBlock.number - highestFinalizedHeader.Number
		if gapLength > 128 {
			logger.Warnf("gap of %d blocks, max expected: 128 block", gapLength)
			gapLength = 128
		}

		descendingGapRequest := network.NewBlockRequest(*variadic.MustNewUint32OrHash(pendingBlock.hash),
			uint32(gapLength), network.BootstrapRequestData, network.Descending)
		startAtBlock := pendingBlock.number - uint(*descendingGapRequest.Max) + 1

		// the `requests` in the tip sync are not related necessarily
		// this is why we need to treat them separately
		resultsQueue := make(chan *syncTaskResult)
		err = cs.submitRequest(descendingGapRequest, nil, resultsQueue)
		if err != nil {
			return err
		}
		// TODO: we should handle the requests concurrently
		// a way of achieve that is by constructing a new `handleWorkersResults` for
		// handling only tip sync requests
		err = cs.handleWorkersResults(resultsQueue, networkBroadcast, startAtBlock, *descendingGapRequest.Max)
		if err != nil {
			return fmt.Errorf("while handling workers results: %w", err)
		}
	}

	return nil
}

func (cs *chainSync) requestMaxBlocksFrom(bestBlockHeader *types.Header, origin blockOrigin) error { //nolint:unparam
	startRequestAt := bestBlockHeader.Number + 1

	// targetBlockNumber is the virtual target we will request, however
	// we should bound it to the real target which is collected through
	// block announces received from other peers
	targetBlockNumber := startRequestAt + maxRequestsAllowed*128
	realTarget := cs.peerViewSet.getTarget()

	if targetBlockNumber > realTarget {
		targetBlockNumber = realTarget
	}

	requests := network.NewAscendingBlockRequests(startRequestAt, targetBlockNumber,
		network.BootstrapRequestData)

	var expectedAmountOfBlocks uint32
	for _, request := range requests {
		if request.Max != nil {
			expectedAmountOfBlocks += *request.Max
		}
	}

	resultsQueue, err := cs.submitRequests(requests)
	if err != nil {
		return err
	}
	err = cs.handleWorkersResults(resultsQueue, origin, startRequestAt, expectedAmountOfBlocks)
	if err != nil {
		return fmt.Errorf("while handling workers results: %w", err)
	}

	return nil
}

func (cs *chainSync) submitRequest(
	request *network.BlockRequestMessage,
	who *peer.ID,
	resultCh chan<- *syncTaskResult,
) error {
	if !cs.blockState.IsPaused() {
		cs.workerPool.submitRequest(request, who, resultCh)
		return nil
	}
	return fmt.Errorf("submitting request: %w", errBlockStatePaused)
}

func (cs *chainSync) submitRequests(requests []*network.BlockRequestMessage) (
	resultCh chan *syncTaskResult, err error) {
	if !cs.blockState.IsPaused() {
		return cs.workerPool.submitRequests(requests), nil
	}
	return nil, fmt.Errorf("submitting requests: %w", errBlockStatePaused)
}

func (cs *chainSync) showSyncStats(syncBegin time.Time, syncedBlocks int) {
	finalisedHeader, err := cs.blockState.GetHighestFinalisedHeader()
	if err != nil {
		logger.Criticalf("getting highest finalized header: %w", err)
		return
	}

	totalSyncAndImportSeconds := time.Since(syncBegin).Seconds()
	bps := float64(syncedBlocks) / totalSyncAndImportSeconds
	logger.Infof("⛓️ synced %d blocks, "+
		"took: %.2f seconds, bps: %.2f blocks/second",
		syncedBlocks, totalSyncAndImportSeconds, bps)

	logger.Infof(
		"🚣 currently syncing, %d peers connected, "+
			"%d available workers, "+
			"target block number %d, "+
			"finalised #%d (%s) "+
			"sync mode: %s",
		len(cs.network.Peers()),
		cs.workerPool.totalWorkers(),
		cs.peerViewSet.getTarget(),
		finalisedHeader.Number,
		finalisedHeader.Hash().Short(),
		cs.getSyncMode().String(),
	)
}

// handleWorkersResults, every time we submit requests to workers they results should be computed here
// and every cicle we should endup with a complete chain, whenever we identify
// any error from a worker we should evaluate the error and re-insert the request
// in the queue and wait for it to completes
// TODO: handle only justification requests
func (cs *chainSync) handleWorkersResults(
	workersResults chan *syncTaskResult, origin blockOrigin, startAtBlock uint, expectedSyncedBlocks uint32) error {
	startTime := time.Now()
	syncingChain := make([]*types.BlockData, expectedSyncedBlocks)
	// the total numbers of blocks is missing in the syncing chain
	waitingBlocks := expectedSyncedBlocks

taskResultLoop:
	for waitingBlocks > 0 {
		// in a case where we don't handle workers results we should check the pool
		idleDuration := time.Minute
		idleTimer := time.NewTimer(idleDuration)

		select {
		case <-cs.stopCh:
			return nil

		case <-idleTimer.C:
			logger.Warnf("idle ticker triggered! checking pool")
			cs.workerPool.useConnectedPeers()
			continue

		case taskResult := <-workersResults:
			if !idleTimer.Stop() {
				<-idleTimer.C
			}

			who := taskResult.who
			request := taskResult.request
			response := taskResult.response

			logger.Debugf("task result: peer(%s), with error: %v, with response: %v",
				taskResult.who, taskResult.err != nil, taskResult.response != nil)

			if taskResult.err != nil {
				if !errors.Is(taskResult.err, network.ErrReceivedEmptyMessage) {
					cs.workerPool.ignorePeerAsWorker(taskResult.who)

					logger.Errorf("task result: peer(%s) error: %s",
						taskResult.who, taskResult.err)

					if errors.Is(taskResult.err, network.ErrNilBlockInResponse) {
						cs.network.ReportPeer(peerset.ReputationChange{
							Value:  peerset.BadMessageValue,
							Reason: peerset.BadMessageReason,
						}, who)
					}

					if strings.Contains(taskResult.err.Error(), "protocols not supported") {
						cs.network.ReportPeer(peerset.ReputationChange{
							Value:  peerset.BadProtocolValue,
							Reason: peerset.BadProtocolReason,
						}, who)
					}
<<<<<<< HEAD

					if errors.Is(taskResult.err, network.ErrNilBlockInResponse) {
						cs.network.ReportPeer(peerset.ReputationChange{
							Value:  peerset.BadMessageValue,
							Reason: peerset.BadMessageReason,
						}, who)
					}
=======
>>>>>>> 6cb2030c
				}

				err := cs.submitRequest(request, nil, workersResults)
				if err != nil {
					return err
				}
				continue
			}

			if request.Direction == network.Descending {
				// reverse blocks before pre-validating and placing in ready queue
				reverseBlockData(response.BlockData)
			}

			err := validateResponseFields(request.RequestedData, response.BlockData)
			if err != nil {
				logger.Criticalf("validating fields: %s", err)
				// TODO: check the reputation change for nil body in response
				// and nil justification in response
				if errors.Is(err, errNilHeaderInResponse) {
					cs.network.ReportPeer(peerset.ReputationChange{
						Value:  peerset.IncompleteHeaderValue,
						Reason: peerset.IncompleteHeaderReason,
					}, who)
				}

				err = cs.submitRequest(taskResult.request, nil, workersResults)
				if err != nil {
					return err
				}
				continue taskResultLoop
			}

			isChain := isResponseAChain(response.BlockData)
			if !isChain {
				logger.Criticalf("response from %s is not a chain", who)
				err = cs.submitRequest(taskResult.request, nil, workersResults)
				if err != nil {
					return err
				}
				continue taskResultLoop
			}

			grows := doResponseGrowsTheChain(response.BlockData, syncingChain,
				startAtBlock, expectedSyncedBlocks)
			if !grows {
				logger.Criticalf("response from %s does not grows the ongoing chain", who)
				err = cs.submitRequest(taskResult.request, nil, workersResults)
				if err != nil {
					return err
				}
				continue taskResultLoop
			}

			for _, blockInResponse := range response.BlockData {
				if slices.Contains(cs.badBlocks, blockInResponse.Hash.String()) {
					logger.Criticalf("%s sent a known bad block: %s (#%d)",
						who, blockInResponse.Hash.String(), blockInResponse.Number())

					cs.network.ReportPeer(peerset.ReputationChange{
						Value:  peerset.BadBlockAnnouncementValue,
						Reason: peerset.BadBlockAnnouncementReason,
					}, who)

					cs.workerPool.ignorePeerAsWorker(taskResult.who)
					err = cs.submitRequest(taskResult.request, nil, workersResults)
					if err != nil {
						return err
					}
					continue taskResultLoop
				}

				blockExactIndex := blockInResponse.Header.Number - startAtBlock
				if blockExactIndex < uint(expectedSyncedBlocks) {
					syncingChain[blockExactIndex] = blockInResponse
				}
			}

			// we need to check if we've filled all positions
			// otherwise we should wait for more responses
			waitingBlocks -= uint32(len(response.BlockData))

			// we received a response without the desired amount of blocks
			// we should include a new request to retrieve the missing blocks
			if len(response.BlockData) < int(*request.Max) {
				difference := uint32(int(*request.Max) - len(response.BlockData))
				lastItem := response.BlockData[len(response.BlockData)-1]

				startRequestNumber := uint32(lastItem.Header.Number + 1)
				startAt, err := variadic.NewUint32OrHash(startRequestNumber)
				if err != nil {
					panic(err)
				}

				taskResult.request = &network.BlockRequestMessage{
					RequestedData: network.BootstrapRequestData,
					StartingBlock: *startAt,
					Direction:     network.Ascending,
					Max:           &difference,
				}
				err = cs.submitRequest(taskResult.request, nil, workersResults)
				if err != nil {
					return err
				}
				continue taskResultLoop
			}
		}
	}

	retreiveBlocksSeconds := time.Since(startTime).Seconds()
	logger.Infof("🔽 retrieved %d blocks, took: %.2f seconds, starting process...",
		expectedSyncedBlocks, retreiveBlocksSeconds)

	// response was validated! place into ready block queue
	for _, bd := range syncingChain {
		// block is ready to be processed!
		if err := cs.handleReadyBlock(bd, origin); err != nil {
			return fmt.Errorf("while handling ready block: %w", err)
		}
	}

	cs.showSyncStats(startTime, len(syncingChain))
	return nil
}

func (cs *chainSync) handleReadyBlock(bd *types.BlockData, origin blockOrigin) error {
	// if header was not requested, get it from the pending set
	// if we're expecting headers, validate should ensure we have a header
	if bd.Header == nil {
		block := cs.pendingBlocks.getBlock(bd.Hash)
		if block == nil {
			// block wasn't in the pending set!
			// let's check the db as maybe we already processed it
			has, err := cs.blockState.HasHeader(bd.Hash)
			if err != nil && !errors.Is(err, database.ErrNotFound) {
				logger.Debugf("failed to check if header is known for hash %s: %s", bd.Hash, err)
				return err
			}

			if has {
				logger.Tracef("ignoring block we've already processed, hash=%s", bd.Hash)
				return err
			}

			// this is bad and shouldn't happen
			logger.Errorf("block with unknown header is ready: hash=%s", bd.Hash)
			return err
		}

		if block.header == nil {
			logger.Errorf("new ready block number (unknown) with hash %s", bd.Hash)
			return nil
		}

		bd.Header = block.header
	}

	err := cs.processBlockData(*bd, origin)
	if err != nil {
		// depending on the error, we might want to save this block for later
		logger.Errorf("block data processing for block with hash %s failed: %s", bd.Hash, err)
		return err
	}

	cs.pendingBlocks.removeBlock(bd.Hash)
	return nil
}

// processBlockData processes the BlockData from a BlockResponse and
// returns the index of the last BlockData it handled on success,
// or the index of the block data that errored on failure.
// TODO: https://github.com/ChainSafe/gossamer/issues/3468
func (cs *chainSync) processBlockData(blockData types.BlockData, origin blockOrigin) error {
	// while in bootstrap mode we don't need to broadcast block announcements
	announceImportedBlock := cs.getSyncMode() == tip

	if blockData.Header != nil {
		if blockData.Body != nil {
			err := cs.processBlockDataWithHeaderAndBody(blockData, origin, announceImportedBlock)
			if err != nil {
				return fmt.Errorf("processing block data with header and body: %w", err)
			}
		}

		if blockData.Justification != nil && len(*blockData.Justification) > 0 {
			err := cs.handleJustification(blockData.Header, *blockData.Justification)
			if err != nil {
				return fmt.Errorf("handling justification: %w", err)
			}
		}
	}

	err := cs.blockState.CompareAndSetBlockData(&blockData)
	if err != nil {
		return fmt.Errorf("comparing and setting block data: %w", err)
	}

	return nil
}

func (cs *chainSync) processBlockDataWithHeaderAndBody(blockData types.BlockData,
	origin blockOrigin, announceImportedBlock bool) (err error) {

	if origin != networkInitialSync {
		err = cs.babeVerifier.VerifyBlock(blockData.Header)
		if err != nil {
			return fmt.Errorf("babe verifying block: %w", err)
		}
	}

	cs.handleBody(blockData.Body)

	block := &types.Block{
		Header: *blockData.Header,
		Body:   *blockData.Body,
	}

	err = cs.handleBlock(block, announceImportedBlock)
	if err != nil {
		return fmt.Errorf("handling block: %w", err)
	}

	return nil
}

// handleHeader handles block bodies included in BlockResponses
func (cs *chainSync) handleBody(body *types.Body) {
	acc := 0
	for _, ext := range *body {
		acc += len(ext)
		cs.transactionState.RemoveExtrinsic(ext)
	}

	blockSizeGauge.Set(float64(acc))
}

func (cs *chainSync) handleJustification(header *types.Header, justification []byte) (err error) {
	headerHash := header.Hash()
	err = cs.finalityGadget.VerifyBlockJustification(headerHash, justification)
	if err != nil {
		return fmt.Errorf("verifying block number %d justification: %w", header.Number, err)
	}

	err = cs.blockState.SetJustification(headerHash, justification)
	if err != nil {
		return fmt.Errorf("setting justification for block number %d: %w", header.Number, err)
	}

	return nil
}

// handleHeader handles blocks (header+body) included in BlockResponses
func (cs *chainSync) handleBlock(block *types.Block, announceImportedBlock bool) error {
	parent, err := cs.blockState.GetHeader(block.Header.ParentHash)
	if err != nil {
		return fmt.Errorf("%w: %s", errFailedToGetParent, err)
	}

	cs.storageState.Lock()
	defer cs.storageState.Unlock()

	ts, err := cs.storageState.TrieState(&parent.StateRoot)
	if err != nil {
		return err
	}

	root := ts.MustRoot()
	if !bytes.Equal(parent.StateRoot[:], root[:]) {
		panic("parent state root does not match snapshot state root")
	}

	rt, err := cs.blockState.GetRuntime(parent.Hash())
	if err != nil {
		return err
	}

	rt.SetContextStorage(ts)

	_, err = rt.ExecuteBlock(block)
	if err != nil {
		return fmt.Errorf("failed to execute block %d: %w", block.Header.Number, err)
	}

	if err = cs.blockImportHandler.HandleBlockImport(block, ts, announceImportedBlock); err != nil {
		return err
	}

	blockHash := block.Header.Hash()
	cs.telemetry.SendMessage(telemetry.NewBlockImport(
		&blockHash,
		block.Header.Number,
		"NetworkInitialSync"))

	return nil
}

func (cs *chainSync) getHighestBlock() (highestBlock uint, err error) {
	if cs.peerViewSet.size() == 0 {
		return 0, errNoPeers
	}

	for _, ps := range cs.peerViewSet.values() {
		if ps.number < highestBlock {
			continue
		}
		highestBlock = ps.number
	}

	return highestBlock, nil
}<|MERGE_RESOLUTION|>--- conflicted
+++ resolved
@@ -667,16 +667,6 @@
 							Reason: peerset.BadProtocolReason,
 						}, who)
 					}
-<<<<<<< HEAD
-
-					if errors.Is(taskResult.err, network.ErrNilBlockInResponse) {
-						cs.network.ReportPeer(peerset.ReputationChange{
-							Value:  peerset.BadMessageValue,
-							Reason: peerset.BadMessageReason,
-						}, who)
-					}
-=======
->>>>>>> 6cb2030c
 				}
 
 				err := cs.submitRequest(request, nil, workersResults)
