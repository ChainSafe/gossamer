// Copyright 2019 ChainSafe Systems (ON) Corp.
// This file is part of gossamer.
//
// The gossamer library is free software: you can redistribute it and/or modify
// it under the terms of the GNU Lesser General Public License as published by
// the Free Software Foundation, either version 3 of the License, or
// (at your option) any later version.
//
// The gossamer library is distributed in the hope that it will be useful,
// but WITHOUT ANY WARRANTY; without even the implied warranty of
// MERCHANTABILITY or FITNESS FOR A PARTICULAR PURPOSE. See the
// GNU Lesser General Public License for more details.
//
// You should have received a copy of the GNU Lesser General Public License
// along with the gossamer library. If not, see <http://www.gnu.org/licenses/>.

package sync

import (
	"context"
	"crypto/rand"
	"errors"
	"fmt"
	"math/big"
	"strings"
	"sync"
	"time"

	"github.com/libp2p/go-libp2p-core/peer"

	"github.com/ChainSafe/gossamer/dot/network"
	"github.com/ChainSafe/gossamer/dot/types"
	"github.com/ChainSafe/gossamer/lib/common"
	"github.com/ChainSafe/gossamer/lib/common/variadic"
)

const (
	// maxWorkers is the maximum number of parallel sync workers
	// TODO: determine ideal value (#1659)
	maxWorkers = 12
)

var _ ChainSync = &chainSync{}

type chainSyncState byte

const (
	bootstrap chainSyncState = iota
	tip
)

func (s chainSyncState) String() string {
	switch s {
	case bootstrap:
		return "bootstrap"
	case tip:
		return "tip"
	default:
		return "unknown"
	}
}

// TODO: determine ideal limit for pending blocks set (#1659)
var pendingBlocksLimit = maxResponseSize * 32

// peerState tracks our peers's best reported blocks
type peerState struct {
	who    peer.ID //nolint
	hash   common.Hash
	number *big.Int
}

// workHandler handles new potential work (ie. reported peer state, block announces), results from dispatched workers,
// and stored pending work (ie. pending blocks set)
// workHandler should be implemented by `bootstrapSync` and `tipSync`
type workHandler interface {
	// handleNewPeerState optionally returns a new worker based on a peerState.
	// returned worker may be nil, in which case we do nothing
	handleNewPeerState(*peerState) (*worker, error)

	// handleWorkerResult handles the result of a worker, which may be
	// nil or error. optionally returns a new worker to be dispatched.
	handleWorkerResult(*worker) (*worker, error)

	// hasCurrentWorker is called before a worker is to be dispatched to
	// check whether it is a duplicate. this function returns whether there is
	// a worker that covers the scope of the proposed worker; if true,
	// ignore the proposed worker
	hasCurrentWorker(*worker, map[uint64]*worker) bool

	// handleTick handles a timer tick
	handleTick() ([]*worker, error)
}

// ChainSync contains the methods used by the high-level service into the `chainSync` module
type ChainSync interface {
	start()
	stop()

	// called upon receiving a BlockAnnounce
	setBlockAnnounce(from peer.ID, header *types.Header) error

	// called upon receiving a BlockAnnounceHandshake
	setPeerHead(p peer.ID, hash common.Hash, number *big.Int) error

	// syncState returns the current syncing state
	syncState() chainSyncState
}

type chainSync struct {
	ctx    context.Context
	cancel context.CancelFunc

	blockState BlockState
	network    Network

	// queue of work created by setting peer heads
	workQueue chan *peerState

	// workers are put here when they are completed so we can handle their result
	resultQueue chan *worker

	// tracks the latest state we know of from our peers,
	// ie. their best block hash and number
	sync.RWMutex
	peerState   map[peer.ID]*peerState
	ignorePeers map[peer.ID]struct{}

	// current workers that are attempting to obtain blocks
	workerState *workerState

	// blocks which are ready to be processed are put into this queue
	// the `chainProcessor` will read from this channel and process the blocks
	// note: blocks must not be put into this channel unless their parent is known
	//
	// there is a case where we request and process "duplicate" blocks, which is where there
	// are some blocks in this queue, and at the same time, the bootstrap worker errors and dispatches
	// a new worker with start=(current best head), which results in the blocks in the queue
	// getting re-requested (as they have not been processed yet)
	// to fix this, we track the blocks that are in the queue
	readyBlocks *blockQueue

	// disjoint set of blocks which are known but not ready to be processed
	// ie. we only know the hash, number, or the parent block is unknown, or the body is unknown
	// note: the block may have empty fields, as some data about it may be unknown
	pendingBlocks DisjointBlockSet

	// bootstrap or tip (near-head)
	state chainSyncState

	// handler is set to either `bootstrapSyncer` or `tipSyncer`, depending on the current
	// chain sync state
	handler workHandler

	benchmarker *syncBenchmarker

	finalisedCh <-chan *types.FinalisationInfo

	minPeers     int
	slotDuration time.Duration
}

func newChainSync(bs BlockState, net Network, readyBlocks *blockQueue, pendingBlocks DisjointBlockSet, minPeers int, slotDuration time.Duration) *chainSync {
	ctx, cancel := context.WithCancel(context.Background())
	return &chainSync{
		ctx:           ctx,
		cancel:        cancel,
		blockState:    bs,
		network:       net,
		workQueue:     make(chan *peerState, 1024),
		resultQueue:   make(chan *worker, 1024),
		peerState:     make(map[peer.ID]*peerState),
		ignorePeers:   make(map[peer.ID]struct{}),
		workerState:   newWorkerState(),
		readyBlocks:   readyBlocks,
		pendingBlocks: pendingBlocks,
		state:         bootstrap,
		handler:       newBootstrapSyncer(bs),
		benchmarker:   newSyncBenchmarker(),
		finalisedCh:   bs.GetFinalisedNotifierChannel(),
		minPeers:      minPeers,
		slotDuration:  slotDuration,
	}
}

func (cs *chainSync) start() {
<<<<<<< HEAD
	// wait until we have received 1+ peer heads
	// TODO: this should be based off our min peers (#1860)
=======
	// wait until we have received at least `minPeers` peer heads
>>>>>>> bf903f2d
	for {
		cs.RLock()
		n := len(cs.peerState)
		cs.RUnlock()
		if n >= cs.minPeers {
			break
		}
		time.Sleep(time.Millisecond * 100)
	}

	go cs.sync()
	go cs.logSyncSpeed()
}

func (cs *chainSync) stop() {
	cs.cancel()
}

func (cs *chainSync) syncState() chainSyncState {
	return cs.state
}

func (cs *chainSync) setBlockAnnounce(from peer.ID, header *types.Header) error {
	// check if we already know of this block, if not,
	// add to pendingBlocks set
	has, err := cs.blockState.HasHeader(header.Hash())
	if err != nil {
		return err
	}

	if has {
		return nil
	}

	if err = cs.pendingBlocks.addHeader(header); err != nil {
		return err
	}

	// TODO: is it ok to assume if a node announces a block that it has it + its ancestors? (#1659)
	return cs.setPeerHead(from, header.Hash(), header.Number)
}

// setPeerHead sets a peer's best known block and potentially adds the peer's state to the workQueue
func (cs *chainSync) setPeerHead(p peer.ID, hash common.Hash, number *big.Int) error {
	ps := &peerState{
		who:    p,
		hash:   hash,
		number: number,
	}
	cs.Lock()
	cs.peerState[p] = ps
	cs.Unlock()

	// if the peer reports a lower or equal best block number than us,
	// check if they are on a fork or not
	head, err := cs.blockState.BestBlockHeader()
	if err != nil {
		return err
	}

	if ps.number.Cmp(head.Number) <= 0 {
		// check if our block hash for that number is the same, if so, do nothing
		// as we already have that block
		ourHash, err := cs.blockState.GetHashByNumber(ps.number) //nolint
		if err != nil {
			return err
		}

		if ourHash.Equal(ps.hash) {
			return nil
		}

		// check if their best block is on an invalid chain, if it is,
		// potentially downscore them
		// for now, we can remove them from the syncing peers set
		fin, err := cs.blockState.GetHighestFinalisedHeader()
		if err != nil {
			return err
		}

		// their block hash doesn't match ours for that number (ie. they are on a different
		// chain), and also the highest finalised block is higher than that number.
		// thus the peer is on an invalid chain
		if fin.Number.Cmp(ps.number) >= 0 {
			// TODO: downscore this peer, or temporarily don't sync from them? (#1399)
			// perhaps we need another field in `peerState` to mark whether the state is valid or not
			return errPeerOnInvalidFork
		}

		// peer is on a fork, check if we have processed the fork already or not
		// ie. is their block written to our db?
		has, err := cs.blockState.HasHeader(ps.hash)
		if err != nil {
			return err
		}

		// if so, do nothing, as we already have their fork
		if has {
			return nil
		}
	}

	// the peer has a higher best block than us, or they are on some fork we are not aware of
	// add it to the disjoint block set
	if err = cs.pendingBlocks.addHashAndNumber(ps.hash, ps.number); err != nil {
		return err
	}

	cs.workQueue <- ps
	logger.Debug("set peer head", "peer", p, "hash", hash, "number", number)
	return nil
}

func (cs *chainSync) logSyncSpeed() {
	t := time.NewTicker(time.Second * 5)
	defer t.Stop()

	for {
		before, err := cs.blockState.BestBlockHeader()
		if err != nil {
			continue
		}

		if cs.state == bootstrap {
			cs.benchmarker.begin(before.Number.Uint64())
		}

		select {
		case <-t.C:
			if cs.ctx.Err() != nil {
				return
			}
		case <-cs.ctx.Done():
			return
		}

		finalised, err := cs.blockState.GetHighestFinalisedHeader()
		if err != nil {
			continue
		}

		after, err := cs.blockState.BestBlockHeader()
		if err != nil {
			continue
		}

		switch cs.state {
		case bootstrap:
			cs.benchmarker.end(after.Number.Uint64())
			target := cs.getTarget()

			logger.Info("🔗 imported blocks", "from", before.Number, "to", after.Number,
				"hashes", fmt.Sprintf("[%s ... %s]", before.Hash(), after.Hash()),
			)

			logger.Info("🚣 currently syncing",
				"peer count", len(cs.network.Peers()),
				"target", target,
				"average blocks/second", cs.benchmarker.mostRecentAverage(),
				"overall average", cs.benchmarker.average(),
				"finalised", finalised.Number,
				"hash", finalised.Hash(),
			)
		case tip:
			logger.Info("💤 node waiting",
				"peer count", len(cs.network.Peers()),
				"head", after.Number,
				"hash", after.Hash(),
				"finalised", finalised.Number,
				"hash", finalised.Hash(),
			)
		}
	}
}

func (cs *chainSync) ignorePeer(who peer.ID) {
	if err := who.Validate(); err != nil {
		return
	}

	cs.Lock()
	cs.ignorePeers[who] = struct{}{}
	cs.Unlock()
}

func (cs *chainSync) sync() {
	// set to slot time
<<<<<<< HEAD
	// TODO: make configurable (#1860)
	ticker := time.NewTicker(time.Second * 6)
=======
	ticker := time.NewTicker(cs.slotDuration)
>>>>>>> bf903f2d

	for {
		select {
		case ps := <-cs.workQueue:
			cs.maybeSwitchMode()

			if err := cs.handleWork(ps); err != nil {
				logger.Error("failed to handle chain sync work", "error", err)
			}
		case res := <-cs.resultQueue:
			// delete worker from workers map
			cs.workerState.delete(res.id)

			// handle results from worker
			// if there is an error, potentially retry the worker
			if res.err == nil || res.ctx.Err() != nil {
				continue
			}

			logger.Debug("worker error", "error", res.err.err)

			// handle errors. in the case that a peer did not respond to us in time,
			// temporarily add them to the ignore list.
			switch {
			case errors.Is(res.err.err, context.Canceled):
				return
			case errors.Is(res.err.err, context.DeadlineExceeded):
				cs.ignorePeer(res.err.who)
			case strings.Contains(res.err.err.Error(), "dial backoff"):
				cs.ignorePeer(res.err.who)
				continue
			case res.err.err.Error() == "protocol not supported":
				cs.ignorePeer(res.err.who)
				continue
			default:
			}

			worker, err := cs.handler.handleWorkerResult(res)
			if err != nil {
				logger.Error("failed to handle worker result", "error", err)
				continue
			}

			if worker == nil {
				continue
			}

			cs.tryDispatchWorker(worker)
		case <-ticker.C:
			cs.maybeSwitchMode()

			workers, err := cs.handler.handleTick()
			if err != nil {
				logger.Error("failed to handle tick", "error", err)
				continue
			}

			for _, worker := range workers {
				cs.tryDispatchWorker(worker)
			}
		case fin := <-cs.finalisedCh:
			// on finalised block, call pendingBlocks.removeLowerBlocks() to remove blocks on
			// invalid forks from the pending blocks set
			cs.pendingBlocks.removeLowerBlocks(fin.Header.Number)
		case <-cs.ctx.Done():
			return
		}
	}
}

func (cs *chainSync) maybeSwitchMode() {
	head, err := cs.blockState.BestBlockHeader()
	if err != nil {
		logger.Error("failed to get best block header", "error", err)
		return
	}

	target := cs.getTarget()
	switch {
	case big.NewInt(0).Add(head.Number, big.NewInt(maxResponseSize)).Cmp(target) < 0:
		// we are at least 128 blocks behind the head, switch to bootstrap
		cs.setMode(bootstrap)
	case head.Number.Cmp(target) >= 0:
		// bootstrap complete, switch state to tip if not already
		// and begin near-head fork-sync
		cs.setMode(tip)
	default:
		// head is between (target-128, target), and we don't want to switch modes.
	}
}

// setMode stops all existing workers and clears the worker set and switches the `handler`
// based on the new mode, if the mode is different than previous
func (cs *chainSync) setMode(mode chainSyncState) {
	if cs.state == mode {
		return
	}

	// stop all current workers and clear set
	cs.workerState.reset()

	// update handler to respective mode
	switch mode {
	case bootstrap:
		cs.handler = newBootstrapSyncer(cs.blockState)
	case tip:
		cs.handler = newTipSyncer(cs.blockState, cs.pendingBlocks, cs.readyBlocks)
	}

	cs.state = mode
	logger.Debug("switched sync mode", "mode", mode)
}

// getTarget takes the average of all peer heads
// TODO: should we just return the highest? could be an attack vector potentially, if a peer reports some very large
// head block number, it would leave us in bootstrap mode forever
// it would be better to have some sort of standard deviation calculation and discard any outliers (#1861)
func (cs *chainSync) getTarget() *big.Int {
	count := int64(0)
	sum := big.NewInt(0)

	cs.RLock()
	defer cs.RUnlock()

	// in practice, this shouldn't happen, as we only start the module once we have some peer states
	if len(cs.peerState) == 0 {
		// return max uint32 instead of 0, as returning 0 would switch us to tip mode unexpectedly
		return big.NewInt(2<<32 - 1)
	}

	for _, ps := range cs.peerState {
		sum = big.NewInt(0).Add(sum, ps.number)
		count++
	}

	return big.NewInt(0).Div(sum, big.NewInt(count))
}

// handleWork handles potential new work that may be triggered on receiving a peer's state
// in bootstrap mode, this begins the bootstrap process
// in tip mode, this adds the peer's state to the pendingBlocks set and potentially starts
// a fork sync
func (cs *chainSync) handleWork(ps *peerState) error {
	logger.Trace("handling potential work", "target hash", ps.hash, "target number", ps.number)
	worker, err := cs.handler.handleNewPeerState(ps)
	if err != nil {
		return err
	}

	if worker == nil {
		return nil
	}

	cs.tryDispatchWorker(worker)
	return nil
}

func (cs *chainSync) tryDispatchWorker(w *worker) {
	// if we already have the maximum number of workers, don't dispatch another
	if len(cs.workerState.workers) >= maxWorkers {
		logger.Trace("reached max workers, ignoring potential work")
		return
	}

	// check current worker set for workers already working on these blocks
	// if there are none, dispatch new worker
	if cs.handler.hasCurrentWorker(w, cs.workerState.workers) {
		return
	}

	cs.workerState.add(w)
	go cs.dispatchWorker(w)
}

// dispatchWorker begins making requests to the network and attempts to receive responses up until the target
// if it fails due to any reason, it sets the worker `err` and returns
// this function always places the worker into the `resultCh` for result handling upon return
func (cs *chainSync) dispatchWorker(w *worker) {
	logger.Debug("dispatching sync worker",
		"id", w.id,
		"start number", w.startNumber,
		"start hash", w.startHash,
		"target hash", w.targetHash,
		"target number", w.targetNumber,
		"request data", w.requestData,
		"direction", w.direction,
	)

	if w.targetNumber == nil || w.startNumber == nil {
		logger.Error("must provide a block start and target number",
			"startNumber==nil?", w.startNumber == nil,
			"targetNumber==nil?", w.targetNumber == nil,
		)
		return
	}

	start := time.Now()
	defer func() {
		end := time.Now()
		w.duration = end.Sub(start)
		logger.Debug("sync worker complete",
			"id", w.id,
			"success?", w.err == nil,
			"duration", w.duration,
		)
		cs.resultQueue <- w
	}()

	reqs, err := workerToRequests(w)
	if err != nil {
		// if we are creating valid workers, this should not happen
		logger.Crit("failed to create requests from worker", "worker", w, "error", err)
		w.err = &workerError{
			err: err,
		}
		return
	}

	for _, req := range reqs {
		// TODO: if we find a good peer, do sync with them, right now it re-selects a peer each time (#1399)
		if err := cs.doSync(req); err != nil {
			// failed to sync, set worker error and put into result queue
			w.err = err
			return
		}
	}
}

func (cs *chainSync) doSync(req *network.BlockRequestMessage) *workerError {
	// determine which peers have the blocks we want to request
	peers := cs.determineSyncPeers(req)

	if len(peers) == 0 {
		cs.Lock()
		for p := range cs.ignorePeers {
			delete(cs.ignorePeers, p)
		}

		for p := range cs.peerState {
			peers = append(peers, p)
		}
		cs.Unlock()
	}

	if len(peers) == 0 {
		return &workerError{
			err: errNoPeers,
		}
	}

	// send out request and potentially receive response, error if timeout
	logger.Trace("sending out block request", "request", req)

	// TODO: use scoring to determine what peer to try to sync from first (#1399)
	idx, _ := rand.Int(rand.Reader, big.NewInt(int64(len(peers))))
	who := peers[idx.Int64()]
	resp, err := cs.network.DoBlockRequest(who, req)
	if err != nil {
		return &workerError{
			err: err,
			who: who,
		}
	}

	if resp == nil {
		return &workerError{
			err: errNilResponse,
			who: who,
		}
	}

	if req.Direction == network.Descending {
		// reverse blocks before pre-validating and placing in ready queue
		for i, j := 0, len(resp.BlockData)-1; i < j; i, j = i+1, j-1 {
			resp.BlockData[i], resp.BlockData[j] = resp.BlockData[j], resp.BlockData[i]
		}
	}

	// perform some pre-validation of response, error if failure
	if err := cs.validateResponse(req, resp); err != nil {
		return &workerError{
			err: err,
			who: who,
		}
	}

	logger.Trace("success! placing block response data in ready queue")

	// response was validated! place into ready block queue
	for _, bd := range resp.BlockData {
		// block is ready to be processed!
		handleReadyBlock(bd, cs.pendingBlocks, cs.readyBlocks)
	}

	return nil
}

func handleReadyBlock(bd *types.BlockData, pendingBlocks DisjointBlockSet, readyBlocks *blockQueue) {
	// see if there are any descendents in the pending queue that are now ready to be processed,
	// as we have just become aware of their parent block

	// if header was not requested, get it from the pending set
	// if we're expecting headers, validate should ensure we have a header
	if bd.Header == nil {
		block := pendingBlocks.getBlock(bd.Hash)
		bd.Header = block.header
	}

	logger.Trace("new ready block", "hash", bd.Hash, "number", bd.Header.Number)

	ready := []*types.BlockData{bd}
	ready = pendingBlocks.getReadyDescendants(bd.Hash, ready)

	for _, rb := range ready {
		pendingBlocks.removeBlock(rb.Hash)
		readyBlocks.push(rb)
	}
}

// determineSyncPeers returns a list of peers that likely have the blocks in the given block request.
func (cs *chainSync) determineSyncPeers(_ *network.BlockRequestMessage) []peer.ID {
	cs.RLock()
	defer cs.RUnlock()

	peers := make([]peer.ID, 0, len(cs.peerState))

	for p := range cs.peerState {
		if _, has := cs.ignorePeers[p]; has {
			continue
		}

		peers = append(peers, p)
	}

	return peers
}

// validateResponse performs pre-validation of a block response before placing it into either the
// pendingBlocks or readyBlocks set.
// It checks the following:
// 	- the response is not empty
//  - the response contains all the expected fields
//  - each block has the correct parent, ie. the response constitutes a valid chain
func (cs *chainSync) validateResponse(req *network.BlockRequestMessage, resp *network.BlockResponseMessage) error {
	if resp == nil || len(resp.BlockData) == 0 {
		return errEmptyBlockData
	}

	logger.Trace("validating block response", "start", resp.BlockData[0].Hash)

	var (
		prev, curr *types.Header
		err        error
	)
	headerRequested := (req.RequestedData & network.RequestedDataHeader) == 1

	for i, bd := range resp.BlockData {
		if err = validateBlockData(req, bd); err != nil {
			return err
		}

		if headerRequested {
			curr = bd.Header
		} else {
			// if this is a justification-only request, make sure we have the block for the justification
			if err = cs.validateJustification(bd); err != nil {
				return err
			}
			continue
		}

		// check that parent of first block in response is known (either in our db or in the ready queue)
		if i == 0 {
			prev = curr

			// check that we know the parent of the first block (or it's in the ready queue)
			has, _ := cs.blockState.HasHeader(curr.ParentHash)
			if has {
				continue
			}

			if cs.readyBlocks.has(curr.ParentHash) {
				continue
			}

			// parent unknown, add to pending blocks
			if err := cs.pendingBlocks.addBlock(&types.Block{
				Header: *curr,
				Body:   *bd.Body,
			}); err != nil {
				return err
			}

			if bd.Justification != nil {
				if err := cs.pendingBlocks.addJustification(bd.Hash, *bd.Justification); err != nil {
					return err
				}
			}

			return errUnknownParent
		}

		// otherwise, check that this response forms a chain
		// ie. curr's parent hash is hash of previous header, and curr's number is previous number + 1
		if !prev.Hash().Equal(curr.ParentHash) || curr.Number.Cmp(big.NewInt(0).Add(prev.Number, big.NewInt(1))) != 0 {
			// the response is missing some blocks, place blocks from curr onwards into pending blocks set
			for _, bd := range resp.BlockData[i:] {
				if err := cs.pendingBlocks.addBlock(&types.Block{
					Header: *curr,
					Body:   *bd.Body,
				}); err != nil {
					return err
				}

				if bd.Justification != nil {
					if err := cs.pendingBlocks.addJustification(bd.Hash, *bd.Justification); err != nil {
						return err
					}
				}
			}
			return errResponseIsNotChain
		}

		prev = curr
	}

	return nil
}

// validateBlockData checks that the expected fields are in the block data
func validateBlockData(req *network.BlockRequestMessage, bd *types.BlockData) error {
	if bd == nil {
		return errNilBlockData
	}

	requestedData := req.RequestedData

	if (requestedData&network.RequestedDataHeader) == 1 && bd.Header == nil {
		return errNilHeaderInResponse
	}

	if (requestedData&network.RequestedDataBody>>1) == 1 && bd.Body == nil {
		return errNilBodyInResponse
	}

	return nil
}

func (cs *chainSync) validateJustification(bd *types.BlockData) error {
	if bd == nil {
		return errNilBlockData
	}

	// this is ok, since the remote peer doesn't need to provide the info we request from them
	// especially with justifications, it's common that they don't have them.
	if bd.Justification == nil {
		return nil
	}

	has, _ := cs.blockState.HasHeader(bd.Hash)
	if !has {
		return errUnknownBlockForJustification
	}

	return nil
}

func workerToRequests(w *worker) ([]*network.BlockRequestMessage, error) {
	// worker must specify a start number
	// empty start hash is ok (eg. in the case of bootstrap, start hash is unknown)
	if w.startNumber == nil {
		return nil, errWorkerMissingStartNumber
	}

	// worker must specify a target number
	// empty target hash is ok (eg. in the case of descending fork requests)
	if w.targetNumber == nil {
		return nil, errWorkerMissingTargetNumber
	}

	diff := big.NewInt(0).Sub(w.targetNumber, w.startNumber)
	if diff.Int64() < 0 && w.direction != network.Descending {
		return nil, errInvalidDirection
	}

	if diff.Int64() > 0 && w.direction != network.Ascending {
		return nil, errInvalidDirection
	}

	// start and end block are the same, just request 1 block
	if diff.Cmp(big.NewInt(0)) == 0 {
		diff = big.NewInt(1)
	}

	// to deal with descending requests (ie. target may be lower than start) which are used in tip mode,
	// take absolute value of difference between start and target
	numBlocks := int(big.NewInt(0).Abs(diff).Int64())
	numRequests := numBlocks / maxResponseSize

	if numBlocks%maxResponseSize != 0 {
		numRequests++
	}

	startNumber := w.startNumber.Uint64()
	reqs := make([]*network.BlockRequestMessage, numRequests)

	for i := 0; i < numRequests; i++ {
		// check if we want to specify a size
		var max uint32 = maxResponseSize
		if i == numRequests-1 {
			size := numBlocks % maxResponseSize
			if size == 0 {
				size = maxResponseSize
			}
			max = uint32(size)
		}

		var start *variadic.Uint64OrHash
		if w.startHash.Equal(common.EmptyHash) {
			// worker startHash is unspecified if we are in bootstrap mode
			start, _ = variadic.NewUint64OrHash(startNumber)
		} else {
			// in tip-syncing mode, we know the hash of the block on the fork we wish to sync
			start, _ = variadic.NewUint64OrHash(w.startHash)
		}

		var end *common.Hash
		if !w.targetHash.Equal(common.EmptyHash) {
			end = &w.targetHash
		}

		reqs[i] = &network.BlockRequestMessage{
			RequestedData: w.requestData,
			StartingBlock: *start,
			EndBlockHash:  end,
			Direction:     w.direction,
			Max:           &max,
		}
		startNumber += maxResponseSize
	}

	return reqs, nil
}<|MERGE_RESOLUTION|>--- conflicted
+++ resolved
@@ -184,12 +184,7 @@
 }
 
 func (cs *chainSync) start() {
-<<<<<<< HEAD
-	// wait until we have received 1+ peer heads
-	// TODO: this should be based off our min peers (#1860)
-=======
 	// wait until we have received at least `minPeers` peer heads
->>>>>>> bf903f2d
 	for {
 		cs.RLock()
 		n := len(cs.peerState)
@@ -377,12 +372,7 @@
 
 func (cs *chainSync) sync() {
 	// set to slot time
-<<<<<<< HEAD
-	// TODO: make configurable (#1860)
-	ticker := time.NewTicker(time.Second * 6)
-=======
 	ticker := time.NewTicker(cs.slotDuration)
->>>>>>> bf903f2d
 
 	for {
 		select {
