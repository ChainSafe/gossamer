--- conflicted
+++ resolved
@@ -18,11 +18,8 @@
 
 import (
 	"context"
-<<<<<<< HEAD
 	"crypto/rand"
-=======
 	"errors"
->>>>>>> 9eef6c2a
 	"fmt"
 	"math/big"
 	"strings"
@@ -40,13 +37,9 @@
 const (
 	// maxWorkers is the maximum number of parallel sync workers
 	// TODO: determine ideal value
-<<<<<<< HEAD
-	MAX_WORKERS = 12
+	maxWorkers = 12
 
 	finalisedChSize = 128
-=======
-	maxWorkers = 4
->>>>>>> 9eef6c2a
 )
 
 var _ ChainSync = &chainSync{}
@@ -414,28 +407,19 @@
 			// handle errors. in the case that a peer did not respond to us in time,
 			// temporarily add them to the ignore list.
 			// TODO: periodically clear out ignore list, currently is done if (ignore list >= peer list)
-<<<<<<< HEAD
-			switch res.err.err {
-			case context.DeadlineExceeded:
+
+			switch {
+			case errors.Is(res.err.err, context.Canceled):
+				return
+			case errors.Is(res.err.err, context.DeadlineExceeded):
 				cs.ignorePeer(res.err.who)
-			case context.Canceled:
-=======
-			switch {
-			case errors.Is(res.err.err, context.DeadlineExceeded):
-				if res.err.who != peer.ID("") {
-					cs.Lock()
-					cs.ignorePeers[res.err.who] = struct{}{}
-					cs.Unlock()
-				}
-			case errors.Is(res.err.err, context.Canceled):
->>>>>>> 9eef6c2a
-				return
+			case strings.Contains(res.err.err.Error(), "dial backoff"):
+				cs.ignorePeer(res.err.who)
+				continue
+			case res.err.err.Error() == "protocol not supported":
+				cs.ignorePeer(res.err.who)
+				continue
 			default:
-				// TODO: using these errs in the switch requires upgrading libp2p versions
-				if strings.Contains(res.err.err.Error(), "dial backoff") || res.err.err.Error() == "protocol not supported" {
-					cs.ignorePeer(res.err.who)
-					continue
-				}
 			}
 
 			worker, err := cs.handler.handleWorkerResult(res)
@@ -723,12 +707,8 @@
 
 // determineSyncPeers returns a list of peers that likely have the blocks in the given block request.
 func (cs *chainSync) determineSyncPeers(_ *network.BlockRequestMessage) []peer.ID {
-<<<<<<< HEAD
-	var peers []peer.ID
-=======
 	peers := make([]peer.ID, 0, len(cs.peerState))
 
->>>>>>> 9eef6c2a
 	cs.RLock()
 	defer cs.RUnlock()
 
