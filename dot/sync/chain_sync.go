--- conflicted
+++ resolved
@@ -871,11 +871,7 @@
 		return err
 	}
 
-<<<<<<< HEAD
-	root := ts.MustRoot(trie.V0)
-=======
 	root := ts.MustRoot()
->>>>>>> f5e48a97
 	if !bytes.Equal(parent.StateRoot[:], root[:]) {
 		panic("parent state root does not match snapshot state root")
 	}
