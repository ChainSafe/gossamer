--- conflicted
+++ resolved
@@ -109,10 +109,6 @@
 	}, nil
 }
 
-<<<<<<< HEAD
-func (*tipSyncer) hasCurrentWorker(_ *worker, _ map[uint64]*worker) bool {
-	// TODO (#1659)
-=======
 func (*tipSyncer) hasCurrentWorker(w *worker, workers map[uint64]*worker) bool {
 	if w == nil || w.startNumber == nil || w.targetNumber == nil {
 		return true
@@ -156,7 +152,6 @@
 		}
 	}
 
->>>>>>> bf903f2d
 	return false
 }
 
