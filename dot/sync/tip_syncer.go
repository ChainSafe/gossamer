// Copyright 2019 ChainSafe Systems (ON) Corp.
// This file is part of gossamer.
//
// The gossamer library is free software: you can redistribute it and/or modify
// it under the terms of the GNU Lesser General Public License as published by
// the Free Software Foundation, either version 3 of the License, or
// (at your option) any later version.
//
// The gossamer library is distributed in the hope that it will be useful,
// but WITHOUT ANY WARRANTY; without even the implied warranty of
// MERCHANTABILITY or FITNESS FOR A PARTICULAR PURPOSE. See the
// GNU Lesser General Public License for more details.
//
// You should have received a copy of the GNU Lesser General Public License
// along with the gossamer library. If not, see <http://www.gnu.org/licenses/>.

package sync

import (
	"errors"
	"math/big"

	"github.com/ChainSafe/gossamer/dot/network"
)

var _ workHandler = &tipSyncer{}

// tipSyncer handles workers when syncing at the tip of the chain
type tipSyncer struct {
	blockState    BlockState
	pendingBlocks DisjointBlockSet
	readyBlocks   *blockQueue
	workerState   *workerState
}

func newTipSyncer(blockState BlockState, pendingBlocks DisjointBlockSet, readyBlocks *blockQueue, workerState *workerState) *tipSyncer {
	return &tipSyncer{
		blockState:    blockState,
		pendingBlocks: pendingBlocks,
		readyBlocks:   readyBlocks,
		workerState:   workerState,
	}
}

<<<<<<< HEAD
func (s *tipSyncer) handleWork(ps *peerState) (*worker, error) {
	return &worker{
		startHash:    ps.hash,
		startNumber:  ps.number,
		targetHash:   ps.hash,
		targetNumber: ps.number,
		requestData:  bootstrapRequestData,
	}, nil
=======
func (s *tipSyncer) handleNewPeerState(ps *peerState) (*worker, error) {
	return nil, nil
>>>>>>> f9b2b306
}

func (s *tipSyncer) handleWorkerResult(res *worker) (*worker, error) {
	if res.err == nil {
		return nil, nil
	}

	if errors.Is(res.err.err, errUnknownParent) || res.err.err.Error() == "stream reset" { // TODO: use errors.Is
		// handleTick will handle this case
		return nil, nil
	}

	return &worker{
		startHash:    res.startHash,
		startNumber:  res.startNumber,
		targetHash:   res.targetHash,
		targetNumber: res.targetNumber,
		direction:    res.direction,
		requestData:  bootstrapRequestData,
	}, nil
}

func (s *tipSyncer) hasCurrentWorker(w *worker, workers map[uint64]*worker) bool {
	// TODO
	return false
}

// handleTick traverses the pending blocks set to find which forks still need to be requested
func (s *tipSyncer) handleTick() ([]*worker, error) {
	if s.pendingBlocks.size() == 0 {
		return nil, nil
	}

	fin, err := s.blockState.GetHighestFinalisedHeader()
	if err != nil {
		return nil, err
	}

	// cases for each block in pending set:
	// 1. only hash and number are known; in this case, request the full block (and ancestor chain)
	// 2. only header is known; in this case, request the block body
	// 3. entire block is known; in this case, check if we have become aware of the parent
	// if we have, move it to the ready blocks queue; otherwise, request the chain of ancestors

	workers := []*worker{}

	for _, block := range s.pendingBlocks.getBlocks() {
		if block.header == nil {
			// case 1

			if block.number.Cmp(fin.Number) <= 0 {
				// TODO: delete from pending set (this should not happen, it should have already been deleted)
				continue
			}

			workers = append(workers, &worker{
				startHash:    block.hash,
				startNumber:  block.number,
				targetHash:   fin.Hash(),
				targetNumber: fin.Number,
				direction:    DIR_DESCENDING,
				requestData:  bootstrapRequestData,
			})
			continue
		}

		if block.body == nil {
			// case 2
			workers = append(workers, &worker{
				startHash:    block.hash,
				startNumber:  block.number,
				targetHash:   block.hash,
				targetNumber: block.number,
				requestData:  network.RequestedDataBody + network.RequestedDataJustification,
			})
			continue
		}

		// case 3
		has, _ := s.blockState.HasHeader(block.header.ParentHash)
		if has || s.readyBlocks.has(block.header.ParentHash) {
			// block is ready, as parent is known!
			// also, move any pendingBlocks that are descendants of this block to the ready blocks queue
			handleReadyBlock(block.toBlockData(), s.pendingBlocks, s.readyBlocks)
			continue
		}

		// request descending chain from (parent of pending block) -> (last finalised block)
		workers = append(workers, &worker{
			startHash:    block.header.ParentHash,
			startNumber:  big.NewInt(0).Sub(block.number, big.NewInt(1)),
			targetNumber: fin.Number,
			direction:    DIR_DESCENDING,
			requestData:  bootstrapRequestData,
		})
	}

	return workers, nil
}<|MERGE_RESOLUTION|>--- conflicted
+++ resolved
@@ -42,8 +42,7 @@
 	}
 }
 
-<<<<<<< HEAD
-func (s *tipSyncer) handleWork(ps *peerState) (*worker, error) {
+func (s *tipSyncer) handleNewPeerState(ps *peerState) (*worker, error) {
 	return &worker{
 		startHash:    ps.hash,
 		startNumber:  ps.number,
@@ -51,10 +50,6 @@
 		targetNumber: ps.number,
 		requestData:  bootstrapRequestData,
 	}, nil
-=======
-func (s *tipSyncer) handleNewPeerState(ps *peerState) (*worker, error) {
-	return nil, nil
->>>>>>> f9b2b306
 }
 
 func (s *tipSyncer) handleWorkerResult(res *worker) (*worker, error) {
@@ -115,7 +110,7 @@
 				startNumber:  block.number,
 				targetHash:   fin.Hash(),
 				targetNumber: fin.Number,
-				direction:    DIR_DESCENDING,
+				direction:    network.Descending,
 				requestData:  bootstrapRequestData,
 			})
 			continue
@@ -147,7 +142,7 @@
 			startHash:    block.header.ParentHash,
 			startNumber:  big.NewInt(0).Sub(block.number, big.NewInt(1)),
 			targetNumber: fin.Number,
-			direction:    DIR_DESCENDING,
+			direction:    network.Descending,
 			requestData:  bootstrapRequestData,
 		})
 	}
