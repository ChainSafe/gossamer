--- conflicted
+++ resolved
@@ -49,12 +49,8 @@
 				return mockBlockState
 			},
 			args: args{req: &messages.BlockRequestMessage{
-<<<<<<< HEAD
-				StartingBlock: *variadic.Uint32OrHashFrom(uint32(0)),
-=======
 				RequestedData: messages.RequestedDataHeader,
 				StartingBlock: *messages.NewFromBlock(uint(0)),
->>>>>>> 44f1e86f
 				Direction:     messages.Ascending,
 			}},
 			want: &messages.BlockResponseMessage{BlockData: []*types.BlockData{{
@@ -69,12 +65,8 @@
 				return mockBlockState
 			},
 			args: args{req: &messages.BlockRequestMessage{
-<<<<<<< HEAD
-				StartingBlock: *variadic.Uint32OrHashFrom(2),
-=======
 				RequestedData: messages.BootstrapRequestData,
 				StartingBlock: *messages.NewFromBlock(uint(2)),
->>>>>>> 44f1e86f
 				Direction:     messages.Ascending,
 			}},
 			err:  errRequestStartTooHigh,
@@ -87,12 +79,8 @@
 				return mockBlockState
 			},
 			args: args{req: &messages.BlockRequestMessage{
-<<<<<<< HEAD
-				StartingBlock: *variadic.Uint32OrHashFrom(0),
-=======
 				RequestedData: messages.BootstrapRequestData,
 				StartingBlock: *messages.NewFromBlock(uint(0)),
->>>>>>> 44f1e86f
 				Direction:     messages.Descending,
 			}},
 			want: &messages.BlockResponseMessage{BlockData: []*types.BlockData{}},
@@ -113,12 +101,8 @@
 				return mockBlockState
 			},
 			args: args{req: &messages.BlockRequestMessage{
-<<<<<<< HEAD
-				StartingBlock: *variadic.Uint32OrHashFrom(2),
-=======
 				RequestedData: messages.RequestedDataBody,
 				StartingBlock: *messages.NewFromBlock(uint(2)),
->>>>>>> 44f1e86f
 				Direction:     messages.Descending,
 			}},
 			err: nil,
@@ -154,12 +138,8 @@
 				return mockBlockState
 			},
 			args: args{req: &messages.BlockRequestMessage{
-<<<<<<< HEAD
-				StartingBlock: *variadic.Uint32OrHashFrom(common.Hash{}),
-=======
 				RequestedData: messages.RequestedDataBody,
 				StartingBlock: *messages.NewFromBlock(common.Hash{}),
->>>>>>> 44f1e86f
 				Direction:     messages.Ascending,
 			}},
 			want: &messages.BlockResponseMessage{BlockData: []*types.BlockData{{
@@ -194,12 +174,8 @@
 				return mockBlockState
 			},
 			args: args{req: &messages.BlockRequestMessage{
-<<<<<<< HEAD
-				StartingBlock: *variadic.Uint32OrHashFrom(common.Hash{}),
-=======
 				RequestedData: messages.RequestedDataBody,
 				StartingBlock: *messages.NewFromBlock(common.Hash{}),
->>>>>>> 44f1e86f
 				Direction:     messages.Descending,
 			}},
 			want: &messages.BlockResponseMessage{BlockData: []*types.BlockData{{
@@ -216,12 +192,8 @@
 			},
 			args: args{
 				req: &messages.BlockRequestMessage{
-<<<<<<< HEAD
-					StartingBlock: *variadic.Uint32OrHashFrom(common.Hash{}),
-=======
 					RequestedData: messages.BootstrapRequestData,
 					StartingBlock: *messages.NewFromBlock(common.Hash{}),
->>>>>>> 44f1e86f
 					Direction:     messages.SyncDirection(3),
 				}},
 			err: fmt.Errorf("%w: 3", errInvalidRequestDirection),
