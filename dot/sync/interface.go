// Copyright 2019 ChainSafe Systems (ON) Corp.
// This file is part of gossamer.
//
// The gossamer library is free software: you can redistribute it and/or modify
// it under the terms of the GNU Lesser General Public License as published by
// the Free Software Foundation, either version 3 of the License, or
// (at your option) any later version.
//
// The gossamer library is distributed in the hope that it will be useful,
// but WITHOUT ANY WARRANTY; without even the implied warranty of
// MERCHANTABILITY or FITNESS FOR A PARTICULAR PURPOSE. See the
// GNU Lesser General Public License for more details.
//
// You should have received a copy of the GNU Lesser General Public License
// along with the gossamer library. If not, see <http://www.gnu.org/licenses/>.

package sync

import (
	"math/big"

	"github.com/ChainSafe/gossamer/dot/types"
	"github.com/ChainSafe/gossamer/lib/common"
	"github.com/ChainSafe/gossamer/lib/runtime"
	rtstorage "github.com/ChainSafe/gossamer/lib/runtime/storage"
)

// BlockState is the interface for the block state
type BlockState interface {
	BestBlockHash() common.Hash
	BestBlockHeader() (*types.Header, error)
	BestBlockNumber() (*big.Int, error)
	AddBlock(*types.Block) error
	CompareAndSetBlockData(bd *types.BlockData) error
	GetBlockByNumber(*big.Int) (*types.Block, error)
	HasBlockBody(hash common.Hash) (bool, error)
	GetBlockBody(common.Hash) (*types.Body, error)
	SetHeader(*types.Header) error
	GetHeader(common.Hash) (*types.Header, error)
	HasHeader(hash common.Hash) (bool, error)
	SubChain(start, end common.Hash) ([]common.Hash, error)
	GetReceipt(common.Hash) ([]byte, error)
	GetMessageQueue(common.Hash) ([]byte, error)
	GetJustification(common.Hash) ([]byte, error)
	SetJustification(hash common.Hash, data []byte) error
	SetFinalisedHash(hash common.Hash, round, setID uint64) error
	AddBlockToBlockTree(header *types.Header) error
	GetHashByNumber(*big.Int) (common.Hash, error)
	GetBlockByHash(common.Hash) (*types.Block, error)
	GetRuntime(*common.Hash) (runtime.Instance, error)
	StoreRuntime(common.Hash, runtime.Instance)
}

// StorageState is the interface for the storage state
type StorageState interface {
	TrieState(root *common.Hash) (*rtstorage.TrieState, error)
	LoadCodeHash(*common.Hash) (common.Hash, error)
	SetSyncing(bool)
	Lock()
	Unlock()
}

// CodeSubstitutedState interface to handle storage of code substitute state
type CodeSubstitutedState interface {
	LoadCodeSubstitutedBlockHash() common.Hash
	StoreCodeSubstitutedBlockHash(hash common.Hash) error
}

// TransactionState is the interface for transaction queue methods
type TransactionState interface {
	RemoveExtrinsic(ext types.Extrinsic)
}

// Verifier deals with block verification
type Verifier interface {
	VerifyBlock(header *types.Header) error
}

<<<<<<< HEAD
// DigestHandler is the interface for the consensus digest handler
type DigestHandler interface {
	HandleConsensusDigest(*types.ConsensusDigest, *types.Header) error
}

// Verifier deals with block verification
type Verifier interface {
	VerifyBlock(header *types.Header) error
}

// FinalityGadget implements justification verification functionality
type FinalityGadget interface {
	VerifyBlockJustification([]byte) error
=======
// FinalityGadget implements justification verification functionality
type FinalityGadget interface {
	VerifyBlockJustification(common.Hash, []byte) error
}

// BlockImportHandler is the interface for the handler of newly imported blocks
type BlockImportHandler interface {
	HandleBlockImport(block *types.Block, state *rtstorage.TrieState) error
>>>>>>> 0932ee84
}<|MERGE_RESOLUTION|>--- conflicted
+++ resolved
@@ -76,21 +76,6 @@
 	VerifyBlock(header *types.Header) error
 }
 
-<<<<<<< HEAD
-// DigestHandler is the interface for the consensus digest handler
-type DigestHandler interface {
-	HandleConsensusDigest(*types.ConsensusDigest, *types.Header) error
-}
-
-// Verifier deals with block verification
-type Verifier interface {
-	VerifyBlock(header *types.Header) error
-}
-
-// FinalityGadget implements justification verification functionality
-type FinalityGadget interface {
-	VerifyBlockJustification([]byte) error
-=======
 // FinalityGadget implements justification verification functionality
 type FinalityGadget interface {
 	VerifyBlockJustification(common.Hash, []byte) error
@@ -99,5 +84,4 @@
 // BlockImportHandler is the interface for the handler of newly imported blocks
 type BlockImportHandler interface {
 	HandleBlockImport(block *types.Block, state *rtstorage.TrieState) error
->>>>>>> 0932ee84
 }