--- conflicted
+++ resolved
@@ -67,21 +67,6 @@
 	RemoveExtrinsic(ext types.Extrinsic)
 }
 
-<<<<<<< HEAD
-// BlockProducer is the interface that a block production service must implement
-type BlockProducer interface {
-	Pause() error
-	Resume() error
-	SetRuntime(rt runtime.Instance)
-}
-
-// DigestHandler is the interface for the consensus digest handler
-type DigestHandler interface {
-	HandleDigests(header *types.Header)
-}
-
-=======
->>>>>>> b6bd9164
 // Verifier deals with block verification
 type Verifier interface {
 	VerifyBlock(header *types.Header) error
