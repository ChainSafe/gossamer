--- conflicted
+++ resolved
@@ -59,11 +59,7 @@
 	}
 }
 
-<<<<<<< HEAD
-func Test_chainSync_onImportBlock(t *testing.T) {
-=======
 func Test_chainSync_onBlockAnnounce(t *testing.T) {
->>>>>>> d35b1286
 	t.Parallel()
 	const somePeer = peer.ID("abc")
 
@@ -75,28 +71,22 @@
 		common.Hash{}, 2, scale.VaryingDataTypeSlice{})
 
 	testCases := map[string]struct {
-<<<<<<< HEAD
-		listenForRequests   bool
-=======
 		waitBootstrapSync   bool
->>>>>>> d35b1286
 		chainSyncBuilder    func(ctrl *gomock.Controller) *chainSync
 		peerID              peer.ID
 		blockAnnounceHeader *types.Header
 		errWrapped          error
 		errMessage          string
-<<<<<<< HEAD
-=======
 		expectedSyncMode    chainSyncState
->>>>>>> d35b1286
 	}{
 		"announced_block_already_exists_in_disjoint_set": {
 			chainSyncBuilder: func(ctrl *gomock.Controller) *chainSync {
 				pendingBlocks := NewMockDisjointBlockSet(ctrl)
 				pendingBlocks.EXPECT().hasBlock(block2AnnounceHeader.Hash()).Return(true)
-<<<<<<< HEAD
 				return &chainSync{
+					stopCh:        make(chan struct{}),
 					pendingBlocks: pendingBlocks,
+					workerPool:    newSyncWorkerPool(NewMockNetwork(nil), NewMockRequestMaker(nil)),
 				}
 			},
 			peerID:              somePeer,
@@ -112,198 +102,13 @@
 				pendingBlocks.EXPECT().addHeader(block2AnnounceHeader).Return(errTest)
 
 				return &chainSync{
-					pendingBlocks: pendingBlocks,
-=======
-				return &chainSync{
 					stopCh:        make(chan struct{}),
 					pendingBlocks: pendingBlocks,
 					workerPool:    newSyncWorkerPool(NewMockNetwork(nil), NewMockRequestMaker(nil)),
->>>>>>> d35b1286
 				}
 			},
 			peerID:              somePeer,
 			blockAnnounceHeader: block2AnnounceHeader,
-<<<<<<< HEAD
-			errWrapped:          errTest,
-			errMessage:          "while adding pending block header: test error",
-		},
-		"announced_block_while_in_bootstrap_mode": {
-			chainSyncBuilder: func(ctrl *gomock.Controller) *chainSync {
-				pendingBlocks := NewMockDisjointBlockSet(ctrl)
-				pendingBlocks.EXPECT().hasBlock(block2AnnounceHeader.Hash()).Return(false)
-				pendingBlocks.EXPECT().addHeader(block2AnnounceHeader).Return(nil)
-
-				state := atomic.Value{}
-				state.Store(bootstrap)
-
-				return &chainSync{
-					pendingBlocks: pendingBlocks,
-					state:         state,
-=======
-			errWrapped:          errAlreadyInDisjointSet,
-			errMessage: fmt.Sprintf("already in disjoint set: block %s (#%d)",
-				block2AnnounceHeader.Hash(), block2AnnounceHeader.Number),
-		},
-		"failed_to_add_announced_block_in_disjoint_set": {
-			chainSyncBuilder: func(ctrl *gomock.Controller) *chainSync {
-				pendingBlocks := NewMockDisjointBlockSet(ctrl)
-				pendingBlocks.EXPECT().hasBlock(block2AnnounceHeader.Hash()).Return(false)
-				pendingBlocks.EXPECT().addHeader(block2AnnounceHeader).Return(errTest)
-
-				return &chainSync{
-					stopCh:        make(chan struct{}),
-					pendingBlocks: pendingBlocks,
-					workerPool:    newSyncWorkerPool(NewMockNetwork(nil), NewMockRequestMaker(nil)),
->>>>>>> d35b1286
-				}
-			},
-			peerID:              somePeer,
-			blockAnnounceHeader: block2AnnounceHeader,
-<<<<<<< HEAD
-		},
-		"announced_block_while_in_tip_mode": {
-			chainSyncBuilder: func(ctrl *gomock.Controller) *chainSync {
-				pendingBlocksMock := NewMockDisjointBlockSet(ctrl)
-				pendingBlocksMock.EXPECT().hasBlock(block2AnnounceHeader.Hash()).Return(false)
-				pendingBlocksMock.EXPECT().addHeader(block2AnnounceHeader).Return(nil)
-				pendingBlocksMock.EXPECT().removeBlock(block2AnnounceHeader.Hash())
-				pendingBlocksMock.EXPECT().size().Return(int(0))
-
-				blockStateMock := NewMockBlockState(ctrl)
-				blockStateMock.EXPECT().
-					HasHeader(block2AnnounceHeader.Hash()).
-					Return(false, nil)
-
-				blockStateMock.EXPECT().
-					BestBlockHeader().
-					Return(block1AnnounceHeader, nil)
-
-				blockStateMock.EXPECT().
-					GetHighestFinalisedHeader().
-					Return(block2AnnounceHeader, nil)
-
-				expectedRequest := network.NewSingleBlockRequestMessage(block2AnnounceHeader.Hash(),
-					network.BootstrapRequestData)
-
-				fakeBlockBody := types.Body([]types.Extrinsic{})
-				mockedBlockResponse := &network.BlockResponseMessage{
-					BlockData: []*types.BlockData{
-						{
-							Hash:   block2AnnounceHeader.Hash(),
-							Header: block2AnnounceHeader,
-							Body:   &fakeBlockBody,
-						},
-					},
-				}
-
-				networkMock := NewMockNetwork(ctrl)
-				requestMaker := NewMockRequestMaker(ctrl)
-				requestMaker.EXPECT().
-					Do(somePeer, expectedRequest, &network.BlockResponseMessage{}).
-					DoAndReturn(func(_, _, response any) any {
-						responsePtr := response.(*network.BlockResponseMessage)
-						*responsePtr = *mockedBlockResponse
-						return nil
-					})
-
-				babeVerifierMock := NewMockBabeVerifier(ctrl)
-				storageStateMock := NewMockStorageState(ctrl)
-				importHandlerMock := NewMockBlockImportHandler(ctrl)
-				telemetryMock := NewMockTelemetry(ctrl)
-
-				const announceBlock = true
-				ensureSuccessfulBlockImportFlow(t, block1AnnounceHeader, mockedBlockResponse.BlockData,
-					blockStateMock, babeVerifierMock, storageStateMock, importHandlerMock, telemetryMock,
-					announceBlock)
-
-				workerPool := newSyncWorkerPool(networkMock, requestMaker)
-				// include the peer who announced the block in the pool
-				workerPool.newPeer(somePeer)
-
-				state := atomic.Value{}
-				state.Store(tip)
-
-				return &chainSync{
-					pendingBlocks:      pendingBlocksMock,
-					state:              state,
-					workerPool:         workerPool,
-					network:            networkMock,
-					blockState:         blockStateMock,
-					babeVerifier:       babeVerifierMock,
-					telemetry:          telemetryMock,
-					storageState:       storageStateMock,
-					blockImportHandler: importHandlerMock,
-				}
-			},
-			listenForRequests:   true,
-			peerID:              somePeer,
-			blockAnnounceHeader: block2AnnounceHeader,
-		},
-	}
-
-	for name, tt := range testCases {
-		tt := tt
-		t.Run(name, func(t *testing.T) {
-			t.Parallel()
-			ctrl := gomock.NewController(t)
-
-			chainSync := tt.chainSyncBuilder(ctrl)
-			if tt.listenForRequests {
-				stopCh := make(chan struct{})
-				defer close(stopCh)
-				go chainSync.workerPool.listenForRequests(stopCh)
-			}
-
-			err := chainSync.onBlockAnnounce(announcedBlock{
-				who:    tt.peerID,
-				header: tt.blockAnnounceHeader,
-			})
-
-			assert.ErrorIs(t, err, tt.errWrapped)
-			if tt.errWrapped != nil {
-				assert.EqualError(t, err, tt.errMessage)
-			}
-		})
-	}
-}
-
-func TestChainSync_setPeerHead(t *testing.T) {
-	const randomHashString = "0x580d77a9136035a0bc3c3cd86286172f7f81291164c5914266073a30466fba21"
-	randomHash := common.MustHexToHash(randomHashString)
-
-	testcases := map[string]struct {
-		newChainSync    func(t *testing.T, ctrl *gomock.Controller) *chainSync
-		peerID          peer.ID
-		bestHash        common.Hash
-		bestNumber      uint
-		shouldBeAWorker bool
-		workerStatus    byte
-	}{
-		"set_peer_head_with_new_peer": {
-			newChainSync: func(t *testing.T, ctrl *gomock.Controller) *chainSync {
-				networkMock := NewMockNetwork(ctrl)
-				workerPool := newSyncWorkerPool(networkMock, NewMockRequestMaker(nil))
-
-				cs := newChainSyncTest(t, ctrl)
-				cs.workerPool = workerPool
-				return cs
-			},
-			peerID:          peer.ID("peer-test"),
-			bestHash:        randomHash,
-			bestNumber:      uint(20),
-			shouldBeAWorker: true,
-			workerStatus:    available,
-		},
-		"set_peer_head_with_a_to_ignore_peer_should_not_be_included_in_the_workerpoll": {
-			newChainSync: func(t *testing.T, ctrl *gomock.Controller) *chainSync {
-				networkMock := NewMockNetwork(ctrl)
-				workerPool := newSyncWorkerPool(networkMock, NewMockRequestMaker(nil))
-				workerPool.ignorePeers = map[peer.ID]struct{}{
-					peer.ID("peer-test"): {},
-				}
-
-				cs := newChainSyncTest(t, ctrl)
-=======
 			errWrapped:          errTest,
 			errMessage:          "while adding pending block header: test error",
 		},
@@ -553,29 +358,12 @@
 
 				cs := newChainSyncTest(t, ctrl)
 				cs.syncMode.Store(bootstrap)
->>>>>>> d35b1286
 				cs.workerPool = workerPool
 				return cs
 			},
 			peerID:          peer.ID("peer-test"),
 			bestHash:        randomHash,
 			bestNumber:      uint(20),
-<<<<<<< HEAD
-			shouldBeAWorker: false,
-		},
-		"set_peer_head_that_stills_punished_in_the_worker_poll": {
-			newChainSync: func(t *testing.T, ctrl *gomock.Controller) *chainSync {
-				networkMock := NewMockNetwork(ctrl)
-				workerPool := newSyncWorkerPool(networkMock, NewMockRequestMaker(nil))
-				workerPool.workers = map[peer.ID]*peerSyncWorker{
-					peer.ID("peer-test"): {
-						status:         punished,
-						punishmentTime: time.Now().Add(3 * time.Hour),
-					},
-				}
-
-				cs := newChainSyncTest(t, ctrl)
-=======
 			shouldBeAWorker: true,
 			workerStatus:    available,
 		},
@@ -589,26 +377,12 @@
 
 				cs := newChainSyncTest(t, ctrl)
 				cs.syncMode.Store(bootstrap)
->>>>>>> d35b1286
 				cs.workerPool = workerPool
 				return cs
 			},
 			peerID:          peer.ID("peer-test"),
 			bestHash:        randomHash,
 			bestNumber:      uint(20),
-<<<<<<< HEAD
-			shouldBeAWorker: true,
-			workerStatus:    punished,
-		},
-		"set_peer_head_that_punishment_isnot_valid_in_the_worker_poll": {
-			newChainSync: func(t *testing.T, ctrl *gomock.Controller) *chainSync {
-				networkMock := NewMockNetwork(ctrl)
-				workerPool := newSyncWorkerPool(networkMock, NewMockRequestMaker(nil))
-				workerPool.workers = map[peer.ID]*peerSyncWorker{
-					peer.ID("peer-test"): {
-						status:         punished,
-						punishmentTime: time.Now().Add(-3 * time.Hour),
-=======
 			shouldBeAWorker: false,
 		},
 		"peer_already_exists_in_the_pool": {
@@ -618,15 +392,11 @@
 				workerPool.workers = map[peer.ID]*syncWorker{
 					peer.ID("peer-test"): {
 						worker: &worker{status: available},
->>>>>>> d35b1286
 					},
 				}
 
 				cs := newChainSyncTest(t, ctrl)
-<<<<<<< HEAD
-=======
 				cs.syncMode.Store(bootstrap)
->>>>>>> d35b1286
 				cs.workerPool = workerPool
 				return cs
 			},
@@ -643,11 +413,7 @@
 		t.Run(tname, func(t *testing.T) {
 			ctrl := gomock.NewController(t)
 			cs := tt.newChainSync(t, ctrl)
-<<<<<<< HEAD
-			cs.setPeerHead(tt.peerID, tt.bestHash, tt.bestNumber)
-=======
 			cs.onBlockAnnounceHandshake(tt.peerID, tt.bestHash, tt.bestNumber)
->>>>>>> d35b1286
 
 			view, exists := cs.peerView[tt.peerID]
 			require.True(t, exists)
@@ -658,11 +424,7 @@
 			if tt.shouldBeAWorker {
 				syncWorker, exists := cs.workerPool.workers[tt.peerID]
 				require.True(t, exists)
-<<<<<<< HEAD
-				require.Equal(t, tt.workerStatus, syncWorker.status)
-=======
 				require.Equal(t, tt.workerStatus, syncWorker.worker.status)
->>>>>>> d35b1286
 			} else {
 				_, exists := cs.workerPool.workers[tt.peerID]
 				require.False(t, exists)
@@ -670,7 +432,6 @@
 		})
 	}
 }
-<<<<<<< HEAD
 
 func newChainSyncTest(t *testing.T, ctrl *gomock.Controller) *chainSync {
 	t.Helper()
@@ -699,44 +460,6 @@
 		peer.ID("some_peer_3"),
 	}
 
-	peerViewMap := map[peer.ID]*peerView{}
-	for _, p := range mockedPeerID {
-		peerViewMap[p] = &peerView{
-			who:    p,
-			hash:   common.Hash{1, 2, 3},
-			number: blocksAhead,
-		}
-	}
-
-=======
-
-func newChainSyncTest(t *testing.T, ctrl *gomock.Controller) *chainSync {
-	t.Helper()
-
-	mockBlockState := NewMockBlockState(ctrl)
-	mockBlockState.EXPECT().GetFinalisedNotifierChannel().Return(make(chan *types.FinalisationInfo))
-
-	cfg := chainSyncConfig{
-		bs:            mockBlockState,
-		pendingBlocks: newDisjointBlockSet(pendingBlocksLimit),
-		minPeers:      1,
-		maxPeers:      5,
-		slotDuration:  6 * time.Second,
-	}
-
-	return newChainSync(cfg)
-}
-
-func setupChainSyncToBootstrapMode(t *testing.T, blocksAhead uint,
-	bs BlockState, net Network, reqMaker network.RequestMaker, babeVerifier BabeVerifier,
-	storageState StorageState, blockImportHandler BlockImportHandler, telemetry Telemetry) *chainSync {
-	t.Helper()
-	mockedPeerID := []peer.ID{
-		peer.ID("some_peer_1"),
-		peer.ID("some_peer_2"),
-		peer.ID("some_peer_3"),
-	}
-
 	peerViewMap := map[peer.ID]peerView{}
 	for _, p := range mockedPeerID {
 		peerViewMap[p] = peerView{
@@ -746,7 +469,6 @@
 		}
 	}
 
->>>>>>> d35b1286
 	cfg := chainSyncConfig{
 		pendingBlocks:      newDisjointBlockSet(pendingBlocksLimit),
 		minPeers:           1,
@@ -763,11 +485,7 @@
 
 	chainSync := newChainSync(cfg)
 	chainSync.peerView = peerViewMap
-<<<<<<< HEAD
-	chainSync.state.Store(bootstrap)
-=======
 	chainSync.syncMode.Store(bootstrap)
->>>>>>> d35b1286
 
 	return chainSync
 }
@@ -779,13 +497,8 @@
 	mockedGenesisHeader := types.NewHeader(common.NewHash([]byte{0}), trie.EmptyHash,
 		trie.EmptyHash, 0, types.NewDigest())
 
-<<<<<<< HEAD
-	const blocksAhead = 129
-	totalBlockResponse := createSuccesfullBlockResponse(t, mockedGenesisHeader.Hash(), 1, int(blocksAhead)-1)
-=======
 	const blocksAhead = 128
 	totalBlockResponse := createSuccesfullBlockResponse(t, mockedGenesisHeader.Hash(), 1, blocksAhead)
->>>>>>> d35b1286
 	mockedNetwork := NewMockNetwork(ctrl)
 
 	workerPeerID := peer.ID("noot")
@@ -816,10 +529,6 @@
 	mockStorageState := NewMockStorageState(ctrl)
 	mockImportHandler := NewMockBlockImportHandler(ctrl)
 	mockTelemetry := NewMockTelemetry(ctrl)
-<<<<<<< HEAD
-=======
-
->>>>>>> d35b1286
 	const announceBlock = false
 	// setup mocks for new synced blocks that doesn't exists in our local database
 	ensureSuccessfulBlockImportFlow(t, mockedGenesisHeader, totalBlockResponse.BlockData, mockedBlockState,
@@ -836,33 +545,18 @@
 
 	target, err := cs.getTarget()
 	require.NoError(t, err)
-<<<<<<< HEAD
-	require.Equal(t, uint(129), target)
-=======
 	require.Equal(t, uint(128), target)
->>>>>>> d35b1286
 
 	// include a new worker in the worker pool set, this worker
 	// should be an available peer that will receive a block request
 	// the worker pool executes the workers management
 	cs.workerPool.fromBlockAnnounce(peer.ID("noot"))
 
-<<<<<<< HEAD
-	stopCh := make(chan struct{})
-	go cs.workerPool.listenForRequests(stopCh)
-
-	err = cs.requestBlocks(mockedGenesisHeader, networkInitialSync)
-	require.NoError(t, err)
-
-	close(stopCh)
-	<-cs.workerPool.doneCh
-=======
-	err = cs.requestMaxBlocksFrom(mockedGenesisHeader)
+	err = cs.requestMaxBlocksFrom(mockedGenesisHeader, networkInitialSync)
 	require.NoError(t, err)
 
 	err = cs.workerPool.stop()
 	require.NoError(t, err)
->>>>>>> d35b1286
 }
 
 func TestChainSync_BootstrapSync_SuccessfulSync_WithTwoWorkers(t *testing.T) {
@@ -873,7 +567,6 @@
 	mockBlockState.EXPECT().GetFinalisedNotifierChannel().Return(make(chan *types.FinalisationInfo))
 	mockedGenesisHeader := types.NewHeader(common.NewHash([]byte{0}), trie.EmptyHash,
 		trie.EmptyHash, 0, types.NewDigest())
-<<<<<<< HEAD
 
 	mockNetwork := NewMockNetwork(ctrl)
 	mockRequestMaker := NewMockRequestMaker(ctrl)
@@ -902,7 +595,7 @@
 	}
 	// the worker 2 will respond from block 129 to 256 so the ensureBlockImportFlow
 	// will setup the expectations starting from block 128, from previous worker, until block 256
-	parent := worker1Response.BlockData[127]
+	parent := worker1Response.BlockData[len(worker1Response.BlockData)-1]
 	ensureSuccessfulBlockImportFlow(t, parent.Header, worker2Response.BlockData, mockBlockState,
 		mockBabeVerifier, mockStorageState, mockImportHandler, mockTelemetry, announceBlock)
 
@@ -930,7 +623,7 @@
 	// We start this test with genesis block being our best block, so
 	// we're far behind by 128 blocks, we should execute a bootstrap
 	// sync request those blocks
-	const blocksAhead = 257
+	const blocksAhead = 256
 	cs := setupChainSyncToBootstrapMode(t, blocksAhead,
 		mockBlockState, mockNetwork, mockRequestMaker, mockBabeVerifier,
 		mockStorageState, mockImportHandler, mockTelemetry)
@@ -945,14 +638,11 @@
 	cs.workerPool.fromBlockAnnounce(peer.ID("noot"))
 	cs.workerPool.fromBlockAnnounce(peer.ID("noot2"))
 
-	stopCh := make(chan struct{})
-	go cs.workerPool.listenForRequests(stopCh)
-
-	err = cs.requestBlocks(mockedGenesisHeader, networkInitialSync)
-	require.NoError(t, err)
-
-	close(stopCh)
-	<-cs.workerPool.doneCh
+	err = cs.requestMaxBlocksFrom(mockedGenesisHeader, networkInitialSync)
+	require.NoError(t, err)
+
+	err = cs.workerPool.stop()
+	require.NoError(t, err)
 }
 
 func TestChainSync_BootstrapSync_SuccessfulSync_WithOneWorkerFailing(t *testing.T) {
@@ -967,17 +657,10 @@
 	mockNetwork := NewMockNetwork(ctrl)
 	mockRequestMaker := NewMockRequestMaker(ctrl)
 
-=======
-
-	mockNetwork := NewMockNetwork(ctrl)
-	mockRequestMaker := NewMockRequestMaker(ctrl)
-
->>>>>>> d35b1286
 	mockBabeVerifier := NewMockBabeVerifier(ctrl)
 	mockStorageState := NewMockStorageState(ctrl)
 	mockImportHandler := NewMockBlockImportHandler(ctrl)
 	mockTelemetry := NewMockTelemetry(ctrl)
-<<<<<<< HEAD
 
 	// this test expects two workers responding each request with 128 blocks which means
 	// we should import 256 blocks in total
@@ -999,38 +682,14 @@
 	}
 	// the worker 2 will respond from block 129 to 256 so the ensureBlockImportFlow
 	// will setup the expectations starting from block 128, from previous worker, until block 256
-	parent := worker1Response.BlockData[127]
-=======
-
-	// this test expects two workers responding each request with 128 blocks which means
-	// we should import 256 blocks in total
-	blockResponse := createSuccesfullBlockResponse(t, mockedGenesisHeader.Hash(), 1, 256)
-
-	// here we split the whole set in two parts each one will be the "response" for each peer
-	worker1Response := &network.BlockResponseMessage{
-		BlockData: blockResponse.BlockData[:128],
-	}
-	const announceBlock = false
-	// the first peer will respond the from the block 1 to 128 so the ensureBlockImportFlow
-	// will setup the expectations starting from the genesis header until block 128
-	ensureSuccessfulBlockImportFlow(t, mockedGenesisHeader, worker1Response.BlockData, mockBlockState,
-		mockBabeVerifier, mockStorageState, mockImportHandler, mockTelemetry, announceBlock)
-
-	worker2Response := &network.BlockResponseMessage{
-		BlockData: blockResponse.BlockData[128:],
-	}
-	// the worker 2 will respond from block 129 to 256 so the ensureBlockImportFlow
-	// will setup the expectations starting from block 128, from previous worker, until block 256
 	parent := worker1Response.BlockData[len(worker1Response.BlockData)-1]
->>>>>>> d35b1286
 	ensureSuccessfulBlockImportFlow(t, parent.Header, worker2Response.BlockData, mockBlockState,
 		mockBabeVerifier, mockStorageState, mockImportHandler, mockTelemetry, announceBlock)
 
 	// we use gomock.Any since I cannot guarantee which peer picks which request
 	// but the first call to DoBlockRequest will return the first set and the second
 	// call will return the second set
-<<<<<<< HEAD
-	doBlockRequestCount := 0
+	doBlockRequestCount := atomic.Int32{}
 	mockRequestMaker.EXPECT().
 		Do(gomock.Any(), gomock.Any(), &network.BlockResponseMessage{}).
 		DoAndReturn(func(peerID, _, response any) any {
@@ -1039,197 +698,6 @@
 			// then alice should pick the failed request and re-execute it which will
 			// be the third call
 			responsePtr := response.(*network.BlockResponseMessage)
-			defer func() { doBlockRequestCount++ }()
-
-			pID := peerID.(peer.ID) // cast to peer ID
-			switch doBlockRequestCount {
-			case 0, 1:
-				if pID == peer.ID("alice") {
-					*responsePtr = *worker1Response
-					return nil
-				}
-
-				if pID == peer.ID("bob") {
-					return errors.New("a bad error while getting a response")
-				}
-
-				require.FailNow(t, "expected calls by %s and %s, got: %s",
-					peer.ID("alice"), peer.ID("bob"), pID)
-			default:
-				// ensure the the third call will be made by peer.ID("alice")
-				require.Equalf(t, pID, peer.ID("alice"),
-					"expect third call be made by %s, got: %s", peer.ID("alice"), pID)
-			}
-
-			*responsePtr = *worker2Response
-			return nil
-		}).Times(3)
-=======
-	mockRequestMaker.EXPECT().
-		Do(gomock.Any(), gomock.Any(), &network.BlockResponseMessage{}).
-		DoAndReturn(func(_, _, response any) any {
-			responsePtr := response.(*network.BlockResponseMessage)
-			*responsePtr = *worker1Response
-			return nil
-		})
-
-	mockRequestMaker.EXPECT().
-		Do(gomock.Any(), gomock.Any(), &network.BlockResponseMessage{}).
-		DoAndReturn(func(_, _, response any) any {
-			responsePtr := response.(*network.BlockResponseMessage)
-			*responsePtr = *worker2Response
-			return nil
-		})
->>>>>>> d35b1286
-
-	// setup a chain sync which holds in its peer view map
-	// 3 peers, each one announce block 129 as its best block number.
-	// We start this test with genesis block being our best block, so
-	// we're far behind by 128 blocks, we should execute a bootstrap
-	// sync request those blocks
-<<<<<<< HEAD
-	const blocksAhead = 257
-=======
-	const blocksAhead = 256
->>>>>>> d35b1286
-	cs := setupChainSyncToBootstrapMode(t, blocksAhead,
-		mockBlockState, mockNetwork, mockRequestMaker, mockBabeVerifier,
-		mockStorageState, mockImportHandler, mockTelemetry)
-
-	target, err := cs.getTarget()
-	require.NoError(t, err)
-	require.Equal(t, uint(blocksAhead), target)
-
-	// include a new worker in the worker pool set, this worker
-	// should be an available peer that will receive a block request
-	// the worker pool executes the workers management
-<<<<<<< HEAD
-	cs.workerPool.fromBlockAnnounce(peer.ID("alice"))
-	cs.workerPool.fromBlockAnnounce(peer.ID("bob"))
-
-	stopCh := make(chan struct{})
-	go cs.workerPool.listenForRequests(stopCh)
-
-	err = cs.requestBlocks(mockedGenesisHeader, networkInitialSync)
-	require.NoError(t, err)
-
-	close(stopCh)
-	<-cs.workerPool.doneCh
-
-	// peer should be punished
-	syncWorker, ok := cs.workerPool.workers[peer.ID("bob")]
-	require.True(t, ok)
-	require.Equal(t, punished, syncWorker.status)
-}
-
-func TestChainSync_BootstrapSync_SuccessfulSync_WithProtocolNotSupported(t *testing.T) {
-=======
-	cs.workerPool.fromBlockAnnounce(peer.ID("noot"))
-	cs.workerPool.fromBlockAnnounce(peer.ID("noot2"))
-
-	err = cs.requestMaxBlocksFrom(mockedGenesisHeader)
-	require.NoError(t, err)
-
-	err = cs.workerPool.stop()
-	require.NoError(t, err)
-}
-
-func TestChainSync_BootstrapSync_SuccessfulSync_WithOneWorkerFailing(t *testing.T) {
->>>>>>> d35b1286
-	t.Parallel()
-
-	ctrl := gomock.NewController(t)
-	mockBlockState := NewMockBlockState(ctrl)
-	mockBlockState.EXPECT().GetFinalisedNotifierChannel().Return(make(chan *types.FinalisationInfo))
-	mockedGenesisHeader := types.NewHeader(common.NewHash([]byte{0}), trie.EmptyHash,
-		trie.EmptyHash, 0, types.NewDigest())
-
-	mockNetwork := NewMockNetwork(ctrl)
-	mockRequestMaker := NewMockRequestMaker(ctrl)
-
-	mockBabeVerifier := NewMockBabeVerifier(ctrl)
-	mockStorageState := NewMockStorageState(ctrl)
-	mockImportHandler := NewMockBlockImportHandler(ctrl)
-	mockTelemetry := NewMockTelemetry(ctrl)
-
-	// this test expects two workers responding each request with 128 blocks which means
-	// we should import 256 blocks in total
-	blockResponse := createSuccesfullBlockResponse(t, mockedGenesisHeader.Hash(), 1, 256)
-	const announceBlock = false
-
-	// here we split the whole set in two parts each one will be the "response" for each peer
-	worker1Response := &network.BlockResponseMessage{
-		BlockData: blockResponse.BlockData[:128],
-	}
-
-	// the first peer will respond the from the block 1 to 128 so the ensureBlockImportFlow
-	// will setup the expectations starting from the genesis header until block 128
-	ensureSuccessfulBlockImportFlow(t, mockedGenesisHeader, worker1Response.BlockData, mockBlockState,
-		mockBabeVerifier, mockStorageState, mockImportHandler, mockTelemetry, announceBlock)
-
-	worker2Response := &network.BlockResponseMessage{
-		BlockData: blockResponse.BlockData[128:],
-	}
-	// the worker 2 will respond from block 129 to 256 so the ensureBlockImportFlow
-	// will setup the expectations starting from block 128, from previous worker, until block 256
-<<<<<<< HEAD
-	parent := worker1Response.BlockData[127]
-=======
-	parent := worker1Response.BlockData[len(worker1Response.BlockData)-1]
->>>>>>> d35b1286
-	ensureSuccessfulBlockImportFlow(t, parent.Header, worker2Response.BlockData, mockBlockState,
-		mockBabeVerifier, mockStorageState, mockImportHandler, mockTelemetry, announceBlock)
-
-	// we use gomock.Any since I cannot guarantee which peer picks which request
-	// but the first call to DoBlockRequest will return the first set and the second
-	// call will return the second set
-<<<<<<< HEAD
-	doBlockRequestCount := 0
-=======
-	doBlockRequestCount := atomic.Int32{}
->>>>>>> d35b1286
-	mockRequestMaker.EXPECT().
-		Do(gomock.Any(), gomock.Any(), &network.BlockResponseMessage{}).
-		DoAndReturn(func(peerID, _, response any) any {
-			// lets ensure that the DoBlockRequest is called by
-			// peer.ID(alice) and peer.ID(bob). When bob calls, this method will fail
-			// then alice should pick the failed request and re-execute it which will
-			// be the third call
-			responsePtr := response.(*network.BlockResponseMessage)
-<<<<<<< HEAD
-			defer func() { doBlockRequestCount++ }()
-
-			pID := peerID.(peer.ID) // cast to peer ID
-			switch doBlockRequestCount {
-			case 0, 1:
-				if pID == peer.ID("alice") {
-					*responsePtr = *worker1Response
-					return nil
-				}
-
-				if pID == peer.ID("bob") {
-					return errors.New("protocols not supported")
-				}
-
-				require.FailNow(t, "expected calls by %s and %s, got: %s",
-					peer.ID("alice"), peer.ID("bob"), pID)
-			default:
-				// ensure the the third call will be made by peer.ID("alice")
-				require.Equalf(t, pID, peer.ID("alice"),
-					"expect third call be made by %s, got: %s", peer.ID("alice"), pID)
-			}
-
-			*responsePtr = *worker2Response
-			return nil
-		}).Times(3)
-
-	// since peer.ID("bob") will fail with protocols not supported his
-	// reputation will be affected and
-	mockNetwork.EXPECT().ReportPeer(peerset.ReputationChange{
-		Value:  peerset.BadProtocolValue,
-		Reason: peerset.BadProtocolReason,
-	}, peer.ID("bob"))
-=======
 			defer func() { doBlockRequestCount.Add(1) }()
 
 			switch doBlockRequestCount.Load() {
@@ -1244,17 +712,12 @@
 
 		}).Times(3)
 
->>>>>>> d35b1286
 	// setup a chain sync which holds in its peer view map
 	// 3 peers, each one announce block 129 as its best block number.
 	// We start this test with genesis block being our best block, so
 	// we're far behind by 128 blocks, we should execute a bootstrap
 	// sync request those blocks
-<<<<<<< HEAD
-	const blocksAhead = 257
-=======
 	const blocksAhead = 256
->>>>>>> d35b1286
 	cs := setupChainSyncToBootstrapMode(t, blocksAhead,
 		mockBlockState, mockNetwork, mockRequestMaker, mockBabeVerifier,
 		mockStorageState, mockImportHandler, mockTelemetry)
@@ -1269,25 +732,7 @@
 	cs.workerPool.fromBlockAnnounce(peer.ID("alice"))
 	cs.workerPool.fromBlockAnnounce(peer.ID("bob"))
 
-<<<<<<< HEAD
-	stopCh := make(chan struct{})
-	go cs.workerPool.listenForRequests(stopCh)
-
-	err = cs.requestBlocks(mockedGenesisHeader, networkInitialSync)
-	require.NoError(t, err)
-
-	close(stopCh)
-	<-cs.workerPool.doneCh
-
-	// peer should be punished
-	syncWorker, ok := cs.workerPool.workers[peer.ID("bob")]
-	require.True(t, ok)
-	require.Equal(t, punished, syncWorker.status)
-}
-
-func TestChainSync_BootstrapSync_SuccessfulSync_WithNilHeaderInResponse(t *testing.T) {
-=======
-	err = cs.requestMaxBlocksFrom(mockedGenesisHeader)
+	err = cs.requestMaxBlocksFrom(mockedGenesisHeader, networkInitialSync)
 	require.NoError(t, err)
 
 	err = cs.workerPool.stop()
@@ -1295,7 +740,6 @@
 }
 
 func TestChainSync_BootstrapSync_SuccessfulSync_WithProtocolNotSupported(t *testing.T) {
->>>>>>> d35b1286
 	t.Parallel()
 
 	ctrl := gomock.NewController(t)
@@ -1326,79 +770,6 @@
 	// will setup the expectations starting from the genesis header until block 128
 	ensureSuccessfulBlockImportFlow(t, mockedGenesisHeader, worker1Response.BlockData, mockBlockState,
 		mockBabeVerifier, mockStorageState, mockImportHandler, mockTelemetry, announceBlock)
-<<<<<<< HEAD
-
-	worker2Response := &network.BlockResponseMessage{
-		BlockData: blockResponse.BlockData[128:],
-	}
-	// the worker 2 will respond from block 129 to 256 so the ensureBlockImportFlow
-	// will setup the expectations starting from block 128, from previous worker, until block 256
-	parent := worker1Response.BlockData[127]
-	ensureSuccessfulBlockImportFlow(t, parent.Header, worker2Response.BlockData, mockBlockState,
-		mockBabeVerifier, mockStorageState, mockImportHandler, mockTelemetry, announceBlock)
-
-	// we use gomock.Any since I cannot guarantee which peer picks which request
-	// but the first call to DoBlockRequest will return the first set and the second
-	// call will return the second set
-	doBlockRequestCount := 0
-	mockRequestMaker.EXPECT().
-		Do(gomock.Any(), gomock.Any(), &network.BlockResponseMessage{}).
-		DoAndReturn(func(peerID, _, response any) any {
-			// lets ensure that the DoBlockRequest is called by
-			// peer.ID(alice) and peer.ID(bob). When bob calls, this method return an
-			// response item but without header as was requested
-			responsePtr := response.(*network.BlockResponseMessage)
-			defer func() { doBlockRequestCount++ }()
-
-			pID := peerID.(peer.ID) // cast to peer ID
-			switch doBlockRequestCount {
-			case 0, 1:
-				if pID == peer.ID("alice") {
-					*responsePtr = *worker1Response
-					return nil
-				}
-
-				if pID == peer.ID("bob") {
-					incompleteBlockData := createSuccesfullBlockResponse(t, mockedGenesisHeader.Hash(), 128, 256)
-					incompleteBlockData.BlockData[0].Header = nil
-
-					*responsePtr = *incompleteBlockData
-					return nil
-				}
-
-				require.FailNow(t, "expected calls by %s and %s, got: %s",
-					peer.ID("alice"), peer.ID("bob"), pID)
-			default:
-				// ensure the the third call will be made by peer.ID("alice")
-				require.Equalf(t, pID, peer.ID("alice"),
-					"expect third call be made by %s, got: %s", peer.ID("alice"), pID)
-			}
-
-			*responsePtr = *worker2Response
-			return nil
-		}).Times(3)
-
-	// since peer.ID("bob") will fail with protocols not supported his
-	// reputation will be affected and
-	mockNetwork.EXPECT().ReportPeer(peerset.ReputationChange{
-		Value:  peerset.IncompleteHeaderValue,
-		Reason: peerset.IncompleteHeaderReason,
-	}, peer.ID("bob"))
-	// setup a chain sync which holds in its peer view map
-	// 3 peers, each one announce block 129 as its best block number.
-	// We start this test with genesis block being our best block, so
-	// we're far behind by 128 blocks, we should execute a bootstrap
-	// sync request those blocks
-	const blocksAhead = 257
-	cs := setupChainSyncToBootstrapMode(t, blocksAhead,
-		mockBlockState, mockNetwork, mockRequestMaker, mockBabeVerifier,
-		mockStorageState, mockImportHandler, mockTelemetry)
-
-	target, err := cs.getTarget()
-	require.NoError(t, err)
-	require.Equal(t, uint(blocksAhead), target)
-
-=======
 
 	worker2Response := &network.BlockResponseMessage{
 		BlockData: blockResponse.BlockData[128:],
@@ -1455,32 +826,13 @@
 	require.NoError(t, err)
 	require.Equal(t, uint(blocksAhead), target)
 
->>>>>>> d35b1286
 	// include a new worker in the worker pool set, this worker
 	// should be an available peer that will receive a block request
 	// the worker pool executes the workers management
 	cs.workerPool.fromBlockAnnounce(peer.ID("alice"))
 	cs.workerPool.fromBlockAnnounce(peer.ID("bob"))
 
-<<<<<<< HEAD
-	stopCh := make(chan struct{})
-	go cs.workerPool.listenForRequests(stopCh)
-
-	err = cs.requestBlocks(mockedGenesisHeader, networkInitialSync)
-	require.NoError(t, err)
-
-	close(stopCh)
-	<-cs.workerPool.doneCh
-
-	// peer should be punished
-	syncWorker, ok := cs.workerPool.workers[peer.ID("bob")]
-	require.True(t, ok)
-	require.Equal(t, punished, syncWorker.status)
-}
-
-func TestChainSync_BootstrapSync_SuccessfulSync_WithResponseIsNotAChain(t *testing.T) {
-=======
-	err = cs.requestMaxBlocksFrom(mockedGenesisHeader)
+	err = cs.requestMaxBlocksFrom(mockedGenesisHeader, networkInitialSync)
 	require.NoError(t, err)
 
 	err = cs.workerPool.stop()
@@ -1488,7 +840,6 @@
 }
 
 func TestChainSync_BootstrapSync_SuccessfulSync_WithNilHeaderInResponse(t *testing.T) {
->>>>>>> d35b1286
 	t.Parallel()
 
 	ctrl := gomock.NewController(t)
@@ -1532,64 +883,12 @@
 	// we use gomock.Any since I cannot guarantee which peer picks which request
 	// but the first call to DoBlockRequest will return the first set and the second
 	// call will return the second set
-<<<<<<< HEAD
-	doBlockRequestCount := 0
-=======
 	doBlockRequestCount := atomic.Int32{}
->>>>>>> d35b1286
 	mockRequestMaker.EXPECT().
 		Do(gomock.Any(), gomock.Any(), &network.BlockResponseMessage{}).
 		DoAndReturn(func(peerID, _, response any) any {
 			// lets ensure that the DoBlockRequest is called by
 			// peer.ID(alice) and peer.ID(bob). When bob calls, this method return an
-<<<<<<< HEAD
-			// response that does not form an chain
-			responsePtr := response.(*network.BlockResponseMessage)
-			defer func() { doBlockRequestCount++ }()
-
-			pID := peerID.(peer.ID) // cast to peer ID
-			switch doBlockRequestCount {
-			case 0, 1:
-				if pID == peer.ID("alice") {
-					*responsePtr = *worker1Response
-					return nil
-				}
-
-				if pID == peer.ID("bob") {
-					notAChainBlockData := createSuccesfullBlockResponse(t, mockedGenesisHeader.Hash(), 128, 256)
-					// swap positions to force the problem
-					firstItem := notAChainBlockData.BlockData[0]
-					notAChainBlockData.BlockData[0] = notAChainBlockData.BlockData[130]
-					notAChainBlockData.BlockData[130] = firstItem
-
-					*responsePtr = *notAChainBlockData
-					return nil
-				}
-
-				require.FailNow(t, "expected calls by %s and %s, got: %s",
-					peer.ID("alice"), peer.ID("bob"), pID)
-			default:
-				// ensure the the third call will be made by peer.ID("alice")
-				require.Equalf(t, pID, peer.ID("alice"),
-					"expect third call be made by %s, got: %s", peer.ID("alice"), pID)
-			}
-
-			*responsePtr = *worker2Response
-			return nil
-		}).Times(3)
-
-	// setup a chain sync which holds in its peer view map
-	// 3 peers, each one announce block 129 as its best block number.
-	// We start this test with genesis block being our best block, so
-	// we're far behind by 128 blocks, we should execute a bootstrap
-	// sync request those blocks
-	const blocksAhead = 257
-	cs := setupChainSyncToBootstrapMode(t, blocksAhead,
-		mockBlockState, mockNetwork, mockRequestMaker, mockBabeVerifier,
-		mockStorageState, mockImportHandler, mockTelemetry)
-
-	target, err := cs.getTarget()
-=======
 			// response item but without header as was requested
 			responsePtr := response.(*network.BlockResponseMessage)
 			defer func() { doBlockRequestCount.Add(1) }()
@@ -1635,41 +934,14 @@
 	cs.workerPool.fromBlockAnnounce(peer.ID("alice"))
 	cs.workerPool.fromBlockAnnounce(peer.ID("bob"))
 
-	err = cs.requestMaxBlocksFrom(mockedGenesisHeader)
->>>>>>> d35b1286
-	require.NoError(t, err)
-	require.Equal(t, uint(blocksAhead), target)
-
-<<<<<<< HEAD
-	// include a new worker in the worker pool set, this worker
-	// should be an available peer that will receive a block request
-	// the worker pool executes the workers management
-	cs.workerPool.fromBlockAnnounce(peer.ID("alice"))
-	cs.workerPool.fromBlockAnnounce(peer.ID("bob"))
-
-	stopCh := make(chan struct{})
-	go cs.workerPool.listenForRequests(stopCh)
-
-	err = cs.requestBlocks(mockedGenesisHeader, networkInitialSync)
-=======
+	err = cs.requestMaxBlocksFrom(mockedGenesisHeader, networkInitialSync)
+	require.NoError(t, err)
+
 	err = cs.workerPool.stop()
->>>>>>> d35b1286
-	require.NoError(t, err)
-
-	close(stopCh)
-	<-cs.workerPool.doneCh
-
-	// peer should be punished
-	syncWorker, ok := cs.workerPool.workers[peer.ID("bob")]
-	require.True(t, ok)
-	require.Equal(t, punished, syncWorker.status)
-}
-
-<<<<<<< HEAD
-func TestChainSync_BootstrapSync_SuccessfulSync_WithReceivedBadBlock(t *testing.T) {
-=======
+	require.NoError(t, err)
+}
+
 func TestChainSync_BootstrapSync_SuccessfulSync_WithResponseIsNotAChain(t *testing.T) {
->>>>>>> d35b1286
 	t.Parallel()
 
 	ctrl := gomock.NewController(t)
@@ -1710,73 +982,15 @@
 	ensureSuccessfulBlockImportFlow(t, parent.Header, worker2Response.BlockData, mockBlockState,
 		mockBabeVerifier, mockStorageState, mockImportHandler, mockTelemetry, announceBlock)
 
-<<<<<<< HEAD
-	fakeBadBlockHash := common.MustHexToHash("0x18767cb4bb4cc13bf119f6613aec5487d4c06a2e453de53d34aea6f3f1ee9855")
-
-	// we use gomock.Any since I cannot guarantee which peer picks which request
-	// but the first call to DoBlockRequest will return the first set and the second
-	// call will return the second set
-	doBlockRequestCount := 0
-=======
 	// we use gomock.Any since I cannot guarantee which peer picks which request
 	// but the first call to DoBlockRequest will return the first set and the second
 	// call will return the second set
 	doBlockRequestCount := atomic.Int32{}
->>>>>>> d35b1286
 	mockRequestMaker.EXPECT().
 		Do(gomock.Any(), gomock.Any(), &network.BlockResponseMessage{}).
 		DoAndReturn(func(peerID, _, response any) any {
 			// lets ensure that the DoBlockRequest is called by
 			// peer.ID(alice) and peer.ID(bob). When bob calls, this method return an
-<<<<<<< HEAD
-			// response that contains a know bad block
-			responsePtr := response.(*network.BlockResponseMessage)
-			defer func() { doBlockRequestCount++ }()
-
-			pID := peerID.(peer.ID) // cast to peer ID
-			switch doBlockRequestCount {
-			case 0, 1:
-				if pID == peer.ID("alice") {
-					*responsePtr = *worker1Response
-					return nil
-				}
-
-				if pID == peer.ID("bob") {
-					blockDataWithBadBlock := createSuccesfullBlockResponse(t, mockedGenesisHeader.Hash(), 129, 256)
-					blockDataWithBadBlock.BlockData[4].Hash = fakeBadBlockHash
-					*responsePtr = *blockDataWithBadBlock
-					return nil
-				}
-
-				require.FailNow(t, "expected calls by %s and %s, got: %s",
-					peer.ID("alice"), peer.ID("bob"), pID)
-			default:
-				// ensure the the third call will be made by peer.ID("alice")
-				require.Equalf(t, pID, peer.ID("alice"),
-					"expect third call be made by %s, got: %s", peer.ID("alice"), pID)
-			}
-
-			*responsePtr = *worker2Response
-			return nil
-		}).Times(3)
-
-	mockNetwork.EXPECT().ReportPeer(peerset.ReputationChange{
-		Value:  peerset.BadBlockAnnouncementValue,
-		Reason: peerset.BadBlockAnnouncementReason,
-	}, peer.ID("bob"))
-	// setup a chain sync which holds in its peer view map
-	// 3 peers, each one announce block 129 as its best block number.
-	// We start this test with genesis block being our best block, so
-	// we're far behind by 128 blocks, we should execute a bootstrap
-	// sync request those blocks
-	const blocksAhead = 257
-	cs := setupChainSyncToBootstrapMode(t, blocksAhead,
-		mockBlockState, mockNetwork, mockRequestMaker, mockBabeVerifier,
-		mockStorageState, mockImportHandler, mockTelemetry)
-
-	cs.badBlocks = []string{fakeBadBlockHash.String()}
-
-=======
 			// response that does not form an chain
 			responsePtr := response.(*network.BlockResponseMessage)
 			defer func() { doBlockRequestCount.Add(1) }()
@@ -1808,7 +1022,6 @@
 		mockBlockState, mockNetwork, mockRequestMaker, mockBabeVerifier,
 		mockStorageState, mockImportHandler, mockTelemetry)
 
->>>>>>> d35b1286
 	target, err := cs.getTarget()
 	require.NoError(t, err)
 	require.Equal(t, uint(blocksAhead), target)
@@ -1819,28 +1032,7 @@
 	cs.workerPool.fromBlockAnnounce(peer.ID("alice"))
 	cs.workerPool.fromBlockAnnounce(peer.ID("bob"))
 
-<<<<<<< HEAD
-	stopCh := make(chan struct{})
-	go cs.workerPool.listenForRequests(stopCh)
-
-	err = cs.requestBlocks(mockedGenesisHeader, networkInitialSync)
-	require.NoError(t, err)
-
-	close(stopCh)
-	<-cs.workerPool.doneCh
-
-	// peer should be not in the worker pool
-	// peer should be in the ignore list
-	_, ok := cs.workerPool.workers[peer.ID("bob")]
-	require.False(t, ok)
-
-	_, ok = cs.workerPool.ignorePeers[peer.ID("bob")]
-	require.True(t, ok)
-}
-
-func TestChainSync_BootstrapSync_SucessfulSync_ReceivedPartialBlockData(t *testing.T) {
-=======
-	err = cs.requestMaxBlocksFrom(mockedGenesisHeader)
+	err = cs.requestMaxBlocksFrom(mockedGenesisHeader, networkInitialSync)
 	require.NoError(t, err)
 
 	err = cs.workerPool.stop()
@@ -1848,7 +1040,6 @@
 }
 
 func TestChainSync_BootstrapSync_SuccessfulSync_WithReceivedBadBlock(t *testing.T) {
->>>>>>> d35b1286
 	t.Parallel()
 
 	ctrl := gomock.NewController(t)
@@ -1859,36 +1050,12 @@
 
 	mockNetwork := NewMockNetwork(ctrl)
 	mockRequestMaker := NewMockRequestMaker(ctrl)
-<<<<<<< HEAD
 
 	mockBabeVerifier := NewMockBabeVerifier(ctrl)
 	mockStorageState := NewMockStorageState(ctrl)
 	mockImportHandler := NewMockBlockImportHandler(ctrl)
 	mockTelemetry := NewMockTelemetry(ctrl)
 
-	// create a set of 128 blocks
-	blockResponse := createSuccesfullBlockResponse(t, mockedGenesisHeader.Hash(), 1, 128)
-	const announceBlock = false
-
-	// the worker will return a partial size of the set
-	worker1Response := &network.BlockResponseMessage{
-		BlockData: blockResponse.BlockData[:97],
-	}
-
-	// the first peer will respond the from the block 1 to 96 so the ensureBlockImportFlow
-	// will setup the expectations starting from the genesis header until block 96
-	ensureSuccessfulBlockImportFlow(t, mockedGenesisHeader, worker1Response.BlockData, mockBlockState,
-		mockBabeVerifier, mockStorageState, mockImportHandler, mockTelemetry, announceBlock)
-
-	worker1MissingBlocksResponse := &network.BlockResponseMessage{
-		BlockData: blockResponse.BlockData[97:],
-=======
-
-	mockBabeVerifier := NewMockBabeVerifier(ctrl)
-	mockStorageState := NewMockStorageState(ctrl)
-	mockImportHandler := NewMockBlockImportHandler(ctrl)
-	mockTelemetry := NewMockTelemetry(ctrl)
-
 	// this test expects two workers responding each request with 128 blocks which means
 	// we should import 256 blocks in total
 	blockResponse := createSuccesfullBlockResponse(t, mockedGenesisHeader.Hash(), 1, 256)
@@ -1906,7 +1073,6 @@
 
 	worker2Response := &network.BlockResponseMessage{
 		BlockData: blockResponse.BlockData[128:],
->>>>>>> d35b1286
 	}
 	// the worker 2 will respond from block 129 to 256 so the ensureBlockImportFlow
 	// will setup the expectations starting from block 128, from previous worker, until block 256
@@ -1980,74 +1146,9 @@
 	cs.workerPool.fromBlockAnnounce(peer.ID("alice"))
 	cs.workerPool.fromBlockAnnounce(peer.ID("bob"))
 
-	err = cs.requestMaxBlocksFrom(mockedGenesisHeader)
-	require.NoError(t, err)
-
-<<<<<<< HEAD
-	// last item from the previous response
-	parent := worker1Response.BlockData[96]
-	ensureSuccessfulBlockImportFlow(t, parent.Header, worker1MissingBlocksResponse.BlockData, mockBlockState,
-		mockBabeVerifier, mockStorageState, mockImportHandler, mockTelemetry, announceBlock)
-
-	doBlockRequestCount := 0
-	mockRequestMaker.EXPECT().
-		Do(gomock.Any(), gomock.Any(), &network.BlockResponseMessage{}).
-		DoAndReturn(func(peerID, _, response any) any {
-			// lets ensure that the DoBlockRequest is called by
-			// peer.ID(alice). The first call will return only 97 blocks
-			// the handler should issue another call to retrieve the missing blocks
-			pID := peerID.(peer.ID) // cast to peer ID
-			require.Equalf(t, pID, peer.ID("alice"),
-				"expect third call be made by %s, got: %s", peer.ID("alice"), pID)
-
-			responsePtr := response.(*network.BlockResponseMessage)
-			defer func() { doBlockRequestCount++ }()
-
-			if doBlockRequestCount == 0 {
-				*responsePtr = *worker1Response
-				return nil
-			}
-
-			*responsePtr = *worker1MissingBlocksResponse
-			return nil
-		}).Times(2)
-
-	const blocksAhead = 256
-	cs := setupChainSyncToBootstrapMode(t, blocksAhead,
-		mockBlockState, mockNetwork, mockRequestMaker, mockBabeVerifier,
-		mockStorageState, mockImportHandler, mockTelemetry)
-
-	target, err := cs.getTarget()
-	require.NoError(t, err)
-	require.Equal(t, uint(blocksAhead), target)
-
-	cs.workerPool.fromBlockAnnounce(peer.ID("alice"))
-
-	stopCh := make(chan struct{})
-	go cs.workerPool.listenForRequests(stopCh)
-
-	err = cs.requestBlocks(mockedGenesisHeader, networkInitialSync)
-	require.NoError(t, err)
-
-	close(stopCh)
-	<-cs.workerPool.doneCh
-
-	require.Len(t, cs.workerPool.workers, 1)
-
-	_, ok := cs.workerPool.workers[peer.ID("alice")]
-	require.True(t, ok)
-}
-
-func createSuccesfullBlockResponse(_ *testing.T, genesisHash common.Hash,
-	startingAt, numBlocks int) *network.BlockResponseMessage {
-	response := new(network.BlockResponseMessage)
-	response.BlockData = make([]*types.BlockData, numBlocks)
-
-	emptyTrieState := storage.NewTrieState(nil)
-	tsRoot := emptyTrieState.MustRoot()
-
-	firstHeader := types.NewHeader(genesisHash, tsRoot, common.Hash{},
-=======
+	err = cs.requestMaxBlocksFrom(mockedGenesisHeader, networkInitialSync)
+	require.NoError(t, err)
+
 	err = cs.workerPool.stop()
 	require.NoError(t, err)
 
@@ -2127,7 +1228,7 @@
 
 	cs.workerPool.fromBlockAnnounce(peer.ID("alice"))
 
-	err = cs.requestMaxBlocksFrom(mockedGenesisHeader)
+	err = cs.requestMaxBlocksFrom(mockedGenesisHeader, networkInitialSync)
 	require.NoError(t, err)
 
 	err = cs.workerPool.stop()
@@ -2150,7 +1251,6 @@
 	tsRoot := emptyTrieState.MustRoot()
 
 	firstHeader := types.NewHeader(parentHeader, tsRoot, common.Hash{},
->>>>>>> d35b1286
 		uint(startingAt), scale.VaryingDataTypeSlice{})
 	response.BlockData[0] = &types.BlockData{
 		Hash:          firstHeader.Hash(),
@@ -2187,11 +1287,7 @@
 	for idx, blockData := range blocksReceived {
 		mockBlockState.EXPECT().HasHeader(blockData.Header.Hash()).Return(false, nil)
 		mockBlockState.EXPECT().HasBlockBody(blockData.Header.Hash()).Return(false, nil)
-<<<<<<< HEAD
-		//mockBabeVerifier.EXPECT().VerifyBlock(blockData.Header).Return(nil)
-=======
 		mockBabeVerifier.EXPECT().VerifyBlock(blockData.Header).Return(nil)
->>>>>>> d35b1286
 
 		var previousHeader *types.Header
 		if idx == 0 {
@@ -2390,8 +1486,6 @@
 					Body:          &types.Body{},
 					Justification: &[]byte{0},
 				},
-<<<<<<< HEAD
-=======
 			},
 		},
 		"is_a_chain": {
@@ -2491,27 +1585,9 @@
 			},
 			response: []*types.BlockData{
 				{Header: types.NewHeader(common.Hash{}, common.Hash{}, common.Hash{}, 2, types.NewDigest())},
->>>>>>> d35b1286
 			},
 			expectedOut: false,
 		},
-<<<<<<< HEAD
-		"is_a_chain": {
-			expected: true,
-			blockData: []*types.BlockData{
-				{
-					Hash:          block1Header.Hash(),
-					Header:        block1Header,
-					Body:          &types.Body{},
-					Justification: &[]byte{0},
-				},
-				{
-					Hash:          block2Header.Hash(),
-					Header:        block2Header,
-					Body:          &types.Body{},
-					Justification: &[]byte{0},
-				},
-=======
 
 		"many_in_response_grow_ongoing_chain_only_left_check": {
 			startAt:        1,
@@ -2541,27 +1617,17 @@
 			response: []*types.BlockData{
 				{Header: block2Header},
 				{Header: block3Header},
->>>>>>> d35b1286
 			},
 			expectedOut: true,
 		},
 	}
 
-<<<<<<< HEAD
-	for tname, tt := range cases {
-		tt := tt
-		t.Run(tname, func(t *testing.T) {
-			t.Parallel()
-			output := isResponseAChain(tt.blockData)
-			require.Equal(t, tt.expected, output)
-=======
 	for tname, tt := range testcases {
 		tt := tt
 
 		t.Run(tname, func(t *testing.T) {
 			out := doResponseGrowsTheChain(tt.response, tt.ongoingChain, tt.startAt, tt.exepectedTotal)
 			require.Equal(t, tt.expectedOut, out)
->>>>>>> d35b1286
 		})
 	}
 }
@@ -2572,28 +1638,16 @@
 	cases := map[string]struct {
 		expectedHighestBlock uint
 		wantErr              error
-<<<<<<< HEAD
-		chainSyncPeerView    map[peer.ID]*peerView
-=======
 		chainSyncPeerView    map[peer.ID]peerView
->>>>>>> d35b1286
 	}{
 		"no_peer_view": {
 			wantErr:              errNoPeers,
 			expectedHighestBlock: 0,
-<<<<<<< HEAD
-			chainSyncPeerView:    make(map[peer.ID]*peerView),
-		},
-		"highest_block": {
-			expectedHighestBlock: 500,
-			chainSyncPeerView: map[peer.ID]*peerView{
-=======
 			chainSyncPeerView:    make(map[peer.ID]peerView),
 		},
 		"highest_block": {
 			expectedHighestBlock: 500,
 			chainSyncPeerView: map[peer.ID]peerView{
->>>>>>> d35b1286
 				peer.ID("peer-A"): {
 					number: 100,
 				},
