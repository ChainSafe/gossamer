// Copyright 2019 ChainSafe Systems (ON) Corp.
// This file is part of gossamer.
//
// The gossamer library is free software: you can redistribute it and/or modify
// it under the terms of the GNU Lesser General Public License as published by
// the Free Software Foundation, either version 3 of the License, or
// (at your option) any later version.
//
// The gossamer library is distributed in the hope that it will be useful,
// but WITHOUT ANY WARRANTY; without even the implied warranty of
// MERCHANTABILITY or FITNESS FOR A PARTICULAR PURPOSE. See the
// GNU Lesser General Public License for more details.
//
// You should have received a copy of the GNU Lesser General Public License
// along with the gossamer library. If not, see <http://www.gnu.org/licenses/>.

package sync

import (
	"errors"
	"fmt"
	"math/big"
	"testing"
	"time"

	"github.com/ChainSafe/gossamer/dot/network"
	syncmocks "github.com/ChainSafe/gossamer/dot/sync/mocks"
	"github.com/ChainSafe/gossamer/dot/types"
	"github.com/ChainSafe/gossamer/lib/common"
	"github.com/ChainSafe/gossamer/lib/common/variadic"
	"github.com/ChainSafe/gossamer/lib/trie"

	"github.com/libp2p/go-libp2p-core/peer"

	"github.com/stretchr/testify/mock"
	"github.com/stretchr/testify/require"
)

var testTimeout = time.Second * 5

<<<<<<< HEAD
func newTestChainSync(t *testing.T) (*chainSync, *blockQueue) {
	header, err := types.NewHeader(common.NewHash([]byte{0}), trie.EmptyHash, trie.EmptyHash, big.NewInt(0), types.Digest{})
=======
func newTestChainSync(t *testing.T) (*chainSync, <-chan *types.BlockData) { //nolint
	header, err := types.NewHeader(common.NewHash([]byte{0}), trie.EmptyHash, trie.EmptyHash, big.NewInt(0), types.NewDigest())
>>>>>>> f9b2b306
	require.NoError(t, err)

	bs := new(syncmocks.MockBlockState)
	bs.On("BestBlockHeader").Return(header, nil)
	bs.On("RegisterFinalizedChannel", mock.AnythingOfType("chan<- *types.FinalisationInfo")).Return(byte(0), nil)

	net := new(syncmocks.MockNetwork)
	net.On("DoBlockRequest", mock.AnythingOfType("peer.ID"), mock.AnythingOfType("*network.BlockRequestMessage")).Return(nil, nil)

<<<<<<< HEAD
	readyBlocks := newBlockQueue(MAX_RESPONSE_SIZE)
	cs, err := newChainSync(bs, net, readyBlocks)
	require.NoError(t, err)

	return cs, readyBlocks
=======
	readyBlocks := make(chan *types.BlockData, maxResponseSize)
	return newChainSync(bs, net, readyBlocks), readyBlocks
>>>>>>> f9b2b306
}

func TestChainSync_SetPeerHead(t *testing.T) {
	cs, _ := newTestChainSync(t)

	testPeer := peer.ID("noot")
	hash := common.Hash{0xa, 0xb}
	number := big.NewInt(1000)
	err := cs.setPeerHead(testPeer, hash, number)
	require.NoError(t, err)

	expected := &peerState{
		hash:   hash,
		number: number,
	}
	require.Equal(t, expected, cs.peerState[testPeer])
	require.Equal(t, expected, <-cs.workQueue)
	require.True(t, cs.pendingBlocks.hasBlock(hash))

	// test case where peer has a lower head than us, but they are on the same chain as us
	cs.blockState = new(syncmocks.MockBlockState)
	header, err := types.NewHeader(common.NewHash([]byte{0}), trie.EmptyHash, trie.EmptyHash, big.NewInt(1000), types.NewDigest())
	require.NoError(t, err)
	cs.blockState.(*syncmocks.MockBlockState).On("BestBlockHeader").Return(header, nil)
	fin, err := types.NewHeader(common.NewHash([]byte{0}), trie.EmptyHash, trie.EmptyHash, big.NewInt(998), types.NewDigest())
	require.NoError(t, err)
	cs.blockState.(*syncmocks.MockBlockState).On("GetHighestFinalisedHeader").Return(fin, nil)
	cs.blockState.(*syncmocks.MockBlockState).On("GetHashByNumber", mock.AnythingOfType("*big.Int")).Return(hash, nil)

	number = big.NewInt(999)
	err = cs.setPeerHead(testPeer, hash, number)
	require.NoError(t, err)
	expected = &peerState{
		hash:   hash,
		number: number,
	}
	require.Equal(t, expected, cs.peerState[testPeer])
	select {
	case <-cs.workQueue:
		t.Fatal("should not put chain we already have into work queue")
	default:
	}

	// test case where peer has a lower head than us, and they are on an invalid fork
	cs.blockState = new(syncmocks.MockBlockState)
	cs.blockState.(*syncmocks.MockBlockState).On("BestBlockHeader").Return(header, nil)
	fin, err = types.NewHeader(common.NewHash([]byte{0}), trie.EmptyHash, trie.EmptyHash, big.NewInt(1000), types.NewDigest())
	require.NoError(t, err)
	cs.blockState.(*syncmocks.MockBlockState).On("GetHighestFinalisedHeader").Return(fin, nil)
	cs.blockState.(*syncmocks.MockBlockState).On("GetHashByNumber", mock.AnythingOfType("*big.Int")).Return(common.Hash{}, nil)

	number = big.NewInt(999)
	err = cs.setPeerHead(testPeer, hash, number)
	require.True(t, errors.Is(err, errPeerOnInvalidFork))
	expected = &peerState{
		hash:   hash,
		number: number,
	}
	require.Equal(t, expected, cs.peerState[testPeer])
	select {
	case <-cs.workQueue:
		t.Fatal("should not put invalid fork into work queue")
	default:
	}

	// test case where peer has a lower head than us, but they are on a valid fork (that is not our chain)
	cs.blockState = new(syncmocks.MockBlockState)
	cs.blockState.(*syncmocks.MockBlockState).On("BestBlockHeader").Return(header, nil)
	fin, err = types.NewHeader(common.NewHash([]byte{0}), trie.EmptyHash, trie.EmptyHash, big.NewInt(998), types.NewDigest())
	require.NoError(t, err)
	cs.blockState.(*syncmocks.MockBlockState).On("GetHighestFinalisedHeader").Return(fin, nil)
	cs.blockState.(*syncmocks.MockBlockState).On("GetHashByNumber", mock.AnythingOfType("*big.Int")).Return(common.Hash{}, nil)
	cs.blockState.(*syncmocks.MockBlockState).On("HasHeader", mock.AnythingOfType("common.Hash")).Return(true, nil)

	number = big.NewInt(999)
	err = cs.setPeerHead(testPeer, hash, number)
	require.NoError(t, err)
	expected = &peerState{
		hash:   hash,
		number: number,
	}
	require.Equal(t, expected, cs.peerState[testPeer])
	select {
	case <-cs.workQueue:
		t.Fatal("should not put fork we already have into work queue")
	default:
	}
}

func TestChainSync_sync_bootstrap_withWorkerError(t *testing.T) {
	cs, _ := newTestChainSync(t)

	go cs.sync()
	defer cs.cancel()

	testPeer := peer.ID("noot")
	cs.peerState[testPeer] = &peerState{
		number: big.NewInt(1000),
	}

	cs.workQueue <- cs.peerState[testPeer]

	select {
	case res := <-cs.resultQueue:
		expected := &workerError{
			err: errNilResponse, // since MockNetwork returns a nil response
			who: testPeer,
		}
		require.Equal(t, expected, res.err)
	case <-time.After(testTimeout):
		t.Fatal("did not get worker response")
	}

	require.Equal(t, bootstrap, cs.state)
}

func TestChainSync_sync_tip(t *testing.T) {
	cs, _ := newTestChainSync(t)
	cs.blockState = new(syncmocks.MockBlockState)
	header, err := types.NewHeader(common.NewHash([]byte{0}), trie.EmptyHash, trie.EmptyHash, big.NewInt(1000), types.NewDigest())
	require.NoError(t, err)
	cs.blockState.(*syncmocks.MockBlockState).On("BestBlockHeader").Return(header, nil)

	go cs.sync()
	defer cs.cancel()

	testPeer := peer.ID("noot")
	cs.peerState[testPeer] = &peerState{
		number: big.NewInt(999),
	}

	cs.workQueue <- cs.peerState[testPeer]
	time.Sleep(time.Second)
	require.Equal(t, tip, cs.state)
}

func TestChainSync_getTarget(t *testing.T) {
	cs, _ := newTestChainSync(t)
	require.Equal(t, big.NewInt(2<<32-1), cs.getTarget())

	cs.peerState = map[peer.ID]*peerState{
		"testA": {
			number: big.NewInt(1000),
		},
	}

	require.Equal(t, big.NewInt(1000), cs.getTarget())

	cs.peerState = map[peer.ID]*peerState{
		"testA": {
			number: big.NewInt(1000),
		},
		"testB": {
			number: big.NewInt(2000),
		},
	}

	require.Equal(t, big.NewInt(1500), cs.getTarget())
}

func TestWorkerToRequests(t *testing.T) {
	_, err := workerToRequests(&worker{})
	require.Equal(t, errWorkerMissingStartNumber, err)

	w := &worker{
		startNumber: big.NewInt(1),
	}
	_, err = workerToRequests(w)
	require.Equal(t, errWorkerMissingTargetNumber, err)

	w = &worker{
		startNumber:  big.NewInt(10),
		targetNumber: big.NewInt(1),
		direction:    network.Ascending,
	}
	_, err = workerToRequests(w)
	require.Equal(t, errInvalidDirection, err)

	type testCase struct {
		w        *worker
		expected []*network.BlockRequestMessage
	}

	var (
		max128 = uint32(128)
		max9   = uint32(9)
		max64  = uint32(64)
	)

	testCases := []testCase{
		{
			w: &worker{
				startNumber:  big.NewInt(1),
				targetNumber: big.NewInt(1 + maxResponseSize),
				direction:    network.Ascending,
				requestData:  bootstrapRequestData,
			},
			expected: []*network.BlockRequestMessage{
				{
					RequestedData: bootstrapRequestData,
					StartingBlock: *variadic.MustNewUint64OrHash(1),
					EndBlockHash:  nil,
					Direction:     network.Ascending,
					Max:           &max128,
				},
			},
		},
		{
			w: &worker{
				startNumber:  big.NewInt(1),
				targetNumber: big.NewInt(1 + (maxResponseSize * 2)),
				direction:    network.Ascending,
				requestData:  bootstrapRequestData,
			},
			expected: []*network.BlockRequestMessage{
				{
					RequestedData: bootstrapRequestData,
					StartingBlock: *variadic.MustNewUint64OrHash(1),
					EndBlockHash:  nil,
					Direction:     network.Ascending,
					Max:           &max128,
				},
				{
					RequestedData: network.RequestedDataHeader + network.RequestedDataBody + network.RequestedDataJustification,
					StartingBlock: *variadic.MustNewUint64OrHash(1 + maxResponseSize),
					EndBlockHash:  nil,
					Direction:     network.Ascending,
					Max:           &max128,
				},
			},
		},
		{
			w: &worker{
				startNumber:  big.NewInt(1),
				targetNumber: big.NewInt(10),
				direction:    network.Ascending,
				requestData:  bootstrapRequestData,
			},
			expected: []*network.BlockRequestMessage{
				{
					RequestedData: bootstrapRequestData,
					StartingBlock: *variadic.MustNewUint64OrHash(1),
					EndBlockHash:  nil,
					Direction:     network.Ascending,
					Max:           &max9,
				},
			},
		},
		{
			w: &worker{
				startNumber:  big.NewInt(10),
				targetNumber: big.NewInt(1),
				direction:    network.Descending,
				requestData:  bootstrapRequestData,
			},
			expected: []*network.BlockRequestMessage{
				{
					RequestedData: bootstrapRequestData,
					StartingBlock: *variadic.MustNewUint64OrHash(10),
					EndBlockHash:  nil,
					Direction:     network.Descending,
					Max:           &max9,
				},
			},
		},
		{
			w: &worker{
				startNumber:  big.NewInt(1),
				targetNumber: big.NewInt(1 + maxResponseSize + (maxResponseSize / 2)),
				direction:    network.Ascending,
				requestData:  bootstrapRequestData,
			},
			expected: []*network.BlockRequestMessage{
				{
					RequestedData: bootstrapRequestData,
					StartingBlock: *variadic.MustNewUint64OrHash(1),
					EndBlockHash:  nil,
					Direction:     network.Ascending,
					Max:           &max128,
				},
				{
					RequestedData: network.RequestedDataHeader + network.RequestedDataBody + network.RequestedDataJustification,
					StartingBlock: *variadic.MustNewUint64OrHash(1 + maxResponseSize),
					EndBlockHash:  nil,
					Direction:     network.Ascending,
					Max:           &max64,
				},
			},
		},
		{
			w: &worker{
				startNumber:  big.NewInt(1),
				targetNumber: big.NewInt(10),
				targetHash:   common.Hash{0xa},
				direction:    network.Ascending,
				requestData:  bootstrapRequestData,
			},
			expected: []*network.BlockRequestMessage{
				{
					RequestedData: bootstrapRequestData,
					StartingBlock: *variadic.MustNewUint64OrHash(1),
					EndBlockHash:  &(common.Hash{0xa}),
					Direction:     network.Ascending,
					Max:           &max9,
				},
			},
		},
		{
			w: &worker{
				startNumber:  big.NewInt(1),
				startHash:    common.Hash{0xb},
				targetNumber: big.NewInt(10),
				targetHash:   common.Hash{0xc},
				direction:    network.Ascending,
				requestData:  bootstrapRequestData,
			},
			expected: []*network.BlockRequestMessage{
				{
					RequestedData: bootstrapRequestData,
					StartingBlock: *variadic.MustNewUint64OrHash(common.Hash{0xb}),
					EndBlockHash:  &(common.Hash{0xc}),
					Direction:     network.Ascending,
					Max:           &max9,
				},
			},
		},
	}

	for i, tc := range testCases {
		reqs, err := workerToRequests(tc.w)
		require.NoError(t, err, fmt.Sprintf("case %d failed", i))
		require.Equal(t, len(tc.expected), len(reqs), fmt.Sprintf("case %d failed", i))
		require.Equal(t, tc.expected, reqs, fmt.Sprintf("case %d failed", i))
	}
}

func TestValidateBlockData(t *testing.T) {
	req := &network.BlockRequestMessage{
		RequestedData: bootstrapRequestData,
	}

	err := validateBlockData(req, nil)
	require.Equal(t, errNilBlockData, err)

	err = validateBlockData(req, &types.BlockData{})
	require.Equal(t, errNilHeaderInResponse, err)

	err = validateBlockData(req, &types.BlockData{
		Header: &types.Header{},
	})
	require.Equal(t, errNilBodyInResponse, err)

	err = validateBlockData(req, &types.BlockData{
		Header: &types.Header{},
		Body:   &types.Body{},
	})
	require.NoError(t, err)
}

func TestChainSync_validateResponse(t *testing.T) {
	cs, _ := newTestChainSync(t)
	err := cs.validateResponse(nil, nil)
	require.Equal(t, errEmptyBlockData, err)

	req := &network.BlockRequestMessage{
		RequestedData: network.RequestedDataHeader,
	}

	resp := &network.BlockResponseMessage{
		BlockData: []*types.BlockData{
			{
				Header: &types.Header{
					Number: big.NewInt(1),
				},
				Body: &types.Body{},
			},
			{
				Header: &types.Header{
					Number: big.NewInt(2),
				},
				Body: &types.Body{},
			},
		},
	}

	hash := (&types.Header{
		Number: big.NewInt(2),
	}).Hash()
	err = cs.validateResponse(req, resp)
	require.Equal(t, errResponseIsNotChain, err)
	require.True(t, cs.pendingBlocks.hasBlock(hash))
	cs.pendingBlocks.removeBlock(hash)

	parent := (&types.Header{
		Number: big.NewInt(1),
	}).Hash()
	resp = &network.BlockResponseMessage{
		BlockData: []*types.BlockData{
			{
				Header: &types.Header{
					Number: big.NewInt(1),
				},
				Body: &types.Body{},
			},
			{
				Header: &types.Header{
					ParentHash: parent,
					Number:     big.NewInt(3),
				},
				Body: &types.Body{},
			},
		},
	}

	hash = (&types.Header{
		ParentHash: parent,
		Number:     big.NewInt(3),
	}).Hash()
	err = cs.validateResponse(req, resp)
	require.Equal(t, errResponseIsNotChain, err)
	require.True(t, cs.pendingBlocks.hasBlock(hash))
	cs.pendingBlocks.removeBlock(hash)

	parent = (&types.Header{
		Number: big.NewInt(2),
	}).Hash()
	resp = &network.BlockResponseMessage{
		BlockData: []*types.BlockData{
			{
				Header: &types.Header{
					Number: big.NewInt(2),
				},
				Body: &types.Body{},
			},
			{
				Header: &types.Header{
					ParentHash: parent,
					Number:     big.NewInt(3),
				},
				Body: &types.Body{},
			},
		},
	}

	err = cs.validateResponse(req, resp)
	require.NoError(t, err)
	require.False(t, cs.pendingBlocks.hasBlock(hash))
}

func TestChainSync_doSync(t *testing.T) {
	cs, readyBlocks := newTestChainSync(t)

	max := uint32(1)
	req := &network.BlockRequestMessage{
		RequestedData: bootstrapRequestData,
		StartingBlock: *variadic.MustNewUint64OrHash(1),
		EndBlockHash:  nil,
		Direction:     network.Ascending,
		Max:           &max,
	}

	workerErr := cs.doSync(req)
	require.NotNil(t, workerErr)
	require.Equal(t, errNoPeers, workerErr.err)

	cs.peerState["noot"] = &peerState{
		number: big.NewInt(100),
	}

	workerErr = cs.doSync(req)
	require.NotNil(t, workerErr)
	require.Equal(t, errNilResponse, workerErr.err)

	resp := &network.BlockResponseMessage{
		BlockData: []*types.BlockData{
			{
				Header: &types.Header{
					Number: big.NewInt(1),
				},
				Body: &types.Body{},
			},
		},
	}

	cs.network = new(syncmocks.MockNetwork)
	cs.network.(*syncmocks.MockNetwork).On("DoBlockRequest", mock.AnythingOfType("peer.ID"), mock.AnythingOfType("*network.BlockRequestMessage")).Return(resp, nil)

	workerErr = cs.doSync(req)
	require.Nil(t, workerErr)
	bd := readyBlocks.pop()
	require.NotNil(t, bd)
	require.Equal(t, resp.BlockData[0], bd)

	parent := (&types.Header{
		Number: big.NewInt(2),
	}).Hash()
	resp = &network.BlockResponseMessage{
		BlockData: []*types.BlockData{
			{
				Header: &types.Header{
					ParentHash: parent,
					Number:     big.NewInt(3),
				},
				Body: &types.Body{},
			},
			{
				Header: &types.Header{
					Number: big.NewInt(2),
				},
				Body: &types.Body{},
			},
		},
	}

	// test to see if descending blocks get reversed
	req.Direction = network.Descending
	cs.network = new(syncmocks.MockNetwork)
	cs.network.(*syncmocks.MockNetwork).On("DoBlockRequest", mock.AnythingOfType("peer.ID"), mock.AnythingOfType("*network.BlockRequestMessage")).Return(resp, nil)
	workerErr = cs.doSync(req)
	require.Nil(t, workerErr)

	bd = readyBlocks.pop()
	require.NotNil(t, bd)
	require.Equal(t, resp.BlockData[0], bd)

	bd = readyBlocks.pop()
	require.NotNil(t, bd)
	require.Equal(t, resp.BlockData[1], bd)
}

func TestHandleReadyBlock(t *testing.T) {
	cs, readyBlocks := newTestChainSync(t)

	// test that descendant chain gets returned by getReadyDescendants on block 1 being ready
	header1 := &types.Header{
		Number: big.NewInt(1),
	}
	block1 := &types.Block{
		Header: header1,
		Body:   &types.Body{},
	}

	header2 := &types.Header{
		ParentHash: header1.Hash(),
		Number:     big.NewInt(2),
	}
	block2 := &types.Block{
		Header: header2,
		Body:   &types.Body{},
	}
	cs.pendingBlocks.addBlock(block2)

	header3 := &types.Header{
		ParentHash: header2.Hash(),
		Number:     big.NewInt(3),
	}
	block3 := &types.Block{
		Header: header3,
		Body:   &types.Body{},
	}
	cs.pendingBlocks.addBlock(block3)

	header2NotDescendant := &types.Header{
		ParentHash: common.Hash{0xff},
		Number:     big.NewInt(2),
	}
	block2NotDescendant := &types.Block{
		Header: header2NotDescendant,
		Body:   &types.Body{},
	}
	cs.pendingBlocks.addBlock(block2NotDescendant)

	handleReadyBlock(block1.ToBlockData(), cs.pendingBlocks, cs.readyBlocks)

	require.False(t, cs.pendingBlocks.hasBlock(header1.Hash()))
	require.False(t, cs.pendingBlocks.hasBlock(header2.Hash()))
	require.False(t, cs.pendingBlocks.hasBlock(header3.Hash()))
	require.True(t, cs.pendingBlocks.hasBlock(header2NotDescendant.Hash()))

	require.Equal(t, block1.ToBlockData(), readyBlocks.pop())
	require.Equal(t, block2.ToBlockData(), readyBlocks.pop())
	require.Equal(t, block3.ToBlockData(), readyBlocks.pop())
}<|MERGE_RESOLUTION|>--- conflicted
+++ resolved
@@ -38,32 +38,22 @@
 
 var testTimeout = time.Second * 5
 
-<<<<<<< HEAD
 func newTestChainSync(t *testing.T) (*chainSync, *blockQueue) {
-	header, err := types.NewHeader(common.NewHash([]byte{0}), trie.EmptyHash, trie.EmptyHash, big.NewInt(0), types.Digest{})
-=======
-func newTestChainSync(t *testing.T) (*chainSync, <-chan *types.BlockData) { //nolint
 	header, err := types.NewHeader(common.NewHash([]byte{0}), trie.EmptyHash, trie.EmptyHash, big.NewInt(0), types.NewDigest())
->>>>>>> f9b2b306
 	require.NoError(t, err)
 
 	bs := new(syncmocks.MockBlockState)
 	bs.On("BestBlockHeader").Return(header, nil)
 	bs.On("RegisterFinalizedChannel", mock.AnythingOfType("chan<- *types.FinalisationInfo")).Return(byte(0), nil)
+	bs.On("HasHeader", mock.AnythingOfType("common.Hash")).Return(true, nil)
 
 	net := new(syncmocks.MockNetwork)
 	net.On("DoBlockRequest", mock.AnythingOfType("peer.ID"), mock.AnythingOfType("*network.BlockRequestMessage")).Return(nil, nil)
 
-<<<<<<< HEAD
-	readyBlocks := newBlockQueue(MAX_RESPONSE_SIZE)
+	readyBlocks := newBlockQueue(maxResponseSize)
 	cs, err := newChainSync(bs, net, readyBlocks)
 	require.NoError(t, err)
-
 	return cs, readyBlocks
-=======
-	readyBlocks := make(chan *types.BlockData, maxResponseSize)
-	return newChainSync(bs, net, readyBlocks), readyBlocks
->>>>>>> f9b2b306
 }
 
 func TestChainSync_SetPeerHead(t *testing.T) {
@@ -425,7 +415,7 @@
 
 func TestChainSync_validateResponse(t *testing.T) {
 	cs, _ := newTestChainSync(t)
-	err := cs.validateResponse(nil, nil)
+	err := cs.validateResponse("", nil, nil)
 	require.Equal(t, errEmptyBlockData, err)
 
 	req := &network.BlockRequestMessage{
@@ -452,7 +442,7 @@
 	hash := (&types.Header{
 		Number: big.NewInt(2),
 	}).Hash()
-	err = cs.validateResponse(req, resp)
+	err = cs.validateResponse("", req, resp)
 	require.Equal(t, errResponseIsNotChain, err)
 	require.True(t, cs.pendingBlocks.hasBlock(hash))
 	cs.pendingBlocks.removeBlock(hash)
@@ -482,7 +472,7 @@
 		ParentHash: parent,
 		Number:     big.NewInt(3),
 	}).Hash()
-	err = cs.validateResponse(req, resp)
+	err = cs.validateResponse("", req, resp)
 	require.Equal(t, errResponseIsNotChain, err)
 	require.True(t, cs.pendingBlocks.hasBlock(hash))
 	cs.pendingBlocks.removeBlock(hash)
@@ -508,7 +498,7 @@
 		},
 	}
 
-	err = cs.validateResponse(req, resp)
+	err = cs.validateResponse("", req, resp)
 	require.NoError(t, err)
 	require.False(t, cs.pendingBlocks.hasBlock(hash))
 }
@@ -602,8 +592,8 @@
 		Number: big.NewInt(1),
 	}
 	block1 := &types.Block{
-		Header: header1,
-		Body:   &types.Body{},
+		Header: *header1,
+		Body:   types.Body{},
 	}
 
 	header2 := &types.Header{
@@ -611,8 +601,8 @@
 		Number:     big.NewInt(2),
 	}
 	block2 := &types.Block{
-		Header: header2,
-		Body:   &types.Body{},
+		Header: *header2,
+		Body:   types.Body{},
 	}
 	cs.pendingBlocks.addBlock(block2)
 
@@ -621,8 +611,8 @@
 		Number:     big.NewInt(3),
 	}
 	block3 := &types.Block{
-		Header: header3,
-		Body:   &types.Body{},
+		Header: *header3,
+		Body:   types.Body{},
 	}
 	cs.pendingBlocks.addBlock(block3)
 
@@ -631,8 +621,8 @@
 		Number:     big.NewInt(2),
 	}
 	block2NotDescendant := &types.Block{
-		Header: header2NotDescendant,
-		Body:   &types.Body{},
+		Header: *header2NotDescendant,
+		Body:   types.Body{},
 	}
 	cs.pendingBlocks.addBlock(block2NotDescendant)
 
