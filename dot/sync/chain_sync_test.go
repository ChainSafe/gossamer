// Copyright 2021 ChainSafe Systems (ON)
// SPDX-License-Identifier: LGPL-3.0-only

package sync

import (
	"context"
	"errors"
	"testing"
	"time"

	"github.com/ChainSafe/gossamer/dot/network"
	"github.com/ChainSafe/gossamer/dot/peerset"
	"github.com/ChainSafe/gossamer/dot/sync/mocks"
	"github.com/ChainSafe/gossamer/dot/types"
	"github.com/ChainSafe/gossamer/lib/common"
	"github.com/ChainSafe/gossamer/lib/common/variadic"
	"github.com/ChainSafe/gossamer/lib/trie"
	"github.com/golang/mock/gomock"
	"github.com/libp2p/go-libp2p-core/peer"
	"github.com/stretchr/testify/assert"
	"github.com/stretchr/testify/mock"
	"github.com/stretchr/testify/require"
)

const defaultSlotDuration = 6 * time.Second

func Test_chainSyncState_String(t *testing.T) {
	t.Parallel()

	tests := []struct {
		name string
		s    chainSyncState
		want string
	}{
		{
			name: "case bootstrap",
			s:    bootstrap,
			want: "bootstrap",
		},
		{
			name: "case tip",
			s:    tip,
			want: "tip",
		},
		{
			name: "case unknown",
			s:    3,
			want: "unknown",
		},
	}
	for _, tt := range tests {
		tt := tt
		t.Run(tt.name, func(t *testing.T) {
			t.Parallel()
			got := tt.s.String()
			assert.Equal(t, tt.want, got)
		})
	}
}

func Test_chainSync_setPeerHead(t *testing.T) {
	t.Parallel()

	errTest := errors.New("test error")
	const somePeer = peer.ID("abc")
	someHash := common.Hash{1, 2, 3, 4}

	testCases := map[string]struct {
		chainSyncBuilder          func(ctrl *gomock.Controller) *chainSync
		peerID                    peer.ID
		hash                      common.Hash
		number                    uint
		errWrapped                error
		errMessage                string
		expectedPeerIDToPeerState map[peer.ID]*peerState
		expectedQueuedPeerStates  []*peerState
	}{
		"best block header error": {
			chainSyncBuilder: func(ctrl *gomock.Controller) *chainSync {
				blockState := NewMockBlockState(ctrl)
				blockState.EXPECT().BestBlockHeader().Return(nil, errTest)
				return &chainSync{
					peerState:  map[peer.ID]*peerState{},
					blockState: blockState,
				}
			},
			peerID:     somePeer,
			hash:       someHash,
			number:     1,
			errWrapped: errTest,
			errMessage: "best block header: test error",
			expectedPeerIDToPeerState: map[peer.ID]*peerState{
				somePeer: {
					who:    somePeer,
					hash:   someHash,
					number: 1,
				},
			},
		},
		"number smaller than best block number get hash by number error": {
			chainSyncBuilder: func(ctrl *gomock.Controller) *chainSync {
				blockState := NewMockBlockState(ctrl)
				bestBlockHeader := &types.Header{Number: 2}
				blockState.EXPECT().BestBlockHeader().Return(bestBlockHeader, nil)
				blockState.EXPECT().GetHashByNumber(uint(1)).
					Return(common.Hash{}, errTest)
				return &chainSync{
					peerState:  map[peer.ID]*peerState{},
					blockState: blockState,
				}
			},
			peerID:     somePeer,
			hash:       someHash,
			number:     1,
			errWrapped: errTest,
			errMessage: "get block hash by number: test error",
			expectedPeerIDToPeerState: map[peer.ID]*peerState{
				somePeer: {
					who:    somePeer,
					hash:   someHash,
					number: 1,
				},
			},
		},
		"number smaller than best block number and same hash": {
			chainSyncBuilder: func(ctrl *gomock.Controller) *chainSync {
				blockState := NewMockBlockState(ctrl)
				bestBlockHeader := &types.Header{Number: 2}
				blockState.EXPECT().BestBlockHeader().Return(bestBlockHeader, nil)
				blockState.EXPECT().GetHashByNumber(uint(1)).Return(someHash, nil)
				return &chainSync{
					peerState:  map[peer.ID]*peerState{},
					blockState: blockState,
				}
			},
			peerID: somePeer,
			hash:   someHash,
			number: 1,
			expectedPeerIDToPeerState: map[peer.ID]*peerState{
				somePeer: {
					who:    somePeer,
					hash:   someHash,
					number: 1,
				},
			},
		},
		"number smaller than best block number get highest finalised header error": {
			chainSyncBuilder: func(ctrl *gomock.Controller) *chainSync {
				blockState := NewMockBlockState(ctrl)
				bestBlockHeader := &types.Header{Number: 2}
				blockState.EXPECT().BestBlockHeader().Return(bestBlockHeader, nil)
				blockState.EXPECT().GetHashByNumber(uint(1)).
					Return(common.Hash{2}, nil) // other hash than someHash
				blockState.EXPECT().GetHighestFinalisedHeader().Return(nil, errTest)
				return &chainSync{
					peerState:  map[peer.ID]*peerState{},
					blockState: blockState,
				}
			},
			peerID:     somePeer,
			hash:       someHash,
			number:     1,
			errWrapped: errTest,
			errMessage: "get highest finalised header: test error",
			expectedPeerIDToPeerState: map[peer.ID]*peerState{
				somePeer: {
					who:    somePeer,
					hash:   someHash,
					number: 1,
				},
			},
		},
		"number smaller than best block number and finalised number equal than number": {
			chainSyncBuilder: func(ctrl *gomock.Controller) *chainSync {
				blockState := NewMockBlockState(ctrl)
				bestBlockHeader := &types.Header{Number: 2}
				blockState.EXPECT().BestBlockHeader().Return(bestBlockHeader, nil)
				blockState.EXPECT().GetHashByNumber(uint(1)).
					Return(common.Hash{2}, nil) // other hash than someHash
				finalisedBlockHeader := &types.Header{Number: 1}
				blockState.EXPECT().GetHighestFinalisedHeader().Return(finalisedBlockHeader, nil)
				network := NewMockNetwork(ctrl)
				network.EXPECT().ReportPeer(peerset.ReputationChange{
					Value:  peerset.BadBlockAnnouncementValue,
					Reason: peerset.BadBlockAnnouncementReason,
				}, somePeer)
				return &chainSync{
					peerState:  map[peer.ID]*peerState{},
					blockState: blockState,
					network:    network,
				}
			},
			peerID:     somePeer,
			hash:       someHash,
			number:     1,
			errWrapped: errPeerOnInvalidFork,
			errMessage: "peer is on an invalid fork: for peer ZiCa and block number 1",
			expectedPeerIDToPeerState: map[peer.ID]*peerState{
				somePeer: {
					who:    somePeer,
					hash:   someHash,
					number: 1,
				},
			},
		},
		"number smaller than best block number and finalised number bigger than number": {
			chainSyncBuilder: func(ctrl *gomock.Controller) *chainSync {
				blockState := NewMockBlockState(ctrl)
				bestBlockHeader := &types.Header{Number: 2}
				blockState.EXPECT().BestBlockHeader().Return(bestBlockHeader, nil)
				blockState.EXPECT().GetHashByNumber(uint(1)).
					Return(common.Hash{2}, nil) // other hash than someHash
				finalisedBlockHeader := &types.Header{Number: 2}
				blockState.EXPECT().GetHighestFinalisedHeader().Return(finalisedBlockHeader, nil)
				network := NewMockNetwork(ctrl)
				network.EXPECT().ReportPeer(peerset.ReputationChange{
					Value:  peerset.BadBlockAnnouncementValue,
					Reason: peerset.BadBlockAnnouncementReason,
				}, somePeer)
				return &chainSync{
					peerState:  map[peer.ID]*peerState{},
					blockState: blockState,
					network:    network,
				}
			},
			peerID:     somePeer,
			hash:       someHash,
			number:     1,
			errWrapped: errPeerOnInvalidFork,
			errMessage: "peer is on an invalid fork: for peer ZiCa and block number 1",
			expectedPeerIDToPeerState: map[peer.ID]*peerState{
				somePeer: {
					who:    somePeer,
					hash:   someHash,
					number: 1,
				},
			},
		},
		"number smaller than best block number and " +
			"finalised number smaller than number and " +
			"has header error": {
			chainSyncBuilder: func(ctrl *gomock.Controller) *chainSync {
				blockState := NewMockBlockState(ctrl)
				bestBlockHeader := &types.Header{Number: 3}
				blockState.EXPECT().BestBlockHeader().Return(bestBlockHeader, nil)
				blockState.EXPECT().GetHashByNumber(uint(2)).
					Return(common.Hash{2}, nil) // other hash than someHash
				finalisedBlockHeader := &types.Header{Number: 1}
				blockState.EXPECT().GetHighestFinalisedHeader().Return(finalisedBlockHeader, nil)
				blockState.EXPECT().HasHeader(someHash).Return(false, errTest)
				return &chainSync{
					peerState:  map[peer.ID]*peerState{},
					blockState: blockState,
				}
			},
			peerID:     somePeer,
			hash:       someHash,
			number:     2,
			errWrapped: errTest,
			errMessage: "has header: test error",
			expectedPeerIDToPeerState: map[peer.ID]*peerState{
				somePeer: {
					who:    somePeer,
					hash:   someHash,
					number: 2,
				},
			},
		},
		"number smaller than best block number and " +
			"finalised number smaller than number and " +
			"has the hash": {
			chainSyncBuilder: func(ctrl *gomock.Controller) *chainSync {
				blockState := NewMockBlockState(ctrl)
				bestBlockHeader := &types.Header{Number: 3}
				blockState.EXPECT().BestBlockHeader().Return(bestBlockHeader, nil)
				blockState.EXPECT().GetHashByNumber(uint(2)).
					Return(common.Hash{2}, nil) // other hash than someHash
				finalisedBlockHeader := &types.Header{Number: 1}
				blockState.EXPECT().GetHighestFinalisedHeader().Return(finalisedBlockHeader, nil)
				blockState.EXPECT().HasHeader(someHash).Return(true, nil)
				return &chainSync{
					peerState:  map[peer.ID]*peerState{},
					blockState: blockState,
				}
			},
			peerID: somePeer,
			hash:   someHash,
			number: 2,
			expectedPeerIDToPeerState: map[peer.ID]*peerState{
				somePeer: {
					who:    somePeer,
					hash:   someHash,
					number: 2,
				},
			},
		},
		"number bigger than the head number add hash and number error": {
			chainSyncBuilder: func(ctrl *gomock.Controller) *chainSync {
				blockState := NewMockBlockState(ctrl)
				bestBlockHeader := &types.Header{Number: 1}
				blockState.EXPECT().BestBlockHeader().Return(bestBlockHeader, nil)
				pendingBlocks := NewMockDisjointBlockSet(ctrl)
				pendingBlocks.EXPECT().addHashAndNumber(someHash, uint(2)).
					Return(errTest)
				return &chainSync{
					peerState:     map[peer.ID]*peerState{},
					blockState:    blockState,
					pendingBlocks: pendingBlocks,
				}
			},
			peerID:     somePeer,
			hash:       someHash,
			number:     2,
			errWrapped: errTest,
			errMessage: "add hash and number: test error",
			expectedPeerIDToPeerState: map[peer.ID]*peerState{
				somePeer: {
					who:    somePeer,
					hash:   someHash,
					number: 2,
				},
			},
		},
		"number bigger than the head number success": {
			chainSyncBuilder: func(ctrl *gomock.Controller) *chainSync {
				blockState := NewMockBlockState(ctrl)
				bestBlockHeader := &types.Header{Number: 1}
				blockState.EXPECT().BestBlockHeader().Return(bestBlockHeader, nil)
				pendingBlocks := NewMockDisjointBlockSet(ctrl)
				pendingBlocks.EXPECT().addHashAndNumber(someHash, uint(2)).
					Return(nil)
				return &chainSync{
					peerState:     map[peer.ID]*peerState{},
					blockState:    blockState,
					pendingBlocks: pendingBlocks,
					// buffered of 1 so setPeerHead can write to it
					// without a consumer of the channel on the other end.
					workQueue: make(chan *peerState, 1),
				}
			},
			peerID: somePeer,
			hash:   someHash,
			number: 2,
			expectedPeerIDToPeerState: map[peer.ID]*peerState{
				somePeer: {
					who:    somePeer,
					hash:   someHash,
					number: 2,
				},
			},
			expectedQueuedPeerStates: []*peerState{
				{
					who:    somePeer,
					hash:   someHash,
					number: 2,
				},
			},
		},
	}

	for name, testCase := range testCases {
		testCase := testCase
		t.Run(name, func(t *testing.T) {
			t.Parallel()
			ctrl := gomock.NewController(t)

			chainSync := testCase.chainSyncBuilder(ctrl)

			err := chainSync.setPeerHead(testCase.peerID, testCase.hash, testCase.number)

			assert.ErrorIs(t, err, testCase.errWrapped)
			if testCase.errWrapped != nil {
				assert.EqualError(t, err, testCase.errMessage)
			}
			assert.Equal(t, testCase.expectedPeerIDToPeerState, chainSync.peerState)

			require.Equal(t, len(testCase.expectedQueuedPeerStates), len(chainSync.workQueue))
			for _, expectedPeerState := range testCase.expectedQueuedPeerStates {
				peerState := <-chainSync.workQueue
				assert.Equal(t, expectedPeerState, peerState)
			}
		})
	}
}

func TestChainSync_sync_bootstrap_withWorkerError(t *testing.T) {
	t.Parallel()

	ctrl := gomock.NewController(t)
	cs := newTestChainSync(ctrl)
	mockBlockState := NewMockBlockState(ctrl)
	mockHeader, err := types.NewHeader(common.NewHash([]byte{0}), trie.EmptyHash, trie.EmptyHash, 0,
		types.NewDigest())
	require.NoError(t, err)
	mockBlockState.EXPECT().BestBlockHeader().Return(mockHeader, nil).Times(2)
	cs.blockState = mockBlockState
	cs.handler = newBootstrapSyncer(mockBlockState)

	mockNetwork := NewMockNetwork(ctrl)
	startingBlock := variadic.MustNewUint32OrHash(1)
	max := uint32(128)
	mockNetwork.EXPECT().DoBlockRequest(peer.ID("noot"), &network.BlockRequestMessage{
		RequestedData: 19,
		StartingBlock: *startingBlock,
		EndBlockHash:  nil,
		Direction:     0,
		Max:           &max,
	})
	cs.network = mockNetwork

	go cs.sync()
	defer cs.cancel()

	testPeer := peer.ID("noot")
	cs.peerState[testPeer] = &peerState{
		number: 1000,
	}

	cs.workQueue <- cs.peerState[testPeer]

	select {
	case res := <-cs.resultQueue:
		expected := &workerError{
			err: errNilResponse, // since MockNetwork returns a nil response
			who: testPeer,
		}
		require.Equal(t, expected, res.err)
	case <-time.After(5 * time.Second):
		t.Fatal("did not get worker response")
	}

	require.Equal(t, bootstrap, cs.state)
}

func TestChainSync_sync_tip(t *testing.T) {
	t.Parallel()

	done := make(chan struct{})

	ctrl := gomock.NewController(t)
	cs := newTestChainSync(ctrl)
	cs.blockState = new(mocks.BlockState)
	header, err := types.NewHeader(common.NewHash([]byte{0}), trie.EmptyHash, trie.EmptyHash, 1000,
		types.NewDigest())
	require.NoError(t, err)
	cs.blockState.(*mocks.BlockState).On("BestBlockHeader").Return(header, nil)
	cs.blockState.(*mocks.BlockState).On("GetHighestFinalisedHeader").Run(func(args mock.Arguments) {
		close(done)
	}).Return(header, nil)

	go cs.sync()
	defer cs.cancel()

	testPeer := peer.ID("noot")
	cs.peerState[testPeer] = &peerState{
		number: 999,
	}

	cs.workQueue <- cs.peerState[testPeer]
	<-done
	require.Equal(t, tip, cs.state)
}

func TestChainSync_getTarget(t *testing.T) {
	ctrl := gomock.NewController(t)
	cs := newTestChainSync(ctrl)
	require.Equal(t, uint(1<<32-1), cs.getTarget())
	cs.peerState = map[peer.ID]*peerState{
		"a": {
			number: 0, // outlier
		},
		"b": {
			number: 110,
		},
		"c": {
			number: 120,
		},
		"d": {
			number: 130,
		},
		"e": {
			number: 140,
		},
		"f": {
			number: 150,
		},
		"g": {
			number: 1000, // outlier
		},
	}

	require.Equal(t, uint(130), cs.getTarget()) // sum:650/count:5= avg:130

	cs.peerState = map[peer.ID]*peerState{
		"testA": {
			number: 1000,
		},
		"testB": {
			number: 2000,
		},
	}

	require.Equal(t, uint(1500), cs.getTarget())
}

func TestWorkerToRequests(t *testing.T) {
	t.Parallel()

	w := &worker{
		startNumber:  uintPtr(10),
		targetNumber: uintPtr(1),
		direction:    network.Ascending,
	}
	_, err := workerToRequests(w)
	require.Equal(t, errInvalidDirection, err)

	type testCase struct {
		w        *worker
		expected []*network.BlockRequestMessage
	}

	var (
		max128 = uint32(128)
		max9   = uint32(9)
		max64  = uint32(64)
	)

	testCases := map[string]testCase{
		"test 0": {
			w: &worker{
				startNumber:  uintPtr(1),
				targetNumber: uintPtr(1 + maxResponseSize),
				direction:    network.Ascending,
				requestData:  bootstrapRequestData,
			},
			expected: []*network.BlockRequestMessage{
				{
					RequestedData: bootstrapRequestData,
					StartingBlock: *variadic.MustNewUint32OrHash(1),
					EndBlockHash:  nil,
					Direction:     network.Ascending,
					Max:           &max128,
				},
			},
		},
		"test 1": {
			w: &worker{
				startNumber:  uintPtr(1),
				targetNumber: uintPtr(1 + (maxResponseSize * 2)),
				direction:    network.Ascending,
				requestData:  bootstrapRequestData,
			},
			expected: []*network.BlockRequestMessage{
				{
					RequestedData: bootstrapRequestData,
					StartingBlock: *variadic.MustNewUint32OrHash(1),
					EndBlockHash:  nil,
					Direction:     network.Ascending,
					Max:           &max128,
				},
				{
					RequestedData: network.RequestedDataHeader + network.RequestedDataBody + network.RequestedDataJustification,
					StartingBlock: *variadic.MustNewUint32OrHash(1 + maxResponseSize),
					EndBlockHash:  nil,
					Direction:     network.Ascending,
					Max:           &max128,
				},
			},
		},
		"test 2": {
			w: &worker{
				startNumber:  uintPtr(1),
				targetNumber: uintPtr(10),
				direction:    network.Ascending,
				requestData:  bootstrapRequestData,
			},
			expected: []*network.BlockRequestMessage{
				{
					RequestedData: bootstrapRequestData,
					StartingBlock: *variadic.MustNewUint32OrHash(1),
					EndBlockHash:  nil,
					Direction:     network.Ascending,
					Max:           &max128,
				},
			},
		},
		"test 3": {
			w: &worker{
				startNumber:  uintPtr(10),
				targetNumber: uintPtr(1),
				direction:    network.Descending,
				requestData:  bootstrapRequestData,
			},
			expected: []*network.BlockRequestMessage{
				{
					RequestedData: bootstrapRequestData,
					StartingBlock: *variadic.MustNewUint32OrHash(10),
					EndBlockHash:  nil,
					Direction:     network.Descending,
					Max:           &max9,
				},
			},
		},
		"test 4": {
			w: &worker{
				startNumber:  uintPtr(1),
				targetNumber: uintPtr(1 + maxResponseSize + (maxResponseSize / 2)),
				direction:    network.Ascending,
				requestData:  bootstrapRequestData,
			},
			expected: []*network.BlockRequestMessage{
				{
					RequestedData: bootstrapRequestData,
					StartingBlock: *variadic.MustNewUint32OrHash(1),
					EndBlockHash:  nil,
					Direction:     network.Ascending,
					Max:           &max128,
				},
				{
					RequestedData: network.RequestedDataHeader + network.RequestedDataBody + network.RequestedDataJustification,
					StartingBlock: *variadic.MustNewUint32OrHash(1 + maxResponseSize),
					EndBlockHash:  nil,
					Direction:     network.Ascending,
					Max:           &max128,
				},
			},
		},
		"test 5": {
			w: &worker{
				startNumber:  uintPtr(1),
				targetNumber: uintPtr(10),
				targetHash:   common.Hash{0xa},
				direction:    network.Ascending,
				requestData:  bootstrapRequestData,
			},
			expected: []*network.BlockRequestMessage{
				{
					RequestedData: bootstrapRequestData,
					StartingBlock: *variadic.MustNewUint32OrHash(1),
					EndBlockHash:  &(common.Hash{0xa}),
					Direction:     network.Ascending,
					Max:           &max128,
				},
			},
		},
		"test 6": {
			w: &worker{
				startNumber:  uintPtr(1),
				startHash:    common.Hash{0xb},
				targetNumber: uintPtr(10),
				targetHash:   common.Hash{0xc},
				direction:    network.Ascending,
				requestData:  bootstrapRequestData,
			},
			expected: []*network.BlockRequestMessage{
				{
					RequestedData: bootstrapRequestData,
					StartingBlock: *variadic.MustNewUint32OrHash(common.Hash{0xb}),
					EndBlockHash:  &(common.Hash{0xc}),
					Direction:     network.Ascending,
					Max:           &max128,
				},
			},
		},
		"test 7": {
			w: &worker{
				startNumber:  uintPtr(10),
				targetNumber: uintPtr(10),
				direction:    network.Ascending,
				requestData:  bootstrapRequestData,
			},
			expected: []*network.BlockRequestMessage{
				{
					RequestedData: bootstrapRequestData,
					StartingBlock: *variadic.MustNewUint32OrHash(10),
					Direction:     network.Ascending,
					Max:           &max128,
				},
			},
		},
		"test 8": {
			w: &worker{
				startNumber:  uintPtr(1 + maxResponseSize + (maxResponseSize / 2)),
				targetNumber: uintPtr(1),
				direction:    network.Descending,
				requestData:  bootstrapRequestData,
			},
			expected: []*network.BlockRequestMessage{
				{
					RequestedData: network.RequestedDataHeader + network.RequestedDataBody + network.RequestedDataJustification,
					StartingBlock: *variadic.MustNewUint32OrHash(1 + (maxResponseSize / 2)),
					EndBlockHash:  nil,
					Direction:     network.Descending,
					Max:           &max64,
				},
				{
					RequestedData: bootstrapRequestData,
					StartingBlock: *variadic.MustNewUint32OrHash(1 + maxResponseSize + (maxResponseSize / 2)),
					EndBlockHash:  nil,
					Direction:     network.Descending,
					Max:           &max128,
				},
			},
		},
	}

	for name, tc := range testCases {
		tc := tc
		t.Run(name, func(t *testing.T) {
			t.Parallel()
			reqs, err := workerToRequests(tc.w)
			require.NoError(t, err)
			require.Equal(t, tc.expected, reqs)
		})
	}
}

func TestChainSync_validateResponse(t *testing.T) {
	t.Parallel()
	tests := map[string]struct {
		blockStateBuilder func(ctrl *gomock.Controller) BlockState
		networkBuilder    func(ctrl *gomock.Controller) Network
		req               *network.BlockRequestMessage
		resp              *network.BlockResponseMessage
		expectedError     error
	}{
		"nil req, nil resp": {
			blockStateBuilder: func(ctrl *gomock.Controller) BlockState {
				mockBlockState := NewMockBlockState(ctrl)
				mockBlockState.EXPECT().GetFinalisedNotifierChannel().Return(make(chan *types.FinalisationInfo))
				return mockBlockState
			},
			networkBuilder: func(ctrl *gomock.Controller) Network {
				return NewMockNetwork(ctrl)
			},
			expectedError: errEmptyBlockData,
		},
		"handle error response is not chain, has header": {
			blockStateBuilder: func(ctrl *gomock.Controller) BlockState {
				mockBlockState := NewMockBlockState(ctrl)
				mockBlockState.EXPECT().GetFinalisedNotifierChannel().Return(make(chan *types.FinalisationInfo))
				mockBlockState.EXPECT().HasHeader(common.Hash{}).Return(true, nil)
				return mockBlockState
			},
			networkBuilder: func(ctrl *gomock.Controller) Network {
				return NewMockNetwork(ctrl)
			},
			req: &network.BlockRequestMessage{
				RequestedData: network.RequestedDataHeader,
			},
			resp: &network.BlockResponseMessage{
				BlockData: []*types.BlockData{
					{
						Header: &types.Header{
							Number: 1,
						},
						Body: &types.Body{},
					},
					{
						Header: &types.Header{
							Number: 2,
						},
						Body: &types.Body{},
					},
				},
			},
			expectedError: errResponseIsNotChain,
		},
		"handle justification-only request, unknown block": {
			blockStateBuilder: func(ctrl *gomock.Controller) BlockState {
				mockBlockState := NewMockBlockState(ctrl)
				mockBlockState.EXPECT().GetFinalisedNotifierChannel().Return(make(chan *types.FinalisationInfo))
				mockBlockState.EXPECT().HasHeader(common.Hash{}).Return(false, nil)
				return mockBlockState
			},
			networkBuilder: func(ctrl *gomock.Controller) Network {
				mockNetwork := NewMockNetwork(ctrl)
				mockNetwork.EXPECT().ReportPeer(peerset.ReputationChange{
					Value:  peerset.BadJustificationValue,
					Reason: peerset.BadJustificationReason,
				}, peer.ID(""))
				return mockNetwork
			},
			req: &network.BlockRequestMessage{
				RequestedData: network.RequestedDataJustification,
			},
			resp: &network.BlockResponseMessage{
				BlockData: []*types.BlockData{
					{
						Justification: &[]byte{0},
					},
				},
			},
			expectedError: errUnknownBlockForJustification,
		},
		"handle error unknown parent": {
			blockStateBuilder: func(ctrl *gomock.Controller) BlockState {
				mockBlockState := NewMockBlockState(ctrl)
				mockBlockState.EXPECT().GetFinalisedNotifierChannel().Return(make(chan *types.FinalisationInfo))
				mockBlockState.EXPECT().HasHeader(common.Hash{}).Return(false, nil)
				return mockBlockState
			},
			networkBuilder: func(ctrl *gomock.Controller) Network {
				return NewMockNetwork(ctrl)
			},
			req: &network.BlockRequestMessage{
				RequestedData: network.RequestedDataHeader,
			},
			resp: &network.BlockResponseMessage{
				BlockData: []*types.BlockData{
					{
						Header: &types.Header{
							Number: 1,
						},
						Body: &types.Body{},
					},
					{
						Header: &types.Header{
							Number: 2,
						},
						Body: &types.Body{},
					},
				},
			},
			expectedError: errUnknownParent,
		},
		"no error": {
			blockStateBuilder: func(ctrl *gomock.Controller) BlockState {
				mockBlockState := NewMockBlockState(ctrl)
				mockBlockState.EXPECT().GetFinalisedNotifierChannel().Return(make(chan *types.FinalisationInfo))
				mockBlockState.EXPECT().HasHeader(common.Hash{}).Return(true, nil)
				return mockBlockState
			},
			networkBuilder: func(ctrl *gomock.Controller) Network {
				return NewMockNetwork(ctrl)
			},
			req: &network.BlockRequestMessage{
				RequestedData: network.RequestedDataHeader,
			},
			resp: &network.BlockResponseMessage{
				BlockData: []*types.BlockData{
					{
						Header: &types.Header{
							Number: 2,
						},
						Body: &types.Body{},
					},
					{
						Header: &types.Header{
							ParentHash: (&types.Header{
								Number: 2,
							}).Hash(),
							Number: 3,
						},
						Body: &types.Body{},
					},
				},
			},
		},
	}
	for name, tt := range tests {
		tt := tt
		t.Run(name, func(t *testing.T) {
			t.Parallel()
			ctrl := gomock.NewController(t)

			cfg := &chainSyncConfig{
				bs:            tt.blockStateBuilder(ctrl),
				pendingBlocks: newDisjointBlockSet(pendingBlocksLimit),
				readyBlocks:   newBlockQueue(maxResponseSize),
				net:           tt.networkBuilder(ctrl),
			}
			cs := newChainSync(cfg)

			err := cs.validateResponse(tt.req, tt.resp, "")
			if tt.expectedError != nil {
				assert.EqualError(t, err, tt.expectedError.Error())
			} else {
				assert.NoError(t, err)
			}
		})
	}
}

func TestChainSync_doSync(t *testing.T) {
	t.Parallel()

	ctrl := gomock.NewController(t)
	readyBlocks := newBlockQueue(maxResponseSize)
	cs := newTestChainSyncWithReadyBlocks(ctrl, readyBlocks)

	max := uint32(1)
	req := &network.BlockRequestMessage{
		RequestedData: bootstrapRequestData,
		StartingBlock: *variadic.MustNewUint32OrHash(1),
		EndBlockHash:  nil,
		Direction:     network.Ascending,
		Max:           &max,
	}

	mockBlockState := NewMockBlockState(ctrl)
	mockBlockState.EXPECT().HasHeader(common.Hash{}).Return(true, nil).Times(2)
	cs.blockState = mockBlockState

	workerErr := cs.doSync(req, make(map[peer.ID]struct{}))
	require.NotNil(t, workerErr)
	require.Equal(t, errNoPeers, workerErr.err)

	cs.peerState["noot"] = &peerState{
		number: 100,
	}

	mockNetwork := NewMockNetwork(ctrl)
	startingBlock := variadic.MustNewUint32OrHash(1)
	max1 := uint32(1)
	mockNetwork.EXPECT().DoBlockRequest(peer.ID("noot"), &network.BlockRequestMessage{
		RequestedData: 19,
		StartingBlock: *startingBlock,
		EndBlockHash:  nil,
		Direction:     0,
		Max:           &max1,
	})
	cs.network = mockNetwork

	workerErr = cs.doSync(req, make(map[peer.ID]struct{}))
	require.NotNil(t, workerErr)
	require.Equal(t, errNilResponse, workerErr.err)

	resp := &network.BlockResponseMessage{
		BlockData: []*types.BlockData{
			{
				Hash: common.Hash{0x1},
				Header: &types.Header{
					Number: 1,
				},
				Body: &types.Body{},
			},
		},
	}

	mockNetwork = NewMockNetwork(ctrl)
	mockNetwork.EXPECT().DoBlockRequest(peer.ID("noot"), &network.BlockRequestMessage{
		RequestedData: 19,
		StartingBlock: *startingBlock,
		EndBlockHash:  nil,
		Direction:     0,
		Max:           &max1,
	}).Return(resp, nil)
	cs.network = mockNetwork

	workerErr = cs.doSync(req, make(map[peer.ID]struct{}))
	require.Nil(t, workerErr)
	bd := readyBlocks.pop(context.Background())
	require.NotNil(t, bd)
	require.Equal(t, resp.BlockData[0], bd)

	parent := (&types.Header{
		Number: 2,
	}).Hash()
	resp = &network.BlockResponseMessage{
		BlockData: []*types.BlockData{
			{
				Hash: common.Hash{0x3},
				Header: &types.Header{
					ParentHash: parent,
					Number:     3,
				},
				Body: &types.Body{},
			},
			{
				Hash: common.Hash{0x2},
				Header: &types.Header{
					Number: 2,
				},
				Body: &types.Body{},
			},
		},
	}

	// test to see if descending blocks get reversed
	req.Direction = network.Descending
	mockNetwork = NewMockNetwork(ctrl)
	mockNetwork.EXPECT().DoBlockRequest(peer.ID("noot"), &network.BlockRequestMessage{
		RequestedData: 19,
		StartingBlock: *startingBlock,
		EndBlockHash:  nil,
		Direction:     1,
		Max:           &max1,
	}).Return(resp, nil)
	cs.network = mockNetwork
	workerErr = cs.doSync(req, make(map[peer.ID]struct{}))
	require.Nil(t, workerErr)

	bd = readyBlocks.pop(context.Background())
	require.NotNil(t, bd)
	require.Equal(t, resp.BlockData[0], bd)

	bd = readyBlocks.pop(context.Background())
	require.NotNil(t, bd)
	require.Equal(t, resp.BlockData[1], bd)
}

func TestHandleReadyBlock(t *testing.T) {
	t.Parallel()

	ctrl := gomock.NewController(t)
	readyBlocks := newBlockQueue(maxResponseSize)
	cs := newTestChainSyncWithReadyBlocks(ctrl, readyBlocks)

	// test that descendant chain gets returned by getReadyDescendants on block 1 being ready
	header1 := &types.Header{
		Number: 1,
	}
	block1 := &types.Block{
		Header: *header1,
		Body:   types.Body{},
	}

	header2 := &types.Header{
		ParentHash: header1.Hash(),
		Number:     2,
	}
	block2 := &types.Block{
		Header: *header2,
		Body:   types.Body{},
	}
	cs.pendingBlocks.addBlock(block2)

	header3 := &types.Header{
		ParentHash: header2.Hash(),
		Number:     3,
	}
	block3 := &types.Block{
		Header: *header3,
		Body:   types.Body{},
	}
	cs.pendingBlocks.addBlock(block3)

	header2NotDescendant := &types.Header{
		ParentHash: common.Hash{0xff},
		Number:     2,
	}
	block2NotDescendant := &types.Block{
		Header: *header2NotDescendant,
		Body:   types.Body{},
	}
	cs.pendingBlocks.addBlock(block2NotDescendant)

	cs.handleReadyBlock(block1.ToBlockData())

	require.False(t, cs.pendingBlocks.hasBlock(header1.Hash()))
	require.False(t, cs.pendingBlocks.hasBlock(header2.Hash()))
	require.False(t, cs.pendingBlocks.hasBlock(header3.Hash()))
	require.True(t, cs.pendingBlocks.hasBlock(header2NotDescendant.Hash()))

	require.Equal(t, block1.ToBlockData(), readyBlocks.pop(context.Background()))
	require.Equal(t, block2.ToBlockData(), readyBlocks.pop(context.Background()))
	require.Equal(t, block3.ToBlockData(), readyBlocks.pop(context.Background()))
}

func TestChainSync_determineSyncPeers(t *testing.T) {
	t.Parallel()

	ctrl := gomock.NewController(t)
	cs := newTestChainSync(ctrl)

	req := &network.BlockRequestMessage{}
	testPeerA := peer.ID("a")
	testPeerB := peer.ID("b")
	peersTried := make(map[peer.ID]struct{})

	// test base case
	cs.peerState[testPeerA] = &peerState{
		number: 129,
	}
	cs.peerState[testPeerB] = &peerState{
		number: 257,
	}

	peers := cs.determineSyncPeers(req, peersTried)
	require.Equal(t, 2, len(peers))
	require.Contains(t, peers, testPeerA)
	require.Contains(t, peers, testPeerB)

	// test peer ignored case
	cs.ignorePeers[testPeerA] = struct{}{}
	peers = cs.determineSyncPeers(req, peersTried)
	require.Equal(t, 1, len(peers))
	require.Equal(t, []peer.ID{testPeerB}, peers)

	// test all peers ignored case
	cs.ignorePeers[testPeerB] = struct{}{}
	peers = cs.determineSyncPeers(req, peersTried)
	require.Equal(t, 2, len(peers))
	require.Contains(t, peers, testPeerA)
	require.Contains(t, peers, testPeerB)
	require.Equal(t, 0, len(cs.ignorePeers))

	// test peer's best block below number case, shouldn't include that peer
	start, err := variadic.NewUint32OrHash(130)
	require.NoError(t, err)
	req.StartingBlock = *start
	peers = cs.determineSyncPeers(req, peersTried)
	require.Equal(t, 1, len(peers))
	require.Equal(t, []peer.ID{testPeerB}, peers)

	// test peer tried case, should ignore peer already tried
	peersTried[testPeerA] = struct{}{}
	req.StartingBlock = variadic.Uint32OrHash{}
	peers = cs.determineSyncPeers(req, peersTried)
	require.Equal(t, 1, len(peers))
	require.Equal(t, []peer.ID{testPeerB}, peers)
}

func Test_chainSync_logSyncSpeed(t *testing.T) {
	t.Parallel()

	type fields struct {
		blockStateBuilder func(ctrl *gomock.Controller) BlockState
		networkBuilder    func(ctrl *gomock.Controller) Network
		state             chainSyncState
		benchmarker       *syncBenchmarker
	}
	tests := []struct {
		name   string
		fields fields
	}{
		{
			name: "state bootstrap",
			fields: fields{
				blockStateBuilder: func(ctrl *gomock.Controller) BlockState {
					mockBlockState := NewMockBlockState(ctrl)
<<<<<<< HEAD
					mockBlockState.EXPECT().BestBlockHeader().Return(&types.Header{}, nil).AnyTimes()
					mockBlockState.EXPECT().GetHighestFinalisedHeader().Return(&types.Header{}, nil).AnyTimes()
=======
					mockBlockState.EXPECT().BestBlockHeader().Return(&types.Header{}, nil).Times(3)
					mockBlockState.EXPECT().GetHighestFinalisedHeader().Return(&types.Header{}, nil)
>>>>>>> 7e1014b3
					return mockBlockState
				},
				networkBuilder: func(ctrl *gomock.Controller) Network {
					mockNetwork := NewMockNetwork(ctrl)
					mockNetwork.EXPECT().Peers().Return(nil)
					return mockNetwork
				},
				benchmarker: newSyncBenchmarker(10),
				state:       bootstrap,
			},
		},
		{
			name: "case tip",
			fields: fields{
				blockStateBuilder: func(ctrl *gomock.Controller) BlockState {
					mockBlockState := NewMockBlockState(ctrl)
<<<<<<< HEAD
					mockBlockState.EXPECT().BestBlockHeader().Return(&types.Header{}, nil).AnyTimes()
					mockBlockState.EXPECT().GetHighestFinalisedHeader().Return(&types.Header{}, nil).AnyTimes()
=======
					mockBlockState.EXPECT().BestBlockHeader().Return(&types.Header{}, nil).Times(3)
					mockBlockState.EXPECT().GetHighestFinalisedHeader().Return(&types.Header{}, nil)
>>>>>>> 7e1014b3
					return mockBlockState
				},
				networkBuilder: func(ctrl *gomock.Controller) Network {
					mockNetwork := NewMockNetwork(ctrl)
<<<<<<< HEAD
					mockNetwork.EXPECT().Peers().DoAndReturn(func() error {
						close(done)
						return nil
					}).AnyTimes()
=======
					mockNetwork.EXPECT().Peers().Return(nil)
>>>>>>> 7e1014b3
					return mockNetwork
				},
				benchmarker: newSyncBenchmarker(10),
				state:       tip,
			},
		},
	}
	for _, tt := range tests {
		tt := tt
		t.Run(tt.name, func(t *testing.T) {
			t.Parallel()
			ctrl := gomock.NewController(t)
			ctx, cancel := context.WithCancel(context.Background())
			tickerChannel := make(chan time.Time)
			cs := &chainSync{
				ctx:            ctx,
				cancel:         cancel,
				blockState:     tt.fields.blockStateBuilder(ctrl),
				network:        tt.fields.networkBuilder(ctrl),
				state:          tt.fields.state,
				benchmarker:    tt.fields.benchmarker,
				logSyncTickerC: tickerChannel,
				logSyncTicker:  time.NewTicker(time.Hour), // just here to be stopped
				logSyncDone:    make(chan struct{}),
			}

			go cs.logSyncSpeed()

			tickerChannel <- time.Time{}
			cs.cancel()
			<-cs.logSyncDone
		})
	}
}

func Test_chainSync_start(t *testing.T) {
	t.Parallel()

	type fields struct {
		blockStateBuilder       func(ctrl *gomock.Controller) BlockState
		disjointBlockSetBuilder func(ctrl *gomock.Controller, called chan<- struct{}) DisjointBlockSet
		benchmarker             *syncBenchmarker
	}
	tests := []struct {
		name   string
		fields fields
	}{
		{
			name: "base case",
			fields: fields{
				blockStateBuilder: func(ctrl *gomock.Controller) BlockState {
					mockBlockState := NewMockBlockState(ctrl)
					mockBlockState.EXPECT().BestBlockHeader().Return(&types.Header{}, nil)
					return mockBlockState
				},
				disjointBlockSetBuilder: func(ctrl *gomock.Controller, called chan<- struct{}) DisjointBlockSet {
					mockDisjointBlockSet := NewMockDisjointBlockSet(ctrl)
					mockDisjointBlockSet.EXPECT().run(gomock.AssignableToTypeOf(make(<-chan struct{}))).
						DoAndReturn(func(stop <-chan struct{}) {
							close(called) // test glue, ideally we would use a ready chan struct passed to run().
						})
					return mockDisjointBlockSet
				},
				benchmarker: newSyncBenchmarker(1),
			},
		},
	}
	for _, tt := range tests {
		tt := tt
		t.Run(tt.name, func(t *testing.T) {
			t.Parallel()
			ctrl := gomock.NewController(t)
			ctx, cancel := context.WithCancel(context.Background())
			disjointBlockSetCalled := make(chan struct{})
			cs := &chainSync{
				ctx:           ctx,
				cancel:        cancel,
				blockState:    tt.fields.blockStateBuilder(ctrl),
				pendingBlocks: tt.fields.disjointBlockSetBuilder(ctrl, disjointBlockSetCalled),
				benchmarker:   tt.fields.benchmarker,
				slotDuration:  time.Hour,
				logSyncTicker: time.NewTicker(time.Hour), // just here to be closed
				logSyncDone:   make(chan struct{}),
			}
			cs.start()
			<-disjointBlockSetCalled
			cs.stop()
		})
	}
}

func Test_chainSync_setBlockAnnounce(t *testing.T) {
	type args struct {
		from   peer.ID
		header *types.Header
	}
	tests := map[string]struct {
		chainSyncBuilder func(ctrl *gomock.Controller) chainSync
		args             args
		wantErr          error
	}{
		"base case": {
			args: args{
				header: &types.Header{Number: 2},
			},
			chainSyncBuilder: func(ctrl *gomock.Controller) chainSync {
				mockBlockState := NewMockBlockState(ctrl)
				mockBlockState.EXPECT().HasHeader(common.MustHexToHash(
					"0x05bdcc454f60a08d427d05e7f19f240fdc391f570ab76fcb96ecca0b5823d3bf")).Return(true, nil)
				mockDisjointBlockSet := NewMockDisjointBlockSet(ctrl)
				return chainSync{
					blockState:    mockBlockState,
					pendingBlocks: mockDisjointBlockSet,
				}
			},
		},
	}
	for name, tt := range tests {
		t.Run(name, func(t *testing.T) {
			ctrl := gomock.NewController(t)
			sync := tt.chainSyncBuilder(ctrl)
			err := sync.setBlockAnnounce(tt.args.from, tt.args.header)
			assert.ErrorIs(t, err, tt.wantErr)
		})
	}
}

func Test_chainSync_getHighestBlock(t *testing.T) {
	t.Parallel()

	tests := []struct {
		name             string
		peerState        map[peer.ID]*peerState
		wantHighestBlock uint
		expectedError    error
	}{
		{
			name:          "error no peers",
			expectedError: errors.New("no peers to sync with"),
		},
		{
			name:             "base case",
			peerState:        map[peer.ID]*peerState{"1": {number: 2}},
			wantHighestBlock: 2,
		},
	}
	for _, tt := range tests {
		tt := tt
		t.Run(tt.name, func(t *testing.T) {
			t.Parallel()
			cs := &chainSync{
				peerState: tt.peerState,
			}
			gotHighestBlock, err := cs.getHighestBlock()
			if tt.expectedError != nil {
				assert.EqualError(t, err, tt.expectedError.Error())
			} else {
				assert.NoError(t, err)
			}
			assert.Equal(t, tt.wantHighestBlock, gotHighestBlock)
		})
	}
}

func Test_chainSync_handleResult(t *testing.T) {
	t.Parallel()
	mockError := errors.New("test mock error")
	tests := map[string]struct {
		chainSyncBuilder func(ctrl *gomock.Controller, result *worker) chainSync
		maxWorkerRetries uint16
		res              *worker
		err              error
	}{
		"res.err == nil": {
			chainSyncBuilder: func(ctrl *gomock.Controller, result *worker) chainSync {
				return chainSync{
					workerState: newWorkerState(),
				}
			},
			res: &worker{},
		},
		"res.err.err.Error() == context.Canceled": {
			chainSyncBuilder: func(ctrl *gomock.Controller, result *worker) chainSync {
				return chainSync{
					workerState: newWorkerState(),
				}
			},
			res: &worker{
				ctx: context.Background(),
				err: &workerError{
					err: context.Canceled,
				},
			},
		},
		"res.err.err.Error() == context.DeadlineExceeded": {
			chainSyncBuilder: func(ctrl *gomock.Controller, result *worker) chainSync {
				mockNetwork := NewMockNetwork(ctrl)
				mockNetwork.EXPECT().ReportPeer(peerset.ReputationChange{Value: -1024, Reason: "Request timeout"},
					peer.ID(""))
				mockWorkHandler := NewMockworkHandler(ctrl)
				mockWorkHandler.EXPECT().handleWorkerResult(result).Return(result, nil)
				return chainSync{
					workerState: newWorkerState(),
					network:     mockNetwork,
					handler:     mockWorkHandler,
				}
			},
			res: &worker{
				ctx: context.Background(),
				err: &workerError{
					err: context.DeadlineExceeded,
				},
			},
		},
		"res.err.err.Error() dial backoff": {
			chainSyncBuilder: func(ctrl *gomock.Controller, result *worker) chainSync {
				return chainSync{
					workerState: newWorkerState(),
				}
			},
			res: &worker{
				ctx: context.Background(),
				err: &workerError{
					err: errors.New("dial backoff"),
				},
			},
		},
		"res.err.err.Error() == errNoPeers": {
			chainSyncBuilder: func(ctrl *gomock.Controller, result *worker) chainSync {
				return chainSync{
					workerState: newWorkerState(),
				}
			},
			res: &worker{
				ctx: context.Background(),
				err: &workerError{
					err: errNoPeers,
				},
			},
		},
		"res.err.err.Error() == protocol not supported": {
			chainSyncBuilder: func(ctrl *gomock.Controller, result *worker) chainSync {
				mockNetwork := NewMockNetwork(ctrl)
				mockNetwork.EXPECT().ReportPeer(peerset.ReputationChange{Value: -2147483648,
					Reason: "Unsupported protocol"},
					peer.ID(""))
				return chainSync{
					workerState: newWorkerState(),
					network:     mockNetwork,
				}
			},
			res: &worker{
				ctx: context.Background(),
				err: &workerError{
					err: errors.New("protocol not supported"),
				},
			},
		},
		"no error, no retries": {
			chainSyncBuilder: func(ctrl *gomock.Controller, result *worker) chainSync {
				mockWorkHandler := NewMockworkHandler(ctrl)
				mockWorkHandler.EXPECT().handleWorkerResult(result).Return(result, nil)
				return chainSync{
					workerState: newWorkerState(),
					handler:     mockWorkHandler,
				}
			},
			res: &worker{
				ctx: context.Background(),
				err: &workerError{
					err: errors.New(""),
				},
			},
		},
		"handle work result error, no retries": {
			chainSyncBuilder: func(ctrl *gomock.Controller, result *worker) chainSync {
				mockWorkHandler := NewMockworkHandler(ctrl)
				mockWorkHandler.EXPECT().handleWorkerResult(result).Return(nil, mockError)
				return chainSync{
					workerState: newWorkerState(),
					handler:     mockWorkHandler,
				}
			},
			res: &worker{
				ctx: context.Background(),
				err: &workerError{
					err: errors.New(""),
				},
			},
			err: mockError,
		},
		"handle work result nil, no retries": {
			chainSyncBuilder: func(ctrl *gomock.Controller, result *worker) chainSync {
				mockWorkHandler := NewMockworkHandler(ctrl)
				mockWorkHandler.EXPECT().handleWorkerResult(result).Return(nil, nil)
				return chainSync{
					workerState: newWorkerState(),
					handler:     mockWorkHandler,
				}
			},
			res: &worker{
				ctx: context.Background(),
				err: &workerError{
					err: errors.New(""),
				},
			},
		},
		"no error, maxWorkerRetries 2": {
			chainSyncBuilder: func(ctrl *gomock.Controller, result *worker) chainSync {
				mockWorkHandler := NewMockworkHandler(ctrl)
				mockWorkHandler.EXPECT().handleWorkerResult(result).Return(result, nil)
				mockDisjointBlockSet := NewMockDisjointBlockSet(ctrl)
				mockDisjointBlockSet.EXPECT().removeBlock(common.Hash{})
				return chainSync{
					workerState:   newWorkerState(),
					handler:       mockWorkHandler,
					pendingBlocks: mockDisjointBlockSet,
				}
			},
			maxWorkerRetries: 2,
			res: &worker{
				ctx: context.Background(),
				err: &workerError{
					err: errors.New(""),
				},
				pendingBlock: newPendingBlock(common.Hash{}, 1, nil, nil, time.Now()),
			},
		},
		"no error": {
			chainSyncBuilder: func(ctrl *gomock.Controller, result *worker) chainSync {
				mockWorkHandler := NewMockworkHandler(ctrl)
				mockWorkHandler.EXPECT().handleWorkerResult(result).Return(result, nil)
				mockWorkHandler.EXPECT().hasCurrentWorker(&worker{
					ctx: context.Background(),
					err: &workerError{
						err: mockError,
					},
					retryCount: 1,
					peersTried: map[peer.ID]struct{}{
						"": {},
					},
				}, newWorkerState().workers).Return(true)
				return chainSync{
					workerState:      newWorkerState(),
					handler:          mockWorkHandler,
					maxWorkerRetries: 2,
				}
			},
			res: &worker{
				ctx: context.Background(),
				err: &workerError{
					err: mockError,
				},
			},
		},
	}
	for testName, tt := range tests {
		tt := tt
		t.Run(testName, func(t *testing.T) {
			t.Parallel()
			ctrl := gomock.NewController(t)
			sync := tt.chainSyncBuilder(ctrl, tt.res)
			err := sync.handleResult(tt.res)
			if tt.err != nil {
				assert.EqualError(t, err, tt.err.Error())
			} else {
				assert.NoError(t, err)
			}
		})
	}
}

func newTestChainSyncWithReadyBlocks(ctrl *gomock.Controller, readyBlocks *blockQueue) *chainSync {
	mockBlockState := NewMockBlockState(ctrl)
	mockBlockState.EXPECT().GetFinalisedNotifierChannel().Return(make(chan *types.FinalisationInfo))

	cfg := &chainSyncConfig{
		bs:            mockBlockState,
		readyBlocks:   readyBlocks,
		pendingBlocks: newDisjointBlockSet(pendingBlocksLimit),
		minPeers:      1,
		maxPeers:      5,
		slotDuration:  defaultSlotDuration,
	}

	return newChainSync(cfg)
}

func newTestChainSync(ctrl *gomock.Controller) *chainSync {
	readyBlocks := newBlockQueue(maxResponseSize)
	return newTestChainSyncWithReadyBlocks(ctrl, readyBlocks)
}<|MERGE_RESOLUTION|>--- conflicted
+++ resolved
@@ -1131,13 +1131,8 @@
 			fields: fields{
 				blockStateBuilder: func(ctrl *gomock.Controller) BlockState {
 					mockBlockState := NewMockBlockState(ctrl)
-<<<<<<< HEAD
-					mockBlockState.EXPECT().BestBlockHeader().Return(&types.Header{}, nil).AnyTimes()
-					mockBlockState.EXPECT().GetHighestFinalisedHeader().Return(&types.Header{}, nil).AnyTimes()
-=======
 					mockBlockState.EXPECT().BestBlockHeader().Return(&types.Header{}, nil).Times(3)
 					mockBlockState.EXPECT().GetHighestFinalisedHeader().Return(&types.Header{}, nil)
->>>>>>> 7e1014b3
 					return mockBlockState
 				},
 				networkBuilder: func(ctrl *gomock.Controller) Network {
@@ -1154,25 +1149,13 @@
 			fields: fields{
 				blockStateBuilder: func(ctrl *gomock.Controller) BlockState {
 					mockBlockState := NewMockBlockState(ctrl)
-<<<<<<< HEAD
-					mockBlockState.EXPECT().BestBlockHeader().Return(&types.Header{}, nil).AnyTimes()
-					mockBlockState.EXPECT().GetHighestFinalisedHeader().Return(&types.Header{}, nil).AnyTimes()
-=======
 					mockBlockState.EXPECT().BestBlockHeader().Return(&types.Header{}, nil).Times(3)
 					mockBlockState.EXPECT().GetHighestFinalisedHeader().Return(&types.Header{}, nil)
->>>>>>> 7e1014b3
 					return mockBlockState
 				},
 				networkBuilder: func(ctrl *gomock.Controller) Network {
 					mockNetwork := NewMockNetwork(ctrl)
-<<<<<<< HEAD
-					mockNetwork.EXPECT().Peers().DoAndReturn(func() error {
-						close(done)
-						return nil
-					}).AnyTimes()
-=======
 					mockNetwork.EXPECT().Peers().Return(nil)
->>>>>>> 7e1014b3
 					return mockNetwork
 				},
 				benchmarker: newSyncBenchmarker(10),
