// Copyright 2019 ChainSafe Systems (ON) Corp.
// This file is part of gossamer.
//
// The gossamer library is free software: you can redistribute it and/or modify
// it under the terms of the GNU Lesser General Public License as published by
// the Free Software Foundation, either version 3 of the License, or
// (at your option) any later version.
//
// The gossamer library is distributed in the hope that it will be useful,
// but WITHOUT ANY WARRANTY; without even the implied warranty of
// MERCHANTABILITY or FITNESS FOR A PARTICULAR PURPOSE. See the
// GNU Lesser General Public License for more details.
//
// You should have received a copy of the GNU Lesser General Public License
// along with the gossamer library. If not, see <http://www.gnu.org/licenses/>.

package sync

import (
	"bytes"
	"errors"
	"fmt"
	"math/big"
	"os"

	"github.com/ChainSafe/gossamer/dot/network"
	"github.com/ChainSafe/gossamer/dot/telemetry"
	"github.com/ChainSafe/gossamer/dot/types"
	"github.com/ChainSafe/gossamer/lib/blocktree"
	"github.com/ChainSafe/gossamer/lib/runtime"
<<<<<<< HEAD
=======

>>>>>>> 204af0ec
	log "github.com/ChainSafe/log15"
)

var logger = log.New("pkg", "sync")

// Service deals with chain syncing by sending block request messages and watching for responses.
type Service struct {
	// State interfaces
	blockState         BlockState // retrieve our current head of chain from BlockState
	storageState       StorageState
	transactionState   TransactionState
	finalityGadget     FinalityGadget
	blockImportHandler BlockImportHandler

	// Synchronisation variables
	synced           bool
	highestSeenBlock *big.Int // highest block number we have seen
	runtime          runtime.Instance

	// BABE verification
	verifier Verifier
}

// Config is the configuration for the sync Service.
type Config struct {
	LogLvl             log.Lvl
	BlockState         BlockState
	StorageState       StorageState
	FinalityGadget     FinalityGadget
	TransactionState   TransactionState
	BlockImportHandler BlockImportHandler
	Runtime            runtime.Instance
	Verifier           Verifier
}

// NewService returns a new *sync.Service
func NewService(cfg *Config) (*Service, error) {
	if cfg.BlockState == nil {
		return nil, errNilBlockState
	}

	if cfg.StorageState == nil {
		return nil, errNilStorageState
	}

	if cfg.Verifier == nil {
		return nil, errNilVerifier
	}

	if cfg.Runtime == nil {
		return nil, errNilRuntime
	}

	if cfg.BlockImportHandler == nil {
		return nil, errNilBlockImportHandler
	}

	handler := log.StreamHandler(os.Stdout, log.TerminalFormat())
	handler = log.CallerFileHandler(handler)
	logger.SetHandler(log.LvlFilterHandler(cfg.LogLvl, handler))

	return &Service{
<<<<<<< HEAD
		blockState:       cfg.BlockState,
		storageState:     cfg.StorageState,
		blockProducer:    cfg.BlockProducer,
		finalityGadget:   cfg.FinalityGadget,
		synced:           true,
		highestSeenBlock: big.NewInt(0),
		transactionState: cfg.TransactionState,
		runtime:          cfg.Runtime,
		verifier:         cfg.Verifier,
		digestHandler:    cfg.DigestHandler,
=======
		blockState:         cfg.BlockState,
		storageState:       cfg.StorageState,
		finalityGadget:     cfg.FinalityGadget,
		blockImportHandler: cfg.BlockImportHandler,
		synced:             true,
		highestSeenBlock:   big.NewInt(0),
		transactionState:   cfg.TransactionState,
		runtime:            cfg.Runtime,
		verifier:           cfg.Verifier,
>>>>>>> 204af0ec
	}, nil
}

// HandleBlockAnnounce creates a block request message from the block
// announce messages (block announce messages include the header but the full
// block is required to execute `core_execute_block`).
func (s *Service) HandleBlockAnnounce(msg *network.BlockAnnounceMessage) error {
	logger.Debug("received BlockAnnounceMessage")

	// create header from message
	header, err := types.NewHeader(msg.ParentHash, msg.StateRoot, msg.ExtrinsicsRoot, msg.Number, msg.Digest)
	if err != nil {
		return err
	}

	// check if block header is stored in block state
	has, err := s.blockState.HasHeader(header.Hash())
	if err != nil {
		return err
	}

	// save block header if we don't have it already
	if has {
		return nil
	}

	err = s.blockState.SetHeader(header)
	if err != nil {
		return err
	}
	logger.Debug(
		"saved block header to block state",
		"number", header.Number,
		"hash", header.Hash(),
	)
	return nil
}

// ProcessJustification processes block data containing justifications
func (s *Service) ProcessJustification(data []*types.BlockData) (int, error) {
	if len(data) == 0 {
		return 0, ErrNilBlockData
	}

	for i, bd := range data {
		header, err := s.blockState.GetHeader(bd.Hash)
		if err != nil {
			return i, err
		}

		if bd.Justification != nil && bd.Justification.Exists() {
			logger.Debug("handling Justification...", "number", header.Number, "hash", bd.Hash)
			s.handleJustification(header, bd.Justification.Value())
		}
	}

	return 0, nil
}

// ProcessBlockData processes the BlockData from a BlockResponse and returns the index of the last BlockData it handled on success,
// or the index of the block data that errored on failure.
func (s *Service) ProcessBlockData(data []*types.BlockData) (int, error) {
	if len(data) == 0 {
		return 0, ErrNilBlockData
	}

	for i, bd := range data {
		logger.Debug("starting processing of block", "hash", bd.Hash)

		err := s.blockState.CompareAndSetBlockData(bd)
		if err != nil {
			return i, fmt.Errorf("failed to compare and set data: %w", err)
		}

		hasHeader, _ := s.blockState.HasHeader(bd.Hash)
		hasBody, _ := s.blockState.HasBlockBody(bd.Hash)
		if hasHeader && hasBody {
			// TODO: fix this; sometimes when the node shuts down the "best block" isn't stored properly,
			// so when the node restarts it has blocks higher than what it thinks is the best, causing it not to sync
			logger.Debug("skipping block, already have", "hash", bd.Hash)

			block, err := s.blockState.GetBlockByHash(bd.Hash) //nolint
			if err != nil {
				logger.Debug("failed to get header", "hash", bd.Hash, "error", err)
				return i, err
			}

			err = s.blockState.AddBlockToBlockTree(block.Header)
			if err != nil && !errors.Is(err, blocktree.ErrBlockExists) {
				logger.Warn("failed to add block to blocktree", "hash", bd.Hash, "error", err)
				return i, err
			}

			if bd.Justification != nil && bd.Justification.Exists() {
				logger.Debug("handling Justification...", "number", block.Header.Number, "hash", bd.Hash)
				s.handleJustification(block.Header, bd.Justification.Value())
			}

			// TODO: this is probably unnecessary, since the state is already in the database
			// however, this case shouldn't be hit often, since it's only hit if the node state
			// is rewinded or if the node shuts down unexpectedly
			state, err := s.storageState.TrieState(&block.Header.StateRoot)
			if err != nil {
				logger.Warn("failed to load state for block", "block", block.Header.Hash(), "error", err)
				return i, err
			}

			if err := s.blockImportHandler.HandleBlockImport(block, state); err != nil {
				logger.Warn("failed to handle block import", "error", err)
			}

			continue
		}

		var header *types.Header

		if bd.Header.Exists() && !hasHeader {
			header, err = types.NewHeaderFromOptional(bd.Header)
			if err != nil {
				return i, err
			}

			logger.Trace("processing header", "hash", header.Hash(), "number", header.Number)

			err = s.handleHeader(header)
			if err != nil {
				return i, err
			}

			logger.Trace("header processed", "hash", bd.Hash)
		}

		if bd.Body.Exists() && !hasBody {
			body, err := types.NewBodyFromOptional(bd.Body) //nolint
			if err != nil {
				return i, err
			}

			logger.Trace("processing body", "hash", bd.Hash)

			err = s.handleBody(body)
			if err != nil {
				return i, err
			}

			logger.Trace("body processed", "hash", bd.Hash)
		}

		if bd.Header.Exists() && bd.Body.Exists() {
			header, err = types.NewHeaderFromOptional(bd.Header)
			if err != nil {
				return i, err
			}

			body, err := types.NewBodyFromOptional(bd.Body)
			if err != nil {
				return i, err
			}

			block := &types.Block{
				Header: header,
				Body:   body,
			}

			logger.Debug("processing block", "hash", bd.Hash)

			err = s.handleBlock(block)
			if err != nil {
				logger.Error("failed to handle block", "number", block.Header.Number, "error", err)
				return i, err
			}

			logger.Debug("block processed", "hash", bd.Hash)
		}

		if bd.Justification != nil && bd.Justification.Exists() && header != nil {
			logger.Debug("handling Justification...", "number", bd.Number(), "hash", bd.Hash)
			s.handleJustification(header, bd.Justification.Value())
		}
	}

	return len(data) - 1, nil
}

// handleHeader handles headers included in BlockResponses
func (s *Service) handleHeader(header *types.Header) error {
	// TODO: update BABE pre-runtime digest types
	err := s.verifier.VerifyBlock(header)
	if err != nil {
		return fmt.Errorf("%w: %s", ErrInvalidBlock, err.Error())
	}

	return nil
}

// handleHeader handles block bodies included in BlockResponses
func (s *Service) handleBody(body *types.Body) error {
	exts, err := body.AsExtrinsics()
	if err != nil {
		logger.Error("cannot parse body as extrinsics", "error", err)
		return err
	}

	for _, ext := range exts {
		s.transactionState.RemoveExtrinsic(ext)
	}

	return err
}

// handleHeader handles blocks (header+body) included in BlockResponses
func (s *Service) handleBlock(block *types.Block) error {
	if block == nil || block.Header == nil || block.Body == nil {
		return errors.New("block, header, or body is nil")
	}

	parent, err := s.blockState.GetHeader(block.Header.ParentHash)
	if err != nil {
		return fmt.Errorf("failed to get parent hash: %w", err)
	}

	logger.Trace("getting parent state", "root", parent.StateRoot)
	ts, err := s.storageState.TrieState(&parent.StateRoot)
	if err != nil {
		return err
	}

	root := ts.MustRoot()
	if !bytes.Equal(parent.StateRoot[:], root[:]) {
		panic("parent state root does not match snapshot state root")
	}

	s.runtime.SetContextStorage(ts)
	logger.Trace("going to execute block", "header", block.Header, "exts", block.Body)

	_, err = s.runtime.ExecuteBlock(block)
	if err != nil {
		return fmt.Errorf("failed to execute block %d: %w", block.Header.Number, err)
	}

	if err = s.blockImportHandler.HandleBlockImport(block, ts); err != nil {
		return err
	}

	logger.Debug("🔗 imported block", "number", block.Header.Number, "hash", block.Header.Hash())

	err = telemetry.GetInstance().SendMessage(telemetry.NewTelemetryMessage( // nolint
		telemetry.NewKeyValue("best", block.Header.Hash().String()),
		telemetry.NewKeyValue("height", block.Header.Number.Uint64()),
		telemetry.NewKeyValue("msg", "block.import"),
		telemetry.NewKeyValue("origin", "NetworkInitialSync")))
	if err != nil {
		logger.Trace("problem sending block.import telemetry message", "error", err)
	}

<<<<<<< HEAD
	return s.runtime.HandleRuntimeChanges(ts)
=======
	return nil
>>>>>>> 204af0ec
}

func (s *Service) handleJustification(header *types.Header, justification []byte) {
	if len(justification) == 0 || header == nil {
		return
	}

	err := s.finalityGadget.VerifyBlockJustification(justification)
	if err != nil {
		logger.Warn("failed to verify block justification", "hash", header.Hash(), "number", header.Number, "error", err)
		return
	}

	err = s.blockState.SetFinalizedHash(header.Hash(), 0, 0)
	if err != nil {
		logger.Error("failed to set finalised hash", "error", err)
		return
	}

	err = s.blockState.SetJustification(header.Hash(), justification)
	if err != nil {
		logger.Error("failed tostore justification", "error", err)
		return
	}

	logger.Info("🔨 finalised block", "number", header.Number, "hash", header.Hash())
}

<<<<<<< HEAD
func (s *Service) handleDigests(header *types.Header) {
	for i, d := range header.Digest {
		if d.Type() == types.ConsensusDigestType {
			cd, ok := d.(*types.ConsensusDigest)
			if !ok {
				logger.Error("handleDigests", "block number", header.Number, "index", i, "error", "cannot cast invalid consensus digest item")
				continue
			}

			err := s.digestHandler.HandleConsensusDigest(cd, header)
			if err != nil {
				logger.Error("handleDigests", "block number", header.Number, "index", i, "digest", cd, "error", err)
			}
		}
	}
}

=======
>>>>>>> 204af0ec
// IsSynced exposes the synced state
func (s *Service) IsSynced() bool {
	return s.synced
}

// SetSyncing sets whether the node is currently syncing or not
func (s *Service) SetSyncing(syncing bool) {
	s.synced = !syncing
	s.storageState.SetSyncing(syncing)
}<|MERGE_RESOLUTION|>--- conflicted
+++ resolved
@@ -28,10 +28,7 @@
 	"github.com/ChainSafe/gossamer/dot/types"
 	"github.com/ChainSafe/gossamer/lib/blocktree"
 	"github.com/ChainSafe/gossamer/lib/runtime"
-<<<<<<< HEAD
-=======
-
->>>>>>> 204af0ec
+
 	log "github.com/ChainSafe/log15"
 )
 
@@ -94,18 +91,6 @@
 	logger.SetHandler(log.LvlFilterHandler(cfg.LogLvl, handler))
 
 	return &Service{
-<<<<<<< HEAD
-		blockState:       cfg.BlockState,
-		storageState:     cfg.StorageState,
-		blockProducer:    cfg.BlockProducer,
-		finalityGadget:   cfg.FinalityGadget,
-		synced:           true,
-		highestSeenBlock: big.NewInt(0),
-		transactionState: cfg.TransactionState,
-		runtime:          cfg.Runtime,
-		verifier:         cfg.Verifier,
-		digestHandler:    cfg.DigestHandler,
-=======
 		blockState:         cfg.BlockState,
 		storageState:       cfg.StorageState,
 		finalityGadget:     cfg.FinalityGadget,
@@ -115,7 +100,6 @@
 		transactionState:   cfg.TransactionState,
 		runtime:            cfg.Runtime,
 		verifier:           cfg.Verifier,
->>>>>>> 204af0ec
 	}, nil
 }
 
@@ -371,11 +355,7 @@
 		logger.Trace("problem sending block.import telemetry message", "error", err)
 	}
 
-<<<<<<< HEAD
-	return s.runtime.HandleRuntimeChanges(ts)
-=======
 	return nil
->>>>>>> 204af0ec
 }
 
 func (s *Service) handleJustification(header *types.Header, justification []byte) {
@@ -404,26 +384,6 @@
 	logger.Info("🔨 finalised block", "number", header.Number, "hash", header.Hash())
 }
 
-<<<<<<< HEAD
-func (s *Service) handleDigests(header *types.Header) {
-	for i, d := range header.Digest {
-		if d.Type() == types.ConsensusDigestType {
-			cd, ok := d.(*types.ConsensusDigest)
-			if !ok {
-				logger.Error("handleDigests", "block number", header.Number, "index", i, "error", "cannot cast invalid consensus digest item")
-				continue
-			}
-
-			err := s.digestHandler.HandleConsensusDigest(cd, header)
-			if err != nil {
-				logger.Error("handleDigests", "block number", header.Number, "index", i, "digest", cd, "error", err)
-			}
-		}
-	}
-}
-
-=======
->>>>>>> 204af0ec
 // IsSynced exposes the synced state
 func (s *Service) IsSynced() bool {
 	return s.synced
