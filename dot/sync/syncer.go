--- conflicted
+++ resolved
@@ -376,7 +376,6 @@
 			return err
 		}
 	} else {
-<<<<<<< HEAD
 		blockHash := block.Header.Hash()
 		logger.Debug("🔗 imported block", "number", block.Header.Number, "hash", blockHash)
 
@@ -385,14 +384,7 @@
 			Height:   block.Header.Number,
 			Origin:   "NetworkInitialSync",
 		})
-=======
-		logger.Debug("🔗 imported block", "number", block.Header.Number, "hash", block.Header.Hash())
-		err := telemetry.GetInstance().SendMessage(telemetry.NewTelemetryMessage( // nolint
-			telemetry.NewKeyValue("best", block.Header.Hash().String()),
-			telemetry.NewKeyValue("height", block.Header.Number.Uint64()),
-			telemetry.NewKeyValue("msg", "block.import"),
-			telemetry.NewKeyValue("origin", "NetworkInitialSync")))
->>>>>>> d87aaebc
+
 		if err != nil {
 			logger.Debug("problem sending block.import telemetry message", "error", err)
 		}
