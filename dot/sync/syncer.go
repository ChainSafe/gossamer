--- conflicted
+++ resolved
@@ -36,11 +36,6 @@
 
 // Service deals with chain syncing by sending block request messages and watching for responses.
 type Service struct {
-<<<<<<< HEAD
-	//codeHash common.Hash // cached hash of runtime code
-
-=======
->>>>>>> 1c27575a
 	// State interfaces
 	blockState         BlockState // retrieve our current head of chain from BlockState
 	storageState       StorageState
