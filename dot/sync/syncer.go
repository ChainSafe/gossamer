// Copyright 2019 ChainSafe Systems (ON) Corp.
// This file is part of gossamer.
//
// The gossamer library is free software: you can redistribute it and/or modify
// it under the terms of the GNU Lesser General Public License as published by
// the Free Software Foundation, either version 3 of the License, or
// (at your option) any later version.
//
// The gossamer library is distributed in the hope that it will be useful,
// but WITHOUT ANY WARRANTY; without even the implied warranty of
// MERCHANTABILITY or FITNESS FOR A PARTICULAR PURPOSE. See the
// GNU Lesser General Public License for more details.
//
// You should have received a copy of the GNU Lesser General Public License
// along with the gossamer library. If not, see <http://www.gnu.org/licenses/>.

package sync

import (
	"bytes"
	"errors"
	"fmt"
	"math/big"
	"os"

	"github.com/ChainSafe/gossamer/dot/network"
	"github.com/ChainSafe/gossamer/dot/telemetry"
	"github.com/ChainSafe/gossamer/dot/types"
	"github.com/ChainSafe/gossamer/lib/blocktree"
	"github.com/ChainSafe/gossamer/lib/runtime"

	log "github.com/ChainSafe/log15"
)

var logger = log.New("pkg", "sync")

// Service deals with chain syncing by sending block request messages and watching for responses.
type Service struct {
	// State interfaces
<<<<<<< HEAD
	blockState       BlockState // retrieve our current head of chain from BlockState
	storageState     StorageState
	transactionState TransactionState
	blockProducer    BlockProducer
	finalityGadget   FinalityGadget
=======
	blockState         BlockState // retrieve our current head of chain from BlockState
	storageState       StorageState
	transactionState   TransactionState
	finalityGadget     FinalityGadget
	blockImportHandler BlockImportHandler
>>>>>>> 0932ee84

	// Synchronisation variables
	synced           bool
	highestSeenBlock *big.Int // highest block number we have seen

	// BABE verification
	verifier Verifier
}

// Config is the configuration for the sync Service.
type Config struct {
<<<<<<< HEAD
	LogLvl           log.Lvl
	BlockState       BlockState
	StorageState     StorageState
	BlockProducer    BlockProducer
	FinalityGadget   FinalityGadget
	TransactionState TransactionState
	Runtime          runtime.Instance
	Verifier         Verifier
	DigestHandler    DigestHandler
=======
	LogLvl             log.Lvl
	BlockState         BlockState
	StorageState       StorageState
	FinalityGadget     FinalityGadget
	TransactionState   TransactionState
	BlockImportHandler BlockImportHandler
	Runtime            runtime.Instance
	Verifier           Verifier
>>>>>>> 0932ee84
}

// NewService returns a new *sync.Service
func NewService(cfg *Config) (*Service, error) {
	if cfg.BlockState == nil {
		return nil, errNilBlockState
	}

	if cfg.StorageState == nil {
		return nil, errNilStorageState
	}

	if cfg.Verifier == nil {
		return nil, errNilVerifier
	}

	if cfg.BlockImportHandler == nil {
		return nil, errNilBlockImportHandler
	}

	handler := log.StreamHandler(os.Stdout, log.TerminalFormat())
	handler = log.CallerFileHandler(handler)
	logger.SetHandler(log.LvlFilterHandler(cfg.LogLvl, handler))

	return &Service{
<<<<<<< HEAD
		codeHash:         codeHash,
		blockState:       cfg.BlockState,
		storageState:     cfg.StorageState,
		blockProducer:    cfg.BlockProducer,
		finalityGadget:   cfg.FinalityGadget,
		synced:           true,
		highestSeenBlock: big.NewInt(0),
		transactionState: cfg.TransactionState,
		runtime:          cfg.Runtime,
		verifier:         cfg.Verifier,
		digestHandler:    cfg.DigestHandler,
=======
		blockState:         cfg.BlockState,
		storageState:       cfg.StorageState,
		finalityGadget:     cfg.FinalityGadget,
		blockImportHandler: cfg.BlockImportHandler,
		synced:             true,
		highestSeenBlock:   big.NewInt(0),
		transactionState:   cfg.TransactionState,
		verifier:           cfg.Verifier,
>>>>>>> 0932ee84
	}, nil
}

// HandleBlockAnnounce creates a block request message from the block
// announce messages (block announce messages include the header but the full
// block is required to execute `core_execute_block`).
func (s *Service) HandleBlockAnnounce(msg *network.BlockAnnounceMessage) error {
	logger.Debug("received BlockAnnounceMessage")

	// create header from message
	header, err := types.NewHeader(msg.ParentHash, msg.StateRoot, msg.ExtrinsicsRoot, msg.Number, msg.Digest)
	if err != nil {
		return err
	}

	// check if block header is stored in block state
	has, err := s.blockState.HasHeader(header.Hash())
	if err != nil {
		return err
	}

	// save block header if we don't have it already
	if has {
		return nil
	}

	err = s.blockState.SetHeader(header)
	if err != nil {
		return err
	}
	logger.Debug(
		"saved block header to block state",
		"number", header.Number,
		"hash", header.Hash(),
	)
	return nil
}

// ProcessJustification processes block data containing justifications
func (s *Service) ProcessJustification(data []*types.BlockData) (int, error) {
	if len(data) == 0 {
		return 0, ErrNilBlockData
	}

	for i, bd := range data {
		header, err := s.blockState.GetHeader(bd.Hash)
		if err != nil {
			return i, err
		}

		if bd.Justification != nil && bd.Justification.Exists() {
			logger.Debug("handling Justification...", "number", header.Number, "hash", bd.Hash)
			s.handleJustification(header, bd.Justification.Value())
		}
	}

	return 0, nil
}

// ProcessBlockData processes the BlockData from a BlockResponse and returns the index of the last BlockData it handled on success,
// or the index of the block data that errored on failure.
func (s *Service) ProcessBlockData(data []*types.BlockData) (int, error) {
	if len(data) == 0 {
		return 0, ErrNilBlockData
	}

	for i, bd := range data {
		logger.Debug("starting processing of block", "hash", bd.Hash)

		err := s.blockState.CompareAndSetBlockData(bd)
		if err != nil {
			return i, fmt.Errorf("failed to compare and set data: %w", err)
		}

		hasHeader, _ := s.blockState.HasHeader(bd.Hash)
		hasBody, _ := s.blockState.HasBlockBody(bd.Hash)
		if hasHeader && hasBody {
			// TODO: fix this; sometimes when the node shuts down the "best block" isn't stored properly,
			// so when the node restarts it has blocks higher than what it thinks is the best, causing it not to sync
			logger.Debug("skipping block, already have", "hash", bd.Hash)

			block, err := s.blockState.GetBlockByHash(bd.Hash) //nolint
			if err != nil {
				logger.Debug("failed to get header", "hash", bd.Hash, "error", err)
				return i, err
			}

<<<<<<< HEAD
			err = s.blockState.AddBlockToBlockTree(header)
			if err != nil && !errors.Is(err, blocktree.ErrBlockExists) {
				logger.Warn("failed to add block to blocktree", "hash", bd.Hash, "error", err)
				return i, err
			}

			// handle consensus digests for authority changes
			if s.digestHandler != nil {
				s.handleDigests(header)
=======
			err = s.blockState.AddBlockToBlockTree(block.Header)
			if err != nil && !errors.Is(err, blocktree.ErrBlockExists) {
				logger.Warn("failed to add block to blocktree", "hash", bd.Hash, "error", err)
				return i, err
>>>>>>> 0932ee84
			}

			if bd.Justification != nil && bd.Justification.Exists() {
				logger.Debug("handling Justification...", "number", block.Header.Number, "hash", bd.Hash)
				s.handleJustification(block.Header, bd.Justification.Value())
			}

			// TODO: this is probably unnecessary, since the state is already in the database
			// however, this case shouldn't be hit often, since it's only hit if the node state
			// is rewinded or if the node shuts down unexpectedly
			state, err := s.storageState.TrieState(&block.Header.StateRoot)
			if err != nil {
				logger.Warn("failed to load state for block", "block", block.Header.Hash(), "error", err)
				return i, err
			}

			if err := s.blockImportHandler.HandleBlockImport(block, state); err != nil {
				logger.Warn("failed to handle block import", "error", err)
			}

			continue
		}

		var header *types.Header

		if bd.Header.Exists() && !hasHeader {
			header, err = types.NewHeaderFromOptional(bd.Header)
			if err != nil {
				return i, err
			}

			logger.Trace("processing header", "hash", header.Hash(), "number", header.Number)

			err = s.handleHeader(header)
			if err != nil {
				return i, err
			}

			logger.Trace("header processed", "hash", bd.Hash)
		}

		if bd.Body.Exists() && !hasBody {
			body, err := types.NewBodyFromOptional(bd.Body) //nolint
			if err != nil {
				return i, err
			}

			logger.Trace("processing body", "hash", bd.Hash)

			err = s.handleBody(body)
			if err != nil {
				return i, err
			}

			logger.Trace("body processed", "hash", bd.Hash)
		}

		if bd.Header.Exists() && bd.Body.Exists() {
			header, err = types.NewHeaderFromOptional(bd.Header)
			if err != nil {
				return i, err
			}

			body, err := types.NewBodyFromOptional(bd.Body)
			if err != nil {
				return i, err
			}

			block := &types.Block{
				Header: header,
				Body:   body,
			}

			logger.Debug("processing block", "hash", bd.Hash)

			err = s.handleBlock(block)
			if err != nil {
				logger.Error("failed to handle block", "number", block.Header.Number, "error", err)
				return i, err
			}

			logger.Debug("block processed", "hash", bd.Hash)
		}

		if bd.Justification != nil && bd.Justification.Exists() && header != nil {
			logger.Debug("handling Justification...", "number", bd.Number(), "hash", bd.Hash)
			s.handleJustification(header, bd.Justification.Value())
		}
	}

	return len(data) - 1, nil
}

// handleHeader handles headers included in BlockResponses
func (s *Service) handleHeader(header *types.Header) error {
	// TODO: update BABE pre-runtime digest types
	err := s.verifier.VerifyBlock(header)
	if err != nil {
		return fmt.Errorf("%w: %s", ErrInvalidBlock, err.Error())
	}

	return nil
}

// handleHeader handles block bodies included in BlockResponses
func (s *Service) handleBody(body *types.Body) error {
	exts, err := body.AsExtrinsics()
	if err != nil {
		logger.Error("cannot parse body as extrinsics", "error", err)
		return err
	}

	for _, ext := range exts {
		s.transactionState.RemoveExtrinsic(ext)
	}

	return err
}

// handleHeader handles blocks (header+body) included in BlockResponses
func (s *Service) handleBlock(block *types.Block) error {
	if block == nil || block.Header == nil || block.Body == nil {
		return errors.New("block, header, or body is nil")
	}

	parent, err := s.blockState.GetHeader(block.Header.ParentHash)
	if err != nil {
		return fmt.Errorf("failed to get parent hash: %w", err)
	}

	s.storageState.Lock()
	defer s.storageState.Unlock()

	logger.Trace("getting parent state", "root", parent.StateRoot)
	ts, err := s.storageState.TrieState(&parent.StateRoot)
	if err != nil {
		return err
	}

	root := ts.MustRoot()
	if !bytes.Equal(parent.StateRoot[:], root[:]) {
		panic("parent state root does not match snapshot state root")
	}

	hash := parent.Hash()
	rt, err := s.blockState.GetRuntime(&hash)
	if err != nil {
		return err
	}

	rt.SetContextStorage(ts)
	logger.Trace("going to execute block", "header", block.Header, "exts", block.Body)

	_, err = rt.ExecuteBlock(block)
	if err != nil {
		return fmt.Errorf("failed to execute block %d: %w", block.Header.Number, err)
	}

	if err = s.blockImportHandler.HandleBlockImport(block, ts); err != nil {
		return err
	}
<<<<<<< HEAD
	logger.Trace("executed block and stored resulting state", "state root", ts.MustRoot())
=======
>>>>>>> 0932ee84

	logger.Debug("🔗 imported block", "number", block.Header.Number, "hash", block.Header.Hash())

	blockHash := block.Header.Hash()
	err = telemetry.GetInstance().SendMessage(telemetry.NewBlockImportTM(
		&blockHash,
		block.Header.Number,
		"NetworkInitialSync"))
	if err != nil {
		logger.Debug("problem sending block.import telemetry message", "error", err)
	}

	return nil
}

func (s *Service) handleJustification(header *types.Header, justification []byte) {
	if len(justification) == 0 || header == nil {
		return
	}

<<<<<<< HEAD
	err := s.finalityGadget.VerifyBlockJustification(justification)
	if err != nil {
		logger.Warn("failed to verify block justification", "hash", header.Hash(), "number", header.Number, "error", err)
		return
	}

	err = s.blockState.SetFinalizedHash(header.Hash(), 0, 0)
	if err != nil {
		logger.Error("failed to set finalised hash", "error", err)
=======
	err := s.finalityGadget.VerifyBlockJustification(header.Hash(), justification)
	if err != nil {
		logger.Warn("failed to verify block justification", "hash", header.Hash(), "number", header.Number, "error", err)
>>>>>>> 0932ee84
		return
	}

	err = s.blockState.SetJustification(header.Hash(), justification)
	if err != nil {
		logger.Error("failed tostore justification", "error", err)
		return
	}

	logger.Info("🔨 finalised block", "number", header.Number, "hash", header.Hash())
<<<<<<< HEAD
}

func (s *Service) handleRuntimeChanges(newState *rtstorage.TrieState) error {
	currCodeHash, err := newState.LoadCodeHash()
	if err != nil {
		return err
	}

	if bytes.Equal(s.codeHash[:], currCodeHash[:]) {
		return nil
	}

	logger.Info("🔄 detected runtime code change, upgrading...", "block", s.blockState.BestBlockHash(), "previous code hash", s.codeHash, "new code hash", currCodeHash)
	code := newState.LoadCode()
	if len(code) == 0 {
		return ErrEmptyRuntimeCode
	}

	err = s.runtime.UpdateRuntimeCode(code)
	if err != nil {
		logger.Crit("failed to update runtime code", "error", err)
		return err
	}

	s.codeHash = currCodeHash
	return nil
}

func (s *Service) handleDigests(header *types.Header) {
	for i, d := range header.Digest {
		if d.Type() == types.ConsensusDigestType {
			cd, ok := d.(*types.ConsensusDigest)
			if !ok {
				logger.Error("handleDigests", "block number", header.Number, "index", i, "error", "cannot cast invalid consensus digest item")
				continue
			}

			err := s.digestHandler.HandleConsensusDigest(cd, header)
			if err != nil {
				logger.Error("handleDigests", "block number", header.Number, "index", i, "digest", cd, "error", err)
			}
		}
	}
=======
>>>>>>> 0932ee84
}

// IsSynced exposes the synced state
func (s *Service) IsSynced() bool {
	return s.synced
}

// SetSyncing sets whether the node is currently syncing or not
func (s *Service) SetSyncing(syncing bool) {
	s.synced = !syncing
	s.storageState.SetSyncing(syncing)
}<|MERGE_RESOLUTION|>--- conflicted
+++ resolved
@@ -37,19 +37,11 @@
 // Service deals with chain syncing by sending block request messages and watching for responses.
 type Service struct {
 	// State interfaces
-<<<<<<< HEAD
-	blockState       BlockState // retrieve our current head of chain from BlockState
-	storageState     StorageState
-	transactionState TransactionState
-	blockProducer    BlockProducer
-	finalityGadget   FinalityGadget
-=======
 	blockState         BlockState // retrieve our current head of chain from BlockState
 	storageState       StorageState
 	transactionState   TransactionState
 	finalityGadget     FinalityGadget
 	blockImportHandler BlockImportHandler
->>>>>>> 0932ee84
 
 	// Synchronisation variables
 	synced           bool
@@ -61,17 +53,6 @@
 
 // Config is the configuration for the sync Service.
 type Config struct {
-<<<<<<< HEAD
-	LogLvl           log.Lvl
-	BlockState       BlockState
-	StorageState     StorageState
-	BlockProducer    BlockProducer
-	FinalityGadget   FinalityGadget
-	TransactionState TransactionState
-	Runtime          runtime.Instance
-	Verifier         Verifier
-	DigestHandler    DigestHandler
-=======
 	LogLvl             log.Lvl
 	BlockState         BlockState
 	StorageState       StorageState
@@ -80,7 +61,6 @@
 	BlockImportHandler BlockImportHandler
 	Runtime            runtime.Instance
 	Verifier           Verifier
->>>>>>> 0932ee84
 }
 
 // NewService returns a new *sync.Service
@@ -106,19 +86,6 @@
 	logger.SetHandler(log.LvlFilterHandler(cfg.LogLvl, handler))
 
 	return &Service{
-<<<<<<< HEAD
-		codeHash:         codeHash,
-		blockState:       cfg.BlockState,
-		storageState:     cfg.StorageState,
-		blockProducer:    cfg.BlockProducer,
-		finalityGadget:   cfg.FinalityGadget,
-		synced:           true,
-		highestSeenBlock: big.NewInt(0),
-		transactionState: cfg.TransactionState,
-		runtime:          cfg.Runtime,
-		verifier:         cfg.Verifier,
-		digestHandler:    cfg.DigestHandler,
-=======
 		blockState:         cfg.BlockState,
 		storageState:       cfg.StorageState,
 		finalityGadget:     cfg.FinalityGadget,
@@ -127,7 +94,6 @@
 		highestSeenBlock:   big.NewInt(0),
 		transactionState:   cfg.TransactionState,
 		verifier:           cfg.Verifier,
->>>>>>> 0932ee84
 	}, nil
 }
 
@@ -215,22 +181,10 @@
 				return i, err
 			}
 
-<<<<<<< HEAD
-			err = s.blockState.AddBlockToBlockTree(header)
-			if err != nil && !errors.Is(err, blocktree.ErrBlockExists) {
-				logger.Warn("failed to add block to blocktree", "hash", bd.Hash, "error", err)
-				return i, err
-			}
-
-			// handle consensus digests for authority changes
-			if s.digestHandler != nil {
-				s.handleDigests(header)
-=======
 			err = s.blockState.AddBlockToBlockTree(block.Header)
 			if err != nil && !errors.Is(err, blocktree.ErrBlockExists) {
 				logger.Warn("failed to add block to blocktree", "hash", bd.Hash, "error", err)
 				return i, err
->>>>>>> 0932ee84
 			}
 
 			if bd.Justification != nil && bd.Justification.Exists() {
@@ -392,10 +346,6 @@
 	if err = s.blockImportHandler.HandleBlockImport(block, ts); err != nil {
 		return err
 	}
-<<<<<<< HEAD
-	logger.Trace("executed block and stored resulting state", "state root", ts.MustRoot())
-=======
->>>>>>> 0932ee84
 
 	logger.Debug("🔗 imported block", "number", block.Header.Number, "hash", block.Header.Hash())
 
@@ -416,24 +366,12 @@
 		return
 	}
 
-<<<<<<< HEAD
-	err := s.finalityGadget.VerifyBlockJustification(justification)
+	err := s.finalityGadget.VerifyBlockJustification(header.Hash(), justification)
 	if err != nil {
 		logger.Warn("failed to verify block justification", "hash", header.Hash(), "number", header.Number, "error", err)
 		return
 	}
 
-	err = s.blockState.SetFinalizedHash(header.Hash(), 0, 0)
-	if err != nil {
-		logger.Error("failed to set finalised hash", "error", err)
-=======
-	err := s.finalityGadget.VerifyBlockJustification(header.Hash(), justification)
-	if err != nil {
-		logger.Warn("failed to verify block justification", "hash", header.Hash(), "number", header.Number, "error", err)
->>>>>>> 0932ee84
-		return
-	}
-
 	err = s.blockState.SetJustification(header.Hash(), justification)
 	if err != nil {
 		logger.Error("failed tostore justification", "error", err)
@@ -441,52 +379,6 @@
 	}
 
 	logger.Info("🔨 finalised block", "number", header.Number, "hash", header.Hash())
-<<<<<<< HEAD
-}
-
-func (s *Service) handleRuntimeChanges(newState *rtstorage.TrieState) error {
-	currCodeHash, err := newState.LoadCodeHash()
-	if err != nil {
-		return err
-	}
-
-	if bytes.Equal(s.codeHash[:], currCodeHash[:]) {
-		return nil
-	}
-
-	logger.Info("🔄 detected runtime code change, upgrading...", "block", s.blockState.BestBlockHash(), "previous code hash", s.codeHash, "new code hash", currCodeHash)
-	code := newState.LoadCode()
-	if len(code) == 0 {
-		return ErrEmptyRuntimeCode
-	}
-
-	err = s.runtime.UpdateRuntimeCode(code)
-	if err != nil {
-		logger.Crit("failed to update runtime code", "error", err)
-		return err
-	}
-
-	s.codeHash = currCodeHash
-	return nil
-}
-
-func (s *Service) handleDigests(header *types.Header) {
-	for i, d := range header.Digest {
-		if d.Type() == types.ConsensusDigestType {
-			cd, ok := d.(*types.ConsensusDigest)
-			if !ok {
-				logger.Error("handleDigests", "block number", header.Number, "index", i, "error", "cannot cast invalid consensus digest item")
-				continue
-			}
-
-			err := s.digestHandler.HandleConsensusDigest(cd, header)
-			if err != nil {
-				logger.Error("handleDigests", "block number", header.Number, "index", i, "digest", cd, "error", err)
-			}
-		}
-	}
-=======
->>>>>>> 0932ee84
 }
 
 // IsSynced exposes the synced state
