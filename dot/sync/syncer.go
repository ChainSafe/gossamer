--- conflicted
+++ resolved
@@ -343,24 +343,10 @@
 	if err = s.blockImportHandler.HandleBlockImport(block, ts); err != nil {
 		return err
 	}
-<<<<<<< HEAD
-	logger.Trace("executed block and stored resulting state", "state root", ts.MustRoot())
-
-	// TODO: batch writes in AddBlock
-	err = s.blockState.AddBlock(block)
-	if err != nil {
-		if err == blocktree.ErrParentNotFound && block.Header.Number.Cmp(big.NewInt(0)) != 0 {
-			return err
-		} else if err == blocktree.ErrBlockExists || block.Header.Number.Cmp(big.NewInt(0)) == 0 {
-			// this is fine
-		} else {
-			return err
-		}
-	} else {
-		blockHash := block.Header.Hash()
-		logger.Debug("🔗 imported block", "number", block.Header.Number, "hash", blockHash)
-
-		err := telemetry.GetInstance().SendMessage(telemetry.BlockImportTM{ // nolint
+
+	logger.Debug("🔗 imported block", "number", block.Header.Number, "hash", block.Header.Hash())
+
+  err := telemetry.GetInstance().SendMessage(telemetry.BlockImportTM{ // nolint
 			BestHash: &blockHash,
 			Height:   block.Header.Number,
 			Origin:   "NetworkInitialSync",
@@ -369,20 +355,6 @@
 		if err != nil {
 			logger.Debug("problem sending block.import telemetry message", "error", err)
 		}
-	}
-=======
->>>>>>> 1c27575a
-
-	logger.Debug("🔗 imported block", "number", block.Header.Number, "hash", block.Header.Hash())
-
-	err = telemetry.GetInstance().SendMessage(telemetry.NewTelemetryMessage( // nolint
-		telemetry.NewKeyValue("best", block.Header.Hash().String()),
-		telemetry.NewKeyValue("height", block.Header.Number.Uint64()),
-		telemetry.NewKeyValue("msg", "block.import"),
-		telemetry.NewKeyValue("origin", "NetworkInitialSync")))
-	if err != nil {
-		logger.Trace("problem sending block.import telemetry message", "error", err)
-	}
 
 	return nil
 }
