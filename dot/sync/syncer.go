// Copyright 2019 ChainSafe Systems (ON) Corp.
// This file is part of gossamer.
//
// The gossamer library is free software: you can redistribute it and/or modify
// it under the terms of the GNU Lesser General Public License as published by
// the Free Software Foundation, either version 3 of the License, or
// (at your option) any later version.
//
// The gossamer library is distributed in the hope that it will be useful,
// but WITHOUT ANY WARRANTY; without even the implied warranty of
// MERCHANTABILITY or FITNESS FOR A PARTICULAR PURPOSE. See the
// GNU Lesser General Public License for more details.
//
// You should have received a copy of the GNU Lesser General Public License
// along with the gossamer library. If not, see <http://www.gnu.org/licenses/>.

package sync

import (
	"bytes"
	"errors"
	"fmt"
	"math/big"
	"os"

	"github.com/ChainSafe/gossamer/dot/network"
	"github.com/ChainSafe/gossamer/dot/telemetry"
	"github.com/ChainSafe/gossamer/dot/types"
	"github.com/ChainSafe/gossamer/lib/blocktree"
	"github.com/ChainSafe/gossamer/lib/runtime"

	log "github.com/ChainSafe/log15"
)

var logger = log.New("pkg", "sync")

// Service deals with chain syncing by sending block request messages and watching for responses.
type Service struct {
	//codeHash common.Hash // cached hash of runtime code

	// State interfaces
	blockState         BlockState // retrieve our current head of chain from BlockState
	storageState       StorageState
	transactionState   TransactionState
	finalityGadget     FinalityGadget
	blockImportHandler BlockImportHandler

	// Synchronisation variables
	synced           bool
	highestSeenBlock *big.Int // highest block number we have seen
	runtime          runtime.Instance

	// BABE verification
	verifier Verifier
}

// Config is the configuration for the sync Service.
type Config struct {
	LogLvl             log.Lvl
	BlockState         BlockState
	StorageState       StorageState
	FinalityGadget     FinalityGadget
	TransactionState   TransactionState
	BlockImportHandler BlockImportHandler
	Runtime            runtime.Instance
	Verifier           Verifier
}

// NewService returns a new *sync.Service
func NewService(cfg *Config) (*Service, error) {
	if cfg.BlockState == nil {
		return nil, errNilBlockState
	}

	if cfg.StorageState == nil {
		return nil, errNilStorageState
	}

	if cfg.Verifier == nil {
		return nil, errNilVerifier
	}

	if cfg.Runtime == nil {
		return nil, errNilRuntime
	}

	if cfg.BlockImportHandler == nil {
		return nil, errNilBlockImportHandler
	}

	handler := log.StreamHandler(os.Stdout, log.TerminalFormat())
	handler = log.CallerFileHandler(handler)
	logger.SetHandler(log.LvlFilterHandler(cfg.LogLvl, handler))

	return &Service{
		blockState:         cfg.BlockState,
		storageState:       cfg.StorageState,
		finalityGadget:     cfg.FinalityGadget,
		blockImportHandler: cfg.BlockImportHandler,
		synced:             true,
		highestSeenBlock:   big.NewInt(0),
		transactionState:   cfg.TransactionState,
		runtime:            cfg.Runtime,
		verifier:           cfg.Verifier,
	}, nil
}

// HandleBlockAnnounce creates a block request message from the block
// announce messages (block announce messages include the header but the full
// block is required to execute `core_execute_block`).
func (s *Service) HandleBlockAnnounce(msg *network.BlockAnnounceMessage) error {
	logger.Debug("received BlockAnnounceMessage")

	// create header from message
	header, err := types.NewHeader(msg.ParentHash, msg.StateRoot, msg.ExtrinsicsRoot, msg.Number, msg.Digest)
	if err != nil {
		return err
	}

	// check if block header is stored in block state
	has, err := s.blockState.HasHeader(header.Hash())
	if err != nil {
		return err
	}

	// save block header if we don't have it already
	if has {
		return nil
	}

	err = s.blockState.SetHeader(header)
	if err != nil {
		return err
	}
	logger.Debug(
		"saved block header to block state",
		"number", header.Number,
		"hash", header.Hash(),
	)
	return nil
}

// ProcessJustification processes block data containing justifications
func (s *Service) ProcessJustification(data []*types.BlockData) (int, error) {
	if len(data) == 0 {
		return 0, ErrNilBlockData
	}

	for i, bd := range data {
		header, err := s.blockState.GetHeader(bd.Hash)
		if err != nil {
			return i, err
		}

		if bd.Justification != nil && bd.Justification.Exists() {
			logger.Debug("handling Justification...", "number", header.Number, "hash", bd.Hash)
			s.handleJustification(header, bd.Justification.Value())
		}
	}

	return 0, nil
}

// ProcessBlockData processes the BlockData from a BlockResponse and returns the index of the last BlockData it handled on success,
// or the index of the block data that errored on failure.
func (s *Service) ProcessBlockData(data []*types.BlockData) (int, error) {
	if len(data) == 0 {
		return 0, ErrNilBlockData
	}

	for i, bd := range data {
		logger.Debug("starting processing of block", "hash", bd.Hash)

		err := s.blockState.CompareAndSetBlockData(bd)
		if err != nil {
			return i, fmt.Errorf("failed to compare and set data: %w", err)
		}

		hasHeader, _ := s.blockState.HasHeader(bd.Hash)
		hasBody, _ := s.blockState.HasBlockBody(bd.Hash)
		if hasHeader && hasBody {
			// TODO: fix this; sometimes when the node shuts down the "best block" isn't stored properly,
			// so when the node restarts it has blocks higher than what it thinks is the best, causing it not to sync
			logger.Debug("skipping block, already have", "hash", bd.Hash)

			block, err := s.blockState.GetBlockByHash(bd.Hash) //nolint
			if err != nil {
				logger.Debug("failed to get header", "hash", bd.Hash, "error", err)
				return i, err
			}

			err = s.blockState.AddBlockToBlockTree(block.Header)
			if err != nil && !errors.Is(err, blocktree.ErrBlockExists) {
				logger.Warn("failed to add block to blocktree", "hash", bd.Hash, "error", err)
				return i, err
			}

<<<<<<< HEAD
			// handle consensus digests for authority changes
			if s.digestHandler != nil {
				s.digestHandler.HandleDigests(header)
=======
			if bd.Justification != nil && bd.Justification.Exists() {
				logger.Debug("handling Justification...", "number", block.Header.Number, "hash", bd.Hash)
				s.handleJustification(block.Header, bd.Justification.Value())
>>>>>>> b6bd9164
			}

			// TODO: this is probably unnecessary, since the state is already in the database
			// however, this case shouldn't be hit often, since it's only hit if the node state
			// is rewinded or if the node shuts down unexpectedly
			state, err := s.storageState.TrieState(&block.Header.StateRoot)
			if err != nil {
				logger.Warn("failed to load state for block", "block", block.Header.Hash(), "error", err)
				return i, err
			}

			if err := s.blockImportHandler.HandleBlockImport(block, state); err != nil {
				logger.Warn("failed to handle block import", "error", err)
			}

			continue
		}

		var header *types.Header

		if bd.Header.Exists() && !hasHeader {
			header, err = types.NewHeaderFromOptional(bd.Header)
			if err != nil {
				return i, err
			}

			logger.Trace("processing header", "hash", header.Hash(), "number", header.Number)

			err = s.handleHeader(header)
			if err != nil {
				return i, err
			}

			logger.Trace("header processed", "hash", bd.Hash)
		}

		if bd.Body.Exists() && !hasBody {
			body, err := types.NewBodyFromOptional(bd.Body) //nolint
			if err != nil {
				return i, err
			}

			logger.Trace("processing body", "hash", bd.Hash)

			err = s.handleBody(body)
			if err != nil {
				return i, err
			}

			logger.Trace("body processed", "hash", bd.Hash)
		}

		if bd.Header.Exists() && bd.Body.Exists() {
			header, err = types.NewHeaderFromOptional(bd.Header)
			if err != nil {
				return i, err
			}

			body, err := types.NewBodyFromOptional(bd.Body)
			if err != nil {
				return i, err
			}

			block := &types.Block{
				Header: header,
				Body:   body,
			}

			logger.Debug("processing block", "hash", bd.Hash)

			err = s.handleBlock(block)
			if err != nil {
				logger.Error("failed to handle block", "number", block.Header.Number, "error", err)
				return i, err
			}

			logger.Debug("block processed", "hash", bd.Hash)
		}

		if bd.Justification != nil && bd.Justification.Exists() && header != nil {
			logger.Debug("handling Justification...", "number", bd.Number(), "hash", bd.Hash)
			s.handleJustification(header, bd.Justification.Value())
		}
	}

	return len(data) - 1, nil
}

// handleHeader handles headers included in BlockResponses
func (s *Service) handleHeader(header *types.Header) error {
	// TODO: update BABE pre-runtime digest types
	err := s.verifier.VerifyBlock(header)
	if err != nil {
		return fmt.Errorf("%w: %s", ErrInvalidBlock, err.Error())
	}

	return nil
}

// handleHeader handles block bodies included in BlockResponses
func (s *Service) handleBody(body *types.Body) error {
	exts, err := body.AsExtrinsics()
	if err != nil {
		logger.Error("cannot parse body as extrinsics", "error", err)
		return err
	}

	for _, ext := range exts {
		s.transactionState.RemoveExtrinsic(ext)
	}

	return err
}

// handleHeader handles blocks (header+body) included in BlockResponses
func (s *Service) handleBlock(block *types.Block) error {
	if block == nil || block.Header == nil || block.Body == nil {
		return errors.New("block, header, or body is nil")
	}

	parent, err := s.blockState.GetHeader(block.Header.ParentHash)
	if err != nil {
		return fmt.Errorf("failed to get parent hash: %w", err)
	}

	logger.Trace("getting parent state", "root", parent.StateRoot)
	ts, err := s.storageState.TrieState(&parent.StateRoot)
	if err != nil {
		return err
	}

	root := ts.MustRoot()
	if !bytes.Equal(parent.StateRoot[:], root[:]) {
		panic("parent state root does not match snapshot state root")
	}

	s.runtime.SetContextStorage(ts)
	logger.Trace("going to execute block", "header", block.Header, "exts", block.Body)

	_, err = s.runtime.ExecuteBlock(block)
	if err != nil {
		return fmt.Errorf("failed to execute block %d: %w", block.Header.Number, err)
	}

	if err = s.blockImportHandler.HandleBlockImport(block, ts); err != nil {
		return err
	}

	logger.Debug("🔗 imported block", "number", block.Header.Number, "hash", block.Header.Hash())

<<<<<<< HEAD
	// handle consensus digest for authority changes
	if s.digestHandler != nil {
		s.digestHandler.HandleDigests(block.Header)
=======
	err = telemetry.GetInstance().SendMessage(telemetry.NewTelemetryMessage( // nolint
		telemetry.NewKeyValue("best", block.Header.Hash().String()),
		telemetry.NewKeyValue("height", block.Header.Number.Uint64()),
		telemetry.NewKeyValue("msg", "block.import"),
		telemetry.NewKeyValue("origin", "NetworkInitialSync")))
	if err != nil {
		logger.Trace("problem sending block.import telemetry message", "error", err)
>>>>>>> b6bd9164
	}

	return nil
}

func (s *Service) handleJustification(header *types.Header, justification []byte) {
	if len(justification) == 0 || header == nil {
		return
	}

	err := s.finalityGadget.VerifyBlockJustification(justification)
	if err != nil {
		logger.Warn("failed to verify block justification", "hash", header.Hash(), "number", header.Number, "error", err)
		return
	}

	err = s.blockState.SetFinalizedHash(header.Hash(), 0, 0)
	if err != nil {
		logger.Error("failed to set finalised hash", "error", err)
		return
	}

	err = s.blockState.SetJustification(header.Hash(), justification)
	if err != nil {
		logger.Error("failed tostore justification", "error", err)
		return
	}

	logger.Info("🔨 finalised block", "number", header.Number, "hash", header.Hash())
}

<<<<<<< HEAD
func (s *Service) handleRuntimeChanges(newState *rtstorage.TrieState) error {
	currCodeHash, err := newState.LoadCodeHash()
	if err != nil {
		return err
	}

	if bytes.Equal(s.codeHash[:], currCodeHash[:]) {
		return nil
	}

	logger.Info("🔄 detected runtime code change, upgrading...", "block", s.blockState.BestBlockHash(), "previous code hash", s.codeHash, "new code hash", currCodeHash)
	code := newState.LoadCode()
	if len(code) == 0 {
		return ErrEmptyRuntimeCode
	}

	err = s.runtime.UpdateRuntimeCode(code)
	if err != nil {
		logger.Crit("failed to update runtime code", "error", err)
		return err
	}

	s.codeHash = currCodeHash
	return nil
}

=======
>>>>>>> b6bd9164
// IsSynced exposes the synced state
func (s *Service) IsSynced() bool {
	return s.synced
}

// SetSyncing sets whether the node is currently syncing or not
func (s *Service) SetSyncing(syncing bool) {
	s.synced = !syncing
	s.storageState.SetSyncing(syncing)
}<|MERGE_RESOLUTION|>--- conflicted
+++ resolved
@@ -195,15 +195,9 @@
 				return i, err
 			}
 
-<<<<<<< HEAD
-			// handle consensus digests for authority changes
-			if s.digestHandler != nil {
-				s.digestHandler.HandleDigests(header)
-=======
 			if bd.Justification != nil && bd.Justification.Exists() {
 				logger.Debug("handling Justification...", "number", block.Header.Number, "hash", bd.Hash)
 				s.handleJustification(block.Header, bd.Justification.Value())
->>>>>>> b6bd9164
 			}
 
 			// TODO: this is probably unnecessary, since the state is already in the database
@@ -354,11 +348,6 @@
 
 	logger.Debug("🔗 imported block", "number", block.Header.Number, "hash", block.Header.Hash())
 
-<<<<<<< HEAD
-	// handle consensus digest for authority changes
-	if s.digestHandler != nil {
-		s.digestHandler.HandleDigests(block.Header)
-=======
 	err = telemetry.GetInstance().SendMessage(telemetry.NewTelemetryMessage( // nolint
 		telemetry.NewKeyValue("best", block.Header.Hash().String()),
 		telemetry.NewKeyValue("height", block.Header.Number.Uint64()),
@@ -366,7 +355,6 @@
 		telemetry.NewKeyValue("origin", "NetworkInitialSync")))
 	if err != nil {
 		logger.Trace("problem sending block.import telemetry message", "error", err)
->>>>>>> b6bd9164
 	}
 
 	return nil
@@ -398,35 +386,6 @@
 	logger.Info("🔨 finalised block", "number", header.Number, "hash", header.Hash())
 }
 
-<<<<<<< HEAD
-func (s *Service) handleRuntimeChanges(newState *rtstorage.TrieState) error {
-	currCodeHash, err := newState.LoadCodeHash()
-	if err != nil {
-		return err
-	}
-
-	if bytes.Equal(s.codeHash[:], currCodeHash[:]) {
-		return nil
-	}
-
-	logger.Info("🔄 detected runtime code change, upgrading...", "block", s.blockState.BestBlockHash(), "previous code hash", s.codeHash, "new code hash", currCodeHash)
-	code := newState.LoadCode()
-	if len(code) == 0 {
-		return ErrEmptyRuntimeCode
-	}
-
-	err = s.runtime.UpdateRuntimeCode(code)
-	if err != nil {
-		logger.Crit("failed to update runtime code", "error", err)
-		return err
-	}
-
-	s.codeHash = currCodeHash
-	return nil
-}
-
-=======
->>>>>>> b6bd9164
 // IsSynced exposes the synced state
 func (s *Service) IsSynced() bool {
 	return s.synced
