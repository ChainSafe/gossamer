--- conflicted
+++ resolved
@@ -82,17 +82,12 @@
 	handler = log.CallerFileHandler(handler)
 	logger.SetHandler(log.LvlFilterHandler(cfg.LogLvl, handler))
 
-<<<<<<< HEAD
-	readyBlocks := newBlockQueue(MAX_RESPONSE_SIZE * 30)
+	readyBlocks := newBlockQueue(maxResponseSize * 30)
 	chainSync, err := newChainSync(cfg.BlockState, cfg.Network, readyBlocks)
 	if err != nil {
 		return nil, err
 	}
 
-=======
-	readyBlocks := make(chan *types.BlockData, maxResponseSize*30)
-	chainSync := newChainSync(cfg.BlockState, cfg.Network, readyBlocks)
->>>>>>> f9b2b306
 	chainProcessor := newChainProcessor(readyBlocks, cfg.BlockState, cfg.StorageState, cfg.TransactionState, cfg.BabeVerifier, cfg.FinalityGadget, cfg.BlockImportHandler)
 
 	return &Service{
