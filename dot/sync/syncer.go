// Copyright 2021 ChainSafe Systems (ON)
// SPDX-License-Identifier: LGPL-3.0-only

package sync

import (
	"errors"
	"fmt"
	"time"

	"github.com/ChainSafe/chaindb"
	"github.com/ChainSafe/gossamer/dot/network"
	"github.com/ChainSafe/gossamer/dot/peerset"
	"github.com/ChainSafe/gossamer/dot/types"

	"github.com/ChainSafe/gossamer/internal/log"
	"github.com/libp2p/go-libp2p/core/peer"
)

var logger = log.NewFromGlobal(log.AddContext("pkg", "sync"))

// Service deals with chain syncing by sending block request messages and watching for responses.
type Service struct {
	blockState BlockState
	chainSync  ChainSync
	network    Network
}

// Config is the configuration for the sync Service.
type Config struct {
	LogLvl             log.Level
	Network            Network
	BlockState         BlockState
	StorageState       StorageState
	FinalityGadget     FinalityGadget
	TransactionState   TransactionState
	BlockImportHandler BlockImportHandler
	BabeVerifier       BabeVerifier
	MinPeers, MaxPeers int
	SlotDuration       time.Duration
	Telemetry          Telemetry
	BadBlocks          []string
	RequestMaker       network.RequestMaker
}

// NewService returns a new *sync.Service
func NewService(cfg *Config) (*Service, error) {
	logger.Patch(log.SetLevel(cfg.LogLvl))

	pendingBlocks := newDisjointBlockSet(pendingBlocksLimit)

	csCfg := chainSyncConfig{
		bs:                 cfg.BlockState,
		net:                cfg.Network,
		pendingBlocks:      pendingBlocks,
		minPeers:           cfg.MinPeers,
		maxPeers:           cfg.MaxPeers,
		slotDuration:       cfg.SlotDuration,
		storageState:       cfg.StorageState,
		transactionState:   cfg.TransactionState,
		babeVerifier:       cfg.BabeVerifier,
		finalityGadget:     cfg.FinalityGadget,
		blockImportHandler: cfg.BlockImportHandler,
		telemetry:          cfg.Telemetry,
		badBlocks:          cfg.BadBlocks,
		requestMaker:       cfg.RequestMaker,
	}
	chainSync := newChainSync(csCfg)

	return &Service{
		blockState: cfg.BlockState,
		chainSync:  chainSync,
		network:    cfg.Network,
	}, nil
}

// Start begins the chainSync and chainProcessor modules. It begins syncing in bootstrap mode
func (s *Service) Start() error {
	go s.chainSync.start()
	return nil
}

// Stop stops the chainSync and chainProcessor modules
func (s *Service) Stop() error {
<<<<<<< HEAD
	s.chainSync.stop()
	return nil
=======
	return s.chainSync.stop()
>>>>>>> d35b1286
}

// HandleBlockAnnounceHandshake notifies the `chainSync` module that
// we have received a BlockAnnounceHandshake from the given peer.
func (s *Service) HandleBlockAnnounceHandshake(from peer.ID, msg *network.BlockAnnounceHandshake) error {
<<<<<<< HEAD
	s.chainSync.setPeerHead(from, msg.BestBlockHash, uint(msg.BestBlockNumber))
	return nil
=======
	return s.chainSync.onBlockAnnounceHandshake(from, msg.BestBlockHash, uint(msg.BestBlockNumber))
>>>>>>> d35b1286
}

// HandleBlockAnnounce notifies the `chainSync` module that we have received a block announcement from the given peer.
func (s *Service) HandleBlockAnnounce(from peer.ID, msg *network.BlockAnnounceMessage) error {
	logger.Debug("received BlockAnnounceMessage")
	blockAnnounceHeader := types.NewHeader(msg.ParentHash, msg.StateRoot, msg.ExtrinsicsRoot, msg.Number, msg.Digest)
	blockAnnounceHeaderHash := blockAnnounceHeader.Hash()

	// if the peer reports a lower or equal best block number than us,
	// check if they are on a fork or not
	bestBlockHeader, err := s.blockState.BestBlockHeader()
	if err != nil {
		return fmt.Errorf("best block header: %w", err)
	}

	if blockAnnounceHeader.Number <= bestBlockHeader.Number {
		// check if our block hash for that number is the same, if so, do nothing
		// as we already have that block
<<<<<<< HEAD
		// TODO: check what happens when get hash by number returns nothing or ErrNotExists
=======
>>>>>>> d35b1286
		ourHash, err := s.blockState.GetHashByNumber(blockAnnounceHeader.Number)
		if err != nil && !errors.Is(err, chaindb.ErrKeyNotFound) {
			return fmt.Errorf("get block hash by number: %w", err)
		}

		if ourHash == blockAnnounceHeaderHash {
			return nil
		}

		// check if their best block is on an invalid chain, if it is,
		// potentially downscore them
		// for now, we can remove them from the syncing peers set
		fin, err := s.blockState.GetHighestFinalisedHeader()
		if err != nil {
			return fmt.Errorf("get highest finalised header: %w", err)
		}

		// their block hash doesn't match ours for that number (ie. they are on a different
		// chain), and also the highest finalised block is higher than that number.
		// thus the peer is on an invalid chain
		if fin.Number >= blockAnnounceHeader.Number && msg.BestBlock {
			// TODO: downscore this peer, or temporarily don't sync from them? (#1399)
			// perhaps we need another field in `peerState` to mark whether the state is valid or not
			s.network.ReportPeer(peerset.ReputationChange{
				Value:  peerset.BadBlockAnnouncementValue,
				Reason: peerset.BadBlockAnnouncementReason,
			}, from)
			return fmt.Errorf("%w: for peer %s and block number %d",
				errPeerOnInvalidFork, from, blockAnnounceHeader.Number)
		}

		// peer is on a fork, check if we have processed the fork already or not
		// ie. is their block written to our db?
		has, err := s.blockState.HasHeader(blockAnnounceHeaderHash)
		if err != nil {
			return fmt.Errorf("while checking if header exists: %w", err)
		}

		// if so, do nothing, as we already have their fork
		if has {
			return nil
		}
	}

	// we assume that if a peer sends us a block announce for a certain block,
	// that is also has the chain up until and including that block.
	// this may not be a valid assumption, but perhaps we can assume that
	// it is likely they will receive this block and its ancestors before us.
	return s.chainSync.onBlockAnnounce(announcedBlock{
		who:    from,
		header: blockAnnounceHeader,
	})
}

// IsSynced exposes the synced state
func (s *Service) IsSynced() bool {
	return s.chainSync.getSyncMode() == tip
}

// HighestBlock gets the highest known block number
func (s *Service) HighestBlock() uint {
	highestBlock, err := s.chainSync.getHighestBlock()
	if err != nil {
		logger.Warnf("failed to get the highest block: %s", err)
		return 0
	}
	return highestBlock
}

func reverseBlockData(data []*types.BlockData) {
	for i, j := 0, len(data)-1; i < j; i, j = i+1, j-1 {
		data[i], data[j] = data[j], data[i]
	}
}<|MERGE_RESOLUTION|>--- conflicted
+++ resolved
@@ -82,23 +82,13 @@
 
 // Stop stops the chainSync and chainProcessor modules
 func (s *Service) Stop() error {
-<<<<<<< HEAD
-	s.chainSync.stop()
-	return nil
-=======
 	return s.chainSync.stop()
->>>>>>> d35b1286
 }
 
 // HandleBlockAnnounceHandshake notifies the `chainSync` module that
 // we have received a BlockAnnounceHandshake from the given peer.
 func (s *Service) HandleBlockAnnounceHandshake(from peer.ID, msg *network.BlockAnnounceHandshake) error {
-<<<<<<< HEAD
-	s.chainSync.setPeerHead(from, msg.BestBlockHash, uint(msg.BestBlockNumber))
-	return nil
-=======
 	return s.chainSync.onBlockAnnounceHandshake(from, msg.BestBlockHash, uint(msg.BestBlockNumber))
->>>>>>> d35b1286
 }
 
 // HandleBlockAnnounce notifies the `chainSync` module that we have received a block announcement from the given peer.
@@ -117,10 +107,6 @@
 	if blockAnnounceHeader.Number <= bestBlockHeader.Number {
 		// check if our block hash for that number is the same, if so, do nothing
 		// as we already have that block
-<<<<<<< HEAD
-		// TODO: check what happens when get hash by number returns nothing or ErrNotExists
-=======
->>>>>>> d35b1286
 		ourHash, err := s.blockState.GetHashByNumber(blockAnnounceHeader.Number)
 		if err != nil && !errors.Is(err, chaindb.ErrKeyNotFound) {
 			return fmt.Errorf("get block hash by number: %w", err)
