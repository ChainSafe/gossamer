--- conflicted
+++ resolved
@@ -52,21 +52,10 @@
 
 	// BABE verification
 	verifier Verifier
-<<<<<<< HEAD
-=======
-
-	// Consensus digest handling
-	digestHandler DigestHandler
-
-	// map of code substitutions keyed by block hash
-	codeSubstitute       map[common.Hash]string
-	codeSubstitutedState CodeSubstitutedState
->>>>>>> d87aaebc
 }
 
 // Config is the configuration for the sync Service.
 type Config struct {
-<<<<<<< HEAD
 	LogLvl             log.Lvl
 	BlockState         BlockState
 	StorageState       StorageState
@@ -75,19 +64,6 @@
 	BlockImportHandler BlockImportHandler
 	Runtime            runtime.Instance
 	Verifier           Verifier
-=======
-	LogLvl               log.Lvl
-	BlockState           BlockState
-	StorageState         StorageState
-	BlockProducer        BlockProducer
-	FinalityGadget       FinalityGadget
-	TransactionState     TransactionState
-	Runtime              runtime.Instance
-	Verifier             Verifier
-	DigestHandler        DigestHandler
-	CodeSubstitutes      map[common.Hash]string
-	CodeSubstitutedState CodeSubstitutedState
->>>>>>> d87aaebc
 }
 
 // NewService returns a new *sync.Service
@@ -117,7 +93,6 @@
 	logger.SetHandler(log.LvlFilterHandler(cfg.LogLvl, handler))
 
 	return &Service{
-<<<<<<< HEAD
 		blockState:         cfg.BlockState,
 		storageState:       cfg.StorageState,
 		finalityGadget:     cfg.FinalityGadget,
@@ -127,21 +102,6 @@
 		transactionState:   cfg.TransactionState,
 		runtime:            cfg.Runtime,
 		verifier:           cfg.Verifier,
-=======
-		codeHash:             codeHash,
-		blockState:           cfg.BlockState,
-		storageState:         cfg.StorageState,
-		blockProducer:        cfg.BlockProducer,
-		finalityGadget:       cfg.FinalityGadget,
-		synced:               true,
-		highestSeenBlock:     big.NewInt(0),
-		transactionState:     cfg.TransactionState,
-		runtime:              cfg.Runtime,
-		verifier:             cfg.Verifier,
-		digestHandler:        cfg.DigestHandler,
-		codeSubstitute:       cfg.CodeSubstitutes,
-		codeSubstitutedState: cfg.CodeSubstitutedState,
->>>>>>> d87aaebc
 	}, nil
 }
 
@@ -240,7 +200,7 @@
 				s.handleJustification(block.Header, bd.Justification.Value())
 			}
 
-			state, err := s.storageState.TrieState(&block.Header.StateRoot)
+			state, err := s.storageState.TrieState(&block.Header.StateRoot) // TODO: this is probably unnecessary, since the state is already in the database
 			if err != nil {
 				logger.Warn("failed to load state for block", "block", block.Header.Hash(), "error", err)
 				return i, err
@@ -248,11 +208,6 @@
 
 			if err := s.blockImportHandler.HandleBlockImport(block, state); err != nil {
 				logger.Warn("failed to handle block import", "error", err)
-			}
-
-			if err := s.handleCodeSubstitution(bd.Hash); err != nil {
-				logger.Warn("failed to handle code substitution", "error", err)
-				return i, err
 			}
 
 			continue
@@ -388,31 +343,7 @@
 		return err
 	}
 
-<<<<<<< HEAD
 	logger.Debug("🔗 imported block", "number", block.Header.Number, "hash", block.Header.Hash())
-=======
-	// TODO: batch writes in AddBlock
-	err = s.blockState.AddBlock(block)
-	if err != nil {
-		if err == blocktree.ErrParentNotFound && block.Header.Number.Cmp(big.NewInt(0)) != 0 {
-			return err
-		} else if err == blocktree.ErrBlockExists || block.Header.Number.Cmp(big.NewInt(0)) == 0 {
-			// this is fine
-		} else {
-			return err
-		}
-	} else {
-		logger.Debug("🔗 imported block", "number", block.Header.Number, "hash", block.Header.Hash())
-		err := telemetry.GetInstance().SendMessage(telemetry.NewTelemetryMessage( // nolint
-			telemetry.NewKeyValue("best", block.Header.Hash().String()),
-			telemetry.NewKeyValue("height", block.Header.Number.Uint64()),
-			telemetry.NewKeyValue("msg", "block.import"),
-			telemetry.NewKeyValue("origin", "NetworkInitialSync")))
-		if err != nil {
-			logger.Debug("problem sending block.import telemetry message", "error", err)
-		}
-	}
->>>>>>> d87aaebc
 
 	err = telemetry.GetInstance().SendMessage(telemetry.NewTelemetryMessage( // nolint
 		telemetry.NewKeyValue("best", block.Header.Hash().String()),
@@ -423,16 +354,7 @@
 		logger.Trace("problem sending block.import telemetry message", "error", err)
 	}
 
-<<<<<<< HEAD
 	return nil
-=======
-	err = s.handleCodeSubstitution(block.Header.Hash())
-	if err != nil {
-		return err
-	}
-
-	return s.handleRuntimeChanges(ts)
->>>>>>> d87aaebc
 }
 
 func (s *Service) handleJustification(header *types.Header, justification []byte) {
@@ -461,106 +383,6 @@
 	logger.Info("🔨 finalised block", "number", header.Number, "hash", header.Hash())
 }
 
-<<<<<<< HEAD
-=======
-func (s *Service) handleRuntimeChanges(newState *rtstorage.TrieState) error {
-	currCodeHash, err := newState.LoadCodeHash()
-	if err != nil {
-		return err
-	}
-
-	if bytes.Equal(s.codeHash[:], currCodeHash[:]) {
-		return nil
-	}
-
-	logger.Info("🔄 detected runtime code change, upgrading...", "block", s.blockState.BestBlockHash(), "previous code hash", s.codeHash, "new code hash", currCodeHash)
-	code := newState.LoadCode()
-	if len(code) == 0 {
-		return ErrEmptyRuntimeCode
-	}
-
-	codeSubBlockHash := s.codeSubstitutedState.LoadCodeSubstitutedBlockHash()
-
-	if !codeSubBlockHash.Equal(common.Hash{}) {
-		// don't do runtime change if using code substitution and runtime change spec version are equal
-		//  (do a runtime change if code substituted and runtime spec versions are different, or code not substituted)
-		newVersion, err := s.runtime.CheckRuntimeVersion(code) // nolint
-		if err != nil {
-			logger.Debug("problem checking runtime version", "error", err)
-			return err
-		}
-
-		previousVersion, _ := s.runtime.Version()
-		if previousVersion.SpecVersion() == newVersion.SpecVersion() {
-			return nil
-		}
-
-		logger.Info("🔄 detected runtime code change, upgrading...", "block", s.blockState.BestBlockHash(),
-			"previous code hash", s.codeHash, "new code hash", currCodeHash,
-			"previous spec version", previousVersion.SpecVersion(), "new spec version", newVersion.SpecVersion())
-	}
-
-	err = s.runtime.UpdateRuntimeCode(code)
-	if err != nil {
-		logger.Crit("failed to update runtime code", "error", err)
-		return err
-	}
-
-	s.codeHash = currCodeHash
-
-	err = s.codeSubstitutedState.StoreCodeSubstitutedBlockHash(common.Hash{})
-	if err != nil {
-		logger.Error("failed to update code substituted block hash", "error", err)
-		return err
-	}
-
-	return nil
-}
-
-func (s *Service) handleCodeSubstitution(hash common.Hash) error {
-	value := s.codeSubstitute[hash]
-	if value == "" {
-		return nil
-	}
-
-	logger.Info("🔄 detected runtime code substitution, upgrading...", "block", hash)
-	code := common.MustHexToBytes(value)
-	if len(code) == 0 {
-		return ErrEmptyRuntimeCode
-	}
-
-	err := s.runtime.UpdateRuntimeCode(code)
-	if err != nil {
-		logger.Crit("failed to substitute runtime code", "error", err)
-		return err
-	}
-
-	err = s.codeSubstitutedState.StoreCodeSubstitutedBlockHash(hash)
-	if err != nil {
-		return err
-	}
-
-	return nil
-}
-
-func (s *Service) handleDigests(header *types.Header) {
-	for i, d := range header.Digest {
-		if d.Type() == types.ConsensusDigestType {
-			cd, ok := d.(*types.ConsensusDigest)
-			if !ok {
-				logger.Error("handleDigests", "block number", header.Number, "index", i, "error", "cannot cast invalid consensus digest item")
-				continue
-			}
-
-			err := s.digestHandler.HandleConsensusDigest(cd, header)
-			if err != nil {
-				logger.Error("handleDigests", "block number", header.Number, "index", i, "digest", cd, "error", err)
-			}
-		}
-	}
-}
-
->>>>>>> d87aaebc
 // IsSynced exposes the synced state
 func (s *Service) IsSynced() bool {
 	return s.synced
