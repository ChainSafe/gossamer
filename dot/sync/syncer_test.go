// Copyright 2019 ChainSafe Systems (ON) Corp.
// This file is part of gossamer.
//
// The gossamer library is free software: you can redistribute it and/or modify
// it under the terms of the GNU Lesser General Public License as published by
// the Free Software Foundation, either version 3 of the License, or
// (at your option) any later version.
//
// The gossamer library is distributed in the hope that it will be useful,
// but WITHOUT ANY WARRANTY; without even the implied warranty of
// MERCHANTABILITY or FITNESS FOR A PARTICULAR PURPOSE. See the
// GNU Lesser General Public License for more details.
//
// You should have received a copy of the GNU Lesser General Public License
// along with the gossamer library. If not, see <http://www.gnu.org/licenses/>.

package sync

import (
	"io/ioutil"
	"math/big"
	"os"
	"testing"

	"github.com/stretchr/testify/mock"

	"github.com/ChainSafe/gossamer/dot/state"
	"github.com/ChainSafe/gossamer/dot/types"
<<<<<<< HEAD
	"github.com/ChainSafe/gossamer/lib/blocktree"
	"github.com/ChainSafe/gossamer/lib/common"
	"github.com/ChainSafe/gossamer/lib/genesis"
	"github.com/ChainSafe/gossamer/lib/runtime"
	rtstorage "github.com/ChainSafe/gossamer/lib/runtime/storage"
	"github.com/ChainSafe/gossamer/lib/runtime/wasmer"
	"github.com/ChainSafe/gossamer/lib/trie"
=======
	"github.com/ChainSafe/gossamer/lib/common/variadic"
	"github.com/ChainSafe/gossamer/lib/runtime"
	"github.com/ChainSafe/gossamer/lib/transaction"
	"github.com/ChainSafe/gossamer/pkg/scale"

>>>>>>> edd9b198
	log "github.com/ChainSafe/log15"
	"github.com/stretchr/testify/require"

	syncmocks "github.com/ChainSafe/gossamer/dot/sync/mocks"
)

func TestMain(m *testing.M) {
	wasmFilePaths, err := runtime.GenerateRuntimeWasmFile()
	if err != nil {
		log.Error("failed to generate runtime wasm file", err)
		os.Exit(1)
	}

	// Start all tests
	code := m.Run()

	runtime.RemoveFiles(wasmFilePaths)
	os.Exit(code)
}

<<<<<<< HEAD
func newMockFinalityGadget() *syncmocks.FinalityGadget {
	m := new(syncmocks.FinalityGadget)
	// using []uint8 instead of []byte: https://github.com/stretchr/testify/pull/969
	m.On("VerifyBlockJustification", mock.AnythingOfType("common.Hash"), mock.AnythingOfType("[]uint8")).Return(nil)
	return m
}

func newMockVerifier() *syncmocks.MockVerifier {
	m := new(syncmocks.MockVerifier)
	m.On("VerifyBlock", mock.AnythingOfType("*types.Header")).Return(nil)
	return m
=======
func TestHandleBlockResponse(t *testing.T) {
	if testing.Short() {
		t.Skip() // this test takes around 4min to run
	}

	syncer := NewTestSyncer(t, false)
	syncer.highestSeenBlock = big.NewInt(132)

	responder := NewTestSyncer(t, false)
	parent, err := responder.blockState.(*state.BlockState).BestBlockHeader()
	require.NoError(t, err)

	rt, err := responder.blockState.GetRuntime(nil)
	require.NoError(t, err)

	for i := 0; i < 130; i++ {
		block := BuildBlock(t, rt, parent, nil)
		err = responder.blockState.AddBlock(block)
		require.NoError(t, err)
		parent = &block.Header
	}

	startNum := 1
	start, err := variadic.NewUint64OrHash(startNum)
	require.NoError(t, err)

	req := &network.BlockRequestMessage{
		RequestedData: 3,
		StartingBlock: *start,
	}

	resp, err := responder.CreateBlockResponse(req)
	require.NoError(t, err)

	_, err = syncer.ProcessBlockData(resp.BlockData)
	require.NoError(t, err)

	resp2, err := responder.CreateBlockResponse(req)
	require.NoError(t, err)
	_, err = syncer.ProcessBlockData(resp2.BlockData)
	require.NoError(t, err)
	// response should contain blocks 13 to 20, and we should be synced
	require.True(t, syncer.synced)
}

func TestHandleBlockResponse_MissingBlocks(t *testing.T) {
	syncer := NewTestSyncer(t, false)
	syncer.highestSeenBlock = big.NewInt(20)

	parent, err := syncer.blockState.(*state.BlockState).BestBlockHeader()
	require.NoError(t, err)

	rt, err := syncer.blockState.GetRuntime(nil)
	require.NoError(t, err)

	for i := 0; i < 4; i++ {
		block := BuildBlock(t, rt, parent, nil)
		err = syncer.blockState.AddBlock(block)
		require.NoError(t, err)
		parent = &block.Header
	}

	responder := NewTestSyncer(t, false)

	parent, err = responder.blockState.(*state.BlockState).BestBlockHeader()
	require.NoError(t, err)

	rt, err = responder.blockState.GetRuntime(nil)
	require.NoError(t, err)

	for i := 0; i < 16; i++ {
		block := BuildBlock(t, rt, parent, nil)
		err = responder.blockState.AddBlock(block)
		require.NoError(t, err)
		parent = &block.Header
	}

	startNum := 15
	start, err := variadic.NewUint64OrHash(startNum)
	require.NoError(t, err)

	req := &network.BlockRequestMessage{
		RequestedData: 3,
		StartingBlock: *start,
	}

	// resp contains blocks 16 + (16 + maxResponseSize)
	resp, err := responder.CreateBlockResponse(req)
	require.NoError(t, err)

	// request should start from block 5 (best block number + 1)
	syncer.synced = false
	_, err = syncer.ProcessBlockData(resp.BlockData)
	require.True(t, errors.Is(err, chaindb.ErrKeyNotFound))
>>>>>>> edd9b198
}

func newMockNetwork() *syncmocks.MockNetwork {
	m := new(syncmocks.MockNetwork)
	m.On("DoBlockRequest", mock.AnythingOfType("peer.ID"), mock.AnythingOfType("*network.BlockRequestMessage")).Return(nil, nil)
	return m
}

func newTestSyncer(t *testing.T) *Service {
	wasmer.DefaultTestLogLvl = 3

	cfg := &Config{}
	testDatadirPath, _ := ioutil.TempDir("/tmp", "test-datadir-*")

<<<<<<< HEAD
	scfg := state.Config{
		Path:     testDatadirPath,
		LogLevel: log.LvlInfo,
=======
	bd := &types.BlockData{
		Body: body,
>>>>>>> edd9b198
	}
	stateSrvc := state.NewService(scfg)
	stateSrvc.UseMemDB()

	gen, genTrie, genHeader := newTestGenesisWithTrieAndHeader(t)
	err := stateSrvc.Initialise(gen, genHeader, genTrie)
	require.NoError(t, err)

<<<<<<< HEAD
	err = stateSrvc.Start()
	require.NoError(t, err)

	if cfg.BlockState == nil {
		cfg.BlockState = stateSrvc.Block
	}

	if cfg.StorageState == nil {
		cfg.StorageState = stateSrvc.Storage
	}
=======
	inQueue := syncer.transactionState.(*state.TransactionState).Pop()
	require.Nil(t, inQueue, "queue should be empty")
}

func TestHandleBlockResponse_NoBlockData(t *testing.T) {
	syncer := NewTestSyncer(t, false)
	_, err := syncer.ProcessBlockData(nil)
	require.Equal(t, ErrNilBlockData, err)
}

func TestHandleBlockResponse_BlockData(t *testing.T) {
	syncer := NewTestSyncer(t, false)

	rt, err := syncer.blockState.GetRuntime(nil)
	require.NoError(t, err)

	parent, err := syncer.blockState.(*state.BlockState).BestBlockHeader()
	require.NoError(t, err)

	_, err = scale.Marshal(*parent)
	require.NoError(t, err)

	block := BuildBlock(t, rt, parent, nil)

	bd := []*types.BlockData{{
		Hash:          block.Header.Hash(),
		Header:        &block.Header,
		Body:          &block.Body,
		Receipt:       nil,
		MessageQueue:  nil,
		Justification: nil,
	}}

	_, err = syncer.ProcessBlockData(bd)
	require.Nil(t, err)
}

func TestSyncer_ExecuteBlock_Prev(t *testing.T) {
	syncer := NewTestSyncer(t, false)

	parent, err := syncer.blockState.(*state.BlockState).BestBlockHeader()
	require.NoError(t, err)

	rt, err := syncer.blockState.GetRuntime(nil)
	require.NoError(t, err)

	block := BuildBlock(t, rt, parent, nil)

	// reset parentState
	parentState, err := syncer.storageState.TrieState(&parent.StateRoot)
	require.NoError(t, err)
	rt.SetContextStorage(parentState)

	_, err = rt.ExecuteBlock(block)
	require.NoError(t, err)
}

func TestSyncer_ExecuteBlock(t *testing.T) {
	syncer := NewTestSyncer(t, false)

	parent, err := syncer.blockState.(*state.BlockState).BestBlockHeader()
	require.NoError(t, err)
>>>>>>> edd9b198

	// initialise runtime
	genState, err := rtstorage.NewTrieState(genTrie) //nolint
	require.NoError(t, err)

	rtCfg := &wasmer.Config{}
	rtCfg.Storage = genState
	rtCfg.LogLvl = 3

	rtCfg.CodeHash, err = cfg.StorageState.LoadCodeHash(nil)
	require.NoError(t, err)

	instance, err := wasmer.NewRuntimeFromGenesis(gen, rtCfg)
	require.NoError(t, err)

	cfg.BlockState.StoreRuntime(cfg.BlockState.BestBlockHash(), instance)

<<<<<<< HEAD
	cfg.BlockImportHandler = new(syncmocks.MockBlockImportHandler)
	cfg.BlockImportHandler.(*syncmocks.MockBlockImportHandler).On("HandleBlockImport", mock.AnythingOfType("*types.Block"), mock.AnythingOfType("*storage.TrieState")).Return(func(block *types.Block, ts *rtstorage.TrieState) error {
		// store updates state trie nodes in database
		if err = stateSrvc.Storage.StoreTrie(ts, block.Header); err != nil {
			logger.Warn("failed to store state trie for imported block", "block", block.Header.Hash(), "error", err)
			return err
		}
=======
	d := types.NewBabeSecondaryPlainPreDigest(0, 1).ToPreRuntimeDigest()
	digest := types.NewDigest()
	err := digest.Add(*d)
	require.NoError(t, err)
	header := &types.Header{
		ParentHash: syncer.blockState.(*state.BlockState).GenesisHash(),
		Number:     big.NewInt(1),
		Digest:     digest,
	}
>>>>>>> edd9b198

		// store block in database
		if err = stateSrvc.Block.AddBlock(block); err != nil {
			if err == blocktree.ErrParentNotFound && block.Header.Number.Cmp(big.NewInt(0)) != 0 {
				return err
			} else if err == blocktree.ErrBlockExists || block.Header.Number.Cmp(big.NewInt(0)) == 0 {
				// this is fine
			} else {
				return err
			}
		}

<<<<<<< HEAD
		stateSrvc.Block.StoreRuntime(block.Header.Hash(), instance)
		logger.Debug("imported block and stored state trie", "block", block.Header.Hash(), "state root", ts.MustRoot())
		return nil
=======
	err = syncer.blockState.AddBlock(&types.Block{
		Header: *header,
		Body:   types.Body{},
>>>>>>> edd9b198
	})

	cfg.TransactionState = stateSrvc.Transaction
	cfg.BabeVerifier = newMockVerifier()
	cfg.LogLvl = log.LvlTrace
	cfg.FinalityGadget = newMockFinalityGadget()
	cfg.Network = newMockNetwork()

	syncer, err := NewService(cfg)
	require.NoError(t, err)
	return syncer
}

func newTestGenesisWithTrieAndHeader(t *testing.T) (*genesis.Genesis, *trie.Trie, *types.Header) {
	fp := "../../chain/gssmr/genesis.json"
	gen, err := genesis.NewGenesisFromJSONRaw(fp)
	require.NoError(t, err)

<<<<<<< HEAD
	genTrie, err := genesis.NewTrieFromGenesis(gen)
=======
	rt, err := syncer.blockState.GetRuntime(nil)
	require.NoError(t, err)

	block := BuildBlock(t, rt, parent, nil)
	digest := types.NewDigest()
	err = digest.Add(*types.NewBabeSecondaryPlainPreDigest(0, 1).ToPreRuntimeDigest())
	require.NoError(t, err)
	block.Header.Digest = digest

	err = syncer.blockState.(*state.BlockState).AddBlock(block)
	require.NoError(t, err)

	just := []byte("testjustification")

	data := []*types.BlockData{
		{
			Hash:          syncer.blockState.BestBlockHash(),
			Justification: &just,
		},
	}

	_, err = syncer.ProcessJustification(data)
>>>>>>> edd9b198
	require.NoError(t, err)

	genesisHeader, err := types.NewHeader(common.NewHash([]byte{0}), genTrie.MustHash(), trie.EmptyHash, big.NewInt(0), types.Digest{})
	require.NoError(t, err)
	return gen, genTrie, genesisHeader
}<|MERGE_RESOLUTION|>--- conflicted
+++ resolved
@@ -26,7 +26,6 @@
 
 	"github.com/ChainSafe/gossamer/dot/state"
 	"github.com/ChainSafe/gossamer/dot/types"
-<<<<<<< HEAD
 	"github.com/ChainSafe/gossamer/lib/blocktree"
 	"github.com/ChainSafe/gossamer/lib/common"
 	"github.com/ChainSafe/gossamer/lib/genesis"
@@ -34,13 +33,7 @@
 	rtstorage "github.com/ChainSafe/gossamer/lib/runtime/storage"
 	"github.com/ChainSafe/gossamer/lib/runtime/wasmer"
 	"github.com/ChainSafe/gossamer/lib/trie"
-=======
-	"github.com/ChainSafe/gossamer/lib/common/variadic"
-	"github.com/ChainSafe/gossamer/lib/runtime"
-	"github.com/ChainSafe/gossamer/lib/transaction"
-	"github.com/ChainSafe/gossamer/pkg/scale"
 
->>>>>>> edd9b198
 	log "github.com/ChainSafe/log15"
 	"github.com/stretchr/testify/require"
 
@@ -61,7 +54,7 @@
 	os.Exit(code)
 }
 
-<<<<<<< HEAD
+//<<<<<<< HEAD
 func newMockFinalityGadget() *syncmocks.FinalityGadget {
 	m := new(syncmocks.FinalityGadget)
 	// using []uint8 instead of []byte: https://github.com/stretchr/testify/pull/969
@@ -73,102 +66,6 @@
 	m := new(syncmocks.MockVerifier)
 	m.On("VerifyBlock", mock.AnythingOfType("*types.Header")).Return(nil)
 	return m
-=======
-func TestHandleBlockResponse(t *testing.T) {
-	if testing.Short() {
-		t.Skip() // this test takes around 4min to run
-	}
-
-	syncer := NewTestSyncer(t, false)
-	syncer.highestSeenBlock = big.NewInt(132)
-
-	responder := NewTestSyncer(t, false)
-	parent, err := responder.blockState.(*state.BlockState).BestBlockHeader()
-	require.NoError(t, err)
-
-	rt, err := responder.blockState.GetRuntime(nil)
-	require.NoError(t, err)
-
-	for i := 0; i < 130; i++ {
-		block := BuildBlock(t, rt, parent, nil)
-		err = responder.blockState.AddBlock(block)
-		require.NoError(t, err)
-		parent = &block.Header
-	}
-
-	startNum := 1
-	start, err := variadic.NewUint64OrHash(startNum)
-	require.NoError(t, err)
-
-	req := &network.BlockRequestMessage{
-		RequestedData: 3,
-		StartingBlock: *start,
-	}
-
-	resp, err := responder.CreateBlockResponse(req)
-	require.NoError(t, err)
-
-	_, err = syncer.ProcessBlockData(resp.BlockData)
-	require.NoError(t, err)
-
-	resp2, err := responder.CreateBlockResponse(req)
-	require.NoError(t, err)
-	_, err = syncer.ProcessBlockData(resp2.BlockData)
-	require.NoError(t, err)
-	// response should contain blocks 13 to 20, and we should be synced
-	require.True(t, syncer.synced)
-}
-
-func TestHandleBlockResponse_MissingBlocks(t *testing.T) {
-	syncer := NewTestSyncer(t, false)
-	syncer.highestSeenBlock = big.NewInt(20)
-
-	parent, err := syncer.blockState.(*state.BlockState).BestBlockHeader()
-	require.NoError(t, err)
-
-	rt, err := syncer.blockState.GetRuntime(nil)
-	require.NoError(t, err)
-
-	for i := 0; i < 4; i++ {
-		block := BuildBlock(t, rt, parent, nil)
-		err = syncer.blockState.AddBlock(block)
-		require.NoError(t, err)
-		parent = &block.Header
-	}
-
-	responder := NewTestSyncer(t, false)
-
-	parent, err = responder.blockState.(*state.BlockState).BestBlockHeader()
-	require.NoError(t, err)
-
-	rt, err = responder.blockState.GetRuntime(nil)
-	require.NoError(t, err)
-
-	for i := 0; i < 16; i++ {
-		block := BuildBlock(t, rt, parent, nil)
-		err = responder.blockState.AddBlock(block)
-		require.NoError(t, err)
-		parent = &block.Header
-	}
-
-	startNum := 15
-	start, err := variadic.NewUint64OrHash(startNum)
-	require.NoError(t, err)
-
-	req := &network.BlockRequestMessage{
-		RequestedData: 3,
-		StartingBlock: *start,
-	}
-
-	// resp contains blocks 16 + (16 + maxResponseSize)
-	resp, err := responder.CreateBlockResponse(req)
-	require.NoError(t, err)
-
-	// request should start from block 5 (best block number + 1)
-	syncer.synced = false
-	_, err = syncer.ProcessBlockData(resp.BlockData)
-	require.True(t, errors.Is(err, chaindb.ErrKeyNotFound))
->>>>>>> edd9b198
 }
 
 func newMockNetwork() *syncmocks.MockNetwork {
@@ -183,14 +80,9 @@
 	cfg := &Config{}
 	testDatadirPath, _ := ioutil.TempDir("/tmp", "test-datadir-*")
 
-<<<<<<< HEAD
 	scfg := state.Config{
 		Path:     testDatadirPath,
 		LogLevel: log.LvlInfo,
-=======
-	bd := &types.BlockData{
-		Body: body,
->>>>>>> edd9b198
 	}
 	stateSrvc := state.NewService(scfg)
 	stateSrvc.UseMemDB()
@@ -199,7 +91,6 @@
 	err := stateSrvc.Initialise(gen, genHeader, genTrie)
 	require.NoError(t, err)
 
-<<<<<<< HEAD
 	err = stateSrvc.Start()
 	require.NoError(t, err)
 
@@ -210,70 +101,6 @@
 	if cfg.StorageState == nil {
 		cfg.StorageState = stateSrvc.Storage
 	}
-=======
-	inQueue := syncer.transactionState.(*state.TransactionState).Pop()
-	require.Nil(t, inQueue, "queue should be empty")
-}
-
-func TestHandleBlockResponse_NoBlockData(t *testing.T) {
-	syncer := NewTestSyncer(t, false)
-	_, err := syncer.ProcessBlockData(nil)
-	require.Equal(t, ErrNilBlockData, err)
-}
-
-func TestHandleBlockResponse_BlockData(t *testing.T) {
-	syncer := NewTestSyncer(t, false)
-
-	rt, err := syncer.blockState.GetRuntime(nil)
-	require.NoError(t, err)
-
-	parent, err := syncer.blockState.(*state.BlockState).BestBlockHeader()
-	require.NoError(t, err)
-
-	_, err = scale.Marshal(*parent)
-	require.NoError(t, err)
-
-	block := BuildBlock(t, rt, parent, nil)
-
-	bd := []*types.BlockData{{
-		Hash:          block.Header.Hash(),
-		Header:        &block.Header,
-		Body:          &block.Body,
-		Receipt:       nil,
-		MessageQueue:  nil,
-		Justification: nil,
-	}}
-
-	_, err = syncer.ProcessBlockData(bd)
-	require.Nil(t, err)
-}
-
-func TestSyncer_ExecuteBlock_Prev(t *testing.T) {
-	syncer := NewTestSyncer(t, false)
-
-	parent, err := syncer.blockState.(*state.BlockState).BestBlockHeader()
-	require.NoError(t, err)
-
-	rt, err := syncer.blockState.GetRuntime(nil)
-	require.NoError(t, err)
-
-	block := BuildBlock(t, rt, parent, nil)
-
-	// reset parentState
-	parentState, err := syncer.storageState.TrieState(&parent.StateRoot)
-	require.NoError(t, err)
-	rt.SetContextStorage(parentState)
-
-	_, err = rt.ExecuteBlock(block)
-	require.NoError(t, err)
-}
-
-func TestSyncer_ExecuteBlock(t *testing.T) {
-	syncer := NewTestSyncer(t, false)
-
-	parent, err := syncer.blockState.(*state.BlockState).BestBlockHeader()
-	require.NoError(t, err)
->>>>>>> edd9b198
 
 	// initialise runtime
 	genState, err := rtstorage.NewTrieState(genTrie) //nolint
@@ -291,25 +118,13 @@
 
 	cfg.BlockState.StoreRuntime(cfg.BlockState.BestBlockHash(), instance)
 
-<<<<<<< HEAD
 	cfg.BlockImportHandler = new(syncmocks.MockBlockImportHandler)
 	cfg.BlockImportHandler.(*syncmocks.MockBlockImportHandler).On("HandleBlockImport", mock.AnythingOfType("*types.Block"), mock.AnythingOfType("*storage.TrieState")).Return(func(block *types.Block, ts *rtstorage.TrieState) error {
 		// store updates state trie nodes in database
-		if err = stateSrvc.Storage.StoreTrie(ts, block.Header); err != nil {
+		if err = stateSrvc.Storage.StoreTrie(ts, &block.Header); err != nil {
 			logger.Warn("failed to store state trie for imported block", "block", block.Header.Hash(), "error", err)
 			return err
 		}
-=======
-	d := types.NewBabeSecondaryPlainPreDigest(0, 1).ToPreRuntimeDigest()
-	digest := types.NewDigest()
-	err := digest.Add(*d)
-	require.NoError(t, err)
-	header := &types.Header{
-		ParentHash: syncer.blockState.(*state.BlockState).GenesisHash(),
-		Number:     big.NewInt(1),
-		Digest:     digest,
-	}
->>>>>>> edd9b198
 
 		// store block in database
 		if err = stateSrvc.Block.AddBlock(block); err != nil {
@@ -322,15 +137,9 @@
 			}
 		}
 
-<<<<<<< HEAD
 		stateSrvc.Block.StoreRuntime(block.Header.Hash(), instance)
 		logger.Debug("imported block and stored state trie", "block", block.Header.Hash(), "state root", ts.MustRoot())
 		return nil
-=======
-	err = syncer.blockState.AddBlock(&types.Block{
-		Header: *header,
-		Body:   types.Body{},
->>>>>>> edd9b198
 	})
 
 	cfg.TransactionState = stateSrvc.Transaction
@@ -349,35 +158,10 @@
 	gen, err := genesis.NewGenesisFromJSONRaw(fp)
 	require.NoError(t, err)
 
-<<<<<<< HEAD
 	genTrie, err := genesis.NewTrieFromGenesis(gen)
-=======
-	rt, err := syncer.blockState.GetRuntime(nil)
 	require.NoError(t, err)
 
-	block := BuildBlock(t, rt, parent, nil)
-	digest := types.NewDigest()
-	err = digest.Add(*types.NewBabeSecondaryPlainPreDigest(0, 1).ToPreRuntimeDigest())
-	require.NoError(t, err)
-	block.Header.Digest = digest
-
-	err = syncer.blockState.(*state.BlockState).AddBlock(block)
-	require.NoError(t, err)
-
-	just := []byte("testjustification")
-
-	data := []*types.BlockData{
-		{
-			Hash:          syncer.blockState.BestBlockHash(),
-			Justification: &just,
-		},
-	}
-
-	_, err = syncer.ProcessJustification(data)
->>>>>>> edd9b198
-	require.NoError(t, err)
-
-	genesisHeader, err := types.NewHeader(common.NewHash([]byte{0}), genTrie.MustHash(), trie.EmptyHash, big.NewInt(0), types.Digest{})
+	genesisHeader, err := types.NewHeader(common.NewHash([]byte{0}), genTrie.MustHash(), trie.EmptyHash, big.NewInt(0), types.NewDigest())
 	require.NoError(t, err)
 	return gen, genTrie, genesisHeader
 }