// Copyright 2019 ChainSafe Systems (ON) Corp.
// This file is part of gossamer.
//
// The gossamer library is free software: you can redistribute it and/or modify
// it under the terms of the GNU Lesser General Public License as published by
// the Free Software Foundation, either version 3 of the License, or
// (at your option) any later version.
//
// The gossamer library is distributed in the hope that it will be useful,
// but WITHOUT ANY WARRANTY; without even the implied warranty of
// MERCHANTABILITY or FITNESS FOR A PARTICULAR PURPOSE. See the
// GNU Lesser General Public License for more details.
//
// You should have received a copy of the GNU Lesser General Public License
// along with the gossamer library. If not, see <http://www.gnu.org/licenses/>.

package sync

import (
	"io/ioutil"
	"math/big"
	"testing"
	"time"

	"github.com/ChainSafe/gossamer/dot/network"
	"github.com/ChainSafe/gossamer/dot/state"
	"github.com/ChainSafe/gossamer/dot/types"
	"github.com/ChainSafe/gossamer/lib/common/variadic"
	"github.com/ChainSafe/gossamer/lib/genesis"
	"github.com/ChainSafe/gossamer/lib/runtime"
	"github.com/ChainSafe/gossamer/lib/runtime/wasmer"
	"github.com/ChainSafe/gossamer/lib/scale"
	"github.com/ChainSafe/gossamer/lib/transaction"
	"github.com/ChainSafe/gossamer/lib/trie"

	log "github.com/ChainSafe/log15"
	"github.com/stretchr/testify/require"
)

var maxRetries = 8 //nolint

var testGenesisHeader = &types.Header{
	Number:    big.NewInt(0),
	StateRoot: trie.EmptyHash,
}

func newTestSyncer(t *testing.T) *Service {
	wasmer.DefaultTestLogLvl = 0

	cfg := &Config{}
	testDatadirPath, _ := ioutil.TempDir("/tmp", "test-datadir-*")
	stateSrvc := state.NewService(testDatadirPath, log.LvlInfo)

	genesisData := new(genesis.Data)
	err := stateSrvc.Initialize(genesisData, testGenesisHeader, trie.NewEmptyTrie(), genesisBABEConfig)
	if err != nil {
		t.Fatal(err)
	}

	err = stateSrvc.Start()
	require.NoError(t, err)

	if cfg.BlockState == nil {
		cfg.BlockState = stateSrvc.Block
	}

	if cfg.StorageState == nil {
		cfg.StorageState = stateSrvc.Storage
	}

	if cfg.Runtime == nil {
		cfg.Runtime = wasmer.NewTestInstance(t, runtime.NODE_RUNTIME)
	}

	if cfg.TransactionState == nil {
		cfg.TransactionState = stateSrvc.Transaction
	}

	if cfg.Verifier == nil {
		cfg.Verifier = &mockVerifier{}
	}

	if cfg.LogLvl == 0 {
		cfg.LogLvl = log.LvlDebug
	}

	syncer, err := NewService(cfg)
	require.NoError(t, err)
	return syncer
}

<<<<<<< HEAD
func TestHandleBlockResponse(t *testing.T) {
=======
func TestHandleSeenBlocks(t *testing.T) {
	syncer := newTestSyncer(t)
	number := big.NewInt(12)
	req := syncer.HandleSeenBlocks(number)
	require.NotNil(t, req)
	require.Equal(t, uint64(1), req.StartingBlock.Value().(uint64))
	require.Equal(t, number, syncer.highestSeenBlock)
}

func TestHandleSeenBlocks_NotHighestSeen(t *testing.T) {
	syncer := newTestSyncer(t)

	number := big.NewInt(12)
	req := syncer.HandleSeenBlocks(number)
	require.NotNil(t, req)
	require.Equal(t, number, syncer.highestSeenBlock)

	lower := big.NewInt(11)
	req = syncer.HandleSeenBlocks(lower)
	require.Nil(t, req)
	require.Equal(t, number, syncer.highestSeenBlock)
}

func TestHandleSeenBlocks_GreaterThanHighestSeen_NotSynced(t *testing.T) {
	syncer := newTestSyncer(t)

	number := big.NewInt(12)
	req := syncer.HandleSeenBlocks(number)
	require.NotNil(t, req)
	require.Equal(t, number, syncer.highestSeenBlock)

	number = big.NewInt(16)
	req = syncer.HandleSeenBlocks(number)
	require.NotNil(t, req)
	require.Equal(t, number, syncer.highestSeenBlock)
	require.Equal(t, req.StartingBlock.Value().(uint64), uint64(12))
}

func TestHandleSeenBlocks_GreaterThanHighestSeen_Synced(t *testing.T) {
	syncer := newTestSyncer(t)

	number := big.NewInt(12)
	req := syncer.HandleSeenBlocks(number)
	require.NotNil(t, req)
	require.Equal(t, number, syncer.highestSeenBlock)

	// synced to block 12
	syncer.synced = true

	number = big.NewInt(16)
	req = syncer.HandleSeenBlocks(number)
	require.NotNil(t, req)
	require.Equal(t, number, syncer.highestSeenBlock)
	require.Equal(t, uint64(13), req.StartingBlock.Value().(uint64))
}

func TestHandleBlockResponse_MaxResponseSize(t *testing.T) {
	// this test takes around 4 minutes to run
	if testing.Short() {
		t.Skip("skipping TestHandleBlockResponse_MaxResponseSize")
	}
>>>>>>> 16a89f5b
	syncer := newTestSyncer(t)
	syncer.highestSeenBlock = big.NewInt(132)

	responder := newTestSyncer(t)
	parent, err := responder.blockState.(*state.BlockState).BestBlockHeader()
	require.NoError(t, err)

	for i := 0; i < 130; i++ {
		block := buildBlock(t, responder.runtime, parent)
		err = responder.blockState.AddBlock(block)
		require.NoError(t, err)
		parent = block.Header
	}

	startNum := 1
	start, err := variadic.NewUint64OrHash(startNum)
	require.NoError(t, err)

	req := &network.BlockRequestMessage{
		ID:            1,
		RequestedData: 3,
		StartingBlock: start,
	}

	resp, err := responder.CreateBlockResponse(req)
	require.NoError(t, err)

	req2 := syncer.HandleBlockResponse(resp)
	require.NotNil(t, req2)

	// msg should contain blocks 1 to 129 (maxResponseSize # of blocks)
	require.Equal(t, uint64(startNum+int(maxResponseSize)), req2.StartingBlock.Value().(uint64))

	resp2, err := responder.CreateBlockResponse(req)
	require.NoError(t, err)
	syncer.HandleBlockResponse(resp2)
	// response should contain blocks 13 to 20, and we should be synced
	require.True(t, syncer.synced)
}

func TestHandleBlockResponse_MissingBlocks(t *testing.T) {
	syncer := newTestSyncer(t)
	syncer.highestSeenBlock = big.NewInt(20)

	parent, err := syncer.blockState.(*state.BlockState).BestBlockHeader()
	require.NoError(t, err)

	for i := 0; i < 4; i++ {
		block := buildBlock(t, syncer.runtime, parent)
		err = syncer.blockState.AddBlock(block)
		require.NoError(t, err)
		parent = block.Header
	}

	responder := newTestSyncer(t)

	parent, err = responder.blockState.(*state.BlockState).BestBlockHeader()
	require.NoError(t, err)

	for i := 0; i < 16; i++ {
		block := buildBlock(t, responder.runtime, parent)
		err = responder.blockState.AddBlock(block)
		require.NoError(t, err)
		parent = block.Header
	}

	startNum := 15
	start, err := variadic.NewUint64OrHash(startNum)
	require.NoError(t, err)

	req := &network.BlockRequestMessage{
		ID:            1,
		RequestedData: 3,
		StartingBlock: start,
	}

	// resp contains blocks 16 + (16 + maxResponseSize)
	resp, err := responder.CreateBlockResponse(req)
	require.NoError(t, err)

	// request should start from block 5 (best block number + 1)
	syncer.synced = false
	req2 := syncer.HandleBlockResponse(resp)
	require.NotNil(t, req2)
	require.Equal(t, uint64(5), req2.StartingBlock.Value().(uint64))
}

func TestRemoveIncludedExtrinsics(t *testing.T) {
	syncer := newTestSyncer(t)

	ext := []byte("nootwashere")
	tx := &transaction.ValidTransaction{
		Extrinsic: ext,
		Validity:  &transaction.Validity{Priority: 1},
	}

	syncer.transactionState.(*state.TransactionState).Push(tx)

	exts := []types.Extrinsic{ext}
	body, err := types.NewBodyFromExtrinsics(exts)
	require.NoError(t, err)

	bd := &types.BlockData{
		Body: body.AsOptional(),
	}

	msg := &network.BlockResponseMessage{
		BlockData: []*types.BlockData{bd},
	}

	_, _, err = syncer.processBlockResponseData(msg)
	require.NoError(t, err)

	inQueue := syncer.transactionState.(*state.TransactionState).Pop()
	require.Nil(t, inQueue, "queue should be empty")
}

func TestHandleBlockResponse_NoBlockData(t *testing.T) {
	syncer := newTestSyncer(t)
	msg := &network.BlockResponseMessage{
		ID:        0,
		BlockData: nil,
	}
	low, high, err := syncer.processBlockResponseData(msg)
	require.Nil(t, err)
	require.Equal(t, int64(0), high)
	require.Equal(t, maxInt64, low)
}

func TestHandleBlockResponse_BlockData(t *testing.T) {
	syncer := newTestSyncer(t)

	parent, err := syncer.blockState.(*state.BlockState).BestBlockHeader()
	require.NoError(t, err)
	block := buildBlock(t, syncer.runtime, parent)

	bd := []*types.BlockData{{
		Hash:          block.Header.Hash(),
		Header:        block.Header.AsOptional(),
		Body:          block.Body.AsOptional(),
		Receipt:       nil,
		MessageQueue:  nil,
		Justification: nil,
	}}
	msg := &network.BlockResponseMessage{
		ID:        0,
		BlockData: bd,
	}
	low, high, err := syncer.processBlockResponseData(msg)
	require.Nil(t, err)
	require.Equal(t, int64(1), low)
	require.Equal(t, int64(1), high)
}

func buildBlock(t *testing.T, instance runtime.Instance, parent *types.Header) *types.Block {
	header := &types.Header{
		ParentHash: parent.Hash(),
		Number:     big.NewInt(0).Add(parent.Number, big.NewInt(1)),
		Digest:     [][]byte{},
	}

	err := instance.InitializeBlock(header)
	require.NoError(t, err)

	idata := types.NewInherentsData()
	err = idata.SetInt64Inherent(types.Timstap0, uint64(time.Now().Unix()))
	require.NoError(t, err)

	err = idata.SetInt64Inherent(types.Babeslot, 1)
	require.NoError(t, err)

	err = idata.SetBigIntInherent(types.Finalnum, big.NewInt(0))
	require.NoError(t, err)

	ienc, err := idata.Encode()
	require.NoError(t, err)

	// Call BlockBuilder_inherent_extrinsics which returns the inherents as extrinsics
	inherentExts, err := instance.InherentExtrinsics(ienc)
	require.NoError(t, err)

	// decode inherent extrinsics
	exts, err := scale.Decode(inherentExts, [][]byte{})
	require.NoError(t, err)

	// apply each inherent extrinsic
	for _, ext := range exts.([][]byte) {
		in, err := scale.Encode(ext) //nolint
		require.NoError(t, err)

		ret, err := instance.ApplyExtrinsic(in)
		require.NoError(t, err)
		require.Equal(t, ret, []byte{0, 0})
	}

	res, err := instance.FinalizeBlock()
	require.NoError(t, err)

	return &types.Block{
		Header: res,
		Body:   types.NewBody(inherentExts),
	}
}

func TestSyncer_ExecuteBlock(t *testing.T) {
	syncer := newTestSyncer(t)

	parent, err := syncer.blockState.(*state.BlockState).BestBlockHeader()
	require.NoError(t, err)

	block := buildBlock(t, syncer.runtime, parent)

	// set parentState, which is the test genesis state ie. empty state
	parentState := runtime.NewTestRuntimeStorage(t, nil)
	syncer.runtime.SetContext(parentState)

	_, err = syncer.runtime.ExecuteBlock(block)
	require.NoError(t, err)
}<|MERGE_RESOLUTION|>--- conflicted
+++ resolved
@@ -89,71 +89,7 @@
 	return syncer
 }
 
-<<<<<<< HEAD
 func TestHandleBlockResponse(t *testing.T) {
-=======
-func TestHandleSeenBlocks(t *testing.T) {
-	syncer := newTestSyncer(t)
-	number := big.NewInt(12)
-	req := syncer.HandleSeenBlocks(number)
-	require.NotNil(t, req)
-	require.Equal(t, uint64(1), req.StartingBlock.Value().(uint64))
-	require.Equal(t, number, syncer.highestSeenBlock)
-}
-
-func TestHandleSeenBlocks_NotHighestSeen(t *testing.T) {
-	syncer := newTestSyncer(t)
-
-	number := big.NewInt(12)
-	req := syncer.HandleSeenBlocks(number)
-	require.NotNil(t, req)
-	require.Equal(t, number, syncer.highestSeenBlock)
-
-	lower := big.NewInt(11)
-	req = syncer.HandleSeenBlocks(lower)
-	require.Nil(t, req)
-	require.Equal(t, number, syncer.highestSeenBlock)
-}
-
-func TestHandleSeenBlocks_GreaterThanHighestSeen_NotSynced(t *testing.T) {
-	syncer := newTestSyncer(t)
-
-	number := big.NewInt(12)
-	req := syncer.HandleSeenBlocks(number)
-	require.NotNil(t, req)
-	require.Equal(t, number, syncer.highestSeenBlock)
-
-	number = big.NewInt(16)
-	req = syncer.HandleSeenBlocks(number)
-	require.NotNil(t, req)
-	require.Equal(t, number, syncer.highestSeenBlock)
-	require.Equal(t, req.StartingBlock.Value().(uint64), uint64(12))
-}
-
-func TestHandleSeenBlocks_GreaterThanHighestSeen_Synced(t *testing.T) {
-	syncer := newTestSyncer(t)
-
-	number := big.NewInt(12)
-	req := syncer.HandleSeenBlocks(number)
-	require.NotNil(t, req)
-	require.Equal(t, number, syncer.highestSeenBlock)
-
-	// synced to block 12
-	syncer.synced = true
-
-	number = big.NewInt(16)
-	req = syncer.HandleSeenBlocks(number)
-	require.NotNil(t, req)
-	require.Equal(t, number, syncer.highestSeenBlock)
-	require.Equal(t, uint64(13), req.StartingBlock.Value().(uint64))
-}
-
-func TestHandleBlockResponse_MaxResponseSize(t *testing.T) {
-	// this test takes around 4 minutes to run
-	if testing.Short() {
-		t.Skip("skipping TestHandleBlockResponse_MaxResponseSize")
-	}
->>>>>>> 16a89f5b
 	syncer := newTestSyncer(t)
 	syncer.highestSeenBlock = big.NewInt(132)
 
