--- conflicted
+++ resolved
@@ -17,13 +17,12 @@
 package sync
 
 import (
-<<<<<<< HEAD
-	"github.com/stretchr/testify/mock"
-=======
 	"io/ioutil"
 	"math/big"
 	"testing"
 	"time"
+
+	"github.com/stretchr/testify/mock"
 
 	"github.com/ChainSafe/gossamer/dot/state"
 	"github.com/ChainSafe/gossamer/dot/types"
@@ -38,16 +37,6 @@
 	"github.com/ChainSafe/gossamer/lib/trie"
 	log "github.com/ChainSafe/log15"
 	"github.com/stretchr/testify/require"
-)
-
-// mockVerifier implements the Verifier interface
-type mockVerifier struct{}
-
-// VerifyBlock mocks verifying a block
-func (v *mockVerifier) VerifyBlock(header *types.Header) error {
-	return nil
-}
->>>>>>> 29413d48
 
 	. "github.com/ChainSafe/gossamer/dot/sync/mocks"
 )
@@ -71,15 +60,7 @@
 	m.On("Resume").Return(nil)
 	m.On("SetRuntime", mock.AnythingOfType("runtime.Instance"))
 
-<<<<<<< HEAD
 	return m
-=======
-func (bp *mockBlockProducer) SetRuntime(_ runtime.Instance) {}
-
-type mockFinalityGadget struct{}
-
-func (m mockFinalityGadget) VerifyBlockJustification(_ []byte) error {
-	return nil
 }
 
 // NewTestSyncer ...
@@ -125,7 +106,7 @@
 	}
 
 	if cfg.Verifier == nil {
-		cfg.Verifier = &mockVerifier{}
+		cfg.Verifier = NewMockVerifier()
 	}
 
 	if cfg.LogLvl == 0 {
@@ -133,7 +114,7 @@
 	}
 
 	if cfg.FinalityGadget == nil {
-		cfg.FinalityGadget = &mockFinalityGadget{}
+		cfg.FinalityGadget = NewMockFinalityGadget()
 	}
 
 	syncer, err := NewService(cfg)
@@ -223,5 +204,4 @@
 		Header: res,
 		Body:   body,
 	}
->>>>>>> 29413d48
 }