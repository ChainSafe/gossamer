// Copyright 2019 ChainSafe Systems (ON) Corp.
// This file is part of gossamer.
//
// The gossamer library is free software: you can redistribute it and/or modify
// it under the terms of the GNU Lesser General Public License as published by
// the Free Software Foundation, either version 3 of the License, or
// (at your option) any later version.
//
// The gossamer library is distributed in the hope that it will be useful,
// but WITHOUT ANY WARRANTY; without even the implied warranty of
// MERCHANTABILITY or FITNESS FOR A PARTICULAR PURPOSE. See the
// GNU Lesser General Public License for more details.
//
// You should have received a copy of the GNU Lesser General Public License
// along with the gossamer library. If not, see <http://www.gnu.org/licenses/>.

package sync

import (
	"math/big"
	"testing"
	"time"

	"github.com/ChainSafe/gossamer/dot/types"
	"github.com/ChainSafe/gossamer/lib/babe"
	"github.com/ChainSafe/gossamer/lib/runtime"
	"github.com/ChainSafe/gossamer/lib/transaction"
	"github.com/ChainSafe/gossamer/pkg/scale"

	"github.com/stretchr/testify/require"
)

<<<<<<< HEAD
=======
// NewMockFinalityGadget create and return sync FinalityGadget interface mock
func NewMockFinalityGadget() *syncmocks.FinalityGadget {
	m := new(syncmocks.FinalityGadget)
	// using []uint8 instead of []byte: https://github.com/stretchr/testify/pull/969
	m.On("VerifyBlockJustification", mock.AnythingOfType("common.Hash"), mock.AnythingOfType("[]uint8")).Return(nil)
	return m
}

// NewMockVerifier create and return sync Verifier interface mock
func NewMockVerifier() *syncmocks.MockVerifier {
	m := new(syncmocks.MockVerifier)
	m.On("VerifyBlock", mock.AnythingOfType("*types.Header")).Return(nil)
	return m
}

// NewTestSyncer ...
func NewTestSyncer(t *testing.T, usePolkadotGenesis bool) *Service {
	wasmer.DefaultTestLogLvl = 3

	cfg := &Config{}
	testDatadirPath, _ := ioutil.TempDir("/tmp", "test-datadir-*")

	scfg := state.Config{
		Path:     testDatadirPath,
		LogLevel: log.LvlInfo,
	}
	stateSrvc := state.NewService(scfg)
	stateSrvc.UseMemDB()

	gen, genTrie, genHeader := newTestGenesisWithTrieAndHeader(t, usePolkadotGenesis)
	err := stateSrvc.Initialise(gen, genHeader, genTrie)
	require.NoError(t, err)

	err = stateSrvc.Start()
	require.NoError(t, err)

	if cfg.BlockState == nil {
		cfg.BlockState = stateSrvc.Block
	}

	if cfg.StorageState == nil {
		cfg.StorageState = stateSrvc.Storage
	}

	cfg.BlockImportHandler = new(syncmocks.MockBlockImportHandler)
	cfg.BlockImportHandler.(*syncmocks.MockBlockImportHandler).On("HandleBlockImport", mock.AnythingOfType("*types.Block"), mock.AnythingOfType("*storage.TrieState")).Return(nil)

	if cfg.Runtime == nil {
		// set state to genesis state
		genState, err := rtstorage.NewTrieState(genTrie) //nolint
		require.NoError(t, err)

		rtCfg := &wasmer.Config{}
		rtCfg.Storage = genState
		rtCfg.LogLvl = 3

		rtCfg.CodeHash, err = cfg.StorageState.LoadCodeHash(nil)
		require.NoError(t, err)

		instance, err := wasmer.NewRuntimeFromGenesis(gen, rtCfg) //nolint
		require.NoError(t, err)
		cfg.Runtime = instance

		cfg.BlockState.StoreRuntime(cfg.BlockState.BestBlockHash(), instance)
	}

	if cfg.TransactionState == nil {
		cfg.TransactionState = stateSrvc.Transaction
	}

	if cfg.Verifier == nil {
		cfg.Verifier = NewMockVerifier()
	}

	if cfg.LogLvl == 0 {
		cfg.LogLvl = log.LvlInfo
	}

	if cfg.FinalityGadget == nil {
		cfg.FinalityGadget = NewMockFinalityGadget()
	}

	syncer, err := NewService(cfg)
	require.NoError(t, err)
	return syncer
}

func newTestGenesisWithTrieAndHeader(t *testing.T, usePolkadotGenesis bool) (*genesis.Genesis, *trie.Trie, *types.Header) {
	fp := "../../chain/gssmr/genesis.json"
	if usePolkadotGenesis {
		fp = "../../chain/polkadot/genesis.json"
	}

	gen, err := genesis.NewGenesisFromJSONRaw(fp)
	require.NoError(t, err)

	genTrie, err := genesis.NewTrieFromGenesis(gen)
	require.NoError(t, err)

	genesisHeader, err := types.NewHeader(common.NewHash([]byte{0}), genTrie.MustHash(), trie.EmptyHash, big.NewInt(0), types.NewDigest())
	require.NoError(t, err)
	return gen, genTrie, genesisHeader
}

>>>>>>> edd9b198
// BuildBlock ...
func BuildBlock(t *testing.T, instance runtime.Instance, parent *types.Header, ext types.Extrinsic) *types.Block {
	digest := types.NewDigest()
	err := digest.Add(*types.NewBabeSecondaryPlainPreDigest(0, 1).ToPreRuntimeDigest())
	require.NoError(t, err)
	header := &types.Header{
		ParentHash: parent.Hash(),
		Number:     big.NewInt(0).Add(parent.Number, big.NewInt(1)),
		Digest:     digest,
	}

	err = instance.InitializeBlock(header)
	require.NoError(t, err)

	idata := types.NewInherentsData()
	err = idata.SetInt64Inherent(types.Timstap0, uint64(time.Now().Unix()))
	require.NoError(t, err)

	err = idata.SetInt64Inherent(types.Babeslot, 1)
	require.NoError(t, err)

	ienc, err := idata.Encode()
	require.NoError(t, err)

	// Call BlockBuilder_inherent_extrinsics which returns the inherents as extrinsics
	inherentExts, err := instance.InherentExtrinsics(ienc)
	require.NoError(t, err)

	// decode inherent extrinsics
	var exts [][]byte
	err = scale.Unmarshal(inherentExts, &exts)
	require.NoError(t, err)

	inExt := exts

	var body *types.Body
	if ext != nil {
		var txn *transaction.Validity
		externalExt := types.Extrinsic(append([]byte{byte(types.TxnExternal)}, ext...))
		txn, err = instance.ValidateTransaction(externalExt)
		require.NoError(t, err)

		vtx := transaction.NewValidTransaction(ext, txn)
		_, err = instance.ApplyExtrinsic(ext) // TODO: Determine error for ret
		require.NoError(t, err)

		body, err = babe.ExtrinsicsToBody(inExt, []*transaction.ValidTransaction{vtx})
		require.NoError(t, err)

	} else {
		body = types.NewBody(inherentExts)
	}

	// apply each inherent extrinsic
	for _, ext := range inExt {
		in, err := scale.Marshal(ext) //nolint
		require.NoError(t, err)

		ret, err := instance.ApplyExtrinsic(in)
		require.NoError(t, err)
		require.Equal(t, ret, []byte{0, 0})
	}

	res, err := instance.FinalizeBlock()
	require.NoError(t, err)
	res.Number = header.Number

	return &types.Block{
		Header: *res,
		Body:   *body,
	}
}<|MERGE_RESOLUTION|>--- conflicted
+++ resolved
@@ -30,113 +30,6 @@
 	"github.com/stretchr/testify/require"
 )
 
-<<<<<<< HEAD
-=======
-// NewMockFinalityGadget create and return sync FinalityGadget interface mock
-func NewMockFinalityGadget() *syncmocks.FinalityGadget {
-	m := new(syncmocks.FinalityGadget)
-	// using []uint8 instead of []byte: https://github.com/stretchr/testify/pull/969
-	m.On("VerifyBlockJustification", mock.AnythingOfType("common.Hash"), mock.AnythingOfType("[]uint8")).Return(nil)
-	return m
-}
-
-// NewMockVerifier create and return sync Verifier interface mock
-func NewMockVerifier() *syncmocks.MockVerifier {
-	m := new(syncmocks.MockVerifier)
-	m.On("VerifyBlock", mock.AnythingOfType("*types.Header")).Return(nil)
-	return m
-}
-
-// NewTestSyncer ...
-func NewTestSyncer(t *testing.T, usePolkadotGenesis bool) *Service {
-	wasmer.DefaultTestLogLvl = 3
-
-	cfg := &Config{}
-	testDatadirPath, _ := ioutil.TempDir("/tmp", "test-datadir-*")
-
-	scfg := state.Config{
-		Path:     testDatadirPath,
-		LogLevel: log.LvlInfo,
-	}
-	stateSrvc := state.NewService(scfg)
-	stateSrvc.UseMemDB()
-
-	gen, genTrie, genHeader := newTestGenesisWithTrieAndHeader(t, usePolkadotGenesis)
-	err := stateSrvc.Initialise(gen, genHeader, genTrie)
-	require.NoError(t, err)
-
-	err = stateSrvc.Start()
-	require.NoError(t, err)
-
-	if cfg.BlockState == nil {
-		cfg.BlockState = stateSrvc.Block
-	}
-
-	if cfg.StorageState == nil {
-		cfg.StorageState = stateSrvc.Storage
-	}
-
-	cfg.BlockImportHandler = new(syncmocks.MockBlockImportHandler)
-	cfg.BlockImportHandler.(*syncmocks.MockBlockImportHandler).On("HandleBlockImport", mock.AnythingOfType("*types.Block"), mock.AnythingOfType("*storage.TrieState")).Return(nil)
-
-	if cfg.Runtime == nil {
-		// set state to genesis state
-		genState, err := rtstorage.NewTrieState(genTrie) //nolint
-		require.NoError(t, err)
-
-		rtCfg := &wasmer.Config{}
-		rtCfg.Storage = genState
-		rtCfg.LogLvl = 3
-
-		rtCfg.CodeHash, err = cfg.StorageState.LoadCodeHash(nil)
-		require.NoError(t, err)
-
-		instance, err := wasmer.NewRuntimeFromGenesis(gen, rtCfg) //nolint
-		require.NoError(t, err)
-		cfg.Runtime = instance
-
-		cfg.BlockState.StoreRuntime(cfg.BlockState.BestBlockHash(), instance)
-	}
-
-	if cfg.TransactionState == nil {
-		cfg.TransactionState = stateSrvc.Transaction
-	}
-
-	if cfg.Verifier == nil {
-		cfg.Verifier = NewMockVerifier()
-	}
-
-	if cfg.LogLvl == 0 {
-		cfg.LogLvl = log.LvlInfo
-	}
-
-	if cfg.FinalityGadget == nil {
-		cfg.FinalityGadget = NewMockFinalityGadget()
-	}
-
-	syncer, err := NewService(cfg)
-	require.NoError(t, err)
-	return syncer
-}
-
-func newTestGenesisWithTrieAndHeader(t *testing.T, usePolkadotGenesis bool) (*genesis.Genesis, *trie.Trie, *types.Header) {
-	fp := "../../chain/gssmr/genesis.json"
-	if usePolkadotGenesis {
-		fp = "../../chain/polkadot/genesis.json"
-	}
-
-	gen, err := genesis.NewGenesisFromJSONRaw(fp)
-	require.NoError(t, err)
-
-	genTrie, err := genesis.NewTrieFromGenesis(gen)
-	require.NoError(t, err)
-
-	genesisHeader, err := types.NewHeader(common.NewHash([]byte{0}), genTrie.MustHash(), trie.EmptyHash, big.NewInt(0), types.NewDigest())
-	require.NoError(t, err)
-	return gen, genTrie, genesisHeader
-}
-
->>>>>>> edd9b198
 // BuildBlock ...
 func BuildBlock(t *testing.T, instance runtime.Instance, parent *types.Header, ext types.Extrinsic) *types.Block {
 	digest := types.NewDigest()
