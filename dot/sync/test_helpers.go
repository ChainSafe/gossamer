// Copyright 2019 ChainSafe Systems (ON) Corp.
// This file is part of gossamer.
//
// The gossamer library is free software: you can redistribute it and/or modify
// it under the terms of the GNU Lesser General Public License as published by
// the Free Software Foundation, either version 3 of the License, or
// (at your option) any later version.
//
// The gossamer library is distributed in the hope that it will be useful,
// but WITHOUT ANY WARRANTY; without even the implied warranty of
// MERCHANTABILITY or FITNESS FOR A PARTICULAR PURPOSE. See the
// GNU Lesser General Public License for more details.
//
// You should have received a copy of the GNU Lesser General Public License
// along with the gossamer library. If not, see <http://www.gnu.org/licenses/>.

package sync

import (
	"io/ioutil"
	"math/big"
	"path/filepath"
	"testing"
	"time"

	"github.com/ChainSafe/gossamer/dot/state"
	syncmocks "github.com/ChainSafe/gossamer/dot/sync/mocks"
	"github.com/ChainSafe/gossamer/dot/types"
	"github.com/ChainSafe/gossamer/lib/babe"
	"github.com/ChainSafe/gossamer/lib/common"
	"github.com/ChainSafe/gossamer/lib/genesis"
	"github.com/ChainSafe/gossamer/lib/runtime"
	rtstorage "github.com/ChainSafe/gossamer/lib/runtime/storage"
	"github.com/ChainSafe/gossamer/lib/runtime/wasmer"
	"github.com/ChainSafe/gossamer/lib/transaction"
	"github.com/ChainSafe/gossamer/lib/trie"
	"github.com/ChainSafe/gossamer/lib/utils"
	"github.com/ChainSafe/gossamer/pkg/scale"
	log "github.com/ChainSafe/log15"
	"github.com/stretchr/testify/mock"
	"github.com/stretchr/testify/require"
)

// NewMockFinalityGadget create and return sync FinalityGadget interface mock
func NewMockFinalityGadget() *syncmocks.FinalityGadget {
	m := new(syncmocks.FinalityGadget)
	// using []uint8 instead of []byte: https://github.com/stretchr/testify/pull/969
	m.On("VerifyBlockJustification", mock.AnythingOfType("common.Hash"), mock.AnythingOfType("[]uint8")).Return(nil)
	return m
}

// NewMockVerifier create and return sync Verifier interface mock
func NewMockVerifier() *syncmocks.MockVerifier {
	m := new(syncmocks.MockVerifier)
	m.On("VerifyBlock", mock.AnythingOfType("*types.Header")).Return(nil)
	return m
}

// NewTestSyncer ...
func NewTestSyncer(t *testing.T, usePolkadotGenesis bool) *Service {
	wasmer.DefaultTestLogLvl = 3

	cfg := &Config{}
	testDatadirPath, _ := ioutil.TempDir("/tmp", "test-datadir-*")

	scfg := state.Config{
		Path:     testDatadirPath,
		LogLevel: log.LvlInfo,
	}
	stateSrvc := state.NewService(scfg)
	stateSrvc.UseMemDB()

	gen, genTrie, genHeader := newTestGenesisWithTrieAndHeader(t, usePolkadotGenesis)
	err := stateSrvc.Initialise(gen, genHeader, genTrie)
	require.NoError(t, err)

	err = stateSrvc.Start()
	require.NoError(t, err)

	if cfg.BlockState == nil {
		cfg.BlockState = stateSrvc.Block
	}

	if cfg.StorageState == nil {
		cfg.StorageState = stateSrvc.Storage
	}

	cfg.BlockImportHandler = new(syncmocks.MockBlockImportHandler)
	cfg.BlockImportHandler.(*syncmocks.MockBlockImportHandler).On("HandleBlockImport", mock.AnythingOfType("*types.Block"), mock.AnythingOfType("*storage.TrieState")).Return(nil)

	if cfg.Runtime == nil {
		// set state to genesis state
		genState, err := rtstorage.NewTrieState(genTrie) //nolint
		require.NoError(t, err)

		rtCfg := &wasmer.Config{}
		rtCfg.Storage = genState
		rtCfg.LogLvl = 3

		rtCfg.CodeHash, err = cfg.StorageState.LoadCodeHash(nil)
		require.NoError(t, err)

		nodeStorage := runtime.NodeStorage{}
		if stateSrvc != nil {
			nodeStorage.BaseDB = stateSrvc.Base
		} else {
			nodeStorage.BaseDB, err = utils.SetupDatabase(filepath.Join(testDatadirPath, "offline_storage"), false)
			require.NoError(t, err)
		}

		rtCfg.NodeStorage = nodeStorage

		instance, err := wasmer.NewRuntimeFromGenesis(gen, rtCfg) //nolint
		require.NoError(t, err)
		cfg.Runtime = instance

		cfg.BlockState.StoreRuntime(cfg.BlockState.BestBlockHash(), instance)
	}

	if cfg.TransactionState == nil {
		cfg.TransactionState = stateSrvc.Transaction
	}

	if cfg.Verifier == nil {
		cfg.Verifier = NewMockVerifier()
	}

	if cfg.LogLvl == 0 {
		cfg.LogLvl = log.LvlInfo
	}

	if cfg.FinalityGadget == nil {
		cfg.FinalityGadget = NewMockFinalityGadget()
	}

	syncer, err := NewService(cfg)
	require.NoError(t, err)
	return syncer
}

func newTestGenesisWithTrieAndHeader(t *testing.T, usePolkadotGenesis bool) (*genesis.Genesis, *trie.Trie, *types.Header) {
	fp := "../../chain/gssmr/genesis.json"
	if usePolkadotGenesis {
		fp = "../../chain/polkadot/genesis.json"
	}

	gen, err := genesis.NewGenesisFromJSONRaw(fp)
	require.NoError(t, err)

	genTrie, err := genesis.NewTrieFromGenesis(gen)
	require.NoError(t, err)

	genesisHeader, err := types.NewHeader(common.NewHash([]byte{0}), genTrie.MustHash(), trie.EmptyHash, big.NewInt(0), types.NewDigest())
	require.NoError(t, err)
	return gen, genTrie, genesisHeader
}

// BuildBlock ...
func BuildBlock(t *testing.T, instance runtime.Instance, parent *types.Header, ext types.Extrinsic) *types.Block {
	digest := types.NewDigest()
	err := digest.Add(*types.NewBabeSecondaryPlainPreDigest(0, 1).ToPreRuntimeDigest())
	require.NoError(t, err)
	header := &types.Header{
		ParentHash: parent.Hash(),
		Number:     big.NewInt(0).Add(parent.Number, big.NewInt(1)),
		Digest:     digest,
	}

	err = instance.InitializeBlock(header)
	require.NoError(t, err)

	idata := types.NewInherentsData()
	err = idata.SetInt64Inherent(types.Timstap0, uint64(time.Now().Unix()))
	require.NoError(t, err)

	err = idata.SetInt64Inherent(types.Babeslot, 1)
	require.NoError(t, err)

	ienc, err := idata.Encode()
	require.NoError(t, err)

	// Call BlockBuilder_inherent_extrinsics which returns the inherents as encoded extrinsics
	inherentExts, err := instance.InherentExtrinsics(ienc)
	require.NoError(t, err)

	// decode inherent extrinsics
	cp := make([]byte, len(inherentExts))
	copy(cp, inherentExts)
	var inExts [][]byte
	err = scale.Unmarshal(cp, &inExts)
	require.NoError(t, err)

	// apply each inherent extrinsic
	for _, inherent := range inExts {
		in, err := scale.Marshal(inherent) //nolint
		require.NoError(t, err)

		ret, err := instance.ApplyExtrinsic(in)
		require.NoError(t, err)
		require.Equal(t, ret, []byte{0, 0})
	}

	body := types.Body(inherentExts)

<<<<<<< HEAD
	if ext != nil {
		// validate and apply extrinsic
		var (
			txn *transaction.Validity
			ret []byte
		)
=======
	} else {
		body = types.NewBody(types.BytesArrayToExtrinsics(exts))
	}
>>>>>>> 4c09715c

		externalExt := types.Extrinsic(append([]byte{byte(types.TxnExternal)}, ext...))
		txn, err = instance.ValidateTransaction(externalExt)
		require.NoError(t, err)

		vtx := transaction.NewValidTransaction(ext, txn)
		ret, err = instance.ApplyExtrinsic(ext)
		require.NoError(t, err)
		require.Equal(t, ret, []byte{0, 0})

		body, err = babe.ExtrinsicsToBody(inExts, []*transaction.ValidTransaction{vtx})
		require.NoError(t, err)
	}

	res, err := instance.FinalizeBlock()
	require.NoError(t, err)
	res.Number = header.Number
	res.Hash()

	return &types.Block{
		Header: *res,
		Body:   body,
	}
}<|MERGE_RESOLUTION|>--- conflicted
+++ resolved
@@ -26,17 +26,16 @@
 	"github.com/ChainSafe/gossamer/dot/state"
 	syncmocks "github.com/ChainSafe/gossamer/dot/sync/mocks"
 	"github.com/ChainSafe/gossamer/dot/types"
-	"github.com/ChainSafe/gossamer/lib/babe"
 	"github.com/ChainSafe/gossamer/lib/common"
 	"github.com/ChainSafe/gossamer/lib/genesis"
 	"github.com/ChainSafe/gossamer/lib/runtime"
 	rtstorage "github.com/ChainSafe/gossamer/lib/runtime/storage"
 	"github.com/ChainSafe/gossamer/lib/runtime/wasmer"
-	"github.com/ChainSafe/gossamer/lib/transaction"
 	"github.com/ChainSafe/gossamer/lib/trie"
 	"github.com/ChainSafe/gossamer/lib/utils"
 	"github.com/ChainSafe/gossamer/pkg/scale"
 	log "github.com/ChainSafe/log15"
+
 	"github.com/stretchr/testify/mock"
 	"github.com/stretchr/testify/require"
 )
@@ -200,32 +199,21 @@
 		require.Equal(t, ret, []byte{0, 0})
 	}
 
-	body := types.Body(inherentExts)
-
-<<<<<<< HEAD
+	body := types.Body(types.BytesArrayToExtrinsics(inExts))
+
 	if ext != nil {
 		// validate and apply extrinsic
-		var (
-			txn *transaction.Validity
-			ret []byte
-		)
-=======
-	} else {
-		body = types.NewBody(types.BytesArrayToExtrinsics(exts))
-	}
->>>>>>> 4c09715c
+		var ret []byte
 
 		externalExt := types.Extrinsic(append([]byte{byte(types.TxnExternal)}, ext...))
-		txn, err = instance.ValidateTransaction(externalExt)
-		require.NoError(t, err)
-
-		vtx := transaction.NewValidTransaction(ext, txn)
+		_, err = instance.ValidateTransaction(externalExt)
+		require.NoError(t, err)
+
 		ret, err = instance.ApplyExtrinsic(ext)
 		require.NoError(t, err)
 		require.Equal(t, ret, []byte{0, 0})
 
-		body, err = babe.ExtrinsicsToBody(inExts, []*transaction.ValidTransaction{vtx})
-		require.NoError(t, err)
+		body = append(body, ext)
 	}
 
 	res, err := instance.FinalizeBlock()
