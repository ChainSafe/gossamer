--- conflicted
+++ resolved
@@ -130,25 +130,10 @@
 	telemetryMock.EXPECT().SendMessage(gomock.Any()).AnyTimes()
 
 	stateConfig := state.Config{
-<<<<<<< HEAD
-		Path:      t.TempDir(),
-		LogLevel:  log.Info,
-		Telemetry: telemetryMock,
-		GenesisBABEConfig: &types.BabeConfiguration{
-			SlotDuration:       1000,
-			EpochLength:        200,
-			C1:                 1,
-			C2:                 4,
-			GenesisAuthorities: []types.AuthorityRaw{},
-			Randomness:         [32]byte{},
-			SecondarySlots:     0,
-		},
-=======
 		Path:              t.TempDir(),
 		LogLevel:          log.Info,
 		Telemetry:         telemetryMock,
 		GenesisBABEConfig: config.BABEConfigurationTestDefault,
->>>>>>> d5aa79bf
 	}
 	stateSrvc := state.NewService(stateConfig)
 	stateSrvc.UseMemDB()
