--- conflicted
+++ resolved
@@ -85,16 +85,11 @@
 	rt, err := createRuntime(cfg, stateSrvc, ks, networkSrvc)
 	require.NoError(t, err)
 
-<<<<<<< HEAD
-	coreSrvc, err := createCoreService(cfg, nil, rt, ks, stateSrvc, networkSrvc)
-	require.Nil(t, err)
-=======
 	dh, err := createDigestHandler(stateSrvc)
 	require.NoError(t, err)
 
 	coreSrvc, err := createCoreService(cfg, rt, ks, stateSrvc, networkSrvc, dh)
 	require.NoError(t, err)
->>>>>>> b6bd9164
 	require.NotNil(t, coreSrvc)
 }
 
@@ -210,16 +205,11 @@
 	rt, err := createRuntime(cfg, stateSrvc, ks, networkSrvc)
 	require.NoError(t, err)
 
-<<<<<<< HEAD
-	coreSrvc, err := createCoreService(cfg, nil, rt, ks, stateSrvc, networkSrvc)
-	require.Nil(t, err)
-=======
 	dh, err := createDigestHandler(stateSrvc)
 	require.NoError(t, err)
 
 	coreSrvc, err := createCoreService(cfg, rt, ks, stateSrvc, networkSrvc, dh)
 	require.NoError(t, err)
->>>>>>> b6bd9164
 
 	sysSrvc, err := createSystemService(&cfg.System, stateSrvc)
 	require.NoError(t, err)
@@ -258,14 +248,10 @@
 	dh, err := createDigestHandler(stateSrvc)
 	require.NoError(t, err)
 
-<<<<<<< HEAD
-	bs, err := createBABEService(cfg, rt, stateSrvc, ks.Babe, dh)
-=======
 	coreSrvc, err := createCoreService(cfg, rt, ks, stateSrvc, &network.Service{}, dh)
 	require.NoError(t, err)
 
 	bs, err := createBABEService(cfg, rt, stateSrvc, ks.Babe, coreSrvc)
->>>>>>> b6bd9164
 	require.NoError(t, err)
 	require.NotNil(t, bs)
 }
@@ -349,14 +335,10 @@
 	rt, err := createRuntime(cfg, stateSrvc, ks, networkSrvc)
 	require.NoError(t, err)
 
-<<<<<<< HEAD
-	coreSrvc, err := createCoreService(cfg, nil, rt, ks, stateSrvc, networkSrvc)
-=======
 	dh, err := createDigestHandler(stateSrvc)
 	require.NoError(t, err)
 
 	coreSrvc, err := createCoreService(cfg, rt, ks, stateSrvc, networkSrvc, dh)
->>>>>>> b6bd9164
 	require.Nil(t, err)
 
 	sysSrvc, err := createSystemService(&cfg.System, stateSrvc)
