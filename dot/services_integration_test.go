--- conflicted
+++ resolved
@@ -441,25 +441,10 @@
 	t.Helper()
 
 	stateConfig := state.Config{
-<<<<<<< HEAD
-		Path:      t.TempDir(),
-		LogLevel:  log.Error,
-		Telemetry: telemetry.NoopClient{},
-		GenesisBABEConfig: &types.BabeConfiguration{
-			SlotDuration:       1000,
-			EpochLength:        200,
-			C1:                 1,
-			C2:                 4,
-			GenesisAuthorities: []types.AuthorityRaw{},
-			Randomness:         [32]byte{},
-			SecondarySlots:     0,
-		},
-=======
 		Path:              t.TempDir(),
 		LogLevel:          log.Error,
 		Telemetry:         telemetry.NoopClient{},
 		GenesisBABEConfig: config.BABEConfigurationTestDefault,
->>>>>>> d5aa79bf
 	}
 	stateSrvc := state.NewService(stateConfig)
 	stateSrvc.UseMemDB()
