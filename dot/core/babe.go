--- conflicted
+++ resolved
@@ -26,48 +26,48 @@
 	log "github.com/ChainSafe/log15"
 )
 
-// setNextEpochDescriptor sets the epoch data for the next epoch from the data
-// included in the ConsensusDigest of the first block of each epoch
-func (s *Service) setNextEpochDescriptor(data []byte) error {
+// // setNextEpochDescriptor sets the epoch data for the next epoch from the data
+// // included in the ConsensusDigest of the first block of each epoch
+// func (s *Service) setNextEpochDescriptor(data []byte) error {
 
-	// initialize epoch data interface for next epoch
-	nextEpochData := new(babe.NextEpochDescriptor)
+// 	// initialize epoch data interface for next epoch
+// 	nextEpochData := new(babe.NextEpochDescriptor)
 
-	// decode consensus digest data for next epoch
-	err := nextEpochData.Decode(data)
-	if err != nil {
-		return err
-	}
+// 	// decode consensus digest data for next epoch
+// 	err := nextEpochData.Decode(data)
+// 	if err != nil {
+// 		return err
+// 	}
 
-<<<<<<< HEAD
-	// set epoch data for next epoch
-	return s.bs.SetEpochData(nextEpochData)
-=======
-	// verify best block is from current epoch
-	if !currentEpoch {
-		return fmt.Errorf("best block is not from current epoch")
-	}
+// <<<<<<< HEAD
+// 	// set epoch data for next epoch
+// 	return s.bs.SetEpochData(nextEpochData)
+// =======
+// 	// verify best block is from current epoch
+// 	if !currentEpoch {
+// 		return fmt.Errorf("best block is not from current epoch")
+// 	}
 
-	// get best epoch number from best header
-	bestEpoch, err := s.getBlockEpoch(bestHash)
-	if err != nil {
-		return fmt.Errorf("failed to get epoch number for best block: %s", err)
-	}
+// 	// get best epoch number from best header
+// 	bestEpoch, err := s.getBlockEpoch(bestHash)
+// 	if err != nil {
+// 		return fmt.Errorf("failed to get epoch number for best block: %s", err)
+// 	}
 
-	// verify current epoch number matches best epoch number
-	if s.epochNumber != bestEpoch {
-		return fmt.Errorf("block epoch does not match current epoch")
-	}
+// 	// verify current epoch number matches best epoch number
+// 	if s.epochNumber != bestEpoch {
+// 		return fmt.Errorf("block epoch does not match current epoch")
+// 	}
 
-	// set next epoch number
-	s.epochNumber = bestEpoch + 1
+// 	// set next epoch number
+// 	s.epochNumber = bestEpoch + 1
 
-	// reset first block number
-	s.firstBlock = nil
+// 	// reset first block number
+// 	s.firstBlock = nil
 
-	return nil
->>>>>>> 7c8c332e
-}
+// 	return nil
+// >>>>>>> 7c8c332e69b3fcc09ce1d1b3ec44e82847802a39
+// }
 
 // initializeBabeSession creates a new BABE session
 func (s *Service) initializeBabeSession() (*babe.Session, error) {
