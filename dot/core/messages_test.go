// Copyright 2019 ChainSafe Systems (ON) Corp.
// This file is part of gossamer.
//
// The gossamer library is free software: you can redistribute it and/or modify
// it under the terms of the GNU Lesser General Public License as published by
// the Free Software Foundation, either version 3 of the License, or
// (at your option) any later version.
//
// The gossamer library is distributed in the hope that it will be useful,
// but WITHOUT ANY WARRANTY; without even the implied warranty of
// MERCHANTABILITY or FITNESS FOR A PARTICULAR PURPOSE. See the
// GNU Lesser General Public License for more details.
//
// You should have received a copy of the GNU Lesser General Public License
// along with the gossamer library. If not, see <http://www.gnu.org/licenses/>.

package core

import (
	"math/big"
	"testing"
	"time"

	"github.com/ChainSafe/gossamer/dot/network"
	"github.com/ChainSafe/gossamer/dot/types"
	"github.com/ChainSafe/gossamer/lib/common"
	"github.com/ChainSafe/gossamer/lib/crypto/sr25519"
	"github.com/ChainSafe/gossamer/lib/keystore"
	"github.com/ChainSafe/gossamer/lib/runtime"
	"github.com/ChainSafe/gossamer/lib/transaction"
	"github.com/ChainSafe/gossamer/lib/trie"

	log "github.com/ChainSafe/log15"
	"github.com/stretchr/testify/require"
)

func TestService_ProcessBlockAnnounceMessage(t *testing.T) {
	// TODO: move to sync package
<<<<<<< HEAD
=======
	net := new(mockNetwork)
>>>>>>> cfab2a41
	newBlocks := make(chan types.Block)
	mms := new(mockMessageSender)

	cfg := &Config{
<<<<<<< HEAD
		MessageSender:   mms,
		Keystore:        keystore.NewGlobalKeystore(),
=======
		Network:         net,
		Keystore:        keystore.NewKeystore(),
>>>>>>> cfab2a41
		NewBlocks:       newBlocks,
		IsBlockProducer: false,
	}

	s := NewTestService(t, cfg)
	err := s.Start()
	require.Nil(t, err)

	expected := &network.BlockAnnounceMessage{
		Number:         big.NewInt(1),
		ParentHash:     testGenesisHeader.Hash(),
		StateRoot:      common.Hash{},
		ExtrinsicsRoot: common.Hash{},
		Digest:         nil,
	}

	// simulate block sent from BABE session
	newBlocks <- types.Block{
		Header: &types.Header{
			Number:     big.NewInt(1),
			ParentHash: testGenesisHeader.Hash(),
		},
		Body: types.NewBody([]byte{}),
	}

	time.Sleep(testMessageTimeout)
<<<<<<< HEAD

	require.Equal(t, network.BlockAnnounceMsgType, mms.Message.Type())
	require.Equal(t, expected, mms.Message)
=======
	require.Equal(t, network.BlockAnnounceMsgType, net.Message.Type())
	require.Equal(t, expected, net.Message)
>>>>>>> cfab2a41
}

func TestService_ProcessTransactionMessage(t *testing.T) {
	// this currently fails due to not being able to call validate_transaction

	t.Skip()
	tt := trie.NewEmptyTrie()
	rt := runtime.NewTestRuntimeWithTrie(t, runtime.NODE_RUNTIME, tt, log.LvlTrace)

	kp, err := sr25519.GenerateKeypair()
	require.Nil(t, err)

	// TODO: load BABE authority key

	ks := keystore.NewGlobalKeystore()
	ks.Acco.Insert(kp)

	cfg := &Config{
		Runtime:          rt,
		Keystore:         ks,
		TransactionQueue: transaction.NewPriorityQueue(),
		IsBlockProducer:  true,
	}

	s := NewTestService(t, cfg)

	// https://github.com/paritytech/substrate/blob/5420de3face1349a97eb954ae71c5b0b940c31de/core/transaction-pool/src/tests.rs#L95
	ext := []byte{1, 212, 53, 147, 199, 21, 253, 211, 28, 97, 20, 26, 189, 4, 169, 159, 214, 130, 44, 133, 88, 133, 76, 205, 227, 154, 86, 132, 231, 165, 109, 162, 125, 142, 175, 4, 21, 22, 135, 115, 99, 38, 201, 254, 161, 126, 37, 252, 82, 135, 97, 54, 147, 201, 18, 144, 156, 178, 38, 170, 71, 148, 242, 106, 72, 69, 0, 0, 0, 0, 0, 0, 0, 0, 0, 0, 0, 0, 0, 0, 0, 216, 5, 113, 87, 87, 40, 221, 120, 247, 252, 137, 201, 74, 231, 222, 101, 85, 108, 102, 39, 31, 190, 210, 14, 215, 124, 19, 160, 180, 203, 54, 110, 167, 163, 149, 45, 12, 108, 80, 221, 65, 238, 57, 237, 199, 16, 10, 33, 185, 8, 244, 184, 243, 139, 5, 87, 252, 245, 24, 225, 37, 154, 163, 142}

	msg := &network.TransactionMessage{Extrinsics: []types.Extrinsic{ext}}

	err = s.ProcessTransactionMessage(msg)
	require.Nil(t, err)

	bsTx := s.transactionQueue.Peek()
	bsTxExt := []byte(bsTx.Extrinsic)

	require.Equal(t, ext, bsTxExt)
}<|MERGE_RESOLUTION|>--- conflicted
+++ resolved
@@ -36,21 +36,13 @@
 
 func TestService_ProcessBlockAnnounceMessage(t *testing.T) {
 	// TODO: move to sync package
-<<<<<<< HEAD
-=======
 	net := new(mockNetwork)
->>>>>>> cfab2a41
 	newBlocks := make(chan types.Block)
 	mms := new(mockMessageSender)
 
 	cfg := &Config{
-<<<<<<< HEAD
-		MessageSender:   mms,
-		Keystore:        keystore.NewGlobalKeystore(),
-=======
 		Network:         net,
 		Keystore:        keystore.NewKeystore(),
->>>>>>> cfab2a41
 		NewBlocks:       newBlocks,
 		IsBlockProducer: false,
 	}
@@ -77,14 +69,8 @@
 	}
 
 	time.Sleep(testMessageTimeout)
-<<<<<<< HEAD
-
-	require.Equal(t, network.BlockAnnounceMsgType, mms.Message.Type())
-	require.Equal(t, expected, mms.Message)
-=======
 	require.Equal(t, network.BlockAnnounceMsgType, net.Message.Type())
 	require.Equal(t, expected, net.Message)
->>>>>>> cfab2a41
 }
 
 func TestService_ProcessTransactionMessage(t *testing.T) {
