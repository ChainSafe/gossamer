// Copyright 2019 ChainSafe Systems (ON) Corp.
// This file is part of gossamer.
//
// The gossamer library is free software: you can redistribute it and/or modify
// it under the terms of the GNU Lesser General Public License as published by
// the Free Software Foundation, either version 3 of the License, or
// (at your option) any later version.
//
// The gossamer library is distributed in the hope that it will be useful,
// but WITHOUT ANY WARRANTY; without even the implied warranty of
// MERCHANTABILITY or FITNESS FOR A PARTICULAR PURPOSE. See the
// GNU Lesser General Public License for more details.
//
// You should have received a copy of the GNU Lesser General Public License
// along with the gossamer library. If not, see <http://www.gnu.org/licenses/>.

package core

import (
	"math/big"
	"testing"
	"time"

	. "github.com/ChainSafe/gossamer/dot/core/mocks" // nolint
	"github.com/ChainSafe/gossamer/dot/network"
	"github.com/ChainSafe/gossamer/dot/state"
	"github.com/ChainSafe/gossamer/dot/types"
	"github.com/ChainSafe/gossamer/lib/common"
	"github.com/ChainSafe/gossamer/lib/crypto/sr25519"
	"github.com/ChainSafe/gossamer/lib/keystore"
	"github.com/ChainSafe/gossamer/lib/runtime"
	"github.com/ChainSafe/gossamer/pkg/scale"

	"github.com/centrifuge/go-substrate-rpc-client/v3/signature"
	ctypes "github.com/centrifuge/go-substrate-rpc-client/v3/types"

	"github.com/stretchr/testify/require"
)

func createExtrinsic(t *testing.T, rt runtime.Instance, genHash common.Hash, nonce uint64) types.Extrinsic {
	t.Helper()
	rawMeta, err := rt.Metadata()
	require.NoError(t, err)

	decoded, err := scale.Decode(rawMeta, []byte{})
	require.NoError(t, err)

	meta := &ctypes.Metadata{}
	err = ctypes.DecodeFromBytes(decoded.([]byte), meta)
	require.NoError(t, err)

	rv, err := rt.Version()
	require.NoError(t, err)

	c, err := ctypes.NewCall(meta, "System.remark", []byte{0xab, 0xcd})
	require.NoError(t, err)

	ext := ctypes.NewExtrinsic(c)
	o := ctypes.SignatureOptions{
		BlockHash:          ctypes.Hash(genHash),
		Era:                ctypes.ExtrinsicEra{IsImmortalEra: false},
		GenesisHash:        ctypes.Hash(genHash),
		Nonce:              ctypes.NewUCompactFromUInt(nonce),
		SpecVersion:        ctypes.U32(rv.SpecVersion()),
		Tip:                ctypes.NewUCompactFromUInt(0),
		TransactionVersion: ctypes.U32(rv.TransactionVersion()),
	}

	// Sign the transaction using Alice's key
	err = ext.Sign(signature.TestKeyringPairAlice, o)
	require.NoError(t, err)

	extEnc, err := ctypes.EncodeToHexString(ext)
	require.NoError(t, err)

	extBytes := types.Extrinsic(common.MustHexToBytes(extEnc))
	return extBytes
}

func TestService_ProcessBlockAnnounceMessage(t *testing.T) {
	// TODO: move to sync package
	net := new(MockNetwork) // nolint

	cfg := &Config{
		Network:  net,
		Keystore: keystore.NewGlobalKeystore(),
	}

	s := NewTestService(t, cfg)
	err := s.Start()
	require.Nil(t, err)

	// simulate block sent from BABE session
	newBlock := &types.Block{
		Header: &types.Header{
			Number:     big.NewInt(1),
			ParentHash: s.blockState.BestBlockHash(),
			Digest:     types.Digest{types.NewBabeSecondaryPlainPreDigest(0, 1).ToPreRuntimeDigest()},
		},
		Body: types.NewBody([]byte{}),
	}

	expected := &network.BlockAnnounceMessage{
		ParentHash:     newBlock.Header.ParentHash,
		Number:         newBlock.Header.Number,
		StateRoot:      newBlock.Header.StateRoot,
		ExtrinsicsRoot: newBlock.Header.ExtrinsicsRoot,
		Digest:         newBlock.Header.Digest,
		BestBlock:      true,
	}

	//setup the SendMessage function
	net.On("SendMessage", expected)

	state, err := s.storageState.TrieState(nil)
	require.NoError(t, err)

	err = s.HandleBlockProduced(newBlock, state)
	require.NoError(t, err)

	time.Sleep(time.Second)
	net.AssertCalled(t, "SendMessage", expected)
}

<<<<<<< HEAD
func createExtrinsics(t *testing.T, rt runtime.Instance, genHash common.Hash, nonce uint64) types.Extrinsic {
	t.Helper()
	rawMeta, err := rt.Metadata()
	require.NoError(t, err)

	var decoded []byte
	err = scale.Unmarshal(rawMeta, &decoded)
	require.NoError(t, err)

	meta := &ctypes.Metadata{}
	err = ctypes.DecodeFromBytes(decoded, meta)
	require.NoError(t, err)

	rv, err := rt.Version()
	require.NoError(t, err)

	keyring, err := keystore.NewSr25519Keyring()
	require.NoError(t, err)

	bob, err := ctypes.NewAddressFromHexAccountID(keyring.Bob().Public().Hex())
	require.NoError(t, err)

	c, err := ctypes.NewCall(meta, "Balances.transfer", bob, ctypes.NewUCompactFromUInt(12345))
	require.NoError(t, err)

	// Create the extrinsic
	ext := ctypes.NewExtrinsic(c)

	o := ctypes.SignatureOptions{
		BlockHash:          ctypes.Hash(genHash),
		Era:                ctypes.ExtrinsicEra{IsImmortalEra: true},
		GenesisHash:        ctypes.Hash(genHash),
		Nonce:              ctypes.NewUCompactFromUInt(nonce),
		SpecVersion:        ctypes.U32(rv.SpecVersion()),
		Tip:                ctypes.NewUCompactFromUInt(0),
		TransactionVersion: ctypes.U32(rv.TransactionVersion()),
	}

	// Sign the transaction using Alice's default account
	err = ext.Sign(signature.TestKeyringPairAlice, o)
	require.NoError(t, err)

	extEnc, err := ctypes.EncodeToHexString(ext)
	require.NoError(t, err)

	extBytes := types.Extrinsic(common.MustHexToBytes(extEnc))
	return extBytes
}

=======
>>>>>>> 87fa1f7e
func TestService_HandleTransactionMessage(t *testing.T) {
	kp, err := sr25519.GenerateKeypair()
	require.NoError(t, err)

	ks := keystore.NewGlobalKeystore()
	ks.Acco.Insert(kp)

	bp := new(MockBlockProducer) // nolint
	blockC := make(chan types.Block)
	bp.On("GetBlockChannel", nil).Return(blockC)

	cfg := &Config{
		Keystore:         ks,
		TransactionState: state.NewTransactionState(),
	}

	s := NewTestService(t, cfg)
	genHash := s.blockState.GenesisHash()
	header, err := types.NewHeader(genHash, common.Hash{}, common.Hash{}, big.NewInt(1), types.NewEmptyDigest())
	require.NoError(t, err)

	// initialise block header
	err = s.rt.InitializeBlock(header)
	require.NoError(t, err)

	extBytes := createExtrinsic(t, s.rt, genHash, 0)
	msg := &network.TransactionMessage{Extrinsics: []types.Extrinsic{extBytes}}
	b, err := s.HandleTransactionMessage(msg)
	require.NoError(t, err)
	require.True(t, b)

	pending := s.transactionState.(*state.TransactionState).Pending()
	require.NotEqual(t, 0, len(pending))
	require.Equal(t, extBytes, pending[0].Extrinsic)

	extBytes = []byte(`bogus extrinsic`)
	msg = &network.TransactionMessage{Extrinsics: []types.Extrinsic{extBytes}}
	b, err = s.HandleTransactionMessage(msg)
	require.NoError(t, err)
	require.False(t, b)
}<|MERGE_RESOLUTION|>--- conflicted
+++ resolved
@@ -42,11 +42,12 @@
 	rawMeta, err := rt.Metadata()
 	require.NoError(t, err)
 
-	decoded, err := scale.Decode(rawMeta, []byte{})
+	var decoded []byte
+	err = scale.Unmarshal(rawMeta, &decoded)
 	require.NoError(t, err)
 
 	meta := &ctypes.Metadata{}
-	err = ctypes.DecodeFromBytes(decoded.([]byte), meta)
+	err = ctypes.DecodeFromBytes(decoded, meta)
 	require.NoError(t, err)
 
 	rv, err := rt.Version()
@@ -122,58 +123,6 @@
 	net.AssertCalled(t, "SendMessage", expected)
 }
 
-<<<<<<< HEAD
-func createExtrinsics(t *testing.T, rt runtime.Instance, genHash common.Hash, nonce uint64) types.Extrinsic {
-	t.Helper()
-	rawMeta, err := rt.Metadata()
-	require.NoError(t, err)
-
-	var decoded []byte
-	err = scale.Unmarshal(rawMeta, &decoded)
-	require.NoError(t, err)
-
-	meta := &ctypes.Metadata{}
-	err = ctypes.DecodeFromBytes(decoded, meta)
-	require.NoError(t, err)
-
-	rv, err := rt.Version()
-	require.NoError(t, err)
-
-	keyring, err := keystore.NewSr25519Keyring()
-	require.NoError(t, err)
-
-	bob, err := ctypes.NewAddressFromHexAccountID(keyring.Bob().Public().Hex())
-	require.NoError(t, err)
-
-	c, err := ctypes.NewCall(meta, "Balances.transfer", bob, ctypes.NewUCompactFromUInt(12345))
-	require.NoError(t, err)
-
-	// Create the extrinsic
-	ext := ctypes.NewExtrinsic(c)
-
-	o := ctypes.SignatureOptions{
-		BlockHash:          ctypes.Hash(genHash),
-		Era:                ctypes.ExtrinsicEra{IsImmortalEra: true},
-		GenesisHash:        ctypes.Hash(genHash),
-		Nonce:              ctypes.NewUCompactFromUInt(nonce),
-		SpecVersion:        ctypes.U32(rv.SpecVersion()),
-		Tip:                ctypes.NewUCompactFromUInt(0),
-		TransactionVersion: ctypes.U32(rv.TransactionVersion()),
-	}
-
-	// Sign the transaction using Alice's default account
-	err = ext.Sign(signature.TestKeyringPairAlice, o)
-	require.NoError(t, err)
-
-	extEnc, err := ctypes.EncodeToHexString(ext)
-	require.NoError(t, err)
-
-	extBytes := types.Extrinsic(common.MustHexToBytes(extEnc))
-	return extBytes
-}
-
-=======
->>>>>>> 87fa1f7e
 func TestService_HandleTransactionMessage(t *testing.T) {
 	kp, err := sr25519.GenerateKeypair()
 	require.NoError(t, err)
