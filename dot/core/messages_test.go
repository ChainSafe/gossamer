--- conflicted
+++ resolved
@@ -150,12 +150,7 @@
 	err = rt.InitializeBlock(header)
 	require.NoError(t, err)
 
-<<<<<<< HEAD
-	extBytes := createExtrinsics(t, rt, genHash, 0)
-
-=======
-	extBytes := createExtrinsic(t, s.rt, genHash, 0)
->>>>>>> 6ecef3bd
+	extBytes := createExtrinsic(t, rt, genHash, 0)
 	msg := &network.TransactionMessage{Extrinsics: []types.Extrinsic{extBytes}}
 	b, err := s.HandleTransactionMessage(msg)
 	require.NoError(t, err)
