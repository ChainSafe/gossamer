// Copyright 2021 ChainSafe Systems (ON)
// SPDX-License-Identifier: LGPL-3.0-only

//go:build integration
// +build integration

package core

import (
	"errors"
	"fmt"
	"os"
	"path/filepath"
	"testing"
	"time"

	"github.com/ChainSafe/gossamer/dot/network"
	"github.com/ChainSafe/gossamer/dot/state"
	"github.com/ChainSafe/gossamer/dot/sync"
	"github.com/ChainSafe/gossamer/dot/types"
	"github.com/ChainSafe/gossamer/internal/log"
	"github.com/ChainSafe/gossamer/lib/common"
	"github.com/ChainSafe/gossamer/lib/genesis"
	"github.com/ChainSafe/gossamer/lib/keystore"
	"github.com/ChainSafe/gossamer/lib/runtime"
	runtimemocks "github.com/ChainSafe/gossamer/lib/runtime/mocks"
	rtstorage "github.com/ChainSafe/gossamer/lib/runtime/storage"
	"github.com/ChainSafe/gossamer/lib/runtime/wasmer"
	"github.com/ChainSafe/gossamer/lib/transaction"
	"github.com/ChainSafe/gossamer/lib/trie"
	"github.com/ChainSafe/gossamer/lib/utils"
	"github.com/ChainSafe/gossamer/pkg/scale"
	"github.com/golang/mock/gomock"
	"github.com/stretchr/testify/mock"
	"github.com/stretchr/testify/require"
)

//go:generate mockgen -destination=mock_telemetry_test.go -package $GOPACKAGE github.com/ChainSafe/gossamer/dot/telemetry Client

const testSlotNumber = 21

func balanceKey(t *testing.T, pub []byte) (bKey []byte) {
	t.Helper()

	h0, err := common.Twox128Hash([]byte("System"))
	require.NoError(t, err)
	bKey = append(bKey, h0...)
	h1, err := common.Twox128Hash([]byte("Account"))
	require.NoError(t, err)
	bKey = append(bKey, h1...)
	h2, err := common.Blake2b128(pub)
	require.NoError(t, err)
	bKey = append(bKey, h2...)
	bKey = append(bKey, pub...)
	return
}

func newTestDigest(t *testing.T, slotNumber uint64) scale.VaryingDataTypeSlice {
	t.Helper()
	testBabeDigest := types.NewBabeDigest()
	err := testBabeDigest.Set(types.BabeSecondaryPlainPreDigest{
		AuthorityIndex: 17,
		SlotNumber:     slotNumber,
	})
	require.NoError(t, err)
	data, err := scale.Marshal(testBabeDigest)
	require.NoError(t, err)
	vdts := types.NewDigest()
	err = vdts.Add(
		types.PreRuntimeDigest{
			ConsensusEngineID: types.BabeEngineID,
			Data:              data,
		},
		types.ConsensusDigest{
			ConsensusEngineID: types.BabeEngineID,
			Data:              data,
		},
		types.SealDigest{
			ConsensusEngineID: types.BabeEngineID,
			Data:              data,
		},
	)
	require.NoError(t, err)
	return vdts
}

func generateTestValidRemarkTxns(t *testing.T, pubKey []byte, accInfo types.AccountInfo) ([]byte, runtime.Instance) {
	t.Helper()
	projectRootPath := filepath.Join(utils.GetProjectRootPathTest(t), "chain/gssmr/genesis.json")
	gen, err := genesis.NewGenesisFromJSONRaw(projectRootPath)
	require.NoError(t, err)

	genTrie, err := genesis.NewTrieFromGenesis(gen)
	require.NoError(t, err)

	genState, err := rtstorage.NewTrieState(genTrie)
	require.NoError(t, err)

	nodeStorage := runtime.NodeStorage{
		BaseDB: runtime.NewInMemoryDB(t),
	}
	cfg := &wasmer.Config{
		InstanceConfig: runtime.InstanceConfig{
			Storage:     genState,
			LogLvl:      log.Error,
			NodeStorage: nodeStorage,
		},
		Imports: nil,
	}

	rt, err := wasmer.NewRuntimeFromGenesis(cfg)
	require.NoError(t, err)

	aliceBalanceKey := balanceKey(t, pubKey)
	encBal, err := scale.Marshal(accInfo)
	require.NoError(t, err)

	rt.(*wasmer.Instance).GetContext().Storage.Set(aliceBalanceKey, encBal)
	// this key is System.UpgradedToDualRefCount -> set to true since all accounts have been upgraded to v0.9 format
	rt.(*wasmer.Instance).GetContext().Storage.Set(common.UpgradedToDualRefKey, []byte{1})

	genesisHeader := &types.Header{
		Number:    big.NewInt(0),
		StateRoot: genTrie.MustHash(),
	}

	// Hash of encrypted centrifuge extrinsic
	testCallArguments := []byte{0xab, 0xcd}
	extHex := runtime.NewTestExtrinsic(t, rt, genesisHeader.Hash(), genesisHeader.Hash(),
		0, "System.remark", testCallArguments)

	extBytes := common.MustHexToBytes(extHex)
	const txnType = byte(types.TxnExternal)
	extBytes = append([]byte{txnType}, extBytes...)

	runtime.InitializeRuntimeToTest(t, rt, genesisHeader.Hash())
	return extBytes, rt
}

func TestMain(m *testing.M) {
	wasmFilePaths, err := runtime.GenerateRuntimeWasmFile()
	if err != nil {
		log.Errorf("failed to generate runtime wasm file: %s", err)
		os.Exit(1)
	}

	// Start all tests
	code := m.Run()

	runtime.RemoveFiles(wasmFilePaths)
	os.Exit(code)
}

func TestStartService(t *testing.T) {
	s := NewTestService(t, nil)
	require.NotNil(t, s)

	err := s.Start()
	require.NoError(t, err)

	err = s.Stop()
	require.NoError(t, err)
}

func TestAnnounceBlock(t *testing.T) {
	ctrl := gomock.NewController(t)
	net := NewMockNetwork(ctrl)

	cfg := &Config{
		Network: net,
	}

	digestHandler := NewMockDigestHandler(ctrl)
	digestHandler.EXPECT().HandleDigests(gomock.AssignableToTypeOf(new(types.Header)))
	cfg.DigestHandler = digestHandler

	s := NewTestService(t, cfg)
	err := s.Start()
	require.NoError(t, err)
	defer s.Stop()

	// simulate block sent from BABE session
	digest := types.NewDigest()
	prd, err := types.NewBabeSecondaryPlainPreDigest(0, 1).ToPreRuntimeDigest()
	require.NoError(t, err)
	err = digest.Add(*prd)
	require.NoError(t, err)

	newBlock := types.Block{
		Header: types.Header{
			Number:     1,
			ParentHash: s.blockState.BestBlockHash(),
			Digest:     digest,
		},
		Body: *types.NewBody([]types.Extrinsic{}),
	}

	expected := &network.BlockAnnounceMessage{
		ParentHash:     newBlock.Header.ParentHash,
		Number:         newBlock.Header.Number,
		StateRoot:      newBlock.Header.StateRoot,
		ExtrinsicsRoot: newBlock.Header.ExtrinsicsRoot,
		Digest:         digest,
		BestBlock:      true,
	}

	net.EXPECT().GossipMessage(expected)

	state, err := s.storageState.TrieState(nil)
	require.NoError(t, err)

	err = s.HandleBlockProduced(&newBlock, state)
	require.NoError(t, err)

	time.Sleep(time.Second)
}

func TestService_InsertKey(t *testing.T) {
	ks := keystore.NewGlobalKeystore()

	cfg := &Config{
		Keystore: ks,
	}
	s := NewTestService(t, cfg)

	kr, err := keystore.NewSr25519Keyring()
	require.NoError(t, err)

	testCases := []struct {
		description  string
		keystoreType string
		err          error
	}{
		{
			description:  "Test that insertKey fails when keystore type is invalid ",
			keystoreType: "some-invalid-type",
			err:          keystore.ErrInvalidKeystoreName,
		},
		{
			description:  "Test that insertKey fails when keystore type is valid but inappropriate",
			keystoreType: "gran",
			err: fmt.Errorf(
				"%v, passed key type: sr25519, acceptable key type: ed25519",
				keystore.ErrKeyTypeNotSupported),
		},
		{
			description:  "Test that insertKey succeeds when keystore type is valid and appropriate ",
			keystoreType: "acco",
			err:          nil,
		},
	}

	for _, c := range testCases {
		c := c
		t.Run(c.description, func(t *testing.T) {
			t.Parallel()

			err := s.InsertKey(kr.Alice(), c.keystoreType)

			if c.err == nil {
				require.NoError(t, err)
				res, err := s.HasKey(kr.Alice().Public().Hex(), c.keystoreType)
				require.NoError(t, err)
				require.True(t, res)
			} else {
				require.NotNil(t, err)
				require.Equal(t, err.Error(), c.err.Error())
			}
		})
	}
}

func TestService_HasKey(t *testing.T) {
	ks := keystore.NewGlobalKeystore()
	kr, err := keystore.NewSr25519Keyring()
	require.NoError(t, err)
	ks.Acco.Insert(kr.Alice())

	cfg := &Config{
		Keystore: ks,
	}
	s := NewTestService(t, cfg)

	res, err := s.HasKey(kr.Alice().Public().Hex(), "acco")
	require.NoError(t, err)
	require.True(t, res)

	res, err = s.HasKey(kr.Alice().Public().Hex(), "babe")
	require.NoError(t, err)
	require.False(t, res)

	res, err = s.HasKey(kr.Alice().Public().Hex(), "gran")
	require.NoError(t, err)
	require.False(t, res)
}

func TestService_HasKey_UnknownType(t *testing.T) {
	ks := keystore.NewGlobalKeystore()
	kr, err := keystore.NewSr25519Keyring()
	require.NoError(t, err)
	ks.Acco.Insert(kr.Alice())

	cfg := &Config{
		Keystore: ks,
	}

	s := NewTestService(t, cfg)
	res, err := s.HasKey(kr.Alice().Public().Hex(), "xxxx")
	require.EqualError(t, err, "invalid keystore name")
	require.False(t, res)
}

func TestHandleChainReorg_NoReorg(t *testing.T) {
	s := NewTestService(t, nil)
	state.AddBlocksToState(t, s.blockState.(*state.BlockState), 4, false)

	head, err := s.blockState.BestBlockHeader()
	require.NoError(t, err)

	err = s.handleChainReorg(head.ParentHash, head.Hash())
	require.NoError(t, err)
}

func TestHandleChainReorg_WithReorg_Trans(t *testing.T) {
	t.Skip() // TODO: tx fails to validate in handleChainReorg() with "Invalid transaction" (#1026)
	s := NewTestService(t, nil)
	bs := s.blockState

	parent, err := bs.BestBlockHeader()
	require.NoError(t, err)

	rt, err := s.blockState.GetRuntime(nil)
	require.NoError(t, err)

	block1 := sync.BuildBlock(t, rt, parent, nil)
	bs.StoreRuntime(block1.Header.Hash(), rt)
	err = bs.AddBlock(block1)
	require.NoError(t, err)

	block2 := sync.BuildBlock(t, rt, &block1.Header, nil)
	bs.StoreRuntime(block2.Header.Hash(), rt)
	err = bs.AddBlock(block2)
	require.NoError(t, err)

	block3 := sync.BuildBlock(t, rt, &block2.Header, nil)
	bs.StoreRuntime(block3.Header.Hash(), rt)
	err = bs.AddBlock(block3)
	require.NoError(t, err)

	block4 := sync.BuildBlock(t, rt, &block3.Header, nil)
	bs.StoreRuntime(block4.Header.Hash(), rt)
	err = bs.AddBlock(block4)
	require.NoError(t, err)

	block5 := sync.BuildBlock(t, rt, &block4.Header, nil)
	bs.StoreRuntime(block5.Header.Hash(), rt)
	err = bs.AddBlock(block5)
	require.NoError(t, err)

	block31 := sync.BuildBlock(t, rt, &block2.Header, nil)
	bs.StoreRuntime(block31.Header.Hash(), rt)
	err = bs.AddBlock(block31)
	require.NoError(t, err)

	nonce := uint64(0)

	// Add extrinsic to block `block41`
	ext := createExtrinsic(t, rt, bs.GenesisHash(), nonce)

	block41 := sync.BuildBlock(t, rt, &block31.Header, ext)
	bs.StoreRuntime(block41.Header.Hash(), rt)
	err = bs.AddBlock(block41)
	require.NoError(t, err)

	err = s.handleChainReorg(block41.Header.Hash(), block5.Header.Hash())
	require.NoError(t, err)

	pending := s.transactionState.(*state.TransactionState).Pending()
	require.Equal(t, 1, len(pending))
}

func TestHandleChainReorg_WithReorg_NoTransactions(t *testing.T) {
	s := NewTestService(t, nil)
	const height = 5
	const branch = 3
	branches := map[uint]int{branch: 1}
	state.AddBlocksToStateWithFixedBranches(t, s.blockState.(*state.BlockState), height, branches)

	leaves := s.blockState.(*state.BlockState).Leaves()
	require.Equal(t, 2, len(leaves))

	head := s.blockState.BestBlockHash()
	var other common.Hash
	if leaves[0] == head {
		other = leaves[1]
	} else {
		other = leaves[0]
	}

	err := s.handleChainReorg(other, head)
	require.NoError(t, err)
}

func TestHandleChainReorg_WithReorg_Transactions(t *testing.T) {
	t.Skip() // need to update this test to use a valid transaction

	cfg := &Config{
		Runtime: wasmer.NewTestInstance(t, runtime.NODE_RUNTIME),
	}

	s := NewTestService(t, cfg)
	const height = 5
	const branch = 3
	state.AddBlocksToState(t, s.blockState.(*state.BlockState), height, false)

	// create extrinsic
	enc, err := scale.Marshal([]byte("nootwashere"))
	require.NoError(t, err)
	// we prefix with []byte{2} here since that's the enum index for the old IncludeDataExt extrinsic
	tx := append([]byte{2}, enc...)

	bhash := s.blockState.BestBlockHash()
	rt, err := s.blockState.GetRuntime(&bhash)
	require.NoError(t, err)

	validity, err := rt.ValidateTransaction(tx)
	require.NoError(t, err)

	// get common ancestor
	ancestor, err := s.blockState.(*state.BlockState).GetBlockByNumber(branch - 1)
	require.NoError(t, err)

	// build "re-org" chain

	digest := types.NewDigest()
	block := &types.Block{
		Header: types.Header{
			ParentHash: ancestor.Header.Hash(),
			Number:     ancestor.Header.Number + 1,
			Digest:     digest,
		},
		Body: types.Body([]types.Extrinsic{tx}),
	}

	s.blockState.StoreRuntime(block.Header.Hash(), rt)
	err = s.blockState.AddBlock(block)
	require.NoError(t, err)

	leaves := s.blockState.(*state.BlockState).Leaves()
	require.Equal(t, 2, len(leaves))

	head := s.blockState.BestBlockHash()
	var other common.Hash
	if leaves[0] == head {
		other = leaves[1]
	} else {
		other = leaves[0]
	}

	err = s.handleChainReorg(other, head)
	require.NoError(t, err)

	pending := s.transactionState.(*state.TransactionState).Pending()
	require.Equal(t, 1, len(pending))
	require.Equal(t, transaction.NewValidTransaction(tx, validity), pending[0])
}

func TestMaintainTransactionPool_EmptyBlock(t *testing.T) {
	accountInfo := types.AccountInfo{
		Nonce: 0,
		Data: types.AccountData{
			Free:       scale.MustNewUint128(big.NewInt(1152921504606846976)),
			Reserved:   scale.MustNewUint128(big.NewInt(0)),
			MiscFrozen: scale.MustNewUint128(big.NewInt(0)),
			FreeFrozen: scale.MustNewUint128(big.NewInt(0)),
		},
	}
	keyring, err := keystore.NewSr25519Keyring()
	require.NoError(t, err)
	alicePub := common.MustHexToBytes(keyring.Alice().Public().Hex())
	encExt, runtimeInstance := generateTestValidRemarkTxns(t, alicePub, accountInfo)
	cfg := &Config{
		Runtime: runtimeInstance,
	}

	ctrl := gomock.NewController(t)
	telemetryMock := NewMockClient(ctrl)
	telemetryMock.EXPECT().SendMessage(gomock.Any()).AnyTimes()

	transactionState := state.NewTransactionState(telemetryMock)
	tx := &transaction.ValidTransaction{
		Extrinsic: types.Extrinsic(encExt),
		Validity:  &transaction.Validity{Priority: 1},
	}
	_ = transactionState.AddToPool(tx)

	service := NewTestService(t, cfg)
	service.transactionState = transactionState

	// provides is a list of transaction hashes that depend on this tx, see:
	// https://github.com/paritytech/substrate/blob/5420de3face1349a97eb954ae71c5b0b940c31de/core/sr-primitives/src/transaction_validity.rs#L195
	provides := common.MustHexToBytes("0xd43593c715fdd31c61141abd04a99fd6822c8558854ccde39a5684e7a56da27d00000000")
	txnValidity := &transaction.Validity{
		Priority:  39325240425794630,
		Provides:  [][]byte{provides},
		Longevity: 18446744073709551614,
		Propagate: true,
	}

	expectedTx := transaction.NewValidTransaction(tx.Extrinsic, txnValidity)

	service.maintainTransactionPool(&types.Block{
		Body: *types.NewBody([]types.Extrinsic{}),
	})

	resultTx := transactionState.Pop()
	require.Equal(t, expectedTx, resultTx)

	transactionState.RemoveExtrinsic(tx.Extrinsic)
	head := transactionState.Pop()
	require.Nil(t, head)
}

func TestMaintainTransactionPool_BlockWithExtrinsics(t *testing.T) {
	accountInfo := types.AccountInfo{
		Nonce: 0,
		Data: types.AccountData{
			Free:       scale.MustNewUint128(big.NewInt(1152921504606846976)),
			Reserved:   scale.MustNewUint128(big.NewInt(0)),
			MiscFrozen: scale.MustNewUint128(big.NewInt(0)),
			FreeFrozen: scale.MustNewUint128(big.NewInt(0)),
		},
	}
	keyring, err := keystore.NewSr25519Keyring()
	require.NoError(t, err)
	alicePub := common.MustHexToBytes(keyring.Alice().Public().Hex())
	extrinsicBytes, _ := generateTestValidRemarkTxns(t, alicePub, accountInfo)

	ctrl := gomock.NewController(t)
	telemetryMock := NewMockClient(ctrl)
	telemetryMock.EXPECT().SendMessage(gomock.Any()).AnyTimes()

	ts := state.NewTransactionState(telemetryMock)

	// Maybe replace validity
	tx := &transaction.ValidTransaction{
		Extrinsic: types.Extrinsic(extrinsicBytes),
		Validity:  &transaction.Validity{Priority: 1},
	}

	ts.AddToPool(tx)

	s := &Service{
		transactionState: ts,
	}

	s.maintainTransactionPool(&types.Block{
		Body: types.Body([]types.Extrinsic{extrinsicBytes}),
	})

	res := []*transaction.ValidTransaction{}
	for {
		tx := ts.Pop()
		if tx == nil {
			break
		}
		res = append(res, tx)
	}
	// Extrinsic is removed. so empty res
	require.Empty(t, res)
}

func TestService_GetRuntimeVersion(t *testing.T) {
	s := NewTestService(t, nil)
	rt, err := s.blockState.GetRuntime(nil)
	require.NoError(t, err)

	rtExpected, err := rt.Version()
	require.NoError(t, err)

	rtv, err := s.GetRuntimeVersion(nil)
	require.NoError(t, err)
	require.Equal(t, rtExpected, rtv)
}

func TestService_HandleSubmittedExtrinsic(t *testing.T) {
	cfg := &Config{}
	ctrl := gomock.NewController(t)
	digestHandler := NewMockDigestHandler(ctrl)
	digestHandler.EXPECT().HandleDigests(gomock.AssignableToTypeOf(new(types.Header)))
	cfg.DigestHandler = digestHandler

	net := NewMockNetwork(ctrl)
	net.EXPECT().GossipMessage(gomock.AssignableToTypeOf(new(network.TransactionMessage)))
	cfg.Network = net
	s := NewTestService(t, cfg)

	genHeader, err := s.blockState.BestBlockHeader()
	require.NoError(t, err)

	rt, err := s.blockState.GetRuntime(nil)
	require.NoError(t, err)

	ts, err := s.storageState.TrieState(nil)
	require.NoError(t, err)
	rt.SetContextStorage(ts)

	block := sync.BuildBlock(t, rt, genHeader, nil)

	err = s.handleBlock(block, ts)
	require.NoError(t, err)

	extBytes := createExtrinsic(t, rt, genHeader.Hash(), 0)

	err = s.HandleSubmittedExtrinsic(extBytes)
	require.NoError(t, err)
}

func TestService_GetMetadata(t *testing.T) {
	s := NewTestService(t, nil)
	res, err := s.GetMetadata(nil)
	require.NoError(t, err)
	require.Greater(t, len(res), 10000)
}

func TestService_HandleRuntimeChanges(t *testing.T) {
	const (
		updatedSpecVersion        = uint32(262)
		updateNodeRuntimeWasmPath = "../../tests/polkadotjs_test/test/node_runtime.compact.wasm"
	)
	s := NewTestService(t, nil)

	rt, err := s.blockState.GetRuntime(nil)
	require.NoError(t, err)

	v, err := rt.Version()
	require.NoError(t, err)

	currSpecVersion := v.SpecVersion()   // genesis runtime version.
	hash := s.blockState.BestBlockHash() // genesisHash

	digest := types.NewDigest()
	err = digest.Add(types.PreRuntimeDigest{
		ConsensusEngineID: types.BabeEngineID,
		Data:              common.MustHexToBytes("0x0201000000ef55a50f00000000"),
	})
	require.NoError(t, err)

	newBlock1 := &types.Block{
		Header: types.Header{
			ParentHash: hash,
			Number:     1,
			Digest:     types.NewDigest()},
		Body: *types.NewBody([]types.Extrinsic{[]byte("Old Runtime")}),
	}

	newBlockRTUpdate := &types.Block{
		Header: types.Header{
			ParentHash: hash,
			Number:     1,
			Digest:     digest,
		},
		Body: *types.NewBody([]types.Extrinsic{[]byte("Updated Runtime")}),
	}

	ts, err := s.storageState.TrieState(nil) // Pass genesis root
	require.NoError(t, err)

	parentRt, err := s.blockState.GetRuntime(&hash)
	require.NoError(t, err)

	v, err = parentRt.Version()
	require.NoError(t, err)
	require.Equal(t, v.SpecVersion(), currSpecVersion)

	bhash1 := newBlock1.Header.Hash()
	err = s.blockState.HandleRuntimeChanges(ts, parentRt, bhash1)
	require.NoError(t, err)

	testRuntime, err := os.ReadFile(updateNodeRuntimeWasmPath)
	require.NoError(t, err)

	ts.Set(common.CodeKey, testRuntime)
	rtUpdateBhash := newBlockRTUpdate.Header.Hash()

	// update runtime for new block
	err = s.blockState.HandleRuntimeChanges(ts, parentRt, rtUpdateBhash)
	require.NoError(t, err)

	// bhash1 runtime should not be updated
	rt, err = s.blockState.GetRuntime(&bhash1)
	require.NoError(t, err)

	v, err = rt.Version()
	require.NoError(t, err)
	require.Equal(t, v.SpecVersion(), currSpecVersion)

	rt, err = s.blockState.GetRuntime(&rtUpdateBhash)
	require.NoError(t, err)

	v, err = rt.Version()
	require.NoError(t, err)
	require.Equal(t, v.SpecVersion(), updatedSpecVersion)
}

func TestService_HandleCodeSubstitutes(t *testing.T) {
	s := NewTestService(t, nil)

	testRuntime, err := os.ReadFile(runtime.POLKADOT_RUNTIME_FP)
	require.NoError(t, err)

	// hash for known test code substitution
	blockHash := common.MustHexToHash("0x86aa36a140dfc449c30dbce16ce0fea33d5c3786766baa764e33f336841b9e29")
	s.codeSubstitute = map[common.Hash]string{
		blockHash: common.BytesToHex(testRuntime),
	}

	rt, err := s.blockState.GetRuntime(nil)
	require.NoError(t, err)

	s.blockState.StoreRuntime(blockHash, rt)

	ts, err := rtstorage.NewTrieState(trie.NewEmptyTrie())
	require.NoError(t, err)

	err = s.handleCodeSubstitution(blockHash, ts, wasmer.NewInstance)
	require.NoError(t, err)
	codSub := s.codeSubstitutedState.LoadCodeSubstitutedBlockHash()
	require.Equal(t, blockHash, codSub)
}

func TestService_HandleRuntimeChangesAfterCodeSubstitutes(t *testing.T) {
	s := NewTestService(t, nil)

	parentRt, err := s.blockState.GetRuntime(nil)
	require.NoError(t, err)

	codeHashBefore := parentRt.GetCodeHash()
	// hash for known test code substitution
	blockHash := common.MustHexToHash("0x86aa36a140dfc449c30dbce16ce0fea33d5c3786766baa764e33f336841b9e29")

	body := types.NewBody([]types.Extrinsic{[]byte("Updated Runtime")})
	newBlock := &types.Block{
		Header: types.Header{
			ParentHash: blockHash,
			Number:     1,
			Digest:     types.NewDigest(),
		},
		Body: *body,
	}

	ts, err := rtstorage.NewTrieState(trie.NewEmptyTrie())
	require.NoError(t, err)

	err = s.handleCodeSubstitution(blockHash, ts, wasmer.NewInstance)
	require.NoError(t, err)
	require.Equal(t, codeHashBefore, parentRt.GetCodeHash()) // codeHash should remain unchanged after code substitute

	testRuntime, err := os.ReadFile(runtime.POLKADOT_RUNTIME_FP)
	require.NoError(t, err)

	ts, err = s.storageState.TrieState(nil)
	require.NoError(t, err)

	ts.Set(common.CodeKey, testRuntime)
	rtUpdateBhash := newBlock.Header.Hash()

	// update runtime for new block
	err = s.blockState.HandleRuntimeChanges(ts, parentRt, rtUpdateBhash)
	require.NoError(t, err)

	rt, err := s.blockState.GetRuntime(&rtUpdateBhash)
	require.NoError(t, err)

	// codeHash should change after runtime change
	require.NotEqualf(t,
		codeHashBefore,
		rt.GetCodeHash(),
		"expected different code hash after runtime update")
}

func TestTryQueryStore_WhenThereIsDataToRetrieve(t *testing.T) {
	s := NewTestService(t, nil)
	storageStateTrie, err := rtstorage.NewTrieState(trie.NewTrie(nil))

	testKey, testValue := []byte("to"), []byte("0x1723712318238AB12312")
	storageStateTrie.Set(testKey, testValue)
	require.NoError(t, err)

	digest := newTestDigest(t, testSlotNumber)
	header, err := types.NewHeader(s.blockState.GenesisHash(), storageStateTrie.MustRoot(),
<<<<<<< HEAD
		common.Hash{}, big.NewInt(1), digest)
=======
		common.Hash{}, 1, types.NewDigest())
>>>>>>> e6098ea7
	require.NoError(t, err)

	err = s.storageState.StoreTrie(storageStateTrie, header)
	require.NoError(t, err)

	testBlock := &types.Block{
		Header: *header,
		Body:   *types.NewBody([]types.Extrinsic{}),
	}

	err = s.blockState.AddBlock(testBlock)
	require.NoError(t, err)

	blockhash := testBlock.Header.Hash()
	hexKey := common.BytesToHex(testKey)
	keys := []string{hexKey}

	changes, err := s.tryQueryStorage(blockhash, keys...)
	require.NoError(t, err)

	require.Equal(t, changes[hexKey], common.BytesToHex(testValue))
}

func TestTryQueryStore_WhenDoesNotHaveDataToRetrieve(t *testing.T) {
	s := NewTestService(t, nil)
	storageStateTrie, err := rtstorage.NewTrieState(trie.NewTrie(nil))
	require.NoError(t, err)

	digest := newTestDigest(t, testSlotNumber)
	header, err := types.NewHeader(s.blockState.GenesisHash(), storageStateTrie.MustRoot(),
<<<<<<< HEAD
		common.Hash{}, big.NewInt(1), digest)
=======
		common.Hash{}, 1, types.NewDigest())
>>>>>>> e6098ea7
	require.NoError(t, err)

	err = s.storageState.StoreTrie(storageStateTrie, header)
	require.NoError(t, err)

	testBlock := &types.Block{
		Header: *header,
		Body:   *types.NewBody([]types.Extrinsic{}),
	}

	err = s.blockState.AddBlock(testBlock)
	require.NoError(t, err)

	testKey := []byte("to")
	blockhash := testBlock.Header.Hash()
	hexKey := common.BytesToHex(testKey)
	keys := []string{hexKey}

	changes, err := s.tryQueryStorage(blockhash, keys...)
	require.NoError(t, err)

	require.Empty(t, changes)
}

func TestTryQueryState_WhenDoesNotHaveStateRoot(t *testing.T) {
	s := NewTestService(t, nil)

	digest := newTestDigest(t, testSlotNumber)
	header, err := types.NewHeader(
		s.blockState.GenesisHash(),
		common.Hash{}, common.Hash{},
<<<<<<< HEAD
		big.NewInt(1), digest)
=======
		1, types.NewDigest())
>>>>>>> e6098ea7
	require.NoError(t, err)

	testBlock := &types.Block{
		Header: *header,
		Body:   *types.NewBody([]types.Extrinsic{}),
	}

	err = s.blockState.AddBlock(testBlock)
	require.NoError(t, err)

	testKey := []byte("to")
	blockhash := testBlock.Header.Hash()
	hexKey := common.BytesToHex(testKey)
	keys := []string{hexKey}

	changes, err := s.tryQueryStorage(blockhash, keys...)
	require.Error(t, err)
	require.Nil(t, changes)
}

func TestQueryStorate_WhenBlocksHasData(t *testing.T) {
	keys := []string{
		common.BytesToHex([]byte("transfer.to")),
		common.BytesToHex([]byte("transfer.from")),
		common.BytesToHex([]byte("transfer.value")),
	}

	s := NewTestService(t, nil)

	firstKey, firstValue := []byte("transfer.to"), []byte("some-address-herer")
	firstBlock := createNewBlockAndStoreDataAtBlock(
		t, s, firstKey, firstValue, s.blockState.GenesisHash(), 1,
	)

	secondKey, secondValue := []byte("transfer.from"), []byte("another-address-here")
	secondBlock := createNewBlockAndStoreDataAtBlock(
		t, s, secondKey, secondValue, firstBlock.Header.Hash(), 2,
	)

	thirdKey, thirdValue := []byte("transfer.value"), []byte("value-gigamegablaster")
	thirdBlock := createNewBlockAndStoreDataAtBlock(
		t, s, thirdKey, thirdValue, secondBlock.Header.Hash(), 3,
	)

	from := firstBlock.Header.Hash()
	data, err := s.QueryStorage(from, common.Hash{}, keys...)
	require.NoError(t, err)
	require.Len(t, data, 3)

	require.Equal(t, data[firstBlock.Header.Hash()], QueryKeyValueChanges(
		map[string]string{
			common.BytesToHex(firstKey): common.BytesToHex(firstValue),
		},
	))

	from = secondBlock.Header.Hash()
	to := thirdBlock.Header.Hash()

	data, err = s.QueryStorage(from, to, keys...)
	require.NoError(t, err)
	require.Len(t, data, 2)

	require.Equal(t, data[secondBlock.Header.Hash()], QueryKeyValueChanges(
		map[string]string{
			common.BytesToHex(secondKey): common.BytesToHex(secondValue),
		},
	))
	require.Equal(t, data[thirdBlock.Header.Hash()], QueryKeyValueChanges(
		map[string]string{
			common.BytesToHex(thirdKey): common.BytesToHex(thirdValue),
		},
	))
}

func createNewBlockAndStoreDataAtBlock(t *testing.T, s *Service,
	key, value []byte, parentHash common.Hash,
	number uint) *types.Block {
	t.Helper()

	storageStateTrie, err := rtstorage.NewTrieState(trie.NewTrie(nil))
	storageStateTrie.Set(key, value)
	require.NoError(t, err)

	digest := newTestDigest(t, 421)
	header, err := types.NewHeader(parentHash, storageStateTrie.MustRoot(),
<<<<<<< HEAD
		common.Hash{}, big.NewInt(number), digest)
=======
		common.Hash{}, number, types.NewDigest())
>>>>>>> e6098ea7
	require.NoError(t, err)

	err = s.storageState.StoreTrie(storageStateTrie, header)
	require.NoError(t, err)

	testBlock := &types.Block{
		Header: *header,
		Body:   *types.NewBody([]types.Extrinsic{}),
	}

	err = s.blockState.AddBlock(testBlock)
	require.NoError(t, err)

	return testBlock
}

func TestDecodeSessionKeys(t *testing.T) {
	ctrl := gomock.NewController(t)

	mockInstance := new(runtimemocks.Instance)
	mockInstance.On("DecodeSessionKeys", mock.AnythingOfType("[]uint8")).Return([]byte{}, nil).Once()

	mockBlockState := NewMockBlockState(ctrl)
	mockBlockState.EXPECT().GetRuntime(gomock.AssignableToTypeOf(new(common.Hash))).
		Return(mockInstance, nil)

	coreservice := new(Service)
	coreservice.blockState = mockBlockState

	b, err := coreservice.DecodeSessionKeys([]byte{})

	mockInstance.AssertCalled(t, "DecodeSessionKeys", []uint8{})

	require.NoError(t, err)
	require.Equal(t, b, []byte{})
}

func TestDecodeSessionKeys_WhenGetRuntimeReturnError(t *testing.T) {
	ctrl := gomock.NewController(t)

	mockBlockState := NewMockBlockState(ctrl)
	mockBlockState.EXPECT().GetRuntime(gomock.AssignableToTypeOf(new(common.Hash))).
		Return(nil, errors.New("problems"))

	coreservice := new(Service)
	coreservice.blockState = mockBlockState

	b, err := coreservice.DecodeSessionKeys([]byte{})

	require.Error(t, err, "problems")
	require.Nil(t, b)
}<|MERGE_RESOLUTION|>--- conflicted
+++ resolved
@@ -7,8 +7,8 @@
 package core
 
 import (
-	"errors"
 	"fmt"
+	"math/big"
 	"os"
 	"path/filepath"
 	"testing"
@@ -23,7 +23,6 @@
 	"github.com/ChainSafe/gossamer/lib/genesis"
 	"github.com/ChainSafe/gossamer/lib/keystore"
 	"github.com/ChainSafe/gossamer/lib/runtime"
-	runtimemocks "github.com/ChainSafe/gossamer/lib/runtime/mocks"
 	rtstorage "github.com/ChainSafe/gossamer/lib/runtime/storage"
 	"github.com/ChainSafe/gossamer/lib/runtime/wasmer"
 	"github.com/ChainSafe/gossamer/lib/transaction"
@@ -31,7 +30,6 @@
 	"github.com/ChainSafe/gossamer/lib/utils"
 	"github.com/ChainSafe/gossamer/pkg/scale"
 	"github.com/golang/mock/gomock"
-	"github.com/stretchr/testify/mock"
 	"github.com/stretchr/testify/require"
 )
 
@@ -120,7 +118,7 @@
 	rt.(*wasmer.Instance).GetContext().Storage.Set(common.UpgradedToDualRefKey, []byte{1})
 
 	genesisHeader := &types.Header{
-		Number:    big.NewInt(0),
+		Number:    0,
 		StateRoot: genTrie.MustHash(),
 	}
 
@@ -788,12 +786,8 @@
 	require.NoError(t, err)
 
 	digest := newTestDigest(t, testSlotNumber)
-	header, err := types.NewHeader(s.blockState.GenesisHash(), storageStateTrie.MustRoot(),
-<<<<<<< HEAD
-		common.Hash{}, big.NewInt(1), digest)
-=======
-		common.Hash{}, 1, types.NewDigest())
->>>>>>> e6098ea7
+	header, err := types.NewHeader(s.blockState.GenesisHash(), storageStateTrie.MustRoot(), common.Hash{}, 1, digest)
+
 	require.NoError(t, err)
 
 	err = s.storageState.StoreTrie(storageStateTrie, header)
@@ -823,12 +817,7 @@
 	require.NoError(t, err)
 
 	digest := newTestDigest(t, testSlotNumber)
-	header, err := types.NewHeader(s.blockState.GenesisHash(), storageStateTrie.MustRoot(),
-<<<<<<< HEAD
-		common.Hash{}, big.NewInt(1), digest)
-=======
-		common.Hash{}, 1, types.NewDigest())
->>>>>>> e6098ea7
+	header, err := types.NewHeader(s.blockState.GenesisHash(), storageStateTrie.MustRoot(), common.Hash{}, 1, digest)
 	require.NoError(t, err)
 
 	err = s.storageState.StoreTrie(storageStateTrie, header)
@@ -859,12 +848,7 @@
 	digest := newTestDigest(t, testSlotNumber)
 	header, err := types.NewHeader(
 		s.blockState.GenesisHash(),
-		common.Hash{}, common.Hash{},
-<<<<<<< HEAD
-		big.NewInt(1), digest)
-=======
-		1, types.NewDigest())
->>>>>>> e6098ea7
+		common.Hash{}, common.Hash{}, 1, digest)
 	require.NoError(t, err)
 
 	testBlock := &types.Block{
@@ -949,12 +933,7 @@
 	require.NoError(t, err)
 
 	digest := newTestDigest(t, 421)
-	header, err := types.NewHeader(parentHash, storageStateTrie.MustRoot(),
-<<<<<<< HEAD
-		common.Hash{}, big.NewInt(number), digest)
-=======
-		common.Hash{}, number, types.NewDigest())
->>>>>>> e6098ea7
+	header, err := types.NewHeader(parentHash, storageStateTrie.MustRoot(), common.Hash{}, number, digest)
 	require.NoError(t, err)
 
 	err = s.storageState.StoreTrie(storageStateTrie, header)
@@ -969,41 +948,4 @@
 	require.NoError(t, err)
 
 	return testBlock
-}
-
-func TestDecodeSessionKeys(t *testing.T) {
-	ctrl := gomock.NewController(t)
-
-	mockInstance := new(runtimemocks.Instance)
-	mockInstance.On("DecodeSessionKeys", mock.AnythingOfType("[]uint8")).Return([]byte{}, nil).Once()
-
-	mockBlockState := NewMockBlockState(ctrl)
-	mockBlockState.EXPECT().GetRuntime(gomock.AssignableToTypeOf(new(common.Hash))).
-		Return(mockInstance, nil)
-
-	coreservice := new(Service)
-	coreservice.blockState = mockBlockState
-
-	b, err := coreservice.DecodeSessionKeys([]byte{})
-
-	mockInstance.AssertCalled(t, "DecodeSessionKeys", []uint8{})
-
-	require.NoError(t, err)
-	require.Equal(t, b, []byte{})
-}
-
-func TestDecodeSessionKeys_WhenGetRuntimeReturnError(t *testing.T) {
-	ctrl := gomock.NewController(t)
-
-	mockBlockState := NewMockBlockState(ctrl)
-	mockBlockState.EXPECT().GetRuntime(gomock.AssignableToTypeOf(new(common.Hash))).
-		Return(nil, errors.New("problems"))
-
-	coreservice := new(Service)
-	coreservice.blockState = mockBlockState
-
-	b, err := coreservice.DecodeSessionKeys([]byte{})
-
-	require.Error(t, err, "problems")
-	require.Nil(t, b)
 }