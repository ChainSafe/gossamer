// Copyright 2021 ChainSafe Systems (ON)
// SPDX-License-Identifier: LGPL-3.0-only

package core

import (
	"bytes"
	"path/filepath"
	"testing"

	"github.com/ChainSafe/gossamer/dot/network"
	"github.com/ChainSafe/gossamer/dot/state"
	"github.com/ChainSafe/gossamer/dot/types"
	"github.com/ChainSafe/gossamer/internal/database"
	"github.com/ChainSafe/gossamer/internal/log"
	"github.com/ChainSafe/gossamer/lib/common"
	"github.com/ChainSafe/gossamer/lib/crypto/sr25519"
	"github.com/ChainSafe/gossamer/lib/genesis"
	"github.com/ChainSafe/gossamer/lib/keystore"
	"github.com/ChainSafe/gossamer/lib/runtime"
	rtstorage "github.com/ChainSafe/gossamer/lib/runtime/storage"
	wazero_runtime "github.com/ChainSafe/gossamer/lib/runtime/wazero"
	"github.com/ChainSafe/gossamer/lib/utils"
	"github.com/ChainSafe/gossamer/pkg/scale"
	"github.com/ChainSafe/gossamer/pkg/trie"
	"github.com/ChainSafe/gossamer/tests/utils/config"
	"github.com/centrifuge/go-substrate-rpc-client/v4/signature"
	"github.com/stretchr/testify/require"
	"go.uber.org/mock/gomock"
)

func balanceKey(t *testing.T, pub []byte) (bKey []byte) {
	t.Helper()

	h0, err := common.Twox128Hash([]byte("System"))
	require.NoError(t, err)
	h1, err := common.Twox128Hash([]byte("Account"))
	require.NoError(t, err)
	h2, err := common.Blake2b128(pub)
	require.NoError(t, err)
	return bytes.Join([][]byte{h0, h1, h2, pub}, nil)
}

// Creates test service, used now for testing txnPool but can be used elsewhere when needed
func createTestService(t *testing.T, genesisFilePath string,
	pubKey []byte, accountInfo types.AccountInfo, ctrl *gomock.Controller) (service *Service, encodedExtrinsic []byte) {
	t.Helper()

	gen, err := genesis.NewGenesisFromJSONRaw(genesisFilePath)
	require.NoError(t, err)

	genesisTrie, err := runtime.NewTrieFromGenesis(*gen)
	require.NoError(t, err)

	// Extrinsic and context related stuff
	aliceBalanceKey := balanceKey(t, pubKey)
	encodedAccountInfo, err := scale.Marshal(accountInfo)
	require.NoError(t, err)

	genesisHeader := &types.Header{
		StateRoot: trie.V0.MustHash(genesisTrie),
		Number:    0,
	}

	cfgKeystore := keystore.NewGlobalKeystore()
	kp, err := sr25519.GenerateKeypair()
	require.NoError(t, err)
	err = cfgKeystore.Acco.Insert(kp)
	require.NoError(t, err)

	// Create state service
	var stateSrvc *state.Service
	testDatadirPath := t.TempDir()

	// Set up block and storage state
	telemetryMock := NewMockTelemetry(ctrl)
	telemetryMock.EXPECT().SendMessage(gomock.Any()).AnyTimes()

	stateConfig := state.Config{
<<<<<<< HEAD
		Path:      testDatadirPath,
		LogLevel:  log.Critical,
		Telemetry: telemetryMock,
		GenesisBABEConfig: &types.BabeConfiguration{
			SlotDuration:       1000,
			EpochLength:        200,
			C1:                 1,
			C2:                 4,
			GenesisAuthorities: []types.AuthorityRaw{},
			Randomness:         [32]byte{},
			SecondarySlots:     0,
		},
=======
		Path:              testDatadirPath,
		LogLevel:          log.Critical,
		Telemetry:         telemetryMock,
		GenesisBABEConfig: config.BABEConfigurationTestDefault,
>>>>>>> d5aa79bf
	}

	stateSrvc = state.NewService(stateConfig)
	stateSrvc.UseMemDB()

	err = stateSrvc.Initialise(gen, genesisHeader, genesisTrie)
	require.NoError(t, err)

	// Start state service
	err = stateSrvc.Start()
	require.NoError(t, err)

	cfgBlockState := stateSrvc.Block
	cfgStorageState := stateSrvc.Storage
	cfgCodeSubstitutedState := stateSrvc.Base

	var rtCfg wazero_runtime.Config
	rtCfg.Storage = rtstorage.NewTrieState(genesisTrie)

	rtCfg.CodeHash, err = cfgStorageState.LoadCodeHash(nil)
	require.NoError(t, err)

	nodeStorage := runtime.NodeStorage{}
	nodeStorage.BaseDB = stateSrvc.Base

	rtCfg.NodeStorage = nodeStorage

	cfgRuntime, err := wazero_runtime.NewRuntimeFromGenesis(rtCfg)
	require.NoError(t, err)

	cfgRuntime.Context.Storage.Put(aliceBalanceKey, encodedAccountInfo)
	// this key is System.UpgradedToDualRefCount -> set to true since all accounts have been upgraded to v0.9 format
	cfgRuntime.Context.Storage.Put(common.UpgradedToDualRefKey, []byte{1})

	cfgBlockState.StoreRuntime(cfgBlockState.BestBlockHash(), cfgRuntime)

	// Hash of encrypted centrifuge extrinsic
	testCallArguments := []byte{0xab, 0xcd}
	extHex := runtime.NewTestExtrinsic(t, cfgRuntime, genesisHeader.Hash(), cfgBlockState.BestBlockHash(),
		0, signature.TestKeyringPairAlice, "System.remark", testCallArguments)
	encodedExtrinsic = common.MustHexToBytes(extHex)

	cfgCodeSubstitutes := make(map[common.Hash]string)

	genesisData, err := cfgCodeSubstitutedState.LoadGenesisData()
	require.NoError(t, err)

	for k, v := range genesisData.CodeSubstitutes {
		cfgCodeSubstitutes[common.MustHexToHash(k)] = v
	}

	cfgCodeSubstitutedState = stateSrvc.Base

	cfg := &Config{
		Keystore:             cfgKeystore,
		LogLvl:               log.Critical,
		BlockState:           cfgBlockState,
		StorageState:         cfgStorageState,
		TransactionState:     stateSrvc.Transaction,
		CodeSubstitutedState: cfgCodeSubstitutedState,
		Runtime:              cfgRuntime,
		Network:              new(network.Service),
		CodeSubstitutes:      cfgCodeSubstitutes,
	}
	service, err = NewService(cfg)
	require.NoError(t, err)

	return service, encodedExtrinsic
}

// NewTestService creates a new test core service
func NewTestService(t *testing.T, cfg *Config) *Service {
	t.Helper()
	ctrl := gomock.NewController(t)

	if cfg == nil {
		cfg = &Config{}
	}

	if cfg.Keystore == nil {
		cfg.Keystore = keystore.NewGlobalKeystore()
		kp, err := sr25519.GenerateKeypair()
		if err != nil {
			t.Fatal(err)
		}
		err = cfg.Keystore.Acco.Insert(kp)
		require.NoError(t, err)
	}

	cfg.LogLvl = 3

	var stateSrvc *state.Service
	testDatadirPath := t.TempDir()

	gen, genesisTrie, genesisHeader := newWestendLocalWithTrieAndHeader(t)

	if cfg.BlockState == nil || cfg.StorageState == nil ||
		cfg.TransactionState == nil || cfg.CodeSubstitutedState == nil {
		telemetryMock := NewMockTelemetry(ctrl)
		telemetryMock.EXPECT().SendMessage(gomock.Any()).AnyTimes()

		config := state.Config{
<<<<<<< HEAD
			Path:      testDatadirPath,
			LogLevel:  log.Info,
			Telemetry: telemetryMock,
			GenesisBABEConfig: &types.BabeConfiguration{
				SlotDuration:       1000,
				EpochLength:        200,
				C1:                 1,
				C2:                 4,
				GenesisAuthorities: []types.AuthorityRaw{},
				Randomness:         [32]byte{},
				SecondarySlots:     0,
			},
=======
			Path:              testDatadirPath,
			LogLevel:          log.Info,
			Telemetry:         telemetryMock,
			GenesisBABEConfig: config.BABEConfigurationTestDefault,
>>>>>>> d5aa79bf
		}

		stateSrvc = state.NewService(config)
		stateSrvc.UseMemDB()

		err := stateSrvc.Initialise(&gen, &genesisHeader, genesisTrie)
		require.NoError(t, err)

		err = stateSrvc.Start()
		require.NoError(t, err)
	}

	if cfg.BlockState == nil {
		cfg.BlockState = stateSrvc.Block
	}

	if cfg.StorageState == nil {
		cfg.StorageState = stateSrvc.Storage
	}

	if cfg.TransactionState == nil {
		cfg.TransactionState = stateSrvc.Transaction
	}

	if cfg.CodeSubstitutedState == nil {
		cfg.CodeSubstitutedState = stateSrvc.Base
	}

	if cfg.Runtime == nil {
		var rtCfg wazero_runtime.Config

		rtCfg.Storage = rtstorage.NewTrieState(genesisTrie)

		var err error
		rtCfg.CodeHash, err = cfg.StorageState.(*state.InmemoryStorageState).LoadCodeHash(nil)
		require.NoError(t, err)

		nodeStorage := runtime.NodeStorage{}

		if stateSrvc != nil {
			nodeStorage.BaseDB = stateSrvc.Base
		} else {
			nodeStorage.BaseDB, err = database.LoadDatabase(filepath.Join(testDatadirPath, "offline_storage"), false)
			require.NoError(t, err)
		}

		rtCfg.NodeStorage = nodeStorage

		cfg.Runtime, err = wazero_runtime.NewRuntimeFromGenesis(rtCfg)
		require.NoError(t, err)
	}
	cfg.BlockState.StoreRuntime(cfg.BlockState.BestBlockHash(), cfg.Runtime)

	if cfg.CodeSubstitutes == nil {
		cfg.CodeSubstitutes = make(map[common.Hash]string)

		genesisData, err := cfg.CodeSubstitutedState.(*state.BaseState).LoadGenesisData()
		require.NoError(t, err)

		for k, v := range genesisData.CodeSubstitutes {
			cfg.CodeSubstitutes[common.MustHexToHash(k)] = v
		}
	}

	if cfg.CodeSubstitutedState == nil {
		cfg.CodeSubstitutedState = stateSrvc.Base
	}

	s, err := NewService(cfg)
	require.NoError(t, err)

	return s
}

func newWestendLocalWithTrieAndHeader(t *testing.T) (
	gen genesis.Genesis, genesisTrie trie.Trie, genesisHeader types.Header) {
	t.Helper()

	genesisPath := utils.GetWestendLocalRawGenesisPath(t)
	genPtr, err := genesis.NewGenesisFromJSONRaw(genesisPath)
	require.NoError(t, err)
	gen = *genPtr

	genesisTrie, err = runtime.NewTrieFromGenesis(gen)
	require.NoError(t, err)

	parentHash := common.NewHash([]byte{0})
	stateRoot := trie.V0.MustHash(genesisTrie)
	extrinsicRoot := trie.EmptyHash
	const number = 0
	digest := types.NewDigest()
	genesisHeader = *types.NewHeader(parentHash,
		stateRoot, extrinsicRoot, number, digest)

	return gen, genesisTrie, genesisHeader
}

func getWestendDevRuntimeCode(t *testing.T) (code []byte) {
	t.Helper()

	path := utils.GetWestendDevRawGenesisPath(t)
	westendDevGenesis, err := genesis.NewGenesisFromJSONRaw(path)
	require.NoError(t, err)

	genesisTrie, err := runtime.NewTrieFromGenesis(*westendDevGenesis)
	require.NoError(t, err)

	trieState := rtstorage.NewTrieState(genesisTrie)

	return trieState.LoadCode()
}<|MERGE_RESOLUTION|>--- conflicted
+++ resolved
@@ -77,25 +77,10 @@
 	telemetryMock.EXPECT().SendMessage(gomock.Any()).AnyTimes()
 
 	stateConfig := state.Config{
-<<<<<<< HEAD
-		Path:      testDatadirPath,
-		LogLevel:  log.Critical,
-		Telemetry: telemetryMock,
-		GenesisBABEConfig: &types.BabeConfiguration{
-			SlotDuration:       1000,
-			EpochLength:        200,
-			C1:                 1,
-			C2:                 4,
-			GenesisAuthorities: []types.AuthorityRaw{},
-			Randomness:         [32]byte{},
-			SecondarySlots:     0,
-		},
-=======
 		Path:              testDatadirPath,
 		LogLevel:          log.Critical,
 		Telemetry:         telemetryMock,
 		GenesisBABEConfig: config.BABEConfigurationTestDefault,
->>>>>>> d5aa79bf
 	}
 
 	stateSrvc = state.NewService(stateConfig)
@@ -198,25 +183,10 @@
 		telemetryMock.EXPECT().SendMessage(gomock.Any()).AnyTimes()
 
 		config := state.Config{
-<<<<<<< HEAD
-			Path:      testDatadirPath,
-			LogLevel:  log.Info,
-			Telemetry: telemetryMock,
-			GenesisBABEConfig: &types.BabeConfiguration{
-				SlotDuration:       1000,
-				EpochLength:        200,
-				C1:                 1,
-				C2:                 4,
-				GenesisAuthorities: []types.AuthorityRaw{},
-				Randomness:         [32]byte{},
-				SecondarySlots:     0,
-			},
-=======
 			Path:              testDatadirPath,
 			LogLevel:          log.Info,
 			Telemetry:         telemetryMock,
 			GenesisBABEConfig: config.BABEConfigurationTestDefault,
->>>>>>> d5aa79bf
 		}
 
 		stateSrvc = state.NewService(config)
