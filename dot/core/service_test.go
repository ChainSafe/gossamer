// Copyright 2022 ChainSafe Systems (ON)
// SPDX-License-Identifier: LGPL-3.0-only

package core

import (
	"bytes"
	"context"
	"encoding/hex"
	"errors"
	"io"
	"testing"

	"github.com/ChainSafe/gossamer/dot/network"
	testdata "github.com/ChainSafe/gossamer/dot/rpc/modules/test_data"
	"github.com/ChainSafe/gossamer/dot/types"
	"github.com/ChainSafe/gossamer/lib/blocktree"
	"github.com/ChainSafe/gossamer/lib/common"
	"github.com/ChainSafe/gossamer/lib/crypto"
	"github.com/ChainSafe/gossamer/lib/crypto/sr25519"
	"github.com/ChainSafe/gossamer/lib/keystore"
	"github.com/ChainSafe/gossamer/lib/runtime"
	rtstorage "github.com/ChainSafe/gossamer/lib/runtime/storage"
	wazero_runtime "github.com/ChainSafe/gossamer/lib/runtime/wazero"
	"github.com/ChainSafe/gossamer/lib/transaction"
	"github.com/ChainSafe/gossamer/pkg/scale"
	cscale "github.com/centrifuge/go-substrate-rpc-client/v4/scale"
	"github.com/centrifuge/go-substrate-rpc-client/v4/signature"
	ctypes "github.com/centrifuge/go-substrate-rpc-client/v4/types"
	"github.com/centrifuge/go-substrate-rpc-client/v4/types/codec"

	inmemory_trie "github.com/ChainSafe/gossamer/pkg/trie/inmemory"

	"github.com/stretchr/testify/assert"
	"github.com/stretchr/testify/require"
	"go.uber.org/mock/gomock"
)

var errTestDummyError = errors.New("test dummy error")

const (
	authoringVersion   = 0
	specVersion        = 25
	implVersion        = 0
	transactionVersion = 0
	stateVersion       = 0
)

func generateTestCentrifugeMetadata(t *testing.T) *ctypes.Metadata {
	t.Helper()
	metadataHex := testdata.NewTestMetadata()
	rawMeta, err := common.HexToBytes(metadataHex)
	require.NoError(t, err)
	var decoded []byte
	err = scale.Unmarshal(rawMeta, &decoded)
	require.NoError(t, err)

	meta := &ctypes.Metadata{}
	err = codec.Decode(decoded, meta)
	require.NoError(t, err)
	return meta
}

func generateExtrinsic(t *testing.T) (extrinsic, externalExtrinsic types.Extrinsic, body *types.Body) {
	t.Helper()
	meta := generateTestCentrifugeMetadata(t)

	rv := runtime.Version{
		SpecName:         []byte("polkadot"),
		ImplName:         []byte("parity-polkadot"),
		AuthoringVersion: authoringVersion,
		SpecVersion:      specVersion,
		ImplVersion:      implVersion,
		APIItems: []runtime.APIItem{{
			Name: [8]byte{1, 2, 3, 4, 5, 6, 7, 8},
			Ver:  99,
		}},
		TransactionVersion: transactionVersion,
	}

	keyring, err := keystore.NewSr25519Keyring()
	require.NoError(t, err)
	bobPub := keyring.Bob().Public().Hex()

	bob, err := ctypes.NewMultiAddressFromHexAccountID(bobPub)
	require.NoError(t, err)

	const balanceTransfer = "Balances.transfer"
	call, err := ctypes.NewCall(meta, balanceTransfer, bob, ctypes.NewUCompactFromUInt(12345))
	require.NoError(t, err)

	// Create the extrinsic
	centrifugeExtrinsic := ctypes.NewExtrinsic(call)
	testGenHash := ctypes.NewHash(common.Hash{}.ToBytes())
	require.NoError(t, err)
	o := ctypes.SignatureOptions{
		BlockHash:          testGenHash,
		Era:                ctypes.ExtrinsicEra{IsImmortalEra: true},
		GenesisHash:        testGenHash,
		Nonce:              ctypes.NewUCompactFromUInt(uint64(0)),
		SpecVersion:        ctypes.U32(rv.SpecVersion),
		Tip:                ctypes.NewUCompactFromUInt(0),
		TransactionVersion: ctypes.U32(rv.TransactionVersion),
	}

	// Sign the transaction using Alice's default account
	err = centrifugeExtrinsic.Sign(signature.TestKeyringPairAlice, o)
	require.NoError(t, err)

	// Encode the signed extrinsic
	extEnc := bytes.Buffer{}
	encoder := cscale.NewEncoder(&extEnc)
	err = centrifugeExtrinsic.Encode(*encoder)
	require.NoError(t, err)

	encExt := []types.Extrinsic{extEnc.Bytes()}
	testHeader := types.NewEmptyHeader()
	testExternalExt := types.Extrinsic(bytes.Join([][]byte{
		{byte(types.TxnExternal)},
		encExt[0],
		testHeader.StateRoot.ToBytes(),
	}, nil))
	testUnencryptedBody := types.NewBody(encExt)
	return encExt[0], testExternalExt, testUnencryptedBody
}

func Test_Service_StorageRoot(t *testing.T) {
	t.Parallel()

	tests := []struct {
		name          string
		service       *Service
		exp           common.Hash
		retTrieState  *rtstorage.TrieState
		trieStateCall bool
		retErr        error
		expErr        error
		expErrMsg     string
		stateVersion  uint8
	}{
		{
			name:          "storage trie state error",
			service:       &Service{},
			retErr:        errTestDummyError,
			expErr:        errTestDummyError,
			expErrMsg:     errTestDummyError.Error(),
			trieStateCall: true,
		},
		{
			name:    "storage trie state ok v0",
			service: &Service{},
			exp: common.Hash{0x3, 0x17, 0xa, 0x2e, 0x75, 0x97, 0xb7, 0xb7, 0xe3, 0xd8, 0x4c, 0x5, 0x39, 0x1d, 0x13, 0x9a,
				0x62, 0xb1, 0x57, 0xe7, 0x87, 0x86, 0xd8, 0xc0, 0x82, 0xf2, 0x9d, 0xcf, 0x4c, 0x11, 0x13, 0x14},
<<<<<<< HEAD
			retTrieState:  inmemory_storage.NewTrieState(inmemory_trie.NewEmptyInmemoryTrie()),
=======
			retTrieState:  rtstorage.NewTrieState(trie.NewEmptyTrie()),
>>>>>>> 121d0822
			trieStateCall: true,
			stateVersion:  0,
		},
		{
			name:    "storage trie state ok v1",
			service: &Service{},
			exp: common.Hash{0x3, 0x17, 0xa, 0x2e, 0x75, 0x97, 0xb7, 0xb7, 0xe3, 0xd8, 0x4c, 0x5, 0x39, 0x1d, 0x13, 0x9a,
				0x62, 0xb1, 0x57, 0xe7, 0x87, 0x86, 0xd8, 0xc0, 0x82, 0xf2, 0x9d, 0xcf, 0x4c, 0x11, 0x13, 0x14},
<<<<<<< HEAD
			retTrieState:  inmemory_storage.NewTrieState(inmemory_trie.NewEmptyInmemoryTrie()),
=======
			retTrieState:  rtstorage.NewTrieState(trie.NewEmptyTrie()),
>>>>>>> 121d0822
			trieStateCall: true,
			stateVersion:  1,
		},
	}
	for _, tt := range tests {
		tt := tt
		t.Run(tt.name, func(t *testing.T) {
			t.Parallel()
			service := tt.service
			if tt.trieStateCall {
				ctrl := gomock.NewController(t)
				mockStorageState := NewMockStorageState(ctrl)
				mockStorageState.EXPECT().TrieState(nil).Return(tt.retTrieState, tt.retErr)

				service.storageState = mockStorageState

				if tt.retErr == nil {
					mockRuntimeVersion := runtime.Version{
						StateVersion: tt.stateVersion,
					}

					mockRuntime := NewMockInstance(ctrl)
					mockRuntime.EXPECT().Version().Return(mockRuntimeVersion, nil)

					mockBlockState := NewMockBlockState(ctrl)
					mockBlockState.EXPECT().BestBlockHash().Return(common.Hash{})
					mockBlockState.EXPECT().GetRuntime(gomock.Any()).Return(mockRuntime, nil)

					service.blockState = mockBlockState
				}
			}

			res, err := service.StorageRoot()
			assert.ErrorIs(t, err, tt.expErr)
			if tt.expErr != nil {
				assert.EqualError(t, err, tt.expErrMsg)
			}
			assert.Equal(t, tt.exp, res)
		})
	}
}

func Test_Service_handleCodeSubstitution(t *testing.T) {
	t.Parallel()

	errTest := errors.New("test error")
	validRuntimeCode := getWestendDevRuntimeCode(t)

	testCases := map[string]struct {
		serviceBuilder func(ctrl *gomock.Controller) *Service
		blockHash      common.Hash
		trieState      *rtstorage.TrieState
		errWrapped     error
		errMessage     string
	}{
		"non_existent_block_hash_substitute": {
			serviceBuilder: func(ctrl *gomock.Controller) *Service {
				return &Service{
					codeSubstitute: map[common.Hash]string{
						{0x02}: "0x02",
					},
				}
			},
			blockHash: common.Hash{0x01},
		},
		"empty_runtime_code_error": {
			serviceBuilder: func(ctrl *gomock.Controller) *Service {
				return &Service{
					codeSubstitute: map[common.Hash]string{
						{0x01}: "0x",
					},
				}
			},
			blockHash:  common.Hash{0x01},
			errWrapped: ErrEmptyRuntimeCode,
			errMessage: "new :code is empty: for hash " +
				"0x0100000000000000000000000000000000000000000000000000000000000000",
		},
		"block_state_get_runtime_error": {
			serviceBuilder: func(ctrl *gomock.Controller) *Service {
				blockState := NewMockBlockState(ctrl)
				blockState.EXPECT().GetRuntime(common.Hash{0x01}).
					Return(nil, errTest)
				return &Service{
					blockState: blockState,
					codeSubstitute: map[common.Hash]string{
						{0x01}: "0x00",
					},
				}
			},
			blockHash:  common.Hash{0x01},
			errWrapped: errTest,
			errMessage: "getting runtime from block state: test error",
		},
		"instance_creation_error": {
			serviceBuilder: func(ctrl *gomock.Controller) *Service {
				storedRuntime := NewMockInstance(ctrl)
				storedRuntime.EXPECT().Keystore().Return(nil)
				storedRuntime.EXPECT().NodeStorage().Return(runtime.NodeStorage{})
				storedRuntime.EXPECT().NetworkService().Return(nil)
				storedRuntime.EXPECT().Validator().Return(false)

				blockState := NewMockBlockState(ctrl)
				blockState.EXPECT().GetRuntime(common.Hash{0x01}).
					Return(storedRuntime, nil)

				return &Service{
					blockState: blockState,
					codeSubstitute: map[common.Hash]string{
						{0x01}: "0x" +
							// compression header
							hex.EncodeToString([]byte{82, 188, 83, 118, 70, 219, 142, 5}) +
							"01", // bad byte
					},
				}
			},
			blockHash:  common.Hash{0x01},
			errWrapped: io.ErrUnexpectedEOF,
		},
		"store_code_substitution_block_hash_error": {
<<<<<<< HEAD
			trieState: inmemory_storage.NewTrieState(inmemory_trie.NewEmptyInmemoryTrie()),
=======
			trieState: rtstorage.NewTrieState(trie.NewEmptyTrie()),
>>>>>>> 121d0822
			serviceBuilder: func(ctrl *gomock.Controller) *Service {
				storedRuntime := NewMockInstance(ctrl)
				storedRuntime.EXPECT().Keystore().Return(nil)
				storedRuntime.EXPECT().NodeStorage().Return(runtime.NodeStorage{})
				storedRuntime.EXPECT().NetworkService().Return(nil)
				storedRuntime.EXPECT().Validator().Return(true)

				blockState := NewMockBlockState(ctrl)
				blockState.EXPECT().GetRuntime(common.Hash{0x01}).
					Return(storedRuntime, nil)

				codeSubstitutedState := NewMockCodeSubstitutedState(ctrl)
				codeSubstitutedState.EXPECT().
					StoreCodeSubstitutedBlockHash(common.Hash{0x01}).
					Return(errTest)

				return &Service{
					blockState: blockState,
					codeSubstitute: map[common.Hash]string{
						{0x01}: common.BytesToHex(validRuntimeCode),
					},
					codeSubstitutedState: codeSubstitutedState,
				}
			},
			blockHash:  common.Hash{0x01},
			errWrapped: errTest,
			errMessage: "storing code substituted block hash: test error",
		},
		"success": {
			serviceBuilder: func(ctrl *gomock.Controller) *Service {
				storedRuntime := NewMockInstance(ctrl)
				storedRuntime.EXPECT().Keystore().Return(nil)
				storedRuntime.EXPECT().NodeStorage().Return(runtime.NodeStorage{})
				storedRuntime.EXPECT().NetworkService().Return(nil)
				storedRuntime.EXPECT().Validator().Return(true)

				blockState := NewMockBlockState(ctrl)
				blockState.EXPECT().GetRuntime(common.Hash{0x01}).
					Return(storedRuntime, nil)

				codeSubstitutedState := NewMockCodeSubstitutedState(ctrl)
				codeSubstitutedState.EXPECT().
					StoreCodeSubstitutedBlockHash(common.Hash{0x01}).
					Return(nil)

				blockState.EXPECT().StoreRuntime(common.Hash{0x01},
					gomock.AssignableToTypeOf(&wazero_runtime.Instance{}))

				return &Service{
					blockState: blockState,
					codeSubstitute: map[common.Hash]string{
						{0x01}: common.BytesToHex(validRuntimeCode),
					},
					codeSubstitutedState: codeSubstitutedState,
				}
			},
			blockHash: common.Hash{0x01},
<<<<<<< HEAD
			trieState: inmemory_storage.NewTrieState(inmemory_trie.NewEmptyInmemoryTrie()),
=======
			trieState: rtstorage.NewTrieState(trie.NewEmptyTrie()),
>>>>>>> 121d0822
		},
	}

	for name, testCase := range testCases {
		testCase := testCase
		t.Run(name, func(t *testing.T) {
			t.Parallel()
			ctrl := gomock.NewController(t)

			service := testCase.serviceBuilder(ctrl)

			err := service.handleCodeSubstitution(testCase.blockHash, testCase.trieState)
			assert.ErrorIs(t, err, testCase.errWrapped)
			if testCase.errMessage != "" {
				assert.EqualError(t, err, testCase.errMessage)
			}
		})
	}
}

func Test_Service_handleBlock(t *testing.T) {
	t.Parallel()

	execTest := func(t *testing.T, s *Service, block *types.Block, trieState *rtstorage.TrieState, expErr error) {
		err := s.handleBlock(block, trieState)
		assert.ErrorIs(t, err, expErr)
		if expErr != nil {
			assert.EqualError(t, err, expErr.Error())
		}
	}

	t.Run("nil_input", func(t *testing.T) {
		t.Parallel()
		service := &Service{}
		execTest(t, service, nil, nil, ErrNilBlockHandlerParameter)
	})

	t.Run("storeTrie_error", func(t *testing.T) {
		t.Parallel()
<<<<<<< HEAD
		trieState := inmemory_storage.NewTrieState(inmemory_trie.NewEmptyInmemoryTrie())
=======
		trieState := rtstorage.NewTrieState(trie.NewEmptyTrie())
>>>>>>> 121d0822

		testHeader := types.NewEmptyHeader()
		block := types.NewBlock(*testHeader, *types.NewBody([]types.Extrinsic{[]byte{21}}))
		block.Header.Number = 21

		ctrl := gomock.NewController(t)
		mockStorageState := NewMockStorageState(ctrl)
		mockStorageState.EXPECT().StoreTrie(trieState, &block.Header).Return(errTestDummyError)

		service := &Service{storageState: mockStorageState}
		execTest(t, service, &block, trieState, errTestDummyError)
	})

	t.Run("addBlock_quit_error", func(t *testing.T) {
		t.Parallel()
<<<<<<< HEAD
		trieState := inmemory_storage.NewTrieState(inmemory_trie.NewEmptyInmemoryTrie())
=======
		trieState := rtstorage.NewTrieState(trie.NewEmptyTrie())
>>>>>>> 121d0822

		testHeader := types.NewEmptyHeader()
		block := types.NewBlock(*testHeader, *types.NewBody([]types.Extrinsic{[]byte{21}}))
		block.Header.Number = 21

		ctrl := gomock.NewController(t)
		mockStorageState := NewMockStorageState(ctrl)
		mockStorageState.EXPECT().StoreTrie(trieState, &block.Header).Return(nil)
		mockBlockState := NewMockBlockState(ctrl)
		mockBlockState.EXPECT().AddBlock(&block).Return(errTestDummyError)

		service := &Service{
			storageState: mockStorageState,
			blockState:   mockBlockState,
		}
		execTest(t, service, &block, trieState, errTestDummyError)
	})

	t.Run("addBlock_parent_not_found_error", func(t *testing.T) {
		t.Parallel()
<<<<<<< HEAD
		trieState := inmemory_storage.NewTrieState(inmemory_trie.NewEmptyInmemoryTrie())
=======
		trieState := rtstorage.NewTrieState(trie.NewEmptyTrie())
>>>>>>> 121d0822

		testHeader := types.NewEmptyHeader()
		block := types.NewBlock(*testHeader, *types.NewBody([]types.Extrinsic{[]byte{21}}))
		block.Header.Number = 21

		ctrl := gomock.NewController(t)
		mockStorageState := NewMockStorageState(ctrl)
		mockStorageState.EXPECT().StoreTrie(trieState, &block.Header).Return(nil)
		mockBlockState := NewMockBlockState(ctrl)
		mockBlockState.EXPECT().AddBlock(&block).Return(blocktree.ErrParentNotFound)

		service := &Service{
			storageState: mockStorageState,
			blockState:   mockBlockState,
		}
		execTest(t, service, &block, trieState, blocktree.ErrParentNotFound)
	})

	t.Run("addBlock_error_continue", func(t *testing.T) {
		t.Parallel()
<<<<<<< HEAD
		trieState := inmemory_storage.NewTrieState(inmemory_trie.NewEmptyInmemoryTrie())
=======
		trieState := rtstorage.NewTrieState(trie.NewEmptyTrie())
>>>>>>> 121d0822

		testHeader := types.NewEmptyHeader()
		block := types.NewBlock(*testHeader, *types.NewBody([]types.Extrinsic{[]byte{21}}))
		block.Header.Number = 21

		ctrl := gomock.NewController(t)
		mockStorageState := NewMockStorageState(ctrl)
		mockStorageState.EXPECT().StoreTrie(trieState, &block.Header).Return(nil)
		mockBlockState := NewMockBlockState(ctrl)
		mockBlockState.EXPECT().AddBlock(&block).Return(blocktree.ErrBlockExists)
		mockBlockState.EXPECT().GetRuntime(block.Header.ParentHash).Return(nil, errTestDummyError)

		onBlockImportHandlerMock := NewMockBlockImportDigestHandler(ctrl)
		onBlockImportHandlerMock.EXPECT().HandleDigests(&block.Header).Return(nil)
		mockGrandpaState := NewMockGrandpaState(ctrl)
		mockGrandpaState.EXPECT().ApplyForcedChanges(&block.Header).Return(nil)

		service := &Service{
			storageState:  mockStorageState,
			blockState:    mockBlockState,
			grandpaState:  mockGrandpaState,
			onBlockImport: onBlockImportHandlerMock,
		}
		execTest(t, service, &block, trieState, errTestDummyError)
	})

	t.Run("handle_runtime_changes_error", func(t *testing.T) {
		t.Parallel()
<<<<<<< HEAD
		trieState := inmemory_storage.NewTrieState(inmemory_trie.NewEmptyInmemoryTrie())
=======
		trieState := rtstorage.NewTrieState(trie.NewEmptyTrie())
>>>>>>> 121d0822

		testHeader := types.NewEmptyHeader()
		block := types.NewBlock(*testHeader, *types.NewBody([]types.Extrinsic{[]byte{21}}))
		block.Header.Number = 21

		ctrl := gomock.NewController(t)
		runtimeMock := NewMockInstance(ctrl)
		mockStorageState := NewMockStorageState(ctrl)
		mockStorageState.EXPECT().StoreTrie(trieState, &block.Header).Return(nil)
		mockBlockState := NewMockBlockState(ctrl)
		mockBlockState.EXPECT().AddBlock(&block).Return(blocktree.ErrBlockExists)
		mockBlockState.EXPECT().GetRuntime(block.Header.ParentHash).Return(runtimeMock, nil)
		mockBlockState.EXPECT().HandleRuntimeChanges(trieState, runtimeMock, block.Header.Hash()).
			Return(errTestDummyError)
		mockGrandpaState := NewMockGrandpaState(ctrl)
		mockGrandpaState.EXPECT().ApplyForcedChanges(&block.Header).Return(nil)

		onBlockImportHandlerMock := NewMockBlockImportDigestHandler(ctrl)
		onBlockImportHandlerMock.EXPECT().HandleDigests(&block.Header).Return(nil)

		service := &Service{
			storageState:  mockStorageState,
			blockState:    mockBlockState,
			grandpaState:  mockGrandpaState,
			onBlockImport: onBlockImportHandlerMock,
		}
		execTest(t, service, &block, trieState, errTestDummyError)
	})

	t.Run("code_substitution_ok", func(t *testing.T) {
		t.Parallel()
<<<<<<< HEAD
		trieState := inmemory_storage.NewTrieState(inmemory_trie.NewEmptyInmemoryTrie())
=======
		trieState := rtstorage.NewTrieState(trie.NewEmptyTrie())
>>>>>>> 121d0822

		testHeader := types.NewEmptyHeader()
		block := types.NewBlock(*testHeader, *types.NewBody([]types.Extrinsic{[]byte{21}}))
		block.Header.Number = 21

		ctrl := gomock.NewController(t)
		runtimeMock := NewMockInstance(ctrl)
		mockStorageState := NewMockStorageState(ctrl)
		mockStorageState.EXPECT().StoreTrie(trieState, &block.Header).Return(nil)
		mockBlockState := NewMockBlockState(ctrl)
		mockBlockState.EXPECT().AddBlock(&block).Return(blocktree.ErrBlockExists)
		mockBlockState.EXPECT().GetRuntime(block.Header.ParentHash).Return(runtimeMock, nil)
		mockBlockState.EXPECT().HandleRuntimeChanges(trieState, runtimeMock, block.Header.Hash()).Return(nil)
		mockGrandpaState := NewMockGrandpaState(ctrl)
		mockGrandpaState.EXPECT().ApplyForcedChanges(&block.Header).Return(nil)

		onBlockImportHandlerMock := NewMockBlockImportDigestHandler(ctrl)
		onBlockImportHandlerMock.EXPECT().HandleDigests(&block.Header).Return(nil)
		service := &Service{
			storageState:  mockStorageState,
			blockState:    mockBlockState,
			grandpaState:  mockGrandpaState,
			ctx:           context.Background(),
			onBlockImport: onBlockImportHandlerMock,
		}
		execTest(t, service, &block, trieState, nil)
	})
}

func Test_Service_HandleBlockProduced(t *testing.T) {
	t.Parallel()
	execTest := func(t *testing.T, s *Service, block *types.Block, trieState *rtstorage.TrieState, expErr error) {
		err := s.HandleBlockProduced(block, trieState)
		require.ErrorIs(t, err, expErr)
		if expErr != nil {
			assert.EqualError(t, err, "handling block: "+expErr.Error())
		}
	}
	t.Run("nil_input", func(t *testing.T) {
		t.Parallel()
		service := &Service{}
		execTest(t, service, nil, nil, ErrNilBlockHandlerParameter)
	})

	t.Run("happy_path", func(t *testing.T) {
		t.Parallel()
<<<<<<< HEAD
		trieState := inmemory_storage.NewTrieState(inmemory_trie.NewEmptyInmemoryTrie())
=======
		trieState := rtstorage.NewTrieState(trie.NewEmptyTrie())
>>>>>>> 121d0822

		digest := types.NewDigest()
		err := digest.Add(
			types.PreRuntimeDigest{
				ConsensusEngineID: types.BabeEngineID,
				Data:              common.MustHexToBytes("0x0201000000ef55a50f00000000"),
			})
		require.NoError(t, err)

		testHeader := types.NewEmptyHeader()
		block := types.NewBlock(*testHeader, *types.NewBody([]types.Extrinsic{[]byte{21}}))
		block.Header.Number = 21
		block.Header.Digest = digest
		msg := &network.BlockAnnounceMessage{
			ParentHash:     block.Header.ParentHash,
			Number:         block.Header.Number,
			StateRoot:      block.Header.StateRoot,
			ExtrinsicsRoot: block.Header.ExtrinsicsRoot,
			Digest:         digest,
			BestBlock:      true,
		}

		ctrl := gomock.NewController(t)
		runtimeMock := NewMockInstance(ctrl)
		mockStorageState := NewMockStorageState(ctrl)
		mockStorageState.EXPECT().StoreTrie(trieState, &block.Header).Return(nil)
		mockBlockState := NewMockBlockState(ctrl)
		mockBlockState.EXPECT().AddBlock(&block).Return(blocktree.ErrBlockExists)
		mockBlockState.EXPECT().GetRuntime(block.Header.ParentHash).Return(runtimeMock, nil)
		mockBlockState.EXPECT().HandleRuntimeChanges(trieState, runtimeMock, block.Header.Hash()).Return(nil)
		mockNetwork := NewMockNetwork(ctrl)
		mockNetwork.EXPECT().GossipMessage(msg)
		onBlockImportHandlerMock := NewMockBlockImportDigestHandler(ctrl)
		onBlockImportHandlerMock.EXPECT().HandleDigests(&block.Header).Return(nil)
		mockGrandpaState := NewMockGrandpaState(ctrl)
		mockGrandpaState.EXPECT().ApplyForcedChanges(&block.Header).Return(nil)

		service := &Service{
			storageState:  mockStorageState,
			blockState:    mockBlockState,
			net:           mockNetwork,
			grandpaState:  mockGrandpaState,
			ctx:           context.Background(),
			onBlockImport: onBlockImportHandlerMock,
		}
		execTest(t, service, &block, trieState, nil)
	})
}

func Test_Service_maintainTransactionPool(t *testing.T) {
	t.Parallel()
	t.Run("Validate_Transaction_err", func(t *testing.T) {
		t.Parallel()
		testHeader := types.NewEmptyHeader()
		block := types.NewBlock(*testHeader, *types.NewBody([]types.Extrinsic{[]byte{21}}))
		block.Header.Number = 21

		validity := &transaction.Validity{
			Priority: 0x3e8,
			Requires: [][]byte{{0xb5, 0x47, 0xb1, 0x90, 0x37, 0x10, 0x7e, 0x1f, 0x79,
				0x4c, 0xa8, 0x69, 0x0, 0xa1, 0xb5, 0x98}},
			Provides: [][]byte{{0xe4, 0x80, 0x7d, 0x1b, 0x67, 0x49, 0x37, 0xbf, 0xc7,
				0x89, 0xbb, 0xdd, 0x88, 0x6a, 0xdd, 0xd6}},
			Longevity: 0x40,
			Propagate: true,
		}

		extrinsic := types.Extrinsic{21}
		externalExt := types.Extrinsic(bytes.Join([][]byte{
			{byte(types.TxnExternal)},
			extrinsic,
			testHeader.StateRoot.ToBytes(),
		}, nil))
		vt := transaction.NewValidTransaction(extrinsic, validity)

		ctrl := gomock.NewController(t)
		runtimeMock := NewMockInstance(ctrl)
		runtimeMock.EXPECT().ValidateTransaction(externalExt).Return(nil, errTestDummyError)
		runtimeMock.EXPECT().Version().Return(runtime.Version{
			SpecName:         []byte("polkadot"),
			ImplName:         []byte("parity-polkadot"),
			AuthoringVersion: authoringVersion,
			SpecVersion:      specVersion,
			ImplVersion:      implVersion,
			APIItems: []runtime.APIItem{{
				Name: common.MustBlake2b8([]byte("TaggedTransactionQueue")),
				Ver:  3,
			}},
			TransactionVersion: transactionVersion,
			StateVersion:       stateVersion,
		}, nil)
		runtimeMock.EXPECT().SetContextStorage(&rtstorage.TrieState{})

		mockTxnState := NewMockTransactionState(ctrl)
		mockTxnState.EXPECT().RemoveExtrinsic(types.Extrinsic{21}).Times(2)
		mockTxnState.EXPECT().PendingInPool().Return([]*transaction.ValidTransaction{vt})
		mockBlockState := NewMockBlockState(ctrl)
		runtimeBlockHashCall := mockBlockState.EXPECT().BestBlockHash().Return(common.Hash{1})
		mockBlockState.EXPECT().GetRuntime(common.Hash{1}).
			Return(runtimeMock, nil).After(runtimeBlockHashCall)
		mockBlockState.EXPECT().BestBlockHash().
			Return(common.Hash{}).After(runtimeBlockHashCall)

		mockStorageState := NewMockStorageState(ctrl)
		mockStorageState.EXPECT().TrieState(&common.Hash{1}).Return(&rtstorage.TrieState{}, nil)
		mockStorageState.EXPECT().GetStateRootFromBlock(&common.Hash{1}).Return(&common.Hash{1}, nil)
		service := &Service{
			transactionState: mockTxnState,
			blockState:       mockBlockState,
			storageState:     mockStorageState,
		}
		err := service.maintainTransactionPool(&block, common.Hash{1})
		require.NoError(t, err)
	})

	t.Run("Validate_Transaction_ok", func(t *testing.T) {
		t.Parallel()
		testHeader := types.NewEmptyHeader()
		block := types.NewBlock(*testHeader, *types.NewBody([]types.Extrinsic{[]byte{21}}))
		block.Header.Number = 21

		validity := &transaction.Validity{
			Priority: 0x3e8,
			Requires: [][]byte{{0xb5, 0x47, 0xb1, 0x90, 0x37, 0x10, 0x7e, 0x1f, 0x79, 0x4c,
				0xa8, 0x69, 0x0, 0xa1, 0xb5, 0x98}},
			Provides: [][]byte{{0xe4, 0x80, 0x7d, 0x1b, 0x67, 0x49, 0x37, 0xbf, 0xc7, 0x89,
				0xbb, 0xdd, 0x88, 0x6a, 0xdd, 0xd6}},
			Longevity: 0x40,
			Propagate: true,
		}

		ext := types.Extrinsic{21}
		externalExt := types.Extrinsic(bytes.Join([][]byte{
			{byte(types.TxnExternal)},
			ext,
			testHeader.StateRoot.ToBytes(),
		}, nil))
		vt := transaction.NewValidTransaction(ext, validity)
		tx := transaction.NewValidTransaction(ext, &transaction.Validity{Propagate: true})

		ctrl := gomock.NewController(t)
		runtimeMock := NewMockInstance(ctrl)
		runtimeMock.EXPECT().ValidateTransaction(externalExt).Return(&transaction.Validity{Propagate: true}, nil)
		runtimeMock.EXPECT().Version().Return(runtime.Version{
			SpecName:         []byte("polkadot"),
			ImplName:         []byte("parity-polkadot"),
			AuthoringVersion: authoringVersion,
			SpecVersion:      specVersion,
			ImplVersion:      implVersion,
			APIItems: []runtime.APIItem{{
				Name: common.MustBlake2b8([]byte("TaggedTransactionQueue")),
				Ver:  3,
			}},
			TransactionVersion: transactionVersion,
			StateVersion:       stateVersion,
		}, nil)
		runtimeMock.EXPECT().SetContextStorage(&rtstorage.TrieState{})
		mockTxnState := NewMockTransactionState(ctrl)
		mockTxnState.EXPECT().RemoveExtrinsic(types.Extrinsic{21})
		mockTxnState.EXPECT().PendingInPool().Return([]*transaction.ValidTransaction{vt})
		mockTxnState.EXPECT().Push(tx).Return(common.Hash{}, nil)
		mockTxnState.EXPECT().RemoveExtrinsicFromPool(types.Extrinsic{21})

		mockBlockStateOk := NewMockBlockState(ctrl)
		runtimeBlockHashCall := mockBlockStateOk.EXPECT().BestBlockHash().Return(common.Hash{1})
		mockBlockStateOk.EXPECT().GetRuntime(common.Hash{1}).
			Return(runtimeMock, nil).After(runtimeBlockHashCall)
		mockBlockStateOk.EXPECT().BestBlockHash().
			Return(common.Hash{}).After(runtimeBlockHashCall)

		mockStorageState := NewMockStorageState(ctrl)
		mockStorageState.EXPECT().TrieState(&common.Hash{1}).Return(&rtstorage.TrieState{}, nil)
		mockStorageState.EXPECT().GetStateRootFromBlock(&common.Hash{1}).Return(&common.Hash{1}, nil)
		service := &Service{
			transactionState: mockTxnState,
			blockState:       mockBlockStateOk,
			storageState:     mockStorageState,
		}
		err := service.maintainTransactionPool(&block, common.Hash{1})
		require.NoError(t, err)
	})
}

func Test_Service_handleBlocksAsync(t *testing.T) {
	t.Parallel()
	t.Run("cancelled_context", func(t *testing.T) {
		t.Parallel()
		blockAddChan := make(chan *types.Block)
		ctx, cancel := context.WithCancel(context.Background())
		cancel()
		service := &Service{
			blockAddCh: blockAddChan,
			ctx:        ctx,
		}
		service.handleBlocksAsync()
	})

	t.Run("channel_not_ok", func(t *testing.T) {
		t.Parallel()
		blockAddChan := make(chan *types.Block)
		close(blockAddChan)
		service := &Service{
			blockAddCh: blockAddChan,
			ctx:        context.Background(),
		}
		service.handleBlocksAsync()
	})

	t.Run("nil_block", func(t *testing.T) {
		t.Parallel()
		blockAddChan := make(chan *types.Block)
		go func() {
			blockAddChan <- nil
			close(blockAddChan)
		}()
		service := &Service{
			blockAddCh: blockAddChan,
			ctx:        context.Background(),
		}
		service.handleBlocksAsync()
	})

	t.Run("handleChainReorg_error", func(t *testing.T) {
		t.Parallel()

		testHeader := types.NewEmptyHeader()
		block := types.NewBlock(*testHeader, *types.NewBody([]types.Extrinsic{[]byte{21}}))
		block.Header.Number = 21

		ctrl := gomock.NewController(t)
		mockBlockState := NewMockBlockState(ctrl)
		mockBlockState.EXPECT().BestBlockHash().Return(common.Hash{})
		mockBlockState.EXPECT().LowestCommonAncestor(common.Hash{}, block.Header.Hash()).
			Return(common.Hash{}, errTestDummyError)

		blockAddChan := make(chan *types.Block)
		go func() {
			blockAddChan <- &block
			close(blockAddChan)
		}()
		service := &Service{
			blockState: mockBlockState,
			blockAddCh: blockAddChan,
			ctx:        context.Background(),
		}

		assert.PanicsWithError(t, "failed to re-add transactions to chain upon re-org: test dummy error",
			service.handleBlocksAsync)
	})
}

func TestService_handleChainReorg(t *testing.T) {
	t.Parallel()
	execTest := func(t *testing.T, s *Service, prevHash common.Hash, currHash common.Hash, expErr error) {
		err := s.handleChainReorg(prevHash, currHash)
		if expErr != nil {
			assert.EqualError(t, err, expErr.Error())
		}
	}

	testPrevHash := common.MustHexToHash("0x01")
	testCurrentHash := common.MustHexToHash("0x02")
	testAncestorHash := common.MustHexToHash("0x03")
	testSubChain := []common.Hash{testPrevHash, testCurrentHash, testAncestorHash}

	// A valid extrinsic is needed since it will be validated in handleChainReorg
	ext, externExt, body := generateExtrinsic(t)
	testValidity := &transaction.Validity{Propagate: true}
	vtx := transaction.NewValidTransaction(ext, testValidity)

	t.Run("highest_common_ancestor_err", func(t *testing.T) {
		t.Parallel()
		ctrl := gomock.NewController(t)
		mockBlockState := NewMockBlockState(ctrl)
		mockBlockState.EXPECT().LowestCommonAncestor(testPrevHash, testCurrentHash).
			Return(common.Hash{}, errDummyErr)

		service := &Service{
			blockState: mockBlockState,
		}
		execTest(t, service, testPrevHash, testCurrentHash, errDummyErr)
	})

	t.Run("highest_common_ancestor_err", func(t *testing.T) {
		t.Parallel()
		ctrl := gomock.NewController(t)
		mockBlockState := NewMockBlockState(ctrl)
		mockBlockState.EXPECT().LowestCommonAncestor(testPrevHash, testCurrentHash).
			Return(common.Hash{}, errDummyErr)

		service := &Service{
			blockState: mockBlockState,
		}
		execTest(t, service, testPrevHash, testCurrentHash, errDummyErr)
	})

	t.Run("ancestor_eq_priv", func(t *testing.T) {
		t.Parallel()
		ctrl := gomock.NewController(t)
		mockBlockState := NewMockBlockState(ctrl)
		mockBlockState.EXPECT().LowestCommonAncestor(testPrevHash, testCurrentHash).
			Return(testPrevHash, nil)

		service := &Service{
			blockState: mockBlockState,
		}
		execTest(t, service, testPrevHash, testCurrentHash, nil)
	})

	t.Run("subchain_err", func(t *testing.T) {
		t.Parallel()
		ctrl := gomock.NewController(t)
		mockBlockState := NewMockBlockState(ctrl)
		mockBlockState.EXPECT().LowestCommonAncestor(testPrevHash, testCurrentHash).
			Return(testAncestorHash, nil)
		mockBlockState.EXPECT().RangeInMemory(testAncestorHash, testPrevHash).Return([]common.Hash{}, errDummyErr)

		service := &Service{
			blockState: mockBlockState,
		}
		execTest(t, service, testPrevHash, testCurrentHash, errDummyErr)
	})

	t.Run("empty_subchain", func(t *testing.T) {
		t.Parallel()
		ctrl := gomock.NewController(t)
		mockBlockState := NewMockBlockState(ctrl)
		mockBlockState.EXPECT().LowestCommonAncestor(testPrevHash, testCurrentHash).
			Return(testAncestorHash, nil)
		mockBlockState.EXPECT().RangeInMemory(testAncestorHash, testPrevHash).Return([]common.Hash{}, nil)

		service := &Service{
			blockState: mockBlockState,
		}
		execTest(t, service, testPrevHash, testCurrentHash, nil)
	})

	t.Run("get_runtime_err", func(t *testing.T) {
		t.Parallel()
		ctrl := gomock.NewController(t)
		mockBlockState := NewMockBlockState(ctrl)
		mockBlockState.EXPECT().LowestCommonAncestor(testPrevHash, testCurrentHash).
			Return(testAncestorHash, nil)
		mockBlockState.EXPECT().RangeInMemory(testAncestorHash, testPrevHash).Return(testSubChain, nil)
		mockBlockState.EXPECT().BestBlockHash().Return(common.Hash{1})
		mockBlockState.EXPECT().GetRuntime(common.Hash{1}).Return(nil, errDummyErr)

		service := &Service{
			blockState: mockBlockState,
		}
		execTest(t, service, testPrevHash, testCurrentHash, errDummyErr)
	})

	t.Run("invalid_transaction", func(t *testing.T) {
		t.Parallel()
		ctrl := gomock.NewController(t)

		runtimeMockErr := NewMockInstance(ctrl)
		runtimeMockErr.EXPECT().ValidateTransaction(externExt).Return(nil, errTestDummyError)
		runtimeMockErr.EXPECT().Version().Return(runtime.Version{
			SpecName:         []byte("polkadot"),
			ImplName:         []byte("parity-polkadot"),
			AuthoringVersion: authoringVersion,
			SpecVersion:      specVersion,
			ImplVersion:      implVersion,
			APIItems: []runtime.APIItem{{
				Name: common.MustBlake2b8([]byte("TaggedTransactionQueue")),
				Ver:  3,
			}},
			TransactionVersion: transactionVersion,
			StateVersion:       stateVersion,
		}, nil)

		mockBlockState := NewMockBlockState(ctrl)
		mockBlockState.EXPECT().LowestCommonAncestor(testPrevHash, testCurrentHash).
			Return(testAncestorHash, nil)
		mockBlockState.EXPECT().RangeInMemory(testAncestorHash, testPrevHash).Return(testSubChain, nil)
		mockBlockState.EXPECT().BestBlockHash().Return(common.Hash{1})
		mockBlockState.EXPECT().GetRuntime(common.Hash{1}).Return(runtimeMockErr, nil)
		mockBlockState.EXPECT().GetBlockBody(testCurrentHash).Return(nil, errDummyErr)
		mockBlockState.EXPECT().GetBlockBody(testAncestorHash).Return(body, nil)
		mockBlockState.EXPECT().BestBlockHash().Return(common.Hash{})
		mockTxnState := NewMockTransactionState(ctrl)
		mockTxnState.EXPECT().RemoveExtrinsic(ext)

		service := &Service{
			blockState:       mockBlockState,
			transactionState: mockTxnState,
		}

		execTest(t, service, testPrevHash, testCurrentHash, nil)
	})

	t.Run("happy_path", func(t *testing.T) {
		t.Parallel()
		ctrl := gomock.NewController(t)
		runtimeMockOk := NewMockInstance(ctrl)
		runtimeMockOk.EXPECT().ValidateTransaction(externExt).Return(testValidity, nil)
		runtimeMockOk.EXPECT().Version().Return(runtime.Version{
			SpecName:         []byte("polkadot"),
			ImplName:         []byte("parity-polkadot"),
			AuthoringVersion: authoringVersion,
			SpecVersion:      specVersion,
			ImplVersion:      implVersion,
			APIItems: []runtime.APIItem{{
				Name: common.MustBlake2b8([]byte("TaggedTransactionQueue")),
				Ver:  3,
			}},
			TransactionVersion: transactionVersion,
			StateVersion:       stateVersion,
		}, nil)

		mockBlockState := NewMockBlockState(ctrl)
		mockBlockState.EXPECT().LowestCommonAncestor(testPrevHash, testCurrentHash).
			Return(testAncestorHash, nil)
		mockBlockState.EXPECT().RangeInMemory(testAncestorHash, testPrevHash).Return(testSubChain, nil)
		mockBlockState.EXPECT().BestBlockHash().Return(common.Hash{1})
		mockBlockState.EXPECT().GetRuntime(common.Hash{1}).Return(runtimeMockOk, nil)
		mockBlockState.EXPECT().GetBlockBody(testCurrentHash).Return(nil, errDummyErr)
		mockBlockState.EXPECT().GetBlockBody(testAncestorHash).Return(body, nil)
		mockBlockState.EXPECT().BestBlockHash().Return(common.Hash{})
		mockTxnStateOk := NewMockTransactionState(ctrl)
		mockTxnStateOk.EXPECT().AddToPool(vtx).Return(common.Hash{})

		service := &Service{
			blockState:       mockBlockState,
			transactionState: mockTxnStateOk,
		}
		execTest(t, service, testPrevHash, testCurrentHash, nil)
	})
}

func TestServiceInsertKey(t *testing.T) {
	t.Parallel()
	keyStore := keystore.GlobalKeystore{
		Babe: keystore.NewBasicKeystore(keystore.BabeName, crypto.Sr25519Type),
	}

	keyring, _ := keystore.NewSr25519Keyring()
	aliceKeypair := keyring.Alice().(*sr25519.Keypair)
	type args struct {
		kp           KeyPair
		keystoreType string
	}
	tests := []struct {
		name      string
		service   *Service
		args      args
		expErr    error
		expErrMsg string
	}{
		{
			name: "ok_case",
			service: &Service{
				keys: &keyStore,
			},
			args: args{
				kp:           aliceKeypair,
				keystoreType: string(keystore.BabeName),
			},
		},
		{
			name: "err_case",
			service: &Service{
				keys: &keyStore,
			},
			args: args{
				kp:           aliceKeypair,
				keystoreType: "test",
			},
			expErr:    keystore.ErrInvalidKeystoreName,
			expErrMsg: keystore.ErrInvalidKeystoreName.Error(),
		},
	}
	for _, tt := range tests {
		tt := tt
		t.Run(tt.name, func(t *testing.T) {
			t.Parallel()
			service := tt.service
			err := service.InsertKey(tt.args.kp, tt.args.keystoreType)
			assert.ErrorIs(t, err, tt.expErr)
			if tt.expErr != nil {
				assert.EqualError(t, err, tt.expErrMsg)
			}
		})
	}
}

func TestServiceHasKey(t *testing.T) {
	t.Parallel()
	keyStore := keystore.GlobalKeystore{
		Babe: keystore.NewBasicKeystore(keystore.BabeName, crypto.Sr25519Type),
	}

	keyring, _ := keystore.NewSr25519Keyring()
	aliceKeypair := keyring.Alice().(*sr25519.Keypair)
	type args struct {
		pubKeyStr    string
		keystoreType string
	}
	tests := []struct {
		name      string
		service   *Service
		args      args
		exp       bool
		expErr    error
		expErrMsg string
	}{
		{
			name: "ok_case",
			service: &Service{
				keys: &keyStore,
			},
			args: args{
				pubKeyStr:    aliceKeypair.Public().Hex(),
				keystoreType: string(keystore.BabeName),
			},
		},
		{
			name: "err_case",
			service: &Service{
				keys: &keyStore,
			},
			args: args{
				pubKeyStr:    aliceKeypair.Public().Hex(),
				keystoreType: "test",
			},
			expErr:    keystore.ErrInvalidKeystoreName,
			expErrMsg: keystore.ErrInvalidKeystoreName.Error(),
		},
	}
	for _, tt := range tests {
		tt := tt
		t.Run(tt.name, func(t *testing.T) {
			t.Parallel()
			service := tt.service
			res, err := service.HasKey(tt.args.pubKeyStr, tt.args.keystoreType)
			assert.ErrorIs(t, err, tt.expErr)
			if tt.expErr != nil {
				assert.EqualError(t, err, tt.expErrMsg)
			}
			assert.Equal(t, tt.exp, res)
		})
	}
}

func TestService_DecodeSessionKeys(t *testing.T) {
	t.Parallel()
	testEncKeys := []byte{1, 2, 3, 4}
	execTest := func(t *testing.T, s *Service, enc []byte, exp []byte, expErr error) {
		res, err := s.DecodeSessionKeys(enc)
		assert.ErrorIs(t, err, expErr)
		if expErr != nil {
			assert.EqualError(t, err, expErr.Error())
		}
		assert.Equal(t, exp, res)
	}

	t.Run("ok_case", func(t *testing.T) {
		t.Parallel()
		ctrl := gomock.NewController(t)
		runtimeMock := NewMockInstance(ctrl)
		runtimeMock.EXPECT().DecodeSessionKeys(testEncKeys).Return(testEncKeys, nil)
		mockBlockState := NewMockBlockState(ctrl)
		mockBlockState.EXPECT().BestBlockHash().Return(common.Hash{1})
		mockBlockState.EXPECT().GetRuntime(common.Hash{1}).Return(runtimeMock, nil)
		service := &Service{
			blockState: mockBlockState,
		}
		execTest(t, service, testEncKeys, testEncKeys, nil)
	})

	t.Run("err_case", func(t *testing.T) {
		t.Parallel()
		ctrl := gomock.NewController(t)
		mockBlockState := NewMockBlockState(ctrl)
		mockBlockState.EXPECT().BestBlockHash().Return(common.Hash{1})
		mockBlockState.EXPECT().GetRuntime(common.Hash{1}).Return(nil, errDummyErr)
		service := &Service{
			blockState: mockBlockState,
		}
		execTest(t, service, testEncKeys, nil, errDummyErr)
	})
}

func TestServiceGetRuntimeVersion(t *testing.T) {
	t.Parallel()
	rv := runtime.Version{
		SpecName:         []byte("polkadot"),
		ImplName:         []byte("parity-polkadot"),
		AuthoringVersion: authoringVersion,
		SpecVersion:      specVersion,
		ImplVersion:      implVersion,
		APIItems: []runtime.APIItem{{
			Name: [8]byte{1, 2, 3, 4, 5, 6, 7, 8},
			Ver:  99,
		}},
		TransactionVersion: transactionVersion,
	}
<<<<<<< HEAD
	emptyTrie := inmemory_trie.NewEmptyInmemoryTrie()
	ts := inmemory_storage.NewTrieState(emptyTrie)
=======
	emptyTrie := trie.NewEmptyTrie()
	ts := rtstorage.NewTrieState(emptyTrie)
>>>>>>> 121d0822

	execTest := func(t *testing.T, s *Service, bhash *common.Hash, exp runtime.Version,
		expErr error, expectedErrMessage string) {
		res, err := s.GetRuntimeVersion(bhash)
		assert.ErrorIs(t, err, expErr)
		if expErr != nil {
			assert.EqualError(t, err, expectedErrMessage)
		}
		assert.Equal(t, exp, res)
	}

	t.Run("get_state_root_err", func(t *testing.T) {
		t.Parallel()
		ctrl := gomock.NewController(t)
		mockStorageState := NewMockStorageState(ctrl)
		mockStorageState.EXPECT().GetStateRootFromBlock(&common.Hash{}).Return(nil, errDummyErr)
		service := &Service{
			storageState: mockStorageState,
		}
		const expectedErrMessage = "setting up runtime: getting state root from block hash: dummy error for testing"
		execTest(t, service, &common.Hash{}, runtime.Version{}, errDummyErr, expectedErrMessage)
	})

	t.Run("trie_state_err", func(t *testing.T) {
		t.Parallel()
		ctrl := gomock.NewController(t)
		mockStorageState := NewMockStorageState(ctrl)
		mockStorageState.EXPECT().GetStateRootFromBlock(&common.Hash{}).Return(&common.Hash{}, nil)
		mockStorageState.EXPECT().TrieState(&common.Hash{}).Return(nil, errDummyErr)
		service := &Service{
			storageState: mockStorageState,
		}
		const expectedErrMessage = "setting up runtime: getting trie state: dummy error for testing"
		execTest(t, service, &common.Hash{}, runtime.Version{}, errDummyErr, expectedErrMessage)
	})

	t.Run("get_runtime_err", func(t *testing.T) {
		t.Parallel()
		ctrl := gomock.NewController(t)
		mockStorageState := NewMockStorageState(ctrl)
		mockStorageState.EXPECT().GetStateRootFromBlock(&common.Hash{}).Return(&common.Hash{}, nil)
		mockStorageState.EXPECT().TrieState(&common.Hash{}).Return(ts, nil).MaxTimes(2)

		mockBlockState := NewMockBlockState(ctrl)
		mockBlockState.EXPECT().GetRuntime(common.Hash{}).Return(nil, errDummyErr)
		service := &Service{
			storageState: mockStorageState,
			blockState:   mockBlockState,
		}
		const expectedErrMessage = "setting up runtime: getting runtime: dummy error for testing"
		execTest(t, service, &common.Hash{}, runtime.Version{}, errDummyErr, expectedErrMessage)
	})

	t.Run("happy_path", func(t *testing.T) {
		t.Parallel()
		ctrl := gomock.NewController(t)
		mockStorageState := NewMockStorageState(ctrl)
		mockStorageState.EXPECT().GetStateRootFromBlock(&common.Hash{}).Return(&common.Hash{}, nil).MaxTimes(2)
		mockStorageState.EXPECT().TrieState(&common.Hash{}).Return(ts, nil).MaxTimes(2)

		runtimeMock := NewMockInstance(ctrl)
		mockBlockState := NewMockBlockState(ctrl)
		mockBlockState.EXPECT().GetRuntime(common.Hash{}).Return(runtimeMock, nil)
		runtimeMock.EXPECT().SetContextStorage(ts)
		runtimeMock.EXPECT().Version().Return(rv, nil)
		service := &Service{
			storageState: mockStorageState,
			blockState:   mockBlockState,
		}
		execTest(t, service, &common.Hash{}, rv, nil, "")
	})
}

func TestServiceHandleSubmittedExtrinsic(t *testing.T) {
	t.Parallel()
	ext := types.Extrinsic{}
	testHeader := types.NewEmptyHeader()
	externalExt := types.Extrinsic(bytes.Join([][]byte{
		{byte(types.TxnExternal)},
		ext,
		testHeader.StateRoot.ToBytes(),
	}, nil))
	execTest := func(t *testing.T, s *Service, ext types.Extrinsic, expErr error) {
		err := s.HandleSubmittedExtrinsic(ext)
		assert.ErrorIs(t, err, expErr)
		if expErr != nil {
			assert.EqualError(t, err, expErr.Error())
		}
	}

	t.Run("nil_network", func(t *testing.T) {
		t.Parallel()
		service := &Service{}
		execTest(t, service, nil, nil)
	})

	t.Run("trie_state_err", func(t *testing.T) {
		t.Parallel()
		ctrl := gomock.NewController(t)
		mockStorageState := NewMockStorageState(ctrl)
		mockStorageState.EXPECT().TrieState(&common.Hash{}).Return(nil, errDummyErr)
		mockStorageState.EXPECT().GetStateRootFromBlock(&common.Hash{}).Return(&common.Hash{}, nil)

		mockBlockState := NewMockBlockState(ctrl)
		mockBlockState.EXPECT().BestBlockHash().Return(common.Hash{})
		mockTxnState := NewMockTransactionState(ctrl)
		mockTxnState.EXPECT().Exists(nil)
		service := &Service{
			blockState:       mockBlockState,
			storageState:     mockStorageState,
			transactionState: mockTxnState,
			net:              NewMockNetwork(ctrl),
		}
		execTest(t, service, nil, errDummyErr)
	})

	t.Run("get_runtime_err", func(t *testing.T) {
		t.Parallel()
		ctrl := gomock.NewController(t)

		mockBlockState := NewMockBlockState(ctrl)
		mockBlockState.EXPECT().BestBlockHash().Return(common.Hash{})
		mockBlockState.EXPECT().GetRuntime(common.Hash{}).Return(nil, errDummyErr)

		mockStorageState := NewMockStorageState(ctrl)
		mockStorageState.EXPECT().TrieState(&common.Hash{}).Return(&rtstorage.TrieState{}, nil)
		mockStorageState.EXPECT().GetStateRootFromBlock(&common.Hash{}).Return(&common.Hash{}, nil)

		mockTxnState := NewMockTransactionState(ctrl)
		mockTxnState.EXPECT().Exists(nil).MaxTimes(2)
		service := &Service{
			storageState:     mockStorageState,
			transactionState: mockTxnState,
			blockState:       mockBlockState,
			net:              NewMockNetwork(ctrl),
		}
		execTest(t, service, nil, errDummyErr)
	})

	t.Run("validate_txn_err", func(t *testing.T) {
		t.Parallel()
		ctrl := gomock.NewController(t)
		mockBlockState := NewMockBlockState(ctrl)
		mockBlockState.EXPECT().BestBlockHash().Return(common.Hash{})
		runtimeMockErr := NewMockInstance(ctrl)
		mockBlockState.EXPECT().GetRuntime(common.Hash{}).Return(runtimeMockErr, nil).MaxTimes(2)
		mockBlockState.EXPECT().BestBlockHash().Return(common.Hash{})

		mockStorageState := NewMockStorageState(ctrl)
		mockStorageState.EXPECT().TrieState(&common.Hash{}).Return(&rtstorage.TrieState{}, nil)
		mockStorageState.EXPECT().GetStateRootFromBlock(&common.Hash{}).Return(&common.Hash{}, nil)

		mockTxnState := NewMockTransactionState(ctrl)
		mockTxnState.EXPECT().Exists(types.Extrinsic{})

		runtimeMockErr.EXPECT().ValidateTransaction(externalExt).Return(nil, errDummyErr)
		runtimeMockErr.EXPECT().Version().Return(runtime.Version{
			SpecName:         []byte("polkadot"),
			ImplName:         []byte("parity-polkadot"),
			AuthoringVersion: authoringVersion,
			SpecVersion:      specVersion,
			ImplVersion:      implVersion,
			APIItems: []runtime.APIItem{{
				Name: common.MustBlake2b8([]byte("TaggedTransactionQueue")),
				Ver:  3,
			}},
			TransactionVersion: transactionVersion,
			StateVersion:       stateVersion,
		}, nil)
		runtimeMockErr.EXPECT().SetContextStorage(&rtstorage.TrieState{})
		service := &Service{
			storageState:     mockStorageState,
			transactionState: mockTxnState,
			blockState:       mockBlockState,
			net:              NewMockNetwork(ctrl),
		}
		execTest(t, service, types.Extrinsic{}, errDummyErr)
	})

	t.Run("happy_path", func(t *testing.T) {
		t.Parallel()
		ctrl := gomock.NewController(t)

		runtimeMock := NewMockInstance(ctrl)
		mockBlockState := NewMockBlockState(ctrl)
		mockBlockState.EXPECT().BestBlockHash().Return(common.Hash{})
		mockBlockState.EXPECT().GetRuntime(common.Hash{}).Return(runtimeMock, nil).MaxTimes(2)
		mockBlockState.EXPECT().BestBlockHash().Return(common.Hash{})

		runtimeMock.EXPECT().ValidateTransaction(externalExt).Return(&transaction.Validity{Propagate: true}, nil)
		runtimeMock.EXPECT().Version().Return(runtime.Version{
			SpecName:         []byte("polkadot"),
			ImplName:         []byte("parity-polkadot"),
			AuthoringVersion: authoringVersion,
			SpecVersion:      specVersion,
			ImplVersion:      implVersion,
			APIItems: []runtime.APIItem{{
				Name: common.MustBlake2b8([]byte("TaggedTransactionQueue")),
				Ver:  3,
			}},
			TransactionVersion: transactionVersion,
			StateVersion:       stateVersion,
		}, nil)
		runtimeMock.EXPECT().SetContextStorage(&rtstorage.TrieState{})

		mockStorageState := NewMockStorageState(ctrl)
		mockStorageState.EXPECT().TrieState(&common.Hash{}).Return(&rtstorage.TrieState{}, nil)
		mockStorageState.EXPECT().GetStateRootFromBlock(&common.Hash{}).Return(&common.Hash{}, nil)

		mockTxnState := NewMockTransactionState(ctrl)
		mockTxnState.EXPECT().Exists(types.Extrinsic{}).MaxTimes(2)
		mockTxnState.EXPECT().AddToPool(transaction.NewValidTransaction(ext, &transaction.Validity{Propagate: true}))
		mockNetState := NewMockNetwork(ctrl)
		mockNetState.EXPECT().GossipMessage(&network.TransactionMessage{Extrinsics: []types.Extrinsic{ext}})
		service := &Service{
			storageState:     mockStorageState,
			transactionState: mockTxnState,
			blockState:       mockBlockState,
			net:              mockNetState,
		}
		execTest(t, service, types.Extrinsic{}, nil)
	})
}

func TestServiceGetMetadata(t *testing.T) {
	t.Parallel()
	execTest := func(t *testing.T, s *Service, bhash *common.Hash, exp []byte,
		expErr error, expectedErrMessage string) {
		res, err := s.GetMetadata(bhash)
		assert.ErrorIs(t, err, expErr)
		if expErr != nil {
			assert.EqualError(t, err, expectedErrMessage)
		}
		assert.Equal(t, exp, res)
	}

	t.Run("get_state_root_error", func(t *testing.T) {
		t.Parallel()
		ctrl := gomock.NewController(t)
		mockStorageState := NewMockStorageState(ctrl)
		mockStorageState.EXPECT().GetStateRootFromBlock(&common.Hash{}).Return(nil, errDummyErr)
		service := &Service{
			storageState: mockStorageState,
		}
		const expectedErrMessage = "setting up runtime: getting state root from block hash: dummy error for testing"
		execTest(t, service, &common.Hash{}, nil, errDummyErr, expectedErrMessage)
	})

	t.Run("trie_state_error", func(t *testing.T) {
		t.Parallel()
		ctrl := gomock.NewController(t)
		mockStorageState := NewMockStorageState(ctrl)
		mockStorageState.EXPECT().TrieState(nil).Return(nil, errDummyErr)
		service := &Service{
			storageState: mockStorageState,
		}
		const expectedErrMessage = "setting up runtime: getting trie state: dummy error for testing"
		execTest(t, service, nil, nil, errDummyErr, expectedErrMessage)
	})

	t.Run("get_runtime_error", func(t *testing.T) {
		t.Parallel()
		ctrl := gomock.NewController(t)
		mockStorageState := NewMockStorageState(ctrl)
		mockStorageState.EXPECT().TrieState(nil).Return(&rtstorage.TrieState{}, nil)
		mockBlockState := NewMockBlockState(ctrl)
		mockBlockState.EXPECT().BestBlockHash().Return(common.Hash{1})
		mockBlockState.EXPECT().GetRuntime(common.Hash{1}).Return(nil, errDummyErr)
		service := &Service{
			storageState: mockStorageState,
			blockState:   mockBlockState,
		}
		const expectedErrMessage = "setting up runtime: getting runtime: dummy error for testing"
		execTest(t, service, nil, nil, errDummyErr, expectedErrMessage)
	})

	t.Run("happy_path", func(t *testing.T) {
		t.Parallel()
		ctrl := gomock.NewController(t)
		mockStorageState := NewMockStorageState(ctrl)
		mockStorageState.EXPECT().TrieState(nil).Return(&rtstorage.TrieState{}, nil)
		runtimeMockOk := NewMockInstance(ctrl)
		mockBlockState := NewMockBlockState(ctrl)
		mockBlockState.EXPECT().BestBlockHash().Return(common.Hash{1})
		mockBlockState.EXPECT().GetRuntime(common.Hash{1}).Return(runtimeMockOk, nil)
		runtimeMockOk.EXPECT().SetContextStorage(&rtstorage.TrieState{})
		runtimeMockOk.EXPECT().Metadata().Return([]byte{1, 2, 3}, nil)
		service := &Service{
			storageState: mockStorageState,
			blockState:   mockBlockState,
		}
		const expectedErrMessage = "setting up runtime: getting state root from block hash: dummy error for testing"
		execTest(t, service, nil, []byte{1, 2, 3}, nil, expectedErrMessage)
	})
}

func TestService_GetReadProofAt(t *testing.T) {
	t.Parallel()
	execTest := func(t *testing.T, s *Service, block common.Hash, keys [][]byte,
		expHash common.Hash, expProofForKeys [][]byte, expErr error) {
		resHash, resProofForKeys, err := s.GetReadProofAt(block, keys)
		assert.ErrorIs(t, err, expErr)
		if expErr != nil {
			assert.EqualError(t, err, expErr.Error())
		}
		assert.Equal(t, expHash, resHash)
		assert.Equal(t, expProofForKeys, resProofForKeys)
	}

	t.Run("get_block_state_root_error", func(t *testing.T) {
		t.Parallel()
		ctrl := gomock.NewController(t)
		mockBlockState := NewMockBlockState(ctrl)
		mockBlockState.EXPECT().BestBlockHash().Return(common.Hash{2})
		mockBlockState.EXPECT().GetBlockStateRoot(common.Hash{2}).Return(common.Hash{}, errDummyErr)
		service := &Service{
			blockState: mockBlockState,
		}
		execTest(t, service, common.Hash{}, nil, common.Hash{}, nil, errDummyErr)
	})

	t.Run("generate_trie_proof_error", func(t *testing.T) {
		t.Parallel()
		ctrl := gomock.NewController(t)
		mockBlockState := NewMockBlockState(ctrl)
		mockBlockState.EXPECT().BestBlockHash().Return(common.Hash{2})
		mockBlockState.EXPECT().GetBlockStateRoot(common.Hash{2}).Return(common.Hash{3}, nil)
		mockStorageState := NewMockStorageState(ctrl)
		mockStorageState.EXPECT().GenerateTrieProof(common.Hash{3}, [][]byte{{1}}).
			Return([][]byte{}, errDummyErr)
		service := &Service{
			blockState:   mockBlockState,
			storageState: mockStorageState,
		}
		execTest(t, service, common.Hash{}, [][]byte{{1}}, common.Hash{}, nil, errDummyErr)
	})

	t.Run("happy_path", func(t *testing.T) {
		t.Parallel()
		ctrl := gomock.NewController(t)
		mockBlockState := NewMockBlockState(ctrl)
		mockBlockState.EXPECT().BestBlockHash().Return(common.Hash{2})
		mockBlockState.EXPECT().GetBlockStateRoot(common.Hash{2}).Return(common.Hash{3}, nil)
		mockStorageState := NewMockStorageState(ctrl)
		mockStorageState.EXPECT().GenerateTrieProof(common.Hash{3}, [][]byte{{1}}).
			Return([][]byte{{2}}, nil)
		service := &Service{
			blockState:   mockBlockState,
			storageState: mockStorageState,
		}
		execTest(t, service, common.Hash{}, [][]byte{{1}}, common.Hash{2}, [][]byte{{2}}, nil)
	})
}<|MERGE_RESOLUTION|>--- conflicted
+++ resolved
@@ -151,11 +151,7 @@
 			service: &Service{},
 			exp: common.Hash{0x3, 0x17, 0xa, 0x2e, 0x75, 0x97, 0xb7, 0xb7, 0xe3, 0xd8, 0x4c, 0x5, 0x39, 0x1d, 0x13, 0x9a,
 				0x62, 0xb1, 0x57, 0xe7, 0x87, 0x86, 0xd8, 0xc0, 0x82, 0xf2, 0x9d, 0xcf, 0x4c, 0x11, 0x13, 0x14},
-<<<<<<< HEAD
-			retTrieState:  inmemory_storage.NewTrieState(inmemory_trie.NewEmptyInmemoryTrie()),
-=======
-			retTrieState:  rtstorage.NewTrieState(trie.NewEmptyTrie()),
->>>>>>> 121d0822
+			retTrieState:  rtstorage.NewTrieState(inmemory_trie.NewEmptyTrie()),
 			trieStateCall: true,
 			stateVersion:  0,
 		},
@@ -164,11 +160,7 @@
 			service: &Service{},
 			exp: common.Hash{0x3, 0x17, 0xa, 0x2e, 0x75, 0x97, 0xb7, 0xb7, 0xe3, 0xd8, 0x4c, 0x5, 0x39, 0x1d, 0x13, 0x9a,
 				0x62, 0xb1, 0x57, 0xe7, 0x87, 0x86, 0xd8, 0xc0, 0x82, 0xf2, 0x9d, 0xcf, 0x4c, 0x11, 0x13, 0x14},
-<<<<<<< HEAD
-			retTrieState:  inmemory_storage.NewTrieState(inmemory_trie.NewEmptyInmemoryTrie()),
-=======
-			retTrieState:  rtstorage.NewTrieState(trie.NewEmptyTrie()),
->>>>>>> 121d0822
+			retTrieState:  rtstorage.NewTrieState(inmemory_trie.NewEmptyTrie()),
 			trieStateCall: true,
 			stateVersion:  1,
 		},
@@ -289,11 +281,7 @@
 			errWrapped: io.ErrUnexpectedEOF,
 		},
 		"store_code_substitution_block_hash_error": {
-<<<<<<< HEAD
-			trieState: inmemory_storage.NewTrieState(inmemory_trie.NewEmptyInmemoryTrie()),
-=======
-			trieState: rtstorage.NewTrieState(trie.NewEmptyTrie()),
->>>>>>> 121d0822
+			trieState: rtstorage.NewTrieState(inmemory_trie.NewEmptyTrie()),
 			serviceBuilder: func(ctrl *gomock.Controller) *Service {
 				storedRuntime := NewMockInstance(ctrl)
 				storedRuntime.EXPECT().Keystore().Return(nil)
@@ -351,11 +339,7 @@
 				}
 			},
 			blockHash: common.Hash{0x01},
-<<<<<<< HEAD
-			trieState: inmemory_storage.NewTrieState(inmemory_trie.NewEmptyInmemoryTrie()),
-=======
-			trieState: rtstorage.NewTrieState(trie.NewEmptyTrie()),
->>>>>>> 121d0822
+			trieState: rtstorage.NewTrieState(inmemory_trie.NewEmptyTrie()),
 		},
 	}
 
@@ -395,11 +379,7 @@
 
 	t.Run("storeTrie_error", func(t *testing.T) {
 		t.Parallel()
-<<<<<<< HEAD
-		trieState := inmemory_storage.NewTrieState(inmemory_trie.NewEmptyInmemoryTrie())
-=======
-		trieState := rtstorage.NewTrieState(trie.NewEmptyTrie())
->>>>>>> 121d0822
+		trieState := rtstorage.NewTrieState(inmemory_trie.NewEmptyTrie())
 
 		testHeader := types.NewEmptyHeader()
 		block := types.NewBlock(*testHeader, *types.NewBody([]types.Extrinsic{[]byte{21}}))
@@ -415,11 +395,7 @@
 
 	t.Run("addBlock_quit_error", func(t *testing.T) {
 		t.Parallel()
-<<<<<<< HEAD
-		trieState := inmemory_storage.NewTrieState(inmemory_trie.NewEmptyInmemoryTrie())
-=======
-		trieState := rtstorage.NewTrieState(trie.NewEmptyTrie())
->>>>>>> 121d0822
+		trieState := rtstorage.NewTrieState(inmemory_trie.NewEmptyTrie())
 
 		testHeader := types.NewEmptyHeader()
 		block := types.NewBlock(*testHeader, *types.NewBody([]types.Extrinsic{[]byte{21}}))
@@ -440,11 +416,7 @@
 
 	t.Run("addBlock_parent_not_found_error", func(t *testing.T) {
 		t.Parallel()
-<<<<<<< HEAD
-		trieState := inmemory_storage.NewTrieState(inmemory_trie.NewEmptyInmemoryTrie())
-=======
-		trieState := rtstorage.NewTrieState(trie.NewEmptyTrie())
->>>>>>> 121d0822
+		trieState := rtstorage.NewTrieState(inmemory_trie.NewEmptyTrie())
 
 		testHeader := types.NewEmptyHeader()
 		block := types.NewBlock(*testHeader, *types.NewBody([]types.Extrinsic{[]byte{21}}))
@@ -465,11 +437,7 @@
 
 	t.Run("addBlock_error_continue", func(t *testing.T) {
 		t.Parallel()
-<<<<<<< HEAD
-		trieState := inmemory_storage.NewTrieState(inmemory_trie.NewEmptyInmemoryTrie())
-=======
-		trieState := rtstorage.NewTrieState(trie.NewEmptyTrie())
->>>>>>> 121d0822
+		trieState := rtstorage.NewTrieState(inmemory_trie.NewEmptyTrie())
 
 		testHeader := types.NewEmptyHeader()
 		block := types.NewBlock(*testHeader, *types.NewBody([]types.Extrinsic{[]byte{21}}))
@@ -498,11 +466,7 @@
 
 	t.Run("handle_runtime_changes_error", func(t *testing.T) {
 		t.Parallel()
-<<<<<<< HEAD
-		trieState := inmemory_storage.NewTrieState(inmemory_trie.NewEmptyInmemoryTrie())
-=======
-		trieState := rtstorage.NewTrieState(trie.NewEmptyTrie())
->>>>>>> 121d0822
+		trieState := rtstorage.NewTrieState(inmemory_trie.NewEmptyTrie())
 
 		testHeader := types.NewEmptyHeader()
 		block := types.NewBlock(*testHeader, *types.NewBody([]types.Extrinsic{[]byte{21}}))
@@ -534,11 +498,7 @@
 
 	t.Run("code_substitution_ok", func(t *testing.T) {
 		t.Parallel()
-<<<<<<< HEAD
-		trieState := inmemory_storage.NewTrieState(inmemory_trie.NewEmptyInmemoryTrie())
-=======
-		trieState := rtstorage.NewTrieState(trie.NewEmptyTrie())
->>>>>>> 121d0822
+		trieState := rtstorage.NewTrieState(inmemory_trie.NewEmptyTrie())
 
 		testHeader := types.NewEmptyHeader()
 		block := types.NewBlock(*testHeader, *types.NewBody([]types.Extrinsic{[]byte{21}}))
@@ -585,11 +545,7 @@
 
 	t.Run("happy_path", func(t *testing.T) {
 		t.Parallel()
-<<<<<<< HEAD
-		trieState := inmemory_storage.NewTrieState(inmemory_trie.NewEmptyInmemoryTrie())
-=======
-		trieState := rtstorage.NewTrieState(trie.NewEmptyTrie())
->>>>>>> 121d0822
+		trieState := rtstorage.NewTrieState(inmemory_trie.NewEmptyTrie())
 
 		digest := types.NewDigest()
 		err := digest.Add(
@@ -1189,13 +1145,8 @@
 		}},
 		TransactionVersion: transactionVersion,
 	}
-<<<<<<< HEAD
-	emptyTrie := inmemory_trie.NewEmptyInmemoryTrie()
-	ts := inmemory_storage.NewTrieState(emptyTrie)
-=======
-	emptyTrie := trie.NewEmptyTrie()
+	emptyTrie := inmemory_trie.NewEmptyTrie()
 	ts := rtstorage.NewTrieState(emptyTrie)
->>>>>>> 121d0822
 
 	execTest := func(t *testing.T, s *Service, bhash *common.Hash, exp runtime.Version,
 		expErr error, expectedErrMessage string) {
