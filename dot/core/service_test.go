// Copyright 2019 ChainSafe Systems (ON) Corp.
// This file is part of gossamer.
//
// The gossamer library is free software: you can redistribute it and/or modify
// it under the terms of the GNU Lesser General Public License as published by
// the Free Software Foundation, either version 3 of the License, or
// (at your option) any later version.
//
// The gossamer library is distributed in the hope that it will be useful,
// but WITHOUT ANY WARRANTY; without even the implied warranty of
// MERCHANTABILITY or FITNESS FOR A PARTICULAR PURPOSE. See the
// GNU Lesser General Public License for more details.
//
// You should have received a copy of the GNU Lesser General Public License
// along with the gossamer library. If not, see <http://www.gnu.org/licenses/>.

package core

import (
	"errors"
	"io/ioutil"
	"math/big"
	"os"
	"sort"
	"testing"
	"time"

	"github.com/ChainSafe/gossamer/dot/network"
	"github.com/ChainSafe/gossamer/dot/state"
	"github.com/ChainSafe/gossamer/dot/sync"
	"github.com/ChainSafe/gossamer/dot/types"
	"github.com/ChainSafe/gossamer/lib/common"
	"github.com/ChainSafe/gossamer/lib/keystore"
	"github.com/ChainSafe/gossamer/lib/runtime"
	"github.com/ChainSafe/gossamer/lib/runtime/extrinsic"
	"github.com/ChainSafe/gossamer/lib/runtime/storage"
	"github.com/ChainSafe/gossamer/lib/runtime/wasmer"
	"github.com/ChainSafe/gossamer/lib/transaction"
	"github.com/ChainSafe/gossamer/lib/trie"
	"github.com/ChainSafe/gossamer/lib/utils"
	log "github.com/ChainSafe/log15"
	"github.com/stretchr/testify/mock"
	"github.com/stretchr/testify/require"

	"github.com/ChainSafe/gossamer/dot/core/mocks"
	coremocks "github.com/ChainSafe/gossamer/dot/core/mocks"
	runtimemocks "github.com/ChainSafe/gossamer/lib/runtime/mocks"
)

func addTestBlocksToState(t *testing.T, depth int, blockState BlockState) {
	_ = addTestBlocksToStateWithParent(t, blockState.BestBlockHash(), depth, blockState)
}

func addTestBlocksToStateWithParent(t *testing.T, previousHash common.Hash, depth int, blockState BlockState) []*types.Header {
	prevHeader, err := blockState.(*state.BlockState).GetHeader(previousHash)
	require.NoError(t, err)
	previousNum := prevHeader.Number

	var headers []*types.Header
	rt, err := blockState.GetRuntime(nil)
	require.NoError(t, err)

	for i := 1; i <= depth; i++ {
		block := &types.Block{
			Header: &types.Header{
				ParentHash: previousHash,
				Number:     big.NewInt(int64(i)).Add(previousNum, big.NewInt(int64(i))),
				Digest:     types.Digest{},
			},
			Body: &types.Body{},
		}

		previousHash = block.Header.Hash()

		blockState.StoreRuntime(block.Header.Hash(), rt)
		err := blockState.AddBlock(block)
		require.NoError(t, err)
		headers = append(headers, block.Header)
	}

	return headers
}

func TestMain(m *testing.M) {
	wasmFilePaths, err := runtime.GenerateRuntimeWasmFile()
	if err != nil {
		log.Error("failed to generate runtime wasm file", err)
		os.Exit(1)
	}

	// Start all tests
	code := m.Run()

	runtime.RemoveFiles(wasmFilePaths)
	os.Exit(code)
}

func TestStartService(t *testing.T) {
	s := NewTestService(t, nil)

	// TODO: improve dot tests #687
	require.NotNil(t, s)

	err := s.Start()
	require.Nil(t, err)

	err = s.Stop()
	require.NoError(t, err)
}

func TestAnnounceBlock(t *testing.T) {
	net := new(coremocks.MockNetwork)
	cfg := &Config{
		Network: net,
	}

	s := NewTestService(t, cfg)
	err := s.Start()
	require.NoError(t, err)
	defer s.Stop()

	// simulate block sent from BABE session
	newBlock := &types.Block{
		Header: &types.Header{
			ParentHash: s.blockState.BestBlockHash(),
			Number:     big.NewInt(1),
			Digest:     types.Digest{types.NewBabeSecondaryPlainPreDigest(0, 1).ToPreRuntimeDigest()},
		},
		Body: &types.Body{},
	}

	expected := &network.BlockAnnounceMessage{
		ParentHash:     newBlock.Header.ParentHash,
		Number:         newBlock.Header.Number,
		StateRoot:      newBlock.Header.StateRoot,
		ExtrinsicsRoot: newBlock.Header.ExtrinsicsRoot,
		Digest:         newBlock.Header.Digest,
		BestBlock:      true,
	}

	net.On("GossipMessage", expected)

	state, err := s.storageState.TrieState(nil)
	require.NoError(t, err)

	err = s.HandleBlockProduced(newBlock, state)
	require.NoError(t, err)

	time.Sleep(time.Second)
	net.AssertCalled(t, "GossipMessage", expected)
}

func TestService_HasKey(t *testing.T) {
	ks := keystore.NewGlobalKeystore()
	kr, err := keystore.NewSr25519Keyring()
	require.NoError(t, err)
	ks.Acco.Insert(kr.Alice())

	cfg := &Config{
		Keystore: ks,
	}
	s := NewTestService(t, cfg)

	res, err := s.HasKey(kr.Alice().Public().Hex(), "babe")
	require.NoError(t, err)
	require.True(t, res)
}

func TestService_HasKey_UnknownType(t *testing.T) {
	ks := keystore.NewGlobalKeystore()
	kr, err := keystore.NewSr25519Keyring()
	require.NoError(t, err)
	ks.Acco.Insert(kr.Alice())

	cfg := &Config{
		Keystore: ks,
	}
	s := NewTestService(t, cfg)

	res, err := s.HasKey(kr.Alice().Public().Hex(), "xxxx")
	require.EqualError(t, err, "unknown key type: xxxx")
	require.False(t, res)
}

func TestHandleChainReorg_NoReorg(t *testing.T) {
	s := NewTestService(t, nil)
	addTestBlocksToState(t, 4, s.blockState.(*state.BlockState))

	head, err := s.blockState.BestBlockHeader()
	require.NoError(t, err)

	err = s.handleChainReorg(head.ParentHash, head.Hash())
	require.NoError(t, err)
}

func TestHandleChainReorg_WithReorg_Trans(t *testing.T) {
	s := NewTestService(t, nil)

	bs := s.blockState

	parent, err := bs.BestBlockHeader()
	require.NoError(t, err)

	rt, err := s.blockState.GetRuntime(nil)
	require.NoError(t, err)

	block1 := sync.BuildBlock(t, rt, parent, nil)
	bs.StoreRuntime(block1.Header.Hash(), rt)
	err = bs.AddBlock(block1)
	require.NoError(t, err)

	block2 := sync.BuildBlock(t, rt, block1.Header, nil)
	bs.StoreRuntime(block2.Header.Hash(), rt)
	err = bs.AddBlock(block2)
	require.NoError(t, err)

	block3 := sync.BuildBlock(t, rt, block2.Header, nil)
	bs.StoreRuntime(block3.Header.Hash(), rt)
	err = bs.AddBlock(block3)
	require.NoError(t, err)

	block4 := sync.BuildBlock(t, rt, block3.Header, nil)
	bs.StoreRuntime(block4.Header.Hash(), rt)
	err = bs.AddBlock(block4)
	require.NoError(t, err)

	block5 := sync.BuildBlock(t, rt, block4.Header, nil)
	bs.StoreRuntime(block5.Header.Hash(), rt)
	err = bs.AddBlock(block5)
	require.NoError(t, err)

	block31 := sync.BuildBlock(t, rt, block2.Header, nil)
	bs.StoreRuntime(block31.Header.Hash(), rt)
	err = bs.AddBlock(block31)
	require.NoError(t, err)

	nonce := uint64(1)

	// Add extrinsic to block `block31`
	ext := createExtrinsic(t, rt, bs.GenesisHash(), nonce)

	block41 := sync.BuildBlock(t, rt, block31.Header, ext)
	bs.StoreRuntime(block41.Header.Hash(), rt)
	err = bs.AddBlock(block41)
	require.NoError(t, err)

	err = s.handleChainReorg(block41.Header.Hash(), block5.Header.Hash())
	require.NoError(t, err)

	pending := s.transactionState.(*state.TransactionState).Pending()
	require.Equal(t, 1, len(pending))
}

func TestHandleChainReorg_WithReorg_NoTransactions(t *testing.T) {
	s := NewTestService(t, nil)
	height := 5
	branch := 3
	branches := map[int]int{branch: 1}
	state.AddBlocksToStateWithFixedBranches(t, s.blockState.(*state.BlockState), height, branches, 0)

	leaves := s.blockState.(*state.BlockState).Leaves()
	require.Equal(t, 2, len(leaves))

	head := s.blockState.BestBlockHash()
	var other common.Hash
	if leaves[0] == head {
		other = leaves[1]
	} else {
		other = leaves[0]
	}

	err := s.handleChainReorg(other, head)
	require.NoError(t, err)
}

func TestHandleChainReorg_WithReorg_Transactions(t *testing.T) {
	t.Skip() // need to update this test to use a valid transaction

	cfg := &Config{
		Runtime: wasmer.NewTestInstance(t, runtime.NODE_RUNTIME),
	}

	s := NewTestService(t, cfg)
	height := 5
	branch := 3
	addTestBlocksToState(t, height, s.blockState.(*state.BlockState))

	// create extrinsic
	ext := extrinsic.NewIncludeDataExt([]byte("nootwashere"))
	tx, err := ext.Encode()
	require.NoError(t, err)

	bhash := s.blockState.BestBlockHash()
	rt, err := s.blockState.GetRuntime(&bhash)
	require.NoError(t, err)

	validity, err := rt.ValidateTransaction(tx)
	require.NoError(t, err)

	// get common ancestor
	ancestor, err := s.blockState.(*state.BlockState).GetBlockByNumber(big.NewInt(int64(branch - 1)))
	require.NoError(t, err)

	// build "re-org" chain
	body, err := types.NewBodyFromExtrinsics([]types.Extrinsic{tx})
	require.NoError(t, err)

	block := &types.Block{
		Header: &types.Header{
			ParentHash: ancestor.Header.Hash(),
			Number:     big.NewInt(0).Add(ancestor.Header.Number, big.NewInt(1)),
			Digest: types.Digest{
				utils.NewMockDigestItem(1),
			},
		},
		Body: body,
	}

	s.blockState.StoreRuntime(block.Header.Hash(), rt)
	err = s.blockState.AddBlock(block)
	require.NoError(t, err)

	leaves := s.blockState.(*state.BlockState).Leaves()
	require.Equal(t, 2, len(leaves))

	head := s.blockState.BestBlockHash()
	var other common.Hash
	if leaves[0] == head {
		other = leaves[1]
	} else {
		other = leaves[0]
	}

	err = s.handleChainReorg(other, head)
	require.NoError(t, err)

	pending := s.transactionState.(*state.TransactionState).Pending()
	require.Equal(t, 1, len(pending))
	require.Equal(t, transaction.NewValidTransaction(tx, validity), pending[0])
}

func TestMaintainTransactionPool_EmptyBlock(t *testing.T) {
	// TODO" update these to real extrinsics on update to v0.8
	txs := []*transaction.ValidTransaction{
		{
			Extrinsic: []byte("a"),
			Validity:  &transaction.Validity{Priority: 1},
		},
		{
			Extrinsic: []byte("b"),
			Validity:  &transaction.Validity{Priority: 4},
		},
		{
			Extrinsic: []byte("c"),
			Validity:  &transaction.Validity{Priority: 2},
		},
		{
			Extrinsic: []byte("d"),
			Validity:  &transaction.Validity{Priority: 17},
		},
		{
			Extrinsic: []byte("e"),
			Validity:  &transaction.Validity{Priority: 2},
		},
	}

	ts := state.NewTransactionState()
	hashes := make([]common.Hash, len(txs))

	for i, tx := range txs {
		h := ts.AddToPool(tx)
		hashes[i] = h
	}

	s := &Service{
		transactionState: ts,
	}

	err := s.maintainTransactionPool(&types.Block{
		Body: types.NewBody([]byte{}),
	})
	require.NoError(t, err)

	res := make([]*transaction.ValidTransaction, len(txs))
	for i := range txs {
		res[i] = ts.Pop()
	}

	sort.Slice(res, func(i, j int) bool {
		return res[i].Extrinsic[0] < res[j].Extrinsic[0]
	})
	require.Equal(t, txs, res)

	for _, tx := range txs {
		ts.RemoveExtrinsic(tx.Extrinsic)
	}
	head := ts.Pop()
	require.Nil(t, head)
}

func TestMaintainTransactionPool_BlockWithExtrinsics(t *testing.T) {
	txs := []*transaction.ValidTransaction{
		{
			Extrinsic: []byte("a"),
			Validity:  &transaction.Validity{Priority: 1},
		},
		{
			Extrinsic: []byte("b"),
			Validity:  &transaction.Validity{Priority: 4},
		},
	}

	ts := state.NewTransactionState()
	hashes := make([]common.Hash, len(txs))

	for i, tx := range txs {
		h := ts.AddToPool(tx)
		hashes[i] = h
	}

	s := &Service{
		transactionState: ts,
	}

	body, err := types.NewBodyFromExtrinsics([]types.Extrinsic{txs[0].Extrinsic})
	require.NoError(t, err)

	err = s.maintainTransactionPool(&types.Block{
		Body: body,
	})
	require.NoError(t, err)

	res := []*transaction.ValidTransaction{}
	for {
		tx := ts.Pop()
		if tx == nil {
			break
		}
		res = append(res, tx)
	}
	require.Equal(t, 1, len(res))
	require.Equal(t, res[0], txs[1])
}

func TestService_GetRuntimeVersion(t *testing.T) {
	s := NewTestService(t, nil)
	rt, err := s.blockState.GetRuntime(nil)
	require.NoError(t, err)

	rtExpected, err := rt.Version()
	require.NoError(t, err)

	rtv, err := s.GetRuntimeVersion(nil)
	require.NoError(t, err)
	require.Equal(t, rtExpected, rtv)
}

func TestService_HandleSubmittedExtrinsic(t *testing.T) {
	s := NewTestService(t, nil)

	genHeader, err := s.blockState.BestBlockHeader()
	require.NoError(t, err)

	rt, err := s.blockState.GetRuntime(nil)
	require.NoError(t, err)

<<<<<<< HEAD
	//initialise block header
	err = s.rt.InitializeBlock(header)
=======
	ts, err := s.storageState.TrieState(nil)
>>>>>>> 0932ee84
	require.NoError(t, err)
	rt.SetContextStorage(ts)

	block := sync.BuildBlock(t, rt, genHeader, nil)

	err = s.handleBlock(block, ts)
	require.NoError(t, err)

	extBytes := createExtrinsic(t, rt, genHeader.Hash(), 0)

	err = s.HandleSubmittedExtrinsic(extBytes)
	require.NoError(t, err)
}

func TestService_GetMetadata(t *testing.T) {
	s := NewTestService(t, nil)
	res, err := s.GetMetadata(nil)
	require.NoError(t, err)
	require.Greater(t, len(res), 10000)
}

func TestService_HandleRuntimeChanges(t *testing.T) {
	const (
		updatedSpecVersion        = uint32(262)
		updateNodeRuntimeWasmPath = "../../tests/polkadotjs_test/test/node_runtime.compact.wasm"
	)
	s := NewTestService(t, nil)

	rt, err := s.blockState.GetRuntime(nil)
	require.NoError(t, err)

	v, err := rt.Version()
	require.NoError(t, err)

	currSpecVersion := v.SpecVersion()   // genesis runtime version.
	hash := s.blockState.BestBlockHash() // genesisHash

	newBlock1 := &types.Block{
		Header: &types.Header{
			ParentHash: hash,
			Number:     big.NewInt(1),
			Digest:     types.Digest{utils.NewMockDigestItem(1)}},
		Body: types.NewBody([]byte("Old Runtime")),
	}

	newBlockRTUpdate := &types.Block{
		Header: &types.Header{
			ParentHash: hash,
			Number:     big.NewInt(1),
			Digest:     types.Digest{utils.NewMockDigestItem(2)}},
		Body: types.NewBody([]byte("Updated Runtime")),
	}

	ts, err := s.storageState.TrieState(nil) // Pass genesis root
	require.NoError(t, err)

	parentRt, err := s.blockState.GetRuntime(&hash)
	require.NoError(t, err)

	v, err = parentRt.Version()
	require.NoError(t, err)
	require.Equal(t, v.SpecVersion(), currSpecVersion)

	bhash1 := newBlock1.Header.Hash()
	err = s.blockState.HandleRuntimeChanges(ts, parentRt, bhash1)
	require.NoError(t, err)

	testRuntime, err := ioutil.ReadFile(updateNodeRuntimeWasmPath)
	require.NoError(t, err)

	ts.Set(common.CodeKey, testRuntime)
	rtUpdateBhash := newBlockRTUpdate.Header.Hash()

	// update runtime for new block
	err = s.blockState.HandleRuntimeChanges(ts, parentRt, rtUpdateBhash)
	require.NoError(t, err)

	// bhash1 runtime should not be updated
	rt, err = s.blockState.GetRuntime(&bhash1)
	require.NoError(t, err)

	v, err = rt.Version()
	require.NoError(t, err)
	require.Equal(t, v.SpecVersion(), currSpecVersion)

	rt, err = s.blockState.GetRuntime(&rtUpdateBhash)
	require.NoError(t, err)

	v, err = rt.Version()
	require.NoError(t, err)
	require.Equal(t, v.SpecVersion(), updatedSpecVersion)
}

func TestService_HandleCodeSubstitutes(t *testing.T) {
	t.Skip() // fix this, fails on CI
	s := NewTestService(t, nil)

	testRuntime, err := ioutil.ReadFile(runtime.POLKADOT_RUNTIME_FP)
	require.NoError(t, err)

	blockHash := common.MustHexToHash("0x86aa36a140dfc449c30dbce16ce0fea33d5c3786766baa764e33f336841b9e29") // hash for known test code substitution
	s.codeSubstitute = map[common.Hash]string{
		blockHash: common.BytesToHex(testRuntime),
	}

	rt, err := s.blockState.GetRuntime(nil)
	require.NoError(t, err)

	s.blockState.StoreRuntime(blockHash, rt)

	err = s.handleCodeSubstitution(blockHash)
	require.NoError(t, err)
	codSub := s.codeSubstitutedState.LoadCodeSubstitutedBlockHash()
	require.Equal(t, blockHash, codSub)
}

func TestService_HandleRuntimeChangesAfterCodeSubstitutes(t *testing.T) {
	s := NewTestService(t, nil)

	parentRt, err := s.blockState.GetRuntime(nil)
	require.NoError(t, err)

	codeHashBefore := parentRt.GetCodeHash()
	blockHash := common.MustHexToHash("0x86aa36a140dfc449c30dbce16ce0fea33d5c3786766baa764e33f336841b9e29") // hash for known test code substitution

	newBlock := &types.Block{
		Header: &types.Header{
			ParentHash: blockHash,
			Number:     big.NewInt(1),
			Digest:     types.Digest{utils.NewMockDigestItem(1)}},
		Body: types.NewBody([]byte("Updated Runtime")),
	}

	err = s.handleCodeSubstitution(blockHash)
	require.NoError(t, err)
	require.Equal(t, codeHashBefore, parentRt.GetCodeHash()) // codeHash should remain unchanged after code substitute

	testRuntime, err := ioutil.ReadFile(runtime.POLKADOT_RUNTIME_FP)
	require.NoError(t, err)

	ts, err := s.storageState.TrieState(nil)
	require.NoError(t, err)

	ts.Set(common.CodeKey, testRuntime)
	rtUpdateBhash := newBlock.Header.Hash()

	// update runtime for new block
	err = s.blockState.HandleRuntimeChanges(ts, parentRt, rtUpdateBhash)
	require.NoError(t, err)

	rt, err := s.blockState.GetRuntime(&rtUpdateBhash)
	require.NoError(t, err)

	require.NotEqualf(t, codeHashBefore, rt.GetCodeHash(), "expected different code hash after runtime update") // codeHash should change after runtime change
}

func TestTryQueryStore_WhenThereIsDataToRetrieve(t *testing.T) {
	s := NewTestService(t, nil)
	storageStateTrie, err := storage.NewTrieState(trie.NewTrie(nil))

	testKey, testValue := []byte("to"), []byte("0x1723712318238AB12312")
	storageStateTrie.Set(testKey, testValue)
	require.NoError(t, err)

	header, err := types.NewHeader(s.blockState.GenesisHash(), storageStateTrie.MustRoot(),
		common.Hash{}, big.NewInt(1), nil)
	require.NoError(t, err)

	err = s.storageState.StoreTrie(storageStateTrie, header)
	require.NoError(t, err)

	testBlock := &types.Block{
		Header: header,
		Body:   types.NewBody([]byte{}),
	}

	err = s.blockState.AddBlock(testBlock)
	require.NoError(t, err)

	blockhash := testBlock.Header.Hash()
	hexKey := common.BytesToHex(testKey)
	keys := []string{hexKey}

	changes, err := s.tryQueryStorage(blockhash, keys...)
	require.NoError(t, err)

	require.Equal(t, changes[hexKey], common.BytesToHex(testValue))
}

func TestTryQueryStore_WhenDoesNotHaveDataToRetrieve(t *testing.T) {
	s := NewTestService(t, nil)
	storageStateTrie, err := storage.NewTrieState(trie.NewTrie(nil))
	require.NoError(t, err)

	header, err := types.NewHeader(s.blockState.GenesisHash(), storageStateTrie.MustRoot(),
		common.Hash{}, big.NewInt(1), nil)
	require.NoError(t, err)

	err = s.storageState.StoreTrie(storageStateTrie, header)
	require.NoError(t, err)

	testBlock := &types.Block{
		Header: header,
		Body:   types.NewBody([]byte{}),
	}

	err = s.blockState.AddBlock(testBlock)
	require.NoError(t, err)

	testKey := []byte("to")
	blockhash := testBlock.Header.Hash()
	hexKey := common.BytesToHex(testKey)
	keys := []string{hexKey}

	changes, err := s.tryQueryStorage(blockhash, keys...)
	require.NoError(t, err)

	require.Empty(t, changes)
}

func TestTryQueryState_WhenDoesNotHaveStateRoot(t *testing.T) {
	s := NewTestService(t, nil)

	header, err := types.NewHeader(s.blockState.GenesisHash(), common.Hash{}, common.Hash{}, big.NewInt(1), nil)
	require.NoError(t, err)

	testBlock := &types.Block{
		Header: header,
		Body:   types.NewBody([]byte{}),
	}

	err = s.blockState.AddBlock(testBlock)
	require.NoError(t, err)

	testKey := []byte("to")
	blockhash := testBlock.Header.Hash()
	hexKey := common.BytesToHex(testKey)
	keys := []string{hexKey}

	changes, err := s.tryQueryStorage(blockhash, keys...)
	require.Error(t, err)
	require.Nil(t, changes)
}

func TestQueryStorate_WhenBlocksHasData(t *testing.T) {
	keys := []string{
		common.BytesToHex([]byte("transfer.to")),
		common.BytesToHex([]byte("transfer.from")),
		common.BytesToHex([]byte("transfer.value")),
	}

	s := NewTestService(t, nil)

	firstKey, firstValue := []byte("transfer.to"), []byte("some-address-herer")
	firstBlock := createNewBlockAndStoreDataAtBlock(
		t, s, firstKey, firstValue, s.blockState.GenesisHash(), 1,
	)

	secondKey, secondValue := []byte("transfer.from"), []byte("another-address-here")
	secondBlock := createNewBlockAndStoreDataAtBlock(
		t, s, secondKey, secondValue, firstBlock.Header.Hash(), 2,
	)

	thirdKey, thirdValue := []byte("transfer.value"), []byte("value-gigamegablaster")
	thirdBlock := createNewBlockAndStoreDataAtBlock(
		t, s, thirdKey, thirdValue, secondBlock.Header.Hash(), 3,
	)

	from := firstBlock.Header.Hash()
	data, err := s.QueryStorage(from, common.Hash{}, keys...)
	require.NoError(t, err)
	require.Len(t, data, 3)

	require.Equal(t, data[firstBlock.Header.Hash()], QueryKeyValueChanges(
		map[string]string{
			common.BytesToHex(firstKey): common.BytesToHex(firstValue),
		},
	))

	from = secondBlock.Header.Hash()
	to := thirdBlock.Header.Hash()

	data, err = s.QueryStorage(from, to, keys...)
	require.NoError(t, err)
	require.Len(t, data, 2)

	require.Equal(t, data[secondBlock.Header.Hash()], QueryKeyValueChanges(
		map[string]string{
			common.BytesToHex(secondKey): common.BytesToHex(secondValue),
		},
	))
	require.Equal(t, data[thirdBlock.Header.Hash()], QueryKeyValueChanges(
		map[string]string{
			common.BytesToHex(thirdKey): common.BytesToHex(thirdValue),
		},
	))
}

func createNewBlockAndStoreDataAtBlock(t *testing.T, s *Service, key, value []byte, parentHash common.Hash, number int64) *types.Block {
	t.Helper()

	storageStateTrie, err := storage.NewTrieState(trie.NewTrie(nil))
	storageStateTrie.Set(key, value)
	require.NoError(t, err)

	header, err := types.NewHeader(parentHash, storageStateTrie.MustRoot(),
		common.Hash{}, big.NewInt(number), nil)
	require.NoError(t, err)

	err = s.storageState.StoreTrie(storageStateTrie, header)
	require.NoError(t, err)

	testBlock := &types.Block{
		Header: header,
		Body:   types.NewBody([]byte{}),
	}

	err = s.blockState.AddBlock(testBlock)
	require.NoError(t, err)

	return testBlock
}

func TestDecodeSessionKeys(t *testing.T) {
	mockInstance := new(runtimemocks.MockInstance)
	mockInstance.On("DecodeSessionKeys", mock.AnythingOfType("[]uint8")).Return([]byte{}, nil).Once()

	mockBlockState := new(mocks.MockBlockState)
	mockBlockState.On("GetRuntime", mock.AnythingOfType("*common.Hash")).Return(mockInstance, nil).Once()

	coreservice := new(Service)
	coreservice.blockState = mockBlockState

	b, err := coreservice.DecodeSessionKeys([]byte{})

	mockBlockState.AssertCalled(t, "GetRuntime", mock.AnythingOfType("*common.Hash"))
	mockInstance.AssertCalled(t, "DecodeSessionKeys", []uint8{})

	require.NoError(t, err)
	require.Equal(t, b, []byte{})
}

func TestDecodeSessionKeys_WhenGetRuntimeReturnError(t *testing.T) {
	mockBlockState := new(mocks.MockBlockState)
	mockBlockState.On("GetRuntime", mock.AnythingOfType("*common.Hash")).Return(nil, errors.New("problems")).Once()

	coreservice := new(Service)
	coreservice.blockState = mockBlockState

	b, err := coreservice.DecodeSessionKeys([]byte{})

	mockBlockState.AssertCalled(t, "GetRuntime", mock.AnythingOfType("*common.Hash"))
	require.Error(t, err, "problems")
	require.Nil(t, b)
}<|MERGE_RESOLUTION|>--- conflicted
+++ resolved
@@ -464,12 +464,7 @@
 	rt, err := s.blockState.GetRuntime(nil)
 	require.NoError(t, err)
 
-<<<<<<< HEAD
-	//initialise block header
-	err = s.rt.InitializeBlock(header)
-=======
 	ts, err := s.storageState.TrieState(nil)
->>>>>>> 0932ee84
 	require.NoError(t, err)
 	rt.SetContextStorage(ts)
 
