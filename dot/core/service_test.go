--- conflicted
+++ resolved
@@ -74,21 +74,12 @@
 }
 
 func TestAnnounceBlock(t *testing.T) {
-<<<<<<< HEAD
-	mms := new(mockMessageSender)
-	newBlocks := make(chan types.Block)
-
-	cfg := &Config{
-		NewBlocks:     newBlocks,
-		MessageSender: mms,
-=======
 	net := new(mockNetwork)
 	newBlocks := make(chan types.Block)
 
 	cfg := &Config{
 		NewBlocks: newBlocks,
 		Network:   net,
->>>>>>> cfab2a41
 	}
 
 	s := NewTestService(t, cfg)
@@ -111,10 +102,6 @@
 	}
 
 	time.Sleep(testMessageTimeout)
-<<<<<<< HEAD
-
-	require.Equal(t, network.BlockAnnounceMsgType, mms.Message.Type())
-=======
 	require.Equal(t, network.BlockAnnounceMsgType, net.Message.Type())
 }
 
@@ -149,7 +136,6 @@
 	time.Sleep(testMessageTimeout)
 
 	require.Equal(t, network.BlockAnnounceMsgType, net.Message.Type())
->>>>>>> cfab2a41
 }
 
 func TestHandleRuntimeChanges(t *testing.T) {
