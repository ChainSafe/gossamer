--- conflicted
+++ resolved
@@ -97,81 +97,8 @@
 	return s
 }
 
-<<<<<<< HEAD
-func TestStartService(t *testing.T) {
-	s := newTestService(t, nil)
-	require.NotNil(t, s) // TODO: improve dot core tests
-
-	err := s.Start()
-	require.Nil(t, err)
-
-	s.Stop()
-}
-
-func TestValidateTransaction(t *testing.T) {
-	s := newTestService(t, nil)
-
-	// https://github.com/paritytech/substrate/blob/5420de3face1349a97eb954ae71c5b0b940c31de/core/transaction-pool/src/tests.rs#L95
-	tx := []byte{1, 212, 53, 147, 199, 21, 253, 211, 28, 97, 20, 26, 189, 4, 169, 159, 214, 130, 44, 133, 88, 133, 76, 205, 227, 154, 86, 132, 231, 165, 109, 162, 125, 142, 175, 4, 21, 22, 135, 115, 99, 38, 201, 254, 161, 126, 37, 252, 82, 135, 97, 54, 147, 201, 18, 144, 156, 178, 38, 170, 71, 148, 242, 106, 72, 69, 0, 0, 0, 0, 0, 0, 0, 0, 0, 0, 0, 0, 0, 0, 0, 216, 5, 113, 87, 87, 40, 221, 120, 247, 252, 137, 201, 74, 231, 222, 101, 85, 108, 102, 39, 31, 190, 210, 14, 215, 124, 19, 160, 180, 203, 54, 110, 167, 163, 149, 45, 12, 108, 80, 221, 65, 238, 57, 237, 199, 16, 10, 33, 185, 8, 244, 184, 243, 139, 5, 87, 252, 245, 24, 225, 37, 154, 163, 142}
-
-	validity, err := s.ValidateTransaction(tx)
-	require.Nil(t, err)
-
-	// https://github.com/paritytech/substrate/blob/ea2644a235f4b189c8029b9c9eac9d4df64ee91e/core/test-runtime/src/system.rs#L190
-	expected := &transaction.Validity{
-		Priority: 69,
-		Requires: [][]byte{},
-		// https://github.com/paritytech/substrate/blob/ea2644a235f4b189c8029b9c9eac9d4df64ee91e/core/test-runtime/src/system.rs#L173
-		Provides:  [][]byte{{146, 157, 61, 99, 63, 98, 30, 242, 128, 49, 150, 90, 140, 165, 187, 249}},
-		Longevity: 64,
-		Propagate: true,
-	}
-
-	require.Equal(t, expected, validity)
-}
-
-func TestAnnounceBlock(t *testing.T) {
-	msgSend := make(chan network.Message)
-	newBlocks := make(chan types.Block)
-
-	cfg := &Config{
-		NewBlocks: newBlocks,
-		MsgSend:   msgSend,
-	}
-
-	s := newTestService(t, cfg)
-	err := s.Start()
-	require.Nil(t, err)
-	defer s.Stop()
-
-	parent := &types.Header{
-		Number:    big.NewInt(0),
-		StateRoot: trie.EmptyHash,
-	}
-
-	// simulate block sent from BABE session
-	newBlocks <- types.Block{
-		Header: &types.Header{
-			ParentHash: parent.Hash(),
-			Number:     big.NewInt(1),
-		},
-		Body: &types.Body{},
-	}
-
-	select {
-	case msg := <-msgSend:
-		msgType := msg.GetType()
-		require.Equal(t, network.BlockAnnounceMsgType, msgType)
-	case <-time.After(testMessageTimeout):
-		t.Error("timeout waiting for message")
-	}
-}
-
-func TestProcessBlockResponseMessage(t *testing.T) {
-=======
 // newTestServiceWithFirstBlock creates a new test service with a test block
 func newTestServiceWithFirstBlock(t *testing.T) *Service {
->>>>>>> deeebc6b
 	tt := trie.NewEmptyTrie()
 	rt := runtime.NewTestRuntimeWithTrie(t, tests.POLKADOT_RUNTIME, tt)
 
