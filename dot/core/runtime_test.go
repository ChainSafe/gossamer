--- conflicted
+++ resolved
@@ -45,11 +45,7 @@
 		t.Fatal(err)
 	}
 
-<<<<<<< HEAD
-	rt := runtime.NewTestRuntimeWithTrie(t, runtime.POLKADOT_RUNTIME_OLD, tt)
-=======
 	rt := runtime.NewTestRuntimeWithTrie(t, runtime.POLKADOT_RUNTIME_c768a7e4c70e, tt)
->>>>>>> 0631a772
 	s := &Service{
 		rt: rt,
 	}
