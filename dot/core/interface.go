// Copyright 2019 ChainSafe Systems (ON) Corp.
// This file is part of gossamer.
//
// The gossamer library is free software: you can redistribute it and/or modify
// it under the terms of the GNU Lesser General Public License as published by
// the Free Software Foundation, either version 3 of the License, or
// (at your option) any later version.
//
// The gossamer library is distributed in the hope that it will be useful,
// but WITHOUT ANY WARRANTY; without even the implied warranty of
// MERCHANTABILITY or FITNESS FOR A PARTICULAR PURPOSE. See the
// GNU Lesser General Public License for more details.
//
// You should have received a copy of the GNU Lesser General Public License
// along with the gossamer library. If not, see <http://www.gnu.org/licenses/>.

package core

import (
	"math/big"

	"github.com/ChainSafe/gossamer/dot/network"
	"github.com/ChainSafe/gossamer/dot/types"
	"github.com/ChainSafe/gossamer/lib/babe"
	"github.com/ChainSafe/gossamer/lib/common"
	"github.com/ChainSafe/gossamer/lib/runtime"
	"github.com/ChainSafe/gossamer/lib/services"
	"github.com/ChainSafe/gossamer/lib/transaction"
	"github.com/ChainSafe/gossamer/lib/trie"
)

// BlockState interface for block state methods
type BlockState interface {
	BestBlockHash() common.Hash
	BestBlockHeader() (*types.Header, error)
	BestBlockNumber() (*big.Int, error)
	BestBlock() (*types.Block, error)
	AddBlock(*types.Block) error
	GetAllBlocksAtDepth(hash common.Hash) []common.Hash
	AddBlockWithArrivalTime(*types.Block, uint64) error
	GetBlockByHash(common.Hash) (*types.Block, error)
	GetArrivalTime(common.Hash) (uint64, error)
	GenesisHash() common.Hash
	GetSlotForBlock(common.Hash) (uint64, error)
	HighestBlockHash() common.Hash
	HighestBlockNumber() *big.Int
	GetFinalizedHeader(uint64) (*types.Header, error)
	GetFinalizedHash(uint64) (common.Hash, error)
	SetFinalizedHash(common.Hash, uint64) error
	RegisterImportedChannel(ch chan<- *types.Block) (byte, error)
	UnregisterImportedChannel(id byte)
	RegisterFinalizedChannel(ch chan<- *types.Header) (byte, error)
	UnregisterFinalizedChannel(id byte)
}

// StorageState interface for storage state methods
type StorageState interface {
	StorageRoot() (common.Hash, error)
	SetStorage([]byte, []byte) error
	GetStorage([]byte) ([]byte, error)
	StoreInDB() error
	LoadCode() ([]byte, error)
	LoadCodeHash() (common.Hash, error)
	SetStorageChild([]byte, *trie.Trie) error
	SetStorageIntoChild([]byte, []byte, []byte) error
	GetStorageFromChild([]byte, []byte) ([]byte, error)
	ClearStorage([]byte) error
	Entries() map[string][]byte
	SetBalance(key [32]byte, balance uint64) error
	GetBalance(key [32]byte) (uint64, error)
}

// TransactionQueue is the interface for transaction queue methods
type TransactionQueue interface {
	Push(vt *transaction.ValidTransaction) (common.Hash, error)
	Pop() *transaction.ValidTransaction
	Peek() *transaction.ValidTransaction
	RemoveExtrinsic(ext types.Extrinsic)
}

// FinalityGadget is the interface that a finality gadget must implement
type FinalityGadget interface {
	services.Service

	GetVoteOutChannel() <-chan FinalityMessage
	GetVoteInChannel() chan<- FinalityMessage
	GetFinalizedChannel() <-chan FinalityMessage
	UpdateAuthorities(ad []*types.GrandpaAuthorityData)
	Authorities() []*types.GrandpaAuthorityData
}

// FinalityMessage is the interface a finality message must implement
type FinalityMessage interface {
	ToConsensusMessage() (*network.ConsensusMessage, error)
}

// ConsensusMessageHandler is the interface a consensus message handler must implement
type ConsensusMessageHandler interface {
	HandleMessage(*network.ConsensusMessage) error
}

// BlockProducer is the interface that a block production service must implement
type BlockProducer interface {
	GetBlockChannel() <-chan types.Block
	SetRuntime(*runtime.Runtime) error
	Authorities() []*types.BABEAuthorityData
	SetAuthorities(a []*types.BABEAuthorityData) error
<<<<<<< HEAD
	SetEpochThreshold(a *big.Int)
=======
	SetRandomness(a [babe.RandomnessLength]byte)
>>>>>>> 67c88e21
}

// Verifier is the interface for the block verifier
type Verifier interface {
	SetRuntimeChangeAtBlock(header *types.Header, rt *runtime.Runtime) error
	SetAuthorityChangeAtBlock(header *types.Header, authorities []*types.BABEAuthorityData)
}<|MERGE_RESOLUTION|>--- conflicted
+++ resolved
@@ -105,11 +105,8 @@
 	SetRuntime(*runtime.Runtime) error
 	Authorities() []*types.BABEAuthorityData
 	SetAuthorities(a []*types.BABEAuthorityData) error
-<<<<<<< HEAD
 	SetEpochThreshold(a *big.Int)
-=======
 	SetRandomness(a [babe.RandomnessLength]byte)
->>>>>>> 67c88e21
 }
 
 // Verifier is the interface for the block verifier
