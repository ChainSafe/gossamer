--- conflicted
+++ resolved
@@ -103,14 +103,10 @@
 // Verifier is the interface for the block verifier
 type Verifier interface {
 	SetRuntimeChangeAtBlock(header *types.Header, rt *runtime.Runtime) error
-<<<<<<< HEAD
 	SetAuthorityChangeAtBlock(header *types.Header, authorities []*types.Authority)
-=======
-	SetAuthorityChangeAtBlock(header *types.Header, authorities []*types.BABEAuthorityData)
 }
 
 // Network is the interface for the network service
 type Network interface {
 	SendMessage(network.Message)
->>>>>>> 89625841
 }