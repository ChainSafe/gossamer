--- conflicted
+++ resolved
@@ -124,15 +124,6 @@
 	chanLock := &sync.Mutex{}
 
 	syncerCfg := &SyncerConfig{
-<<<<<<< HEAD
-		BlockState: cfg.BlockState,
-		BlockNumIn: cfg.SyncChan,
-		RespIn:     respChan,
-		MsgOut:     cfg.MsgSend,
-		Lock:       syncerLock,
-		ChanLock:   chanLock,
-		Runtime:    cfg.Runtime,
-=======
 		BlockState:       cfg.BlockState,
 		BlockNumIn:       cfg.SyncChan,
 		RespIn:           respChan,
@@ -140,7 +131,6 @@
 		Lock:             syncerLock,
 		ChanLock:         chanLock,
 		TransactionQueue: cfg.TransactionQueue,
->>>>>>> deeebc6b
 	}
 
 	syncer, err := NewSyncer(syncerCfg)
