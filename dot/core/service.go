// Copyright 2019 ChainSafe Systems (ON) Corp.
// This file is part of gossamer.
//
// The gossamer library is free software: you can redistribute it and/or modify
// it under the terms of the GNU Lesser General Public License as published by
// the Free Software Foundation, either version 3 of the License, or
// (at your option) any later version.
//
// The gossamer library is distributed in the hope that it will be useful,
// but WITHOUT ANY WARRANTY; without even the implied warranty of
// MERCHANTABILITY or FITNESS FOR A PARTICULAR PURPOSE. See the
// GNU Lesser General Public License for more details.
//
// You should have received a copy of the GNU Lesser General Public License
// along with the gossamer library. If not, see <http://www.gnu.org/licenses/>.
package core

import (
	"bytes"
	"context"
	"fmt"
	"math/big"
	"os"
	"sync"

	"github.com/ChainSafe/gossamer/dot/network"
	"github.com/ChainSafe/gossamer/dot/types"
	"github.com/ChainSafe/gossamer/lib/blocktree"
	"github.com/ChainSafe/gossamer/lib/common"
	"github.com/ChainSafe/gossamer/lib/crypto"
	"github.com/ChainSafe/gossamer/lib/keystore"
	"github.com/ChainSafe/gossamer/lib/runtime"
	rtstorage "github.com/ChainSafe/gossamer/lib/runtime/storage"
	"github.com/ChainSafe/gossamer/lib/scale"
	"github.com/ChainSafe/gossamer/lib/services"
	"github.com/ChainSafe/gossamer/lib/transaction"
	log "github.com/ChainSafe/log15"
)

var (
	_      services.Service = &Service{}
	logger log.Logger       = log.New("pkg", "core")
)

// Service is an overhead layer that allows communication between the runtime,
// BABE session, and network service. It deals with the validation of transactions
// and blocks by calling their respective validation functions in the runtime.
type Service struct {
	ctx        context.Context
	cancel     context.CancelFunc
	blockAddCh chan *types.Block // for asynchronous block handling
	sync.Mutex                   // lock for channel

	// Service interfaces
	blockState       BlockState
	epochState       EpochState
	storageState     StorageState
	transactionState TransactionState
	net              Network
	digestHandler    DigestHandler

	// Current runtime and hash of the current runtime code
	rt       runtime.Instance
	codeHash common.Hash

<<<<<<< HEAD
	// Block production variables
	isBlockProducer bool
=======
	// map of code substitutions keyed by block hash
	codeSubstitute       map[common.Hash]string
	codeSubstitutedState CodeSubstitutedState
>>>>>>> b6bd9164

	// Keystore
	keys *keystore.GlobalKeystore
}

// Config holds the configuration for the core Service.
type Config struct {
	LogLvl log.Lvl

	BlockState       BlockState
	EpochState       EpochState
	StorageState     StorageState
	TransactionState TransactionState
	Network          Network
	Keystore         *keystore.GlobalKeystore
	Runtime          runtime.Instance
<<<<<<< HEAD
	BlockProducer    BlockProducer
	IsBlockProducer  bool
=======
	DigestHandler    DigestHandler
>>>>>>> b6bd9164

	CodeSubstitutes      map[common.Hash]string
	CodeSubstitutedState CodeSubstitutedState
}

// NewService returns a new core service that connects the runtime, BABE
// session, and network service.
func NewService(cfg *Config) (*Service, error) {
	if cfg.Keystore == nil {
		return nil, ErrNilKeystore
	}

	if cfg.BlockState == nil {
		return nil, ErrNilBlockState
	}

	if cfg.StorageState == nil {
		return nil, ErrNilStorageState
	}

	if cfg.Runtime == nil {
		return nil, ErrNilRuntime
	}

	if cfg.Network == nil {
		return nil, ErrNilNetwork
	}

	if cfg.DigestHandler == nil {
		return nil, ErrNilDigestHandler
	}

	if cfg.CodeSubstitutedState == nil {
		return nil, errNilCodeSubstitutedState
	}

	h := log.StreamHandler(os.Stdout, log.TerminalFormat())
	h = log.CallerFileHandler(h)
	logger.SetHandler(log.LvlFilterHandler(cfg.LogLvl, h))

	sr, err := cfg.BlockState.BestBlockStateRoot()
	if err != nil {
		return nil, err
	}

	codeHash, err := cfg.StorageState.LoadCodeHash(&sr)
	if err != nil {
		return nil, err
	}

	blockAddCh := make(chan *types.Block, 256)

	ctx, cancel := context.WithCancel(context.Background())
	srv := &Service{
<<<<<<< HEAD
		ctx:              ctx,
		cancel:           cancel,
		rt:               cfg.Runtime,
		codeHash:         codeHash,
		keys:             cfg.Keystore,
		blkRec:           cfg.NewBlocks,
		blockState:       cfg.BlockState,
		epochState:       cfg.EpochState,
		storageState:     cfg.StorageState,
		transactionState: cfg.TransactionState,
		net:              cfg.Network,
		isBlockProducer:  cfg.IsBlockProducer,
		lock:             &sync.Mutex{},
		blockAddCh:       blockAddCh,
		blockAddChID:     id,
	}

	if cfg.NewBlocks != nil {
		srv.blkRec = cfg.NewBlocks
	} else if cfg.IsBlockProducer {
		srv.blkRec = cfg.BlockProducer.GetBlockChannel()
=======
		ctx:                  ctx,
		cancel:               cancel,
		rt:                   cfg.Runtime,
		codeHash:             codeHash,
		keys:                 cfg.Keystore,
		blockState:           cfg.BlockState,
		epochState:           cfg.EpochState,
		storageState:         cfg.StorageState,
		transactionState:     cfg.TransactionState,
		net:                  cfg.Network,
		blockAddCh:           blockAddCh,
		codeSubstitute:       cfg.CodeSubstitutes,
		codeSubstitutedState: cfg.CodeSubstitutedState,
		digestHandler:        cfg.DigestHandler,
>>>>>>> b6bd9164
	}

	return srv, nil
}

// Start starts the core service
func (s *Service) Start() error {
	go s.handleBlocksAsync()
	return nil
}

// Stop stops the core service
func (s *Service) Stop() error {
	s.Lock()
	defer s.Unlock()

	s.cancel()
	close(s.blockAddCh)
	return nil
}

// StorageRoot returns the hash of the storage root
func (s *Service) StorageRoot() (common.Hash, error) {
	if s.storageState == nil {
		return common.Hash{}, ErrNilStorageState
	}

	ts, err := s.storageState.TrieState(nil)
	if err != nil {
		return common.Hash{}, err
	}

	return ts.Root()
}

// HandleBlockImport handles a block that was imported via the network
func (s *Service) HandleBlockImport(block *types.Block, state *rtstorage.TrieState) error {
	return s.handleBlock(block, state)
}

// HandleBlockProduced handles a block that was produced by us
// It is handled the same as an imported block in terms of state updates; the only difference
// is we send a BlockAnnounceMessage to our peers.
func (s *Service) HandleBlockProduced(block *types.Block, state *rtstorage.TrieState) error {
	msg := &network.BlockAnnounceMessage{
		ParentHash:     block.Header.ParentHash,
		Number:         block.Header.Number,
		StateRoot:      block.Header.StateRoot,
		ExtrinsicsRoot: block.Header.ExtrinsicsRoot,
		Digest:         block.Header.Digest,
		BestBlock:      true,
	}

	s.net.SendMessage(msg)
	return s.handleBlock(block, state)
}

func (s *Service) handleBlock(block *types.Block, state *rtstorage.TrieState) error {
	if block == nil || block.Header == nil || state == nil {
		return nil
	}

	// store updates state trie nodes in database
	err := s.storageState.StoreTrie(state)
	if err != nil {
		logger.Warn("failed to store state trie for imported block", "block", block.Header.Hash(), "error", err)
		return err
	}

	// store block in database
	if err := s.blockState.AddBlock(block); err != nil {
		if err == blocktree.ErrParentNotFound && block.Header.Number.Cmp(big.NewInt(0)) != 0 {
			return err
		} else if err == blocktree.ErrBlockExists || block.Header.Number.Cmp(big.NewInt(0)) == 0 {
			// this is fine
		} else {
			return err
		}
	}

	logger.Debug("imported block and stored state trie", "block", block.Header.Hash(), "state root", state.MustRoot())

	// handle consensus digests
	s.digestHandler.HandleDigests(block.Header)

	// check for runtime changes
	if err := s.handleRuntimeChanges(state); err != nil {
		logger.Crit("failed to update runtime code", "error", err)
		return err
	}

	// check if there was a runtime code substitution
	if err := s.handleCodeSubstitution(block.Header.Hash()); err != nil {
		logger.Crit("failed to substitute runtime code", "error", err)
		return err
	}

	// check if block production epoch transitioned
	if err := s.handleCurrentSlot(block.Header); err != nil {
		logger.Warn("failed to handle epoch for block", "block", block.Header.Hash(), "error", err)
		return err
	}

	go func() {
		s.Lock()
		defer s.Unlock()
		if s.ctx.Err() != nil {
			return
		}

		s.blockAddCh <- block
	}()

	return nil
}

func (s *Service) handleRuntimeChanges(newState *rtstorage.TrieState) error {
	currCodeHash, err := newState.LoadCodeHash()
	if err != nil {
		return err
	}

	if bytes.Equal(s.codeHash[:], currCodeHash[:]) {
		return nil
	}

	logger.Info("🔄 detected runtime code change, upgrading...", "block", s.blockState.BestBlockHash(), "previous code hash", s.codeHash, "new code hash", currCodeHash)
	code := newState.LoadCode()
	if len(code) == 0 {
		return ErrEmptyRuntimeCode
	}

	codeSubBlockHash := s.codeSubstitutedState.LoadCodeSubstitutedBlockHash()

	if !codeSubBlockHash.Equal(common.Hash{}) {
		// don't do runtime change if using code substitution and runtime change spec version are equal
		//  (do a runtime change if code substituted and runtime spec versions are different, or code not substituted)
		newVersion, err := s.rt.CheckRuntimeVersion(code) //nolint
		if err != nil {
			return err
		}

		previousVersion, _ := s.rt.Version()
		if previousVersion.SpecVersion() == newVersion.SpecVersion() {
			return nil
		}

		logger.Info("🔄 detected runtime code change, upgrading...", "block", s.blockState.BestBlockHash(),
			"previous code hash", s.codeHash, "new code hash", currCodeHash,
			"previous spec version", previousVersion.SpecVersion(), "new spec version", newVersion.SpecVersion())
	}

	err = s.rt.UpdateRuntimeCode(code)
	if err != nil {
		return err
	}

	s.codeHash = currCodeHash

	err = s.codeSubstitutedState.StoreCodeSubstitutedBlockHash(common.Hash{})
	if err != nil {
		return fmt.Errorf("failed to update code substituted block hash: %w", err)
	}

	return nil
}

func (s *Service) handleCodeSubstitution(hash common.Hash) error {
	value := s.codeSubstitute[hash]
	if value == "" {
		return nil
	}

	logger.Info("🔄 detected runtime code substitution, upgrading...", "block", hash)
	code := common.MustHexToBytes(value)
	if len(code) == 0 {
		return ErrEmptyRuntimeCode
	}

	err := s.rt.UpdateRuntimeCode(code)
	if err != nil {
		return err
	}

	err = s.codeSubstitutedState.StoreCodeSubstitutedBlockHash(hash)
	if err != nil {
		return err
	}

	return nil
}

func (s *Service) handleCurrentSlot(header *types.Header) error {
	head := s.blockState.BestBlockHash()
	if header.Hash() != head {
		return nil
	}

	epoch, err := s.epochState.GetEpochForBlock(header)
	if err != nil {
		return err
	}

	currEpoch, err := s.epochState.GetCurrentEpoch()
	if err != nil {
		return err
	}

	if currEpoch == epoch {
		return nil
	}

	return s.epochState.SetCurrentEpoch(epoch)
}

// handleBlocksAsync handles a block asynchronously; the handling performed by this function
// does not need to be completed before the next block can be imported.
func (s *Service) handleBlocksAsync() {
	for {
		select {
		case block := <-s.blockAddCh:
			if block == nil {
				continue
			}

			// TODO: add inherent check
			// if err := s.handleChainReorg(prev, block.Header.Hash()); err != nil {
			// 	logger.Warn("failed to re-add transactions to chain upon re-org", "error", err)
			// }

			if err := s.maintainTransactionPool(block); err != nil {
				logger.Warn("failed to maintain transaction pool", "error", err)
			}
		case <-s.ctx.Done():
			return
		}
	}
}

// handleChainReorg checks if there is a chain re-org (ie. new chain head is on a different chain than the
// previous chain head). If there is a re-org, it moves the transactions that were included on the previous
// chain back into the transaction pool.
func (s *Service) handleChainReorg(prev, curr common.Hash) error {
	ancestor, err := s.blockState.HighestCommonAncestor(prev, curr)
	if err != nil {
		return err
	}

	// if the highest common ancestor of the previous chain head and current chain head is the previous chain head,
	// then the current chain head is the descendant of the previous and thus are on the same chain
	if ancestor == prev {
		return nil
	}

	subchain, err := s.blockState.SubChain(ancestor, prev)
	if err != nil {
		return err
	}

	// subchain contains the ancestor as well so we need to remove it.
	if len(subchain) > 0 {
		subchain = subchain[1:]
	}

	// for each block in the previous chain, re-add its extrinsics back into the pool
	for _, hash := range subchain {
		body, err := s.blockState.GetBlockBody(hash)
		if err != nil {
			continue
		}

		exts, err := body.AsExtrinsics()
		if err != nil {
			continue
		}

		// TODO: decode extrinsic and make sure it's not an inherent.
		// currently we are attempting to re-add inherents, causing lots of "'Bad input data provided to validate_transaction" errors.
		for _, ext := range exts {
			logger.Debug("validating transaction on re-org chain", "extrinsic", ext)

			decExt := &types.ExtrinsicData{}
			err = decExt.DecodeVersion(ext)
			if err != nil {
				return err
			}

			// Inherent are not signed.
			if !decExt.IsSigned() {
				continue
			}

			encExt, err := scale.Encode(ext)
			if err != nil {
				return err
			}

			externalExt := types.Extrinsic(append([]byte{byte(types.TxnExternal)}, encExt...))
			txv, err := s.rt.ValidateTransaction(externalExt)
			if err != nil {
				logger.Debug("failed to validate transaction", "error", err, "extrinsic", ext)
				continue
			}

			vtx := transaction.NewValidTransaction(encExt, txv)
			s.transactionState.AddToPool(vtx)
		}
	}

	return nil
}

// maintainTransactionPool removes any transactions that were included in the new block, revalidates the transactions in the pool,
// and moves them to the queue if valid.
// See https://github.com/paritytech/substrate/blob/74804b5649eccfb83c90aec87bdca58e5d5c8789/client/transaction-pool/src/lib.rs#L545
func (s *Service) maintainTransactionPool(block *types.Block) error {
	exts, err := block.Body.AsExtrinsics()
	if err != nil {
		return err
	}

	// remove extrinsics included in a block
	for _, ext := range exts {
		s.transactionState.RemoveExtrinsic(ext)
	}

	// re-validate transactions in the pool and move them to the queue
	txs := s.transactionState.PendingInPool()
	for _, tx := range txs {
		// TODO: re-add this on update to v0.8

		// val, err := s.rt.ValidateTransaction(tx.Extrinsic)
		// if err != nil {
		// 	// failed to validate tx, remove it from the pool or queue
		// 	s.transactionState.RemoveExtrinsic(ext)
		// 	continue
		// }

		// tx = transaction.NewValidTransaction(tx.Extrinsic, val)

		h, err := s.transactionState.Push(tx)
		if err != nil && err == transaction.ErrTransactionExists {
			// transaction is already in queue, remove it from the pool
			s.transactionState.RemoveExtrinsicFromPool(tx.Extrinsic)
			continue
		}

		s.transactionState.RemoveExtrinsicFromPool(tx.Extrinsic)
		logger.Trace("moved transaction to queue", "hash", h)
	}

	return nil
}

// InsertKey inserts keypair into the account keystore
// TODO: define which keystores need to be updated and create separate insert funcs for each
func (s *Service) InsertKey(kp crypto.Keypair) {
	s.keys.Acco.Insert(kp)
}

// HasKey returns true if given hex encoded public key string is found in keystore, false otherwise, error if there
//  are issues decoding string
func (s *Service) HasKey(pubKeyStr, keyType string) (bool, error) {
	return keystore.HasKey(pubKeyStr, keyType, s.keys.Acco)
}

// GetRuntimeVersion gets the current RuntimeVersion
func (s *Service) GetRuntimeVersion(bhash *common.Hash) (runtime.Version, error) {
	var stateRootHash *common.Hash
	// If block hash is not nil then fetch the state root corresponding to the block.
	if bhash != nil {
		var err error
		stateRootHash, err = s.storageState.GetStateRootFromBlock(bhash)
		if err != nil {
			return nil, err
		}
	}

	ts, err := s.storageState.TrieState(stateRootHash)
	if err != nil {
		return nil, err
	}

	s.rt.SetContextStorage(ts)
	return s.rt.Version()
}

// HandleSubmittedExtrinsic is used to send a Transaction message containing a Extrinsic @ext
func (s *Service) HandleSubmittedExtrinsic(ext types.Extrinsic) error {
	logger.Crit("HandleSubmittedExtrinsic")
	if s.net == nil {
		return nil
	}

	// the transaction source is External
	// validate the transaction
	externalExt := types.Extrinsic(append([]byte{byte(types.TxnExternal)}, ext...))
	txv, err := s.rt.ValidateTransaction(externalExt)
	if err != nil {
		return err
	}

	// add transaction to pool
	vtx := transaction.NewValidTransaction(ext, txv)
	s.transactionState.AddToPool(vtx)

	// broadcast transaction
	msg := &network.TransactionMessage{Extrinsics: []types.Extrinsic{ext}}
	s.net.SendMessage(msg)
	return nil
}

//GetMetadata calls runtime Metadata_metadata function
func (s *Service) GetMetadata(bhash *common.Hash) ([]byte, error) {
	var (
		stateRootHash *common.Hash
		err           error
	)

	// If block hash is not nil then fetch the state root corresponding to the block.
	if bhash != nil {
		stateRootHash, err = s.storageState.GetStateRootFromBlock(bhash)
		if err != nil {
			return nil, err
		}
	}
	ts, err := s.storageState.TrieState(stateRootHash)
	if err != nil {
		return nil, err
	}

	s.rt.SetContextStorage(ts)
	return s.rt.Metadata()
}<|MERGE_RESOLUTION|>--- conflicted
+++ resolved
@@ -63,14 +63,9 @@
 	rt       runtime.Instance
 	codeHash common.Hash
 
-<<<<<<< HEAD
-	// Block production variables
-	isBlockProducer bool
-=======
 	// map of code substitutions keyed by block hash
 	codeSubstitute       map[common.Hash]string
 	codeSubstitutedState CodeSubstitutedState
->>>>>>> b6bd9164
 
 	// Keystore
 	keys *keystore.GlobalKeystore
@@ -87,12 +82,7 @@
 	Network          Network
 	Keystore         *keystore.GlobalKeystore
 	Runtime          runtime.Instance
-<<<<<<< HEAD
-	BlockProducer    BlockProducer
-	IsBlockProducer  bool
-=======
 	DigestHandler    DigestHandler
->>>>>>> b6bd9164
 
 	CodeSubstitutes      map[common.Hash]string
 	CodeSubstitutedState CodeSubstitutedState
@@ -147,29 +137,6 @@
 
 	ctx, cancel := context.WithCancel(context.Background())
 	srv := &Service{
-<<<<<<< HEAD
-		ctx:              ctx,
-		cancel:           cancel,
-		rt:               cfg.Runtime,
-		codeHash:         codeHash,
-		keys:             cfg.Keystore,
-		blkRec:           cfg.NewBlocks,
-		blockState:       cfg.BlockState,
-		epochState:       cfg.EpochState,
-		storageState:     cfg.StorageState,
-		transactionState: cfg.TransactionState,
-		net:              cfg.Network,
-		isBlockProducer:  cfg.IsBlockProducer,
-		lock:             &sync.Mutex{},
-		blockAddCh:       blockAddCh,
-		blockAddChID:     id,
-	}
-
-	if cfg.NewBlocks != nil {
-		srv.blkRec = cfg.NewBlocks
-	} else if cfg.IsBlockProducer {
-		srv.blkRec = cfg.BlockProducer.GetBlockChannel()
-=======
 		ctx:                  ctx,
 		cancel:               cancel,
 		rt:                   cfg.Runtime,
@@ -184,7 +151,6 @@
 		codeSubstitute:       cfg.CodeSubstitutes,
 		codeSubstitutedState: cfg.CodeSubstitutedState,
 		digestHandler:        cfg.DigestHandler,
->>>>>>> b6bd9164
 	}
 
 	return srv, nil
