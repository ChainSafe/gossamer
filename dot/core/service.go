// Copyright 2019 ChainSafe Systems (ON) Corp.
// This file is part of gossamer.
//
// The gossamer library is free software: you can redistribute it and/or modify
// it under the terms of the GNU Lesser General Public License as published by
// the Free Software Foundation, either version 3 of the License, or
// (at your option) any later version.
//
// The gossamer library is distributed in the hope that it will be useful,
// but WITHOUT ANY WARRANTY; without even the implied warranty of
// MERCHANTABILITY or FITNESS FOR A PARTICULAR PURPOSE. See the
// GNU Lesser General Public License for more details.
//
// You should have received a copy of the GNU Lesser General Public License
// along with the gossamer library. If not, see <http://www.gnu.org/licenses/>.
package core

import (
	"bytes"
	"context"
	"math/big"
	"os"
	"sync"

	"github.com/ChainSafe/gossamer/dot/network"
	"github.com/ChainSafe/gossamer/dot/types"
	"github.com/ChainSafe/gossamer/lib/common"
	"github.com/ChainSafe/gossamer/lib/crypto"
	"github.com/ChainSafe/gossamer/lib/keystore"
	"github.com/ChainSafe/gossamer/lib/runtime"
	"github.com/ChainSafe/gossamer/lib/runtime/wasmer"
	"github.com/ChainSafe/gossamer/lib/services"
	"github.com/ChainSafe/gossamer/lib/transaction"

	log "github.com/ChainSafe/log15"
)

var _ services.Service = &Service{}

// Service is an overhead layer that allows communication between the runtime,
// BABE session, and network service. It deals with the validation of transactions
// and blocks by calling their respective validation functions in the runtime.
type Service struct {
	logger log.Logger
	ctx    context.Context
	cancel context.CancelFunc

	// State interfaces
	blockState       BlockState
	storageState     StorageState
	transactionState TransactionState

	// Current runtime and hash of the current runtime code
	rt       runtime.LegacyInstance
	codeHash common.Hash

	// Block production variables
	blockProducer   BlockProducer
	isBlockProducer bool

	// Finality gadget variables
	finalityGadget      FinalityGadget
	isFinalityAuthority bool

	// Block verification
	verifier Verifier

	// Keystore
	keys *keystore.GlobalKeystore

	// Channels and interfaces for inter-process communication
	blkRec <-chan types.Block // receive blocks from BABE session
	net    Network

	blockAddCh   chan *types.Block // receive blocks added to blocktree
	blockAddChID byte

	// State variables
	lock *sync.Mutex // channel lock
}

// Config holds the configuration for the core Service.
type Config struct {
	LogLvl              log.Lvl
	BlockState          BlockState
	StorageState        StorageState
	TransactionState    TransactionState
	Network             Network
	Keystore            *keystore.GlobalKeystore
	Runtime             runtime.LegacyInstance
	BlockProducer       BlockProducer
	IsBlockProducer     bool
	FinalityGadget      FinalityGadget
	IsFinalityAuthority bool
	Verifier            Verifier

	NewBlocks     chan types.Block // only used for testing purposes
	BabeThreshold *big.Int         // used by Verifier, for development purposes
}

// NewService returns a new core service that connects the runtime, BABE
// session, and network service.
func NewService(cfg *Config) (*Service, error) {
	if cfg.Keystore == nil {
		return nil, ErrNilKeystore
	}

	if cfg.BlockState == nil {
		return nil, ErrNilBlockState
	}

	if cfg.StorageState == nil {
		return nil, ErrNilStorageState
	}

	if cfg.Runtime == nil {
		return nil, ErrNilRuntime
	}

	if cfg.IsBlockProducer && cfg.BlockProducer == nil {
		return nil, ErrNilBlockProducer
	}

	if cfg.IsFinalityAuthority && cfg.FinalityGadget == nil {
		return nil, ErrNilFinalityGadget
	}

	logger := log.New("pkg", "core")
	h := log.StreamHandler(os.Stdout, log.TerminalFormat())
	h = log.CallerFileHandler(h)
	logger.SetHandler(log.LvlFilterHandler(cfg.LogLvl, h))

	sr, err := cfg.BlockState.BestBlockStateRoot()
	if err != nil {
		return nil, err
	}

	codeHash, err := cfg.StorageState.LoadCodeHash(&sr)
	if err != nil {
		return nil, err
	}

	blockAddCh := make(chan *types.Block, 16)
	id, err := cfg.BlockState.RegisterImportedChannel(blockAddCh)
	if err != nil {
		return nil, err
	}

	ctx, cancel := context.WithCancel(context.Background())

	srv := &Service{
		logger:              logger,
		ctx:                 ctx,
		cancel:              cancel,
		rt:                  cfg.Runtime,
		codeHash:            codeHash,
		keys:                cfg.Keystore,
		blkRec:              cfg.NewBlocks,
		blockState:          cfg.BlockState,
		storageState:        cfg.StorageState,
		transactionState:    cfg.TransactionState,
		net:                 cfg.Network,
		isBlockProducer:     cfg.IsBlockProducer,
		blockProducer:       cfg.BlockProducer,
		finalityGadget:      cfg.FinalityGadget,
		verifier:            cfg.Verifier,
		isFinalityAuthority: cfg.IsFinalityAuthority,
		lock:                &sync.Mutex{},
		blockAddCh:          blockAddCh,
		blockAddChID:        id,
	}

	if cfg.NewBlocks != nil {
		srv.blkRec = cfg.NewBlocks
	} else if cfg.IsBlockProducer {
		srv.blkRec = cfg.BlockProducer.GetBlockChannel()
	}

	return srv, nil
}

// Start starts the core service
func (s *Service) Start() error {
	// we can ignore the `cancel` function returned by `context.WithCancel` since Stop() cancels the parent context,
	// so all the child contexts should also be canceled. potentially update if there is a better way to do this

	// start receiving blocks from BABE session
	ctx, _ := context.WithCancel(s.ctx) //nolint
	go s.receiveBlocks(ctx)

	// start receiving messages from network service
	ctx, _ = context.WithCancel(s.ctx) //nolint

	// start handling imported blocks
	ctx, _ = context.WithCancel(s.ctx) //nolint
	go s.handleBlocks(ctx)

	return nil
}

// Stop stops the core service
func (s *Service) Stop() error {
	s.lock.Lock()
	defer s.lock.Unlock()
	s.cancel()

	s.blockState.UnregisterImportedChannel(s.blockAddChID)
	close(s.blockAddCh)

	return nil
}

// SetNetwork sets the network interface for core
func (s *Service) SetNetwork(net Network) {
	s.net = net
}

// StorageRoot returns the hash of the storage root
func (s *Service) StorageRoot() (common.Hash, error) {
	if s.storageState == nil {
		return common.Hash{}, ErrNilStorageState
	}

	ts, err := s.storageState.TrieState(nil)
	if err != nil {
		return common.Hash{}, err
	}

	return ts.Root()
}

func (s *Service) handleBlocks(ctx context.Context) {
	for {
		prev := s.blockState.BestBlockHash()

		select {
		case block := <-s.blockAddCh:
			if block == nil {
				continue
			}

			if err := s.handleChainReorg(prev, block.Header.Hash()); err != nil {
				s.logger.Warn("failed to re-add transactions to chain upon re-org", "error", err)
			}

			if err := s.maintainTransactionPool(block); err != nil {
				s.logger.Warn("failed to maintain transaction pool", "error", err)
			}

			if err := s.handleRuntimeChanges(block.Header); err != nil {
				s.logger.Warn("failed to handle runtime change for block", "block", block.Header.Hash(), "error", err)
			}
		case <-ctx.Done():
			return
		}
	}
}

// receiveBlocks starts receiving blocks from the BABE session
func (s *Service) receiveBlocks(ctx context.Context) {
	for {
		select {
		case block := <-s.blkRec:
			if block.Header == nil {
				continue
			}

			err := s.handleReceivedBlock(&block)
			if err != nil {
				s.logger.Warn("failed to handle block from BABE session", "err", err)
			}
		case <-ctx.Done():
			return
		}
	}
}

// HandleMessage handles network messages that are passed to it
func (s *Service) HandleMessage(message network.Message) {
	if message == nil {
		return
	}

	if s.ctx.Err() != nil {
		return
	}

	err := s.handleReceivedMessage(message)
	if err != nil {
		s.logger.Trace("failed to handle message from network service", "err", err)
	}
}

// handleReceivedBlock handles blocks from the BABE session
func (s *Service) handleReceivedBlock(block *types.Block) (err error) {
	if s.blockState == nil {
		return ErrNilBlockState
	}

	err = s.blockState.AddBlock(block)
	if err != nil {
		return err
	}

	s.logger.Debug("added block from BABE", "header", block.Header, "body", block.Body)

	msg := &network.BlockAnnounceMessage{
		ParentHash:     block.Header.ParentHash,
		Number:         block.Header.Number,
		StateRoot:      block.Header.StateRoot,
		ExtrinsicsRoot: block.Header.ExtrinsicsRoot,
		Digest:         block.Header.Digest,
	}

	if s.net == nil {
		return
	}

	s.net.SendMessage(msg)
	return nil
}

// handleReceivedMessage handles messages from the network service
// TODO: delete this once all sub-protocols are updated
func (s *Service) handleReceivedMessage(msg network.Message) (err error) {
	msgType := msg.Type()

	switch msgType {
<<<<<<< HEAD
	case network.TransactionMsgType: // 4
		msg, ok := msg.(*network.TransactionMessage)
		if !ok {
			return ErrMessageCast("TransactionMessage")
		}

		err = s.ProcessTransactionMessage(msg)
=======
	case network.ConsensusMsgType: // 5
		msg, ok := msg.(*network.ConsensusMessage)
		if !ok {
			return ErrMessageCast("ConsensusMessage")
		}

		err = s.processConsensusMessage(msg)
>>>>>>> a270bd59
	default:
		err = ErrUnsupportedMsgType(msgType)
	}

	return err
}

// handleRuntimeChanges checks if changes to the runtime code have occurred; if so, load the new runtime
// It also updates the BABE service and block verifier with the new runtime
func (s *Service) handleRuntimeChanges(header *types.Header) error {
	sr, err := s.blockState.BestBlockStateRoot()
	if err != nil {
		return err
	}

	currentCodeHash, err := s.storageState.LoadCodeHash(&sr)
	if err != nil {
		return err
	}

	if !bytes.Equal(currentCodeHash[:], s.codeHash[:]) {
		s.logger.Debug("detected runtime code change", "block", s.blockState.BestBlockHash(), "previous code hash", s.codeHash, "new code hash", currentCodeHash)
		code, err := s.storageState.LoadCode(&sr)
		if err != nil {
			return err
		}

		if len(code) == 0 {
			return ErrEmptyRuntimeCode
		}

		s.rt.Stop()

		ts, err := s.storageState.TrieState(&sr)
		if err != nil {
			return err
		}

		cfg := &wasmer.Config{
			Imports: wasmer.ImportsLegacyNodeRuntime,
		}
		cfg.Storage = ts
		cfg.Keystore = s.keys.Acco.(*keystore.GenericKeystore)
		cfg.LogLvl = -1
		cfg.NodeStorage = s.rt.NodeStorage()
		cfg.Network = s.rt.NetworkService()

		s.rt, err = wasmer.NewLegacyInstance(code, cfg)
		if err != nil {
			return err
		}

		if s.isBlockProducer {
			err = s.blockProducer.SetRuntime(s.rt)
			if err != nil {
				return err
			}
		}

		err = s.verifier.SetRuntimeChangeAtBlock(header, s.rt)
		if err != nil {
			return err
		}
	}

	return nil
}

// handleChainReorg checks if there is a chain re-org (ie. new chain head is on a different chain than the
// previous chain head). If there is a re-org, it moves the transactions that were included on the previous
// chain back into the transaction pool.
func (s *Service) handleChainReorg(prev, curr common.Hash) error {
	ancestor, err := s.blockState.HighestCommonAncestor(prev, curr)
	if err != nil {
		return err
	}

	// if the highest common ancestor of the previous chain head and current chain head is the previous chain head,
	// then the current chain head is the descendant of the previous and thus are on the same chain
	if ancestor == prev {
		return nil
	}

	subchain, err := s.blockState.SubChain(ancestor, prev)
	if err != nil {
		return err
	}

	// for each block in the previous chain, re-add its extrinsics back into the pool
	for _, hash := range subchain {
		body, err := s.blockState.GetBlockBody(hash)
		if err != nil {
			continue
		}

		exts, err := body.AsExtrinsics()
		if err != nil {
			continue
		}

		for _, ext := range exts {
			s.logger.Trace("validating transaction on re-org chain", "extrinsic", ext)

			txv, err := s.rt.ValidateTransaction(ext)
			if err != nil {
				s.logger.Trace("failed to validate transaction", "extrinsic", ext)
				continue
			}

			vtx := transaction.NewValidTransaction(ext, txv)
			s.transactionState.AddToPool(vtx)
		}
	}

	return nil
}

// maintainTransactionPool removes any transactions that were included in the new block, revalidates the transactions in the pool,
// and moves them to the queue if valid.
// See https://github.com/paritytech/substrate/blob/74804b5649eccfb83c90aec87bdca58e5d5c8789/client/transaction-pool/src/lib.rs#L545
func (s *Service) maintainTransactionPool(block *types.Block) error {
	exts, err := block.Body.AsExtrinsics()
	if err != nil {
		return err
	}

	// remove extrinsics included in a block
	for _, ext := range exts {
		s.transactionState.RemoveExtrinsic(ext)
	}

	// re-validate transactions in the pool and move them to the queue
	txs := s.transactionState.PendingInPool()
	for _, tx := range txs {
		// TODO: re-add this on update to v0.8

		// val, err := s.rt.ValidateTransaction(tx.Extrinsic)
		// if err != nil {
		// 	// failed to validate tx, remove it from the pool or queue
		// 	s.transactionState.RemoveExtrinsic(ext)
		// 	continue
		// }

		// tx = transaction.NewValidTransaction(tx.Extrinsic, val)

		h, err := s.transactionState.Push(tx)
		if err != nil && err == transaction.ErrTransactionExists {
			// transaction is already in queue, remove it from the pool
			s.transactionState.RemoveExtrinsicFromPool(tx.Extrinsic)
			continue
		}

		s.transactionState.RemoveExtrinsicFromPool(tx.Extrinsic)
		s.logger.Trace("moved transaction to queue", "hash", h)
	}

	return nil
}

// InsertKey inserts keypair into the account keystore
// TODO: define which keystores need to be updated and create separate insert funcs for each
func (s *Service) InsertKey(kp crypto.Keypair) {
	s.keys.Acco.Insert(kp)
}

// HasKey returns true if given hex encoded public key string is found in keystore, false otherwise, error if there
//  are issues decoding string
func (s *Service) HasKey(pubKeyStr string, keyType string) (bool, error) {
	return keystore.HasKey(pubKeyStr, keyType, s.keys.Acco)
}

// GetRuntimeVersion gets the current RuntimeVersion
func (s *Service) GetRuntimeVersion(bhash *common.Hash) (*runtime.VersionAPI, error) {
	var stateRootHash *common.Hash
	// If block hash is not nil then fetch the state root corresponding to the block.
	if bhash != nil {
		var err error
		stateRootHash, err = s.storageState.GetStateRootFromBlock(bhash)
		if err != nil {
			return nil, err
		}
	}

	ts, err := s.storageState.TrieState(stateRootHash)
	if err != nil {
		return nil, err
	}

	s.rt.SetContext(ts)
	return s.rt.Version()
}

// IsBlockProducer returns true if node is a block producer
func (s *Service) IsBlockProducer() bool {
	return s.isBlockProducer
}

// HandleSubmittedExtrinsic is used to send a Transaction message containing a Extrinsic @ext
func (s *Service) HandleSubmittedExtrinsic(ext types.Extrinsic) error {
	if s.net == nil {
		return nil
	}

	msg := &network.TransactionMessage{Extrinsics: []types.Extrinsic{ext}}
	s.net.SendMessage(msg)
	return nil
}

//GetMetadata calls runtime Metadata_metadata function
func (s *Service) GetMetadata(bhash *common.Hash) ([]byte, error) {
	var (
		stateRootHash *common.Hash
		err           error
	)

	// If block hash is not nil then fetch the state root corresponding to the block.
	if bhash != nil {
		stateRootHash, err = s.storageState.GetStateRootFromBlock(bhash)
		if err != nil {
			return nil, err
		}
	}
	ts, err := s.storageState.TrieState(stateRootHash)
	if err != nil {
		return nil, err
	}

	s.rt.SetContext(ts)
	return s.rt.Metadata()
}<|MERGE_RESOLUTION|>--- conflicted
+++ resolved
@@ -210,11 +210,6 @@
 	return nil
 }
 
-// SetNetwork sets the network interface for core
-func (s *Service) SetNetwork(net Network) {
-	s.net = net
-}
-
 // StorageRoot returns the hash of the storage root
 func (s *Service) StorageRoot() (common.Hash, error) {
 	if s.storageState == nil {
@@ -326,23 +321,6 @@
 	msgType := msg.Type()
 
 	switch msgType {
-<<<<<<< HEAD
-	case network.TransactionMsgType: // 4
-		msg, ok := msg.(*network.TransactionMessage)
-		if !ok {
-			return ErrMessageCast("TransactionMessage")
-		}
-
-		err = s.ProcessTransactionMessage(msg)
-=======
-	case network.ConsensusMsgType: // 5
-		msg, ok := msg.(*network.ConsensusMessage)
-		if !ok {
-			return ErrMessageCast("ConsensusMessage")
-		}
-
-		err = s.processConsensusMessage(msg)
->>>>>>> a270bd59
 	default:
 		err = ErrUnsupportedMsgType(msgType)
 	}
