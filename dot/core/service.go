// Copyright 2019 ChainSafe Systems (ON) Corp.
// This file is part of gossamer.
//
// The gossamer library is free software: you can redistribute it and/or modify
// it under the terms of the GNU Lesser General Public License as published by
// the Free Software Foundation, either version 3 of the License, or
// (at your option) any later version.
//
// The gossamer library is distributed in the hope that it will be useful,
// but WITHOUT ANY WARRANTY; without even the implied warranty of
// MERCHANTABILITY or FITNESS FOR A PARTICULAR PURPOSE. See the
// GNU Lesser General Public License for more details.
//
// You should have received a copy of the GNU Lesser General Public License
// along with the gossamer library. If not, see <http://www.gnu.org/licenses/>.
package core

import (
	"bytes"
	"context"
	"math/big"
	"os"
	"sync"

	"github.com/ChainSafe/gossamer/dot/network"
	"github.com/ChainSafe/gossamer/dot/types"
	"github.com/ChainSafe/gossamer/lib/common"
	"github.com/ChainSafe/gossamer/lib/crypto"
	"github.com/ChainSafe/gossamer/lib/keystore"
	"github.com/ChainSafe/gossamer/lib/runtime"
	"github.com/ChainSafe/gossamer/lib/runtime/wasmer"
	"github.com/ChainSafe/gossamer/lib/services"
	"github.com/ChainSafe/gossamer/lib/transaction"

	log "github.com/ChainSafe/log15"
)

var (
	_      services.Service = &Service{}
	logger log.Logger       = log.New("pkg", "core")
)

// Service is an overhead layer that allows communication between the runtime,
// BABE session, and network service. It deals with the validation of transactions
// and blocks by calling their respective validation functions in the runtime.
type Service struct {
	ctx    context.Context
	cancel context.CancelFunc

	// State interfaces
	blockState       BlockState
	storageState     StorageState
	transactionState TransactionState

	// Current runtime and hash of the current runtime code
	rt       runtime.LegacyInstance
	codeHash common.Hash

	// Block production variables
	blockProducer   BlockProducer
	isBlockProducer bool

	// Finality gadget variables
	finalityGadget      FinalityGadget
	isFinalityAuthority bool

	// Block verification
	verifier Verifier

	// Keystore
	keys *keystore.GlobalKeystore

	// Channels and interfaces for inter-process communication
	blkRec <-chan types.Block // receive blocks from BABE session
	net    Network

	blockAddCh   chan *types.Block // receive blocks added to blocktree
	blockAddChID byte

	// State variables
	lock *sync.Mutex // channel lock
}

// Config holds the configuration for the core Service.
type Config struct {
	LogLvl              log.Lvl
	BlockState          BlockState
	StorageState        StorageState
	TransactionState    TransactionState
	Network             Network
	Keystore            *keystore.GlobalKeystore
	Runtime             runtime.LegacyInstance
	BlockProducer       BlockProducer
	IsBlockProducer     bool
	FinalityGadget      FinalityGadget
	IsFinalityAuthority bool
	Verifier            Verifier

	NewBlocks     chan types.Block // only used for testing purposes
	BabeThreshold *big.Int         // used by Verifier, for development purposes
}

// NewService returns a new core service that connects the runtime, BABE
// session, and network service.
func NewService(cfg *Config) (*Service, error) {
	if cfg.Keystore == nil {
		return nil, ErrNilKeystore
	}

	if cfg.BlockState == nil {
		return nil, ErrNilBlockState
	}

	if cfg.StorageState == nil {
		return nil, ErrNilStorageState
	}

	if cfg.Runtime == nil {
		return nil, ErrNilRuntime
	}

	if cfg.IsBlockProducer && cfg.BlockProducer == nil {
		return nil, ErrNilBlockProducer
	}

	if cfg.IsFinalityAuthority && cfg.FinalityGadget == nil {
		return nil, ErrNilFinalityGadget
	}

<<<<<<< HEAD
	logger := log.New("pkg", "core")
=======
	if cfg.ConsensusMessageHandler == nil {
		return nil, ErrNilConsensusMessageHandler
	}

>>>>>>> 3acaf820
	h := log.StreamHandler(os.Stdout, log.TerminalFormat())
	h = log.CallerFileHandler(h)
	logger.SetHandler(log.LvlFilterHandler(cfg.LogLvl, h))

	sr, err := cfg.BlockState.BestBlockStateRoot()
	if err != nil {
		return nil, err
	}

	codeHash, err := cfg.StorageState.LoadCodeHash(&sr)
	if err != nil {
		return nil, err
	}

	blockAddCh := make(chan *types.Block, 16)
	id, err := cfg.BlockState.RegisterImportedChannel(blockAddCh)
	if err != nil {
		return nil, err
	}

	ctx, cancel := context.WithCancel(context.Background())

	srv := &Service{
<<<<<<< HEAD
		logger:              logger,
		ctx:                 ctx,
		cancel:              cancel,
		rt:                  cfg.Runtime,
		codeHash:            codeHash,
		keys:                cfg.Keystore,
		blkRec:              cfg.NewBlocks,
		blockState:          cfg.BlockState,
		storageState:        cfg.StorageState,
		transactionState:    cfg.TransactionState,
		net:                 cfg.Network,
		isBlockProducer:     cfg.IsBlockProducer,
		blockProducer:       cfg.BlockProducer,
		finalityGadget:      cfg.FinalityGadget,
		verifier:            cfg.Verifier,
		isFinalityAuthority: cfg.IsFinalityAuthority,
		lock:                &sync.Mutex{},
		blockAddCh:          blockAddCh,
		blockAddChID:        id,
=======
		ctx:                     ctx,
		cancel:                  cancel,
		rt:                      cfg.Runtime,
		codeHash:                codeHash,
		keys:                    cfg.Keystore,
		blkRec:                  cfg.NewBlocks,
		blockState:              cfg.BlockState,
		storageState:            cfg.StorageState,
		transactionState:        cfg.TransactionState,
		net:                     cfg.Network,
		isBlockProducer:         cfg.IsBlockProducer,
		blockProducer:           cfg.BlockProducer,
		finalityGadget:          cfg.FinalityGadget,
		consensusMessageHandler: cfg.ConsensusMessageHandler,
		verifier:                cfg.Verifier,
		isFinalityAuthority:     cfg.IsFinalityAuthority,
		lock:                    &sync.Mutex{},
		blockAddCh:              blockAddCh,
		blockAddChID:            id,
>>>>>>> 3acaf820
	}

	if cfg.NewBlocks != nil {
		srv.blkRec = cfg.NewBlocks
	} else if cfg.IsBlockProducer {
		srv.blkRec = cfg.BlockProducer.GetBlockChannel()
	}

	return srv, nil
}

// Start starts the core service
func (s *Service) Start() error {
	// we can ignore the `cancel` function returned by `context.WithCancel` since Stop() cancels the parent context,
	// so all the child contexts should also be canceled. potentially update if there is a better way to do this

	// start receiving blocks from BABE session
	ctx, _ := context.WithCancel(s.ctx) //nolint
	go s.receiveBlocks(ctx)

	// start receiving messages from network service
	ctx, _ = context.WithCancel(s.ctx) //nolint

	// start handling imported blocks
	ctx, _ = context.WithCancel(s.ctx) //nolint
	go s.handleBlocks(ctx)

<<<<<<< HEAD
=======
	if s.isFinalityAuthority && s.finalityGadget != nil {
		logger.Debug("routing finality gadget messages")
		ctx, _ = context.WithCancel(s.ctx) //nolint
		go s.sendVoteMessages(ctx)

		ctx, _ = context.WithCancel(s.ctx) //nolint
		go s.sendFinalizationMessages(ctx)
	}

>>>>>>> 3acaf820
	return nil
}

// Stop stops the core service
func (s *Service) Stop() error {
	s.lock.Lock()
	defer s.lock.Unlock()
	s.cancel()

	s.blockState.UnregisterImportedChannel(s.blockAddChID)
	close(s.blockAddCh)

	return nil
}

// StorageRoot returns the hash of the storage root
func (s *Service) StorageRoot() (common.Hash, error) {
	if s.storageState == nil {
		return common.Hash{}, ErrNilStorageState
	}

	ts, err := s.storageState.TrieState(nil)
	if err != nil {
		return common.Hash{}, err
	}

	return ts.Root()
}

func (s *Service) handleBlocks(ctx context.Context) {
	for {
		prev := s.blockState.BestBlockHash()

		select {
		case block := <-s.blockAddCh:
			if block == nil {
				continue
			}

			if err := s.handleChainReorg(prev, block.Header.Hash()); err != nil {
				logger.Warn("failed to re-add transactions to chain upon re-org", "error", err)
			}

			if err := s.maintainTransactionPool(block); err != nil {
				logger.Warn("failed to maintain transaction pool", "error", err)
			}

			if err := s.handleRuntimeChanges(block.Header); err != nil {
				logger.Warn("failed to handle runtime change for block", "block", block.Header.Hash(), "error", err)
			}
		case <-ctx.Done():
			return
		}
	}
}

// receiveBlocks starts receiving blocks from the BABE session
func (s *Service) receiveBlocks(ctx context.Context) {
	for {
		select {
		case block := <-s.blkRec:
			if block.Header == nil {
				continue
			}

			err := s.handleReceivedBlock(&block)
			if err != nil {
				logger.Warn("failed to handle block from BABE session", "err", err)
			}
		case <-ctx.Done():
			return
		}
	}
}

// HandleMessage handles network messages that are passed to it
func (s *Service) HandleMessage(message network.Message) {
	if message == nil {
		return
	}

	if s.ctx.Err() != nil {
		return
	}

	err := s.handleReceivedMessage(message)
	if err != nil {
		logger.Trace("failed to handle message from network service", "err", err)
	}
}

// handleReceivedBlock handles blocks from the BABE session
func (s *Service) handleReceivedBlock(block *types.Block) (err error) {
	if s.blockState == nil {
		return ErrNilBlockState
	}

	err = s.blockState.AddBlock(block)
	if err != nil {
		return err
	}

	logger.Debug("added block from BABE", "header", block.Header, "body", block.Body)

	msg := &network.BlockAnnounceMessage{
		ParentHash:     block.Header.ParentHash,
		Number:         block.Header.Number,
		StateRoot:      block.Header.StateRoot,
		ExtrinsicsRoot: block.Header.ExtrinsicsRoot,
		Digest:         block.Header.Digest,
	}

	if s.net == nil {
		return
	}

	s.net.SendMessage(msg)
	return nil
}

// handleReceivedMessage handles messages from the network service
// TODO: delete this once all sub-protocols are updated
func (s *Service) handleReceivedMessage(msg network.Message) (err error) {
	msgType := msg.Type()

	switch msgType {
	default:
		err = ErrUnsupportedMsgType(msgType)
	}

	return err
}

// handleRuntimeChanges checks if changes to the runtime code have occurred; if so, load the new runtime
// It also updates the BABE service and block verifier with the new runtime
func (s *Service) handleRuntimeChanges(_ *types.Header) error {
	sr, err := s.blockState.BestBlockStateRoot()
	if err != nil {
		return err
	}

	currentCodeHash, err := s.storageState.LoadCodeHash(&sr)
	if err != nil {
		return err
	}

	if !bytes.Equal(currentCodeHash[:], s.codeHash[:]) {
		logger.Debug("detected runtime code change", "block", s.blockState.BestBlockHash(), "previous code hash", s.codeHash, "new code hash", currentCodeHash)
		code, err := s.storageState.LoadCode(&sr)
		if err != nil {
			return err
		}

		if len(code) == 0 {
			return ErrEmptyRuntimeCode
		}

		s.rt.Stop()

		ts, err := s.storageState.TrieState(&sr)
		if err != nil {
			return err
		}

		cfg := &wasmer.Config{
			Imports: wasmer.ImportsLegacyNodeRuntime,
		}
		cfg.Storage = ts
		cfg.Keystore = s.keys.Acco.(*keystore.GenericKeystore)
		cfg.LogLvl = -1
		cfg.NodeStorage = s.rt.NodeStorage()
		cfg.Network = s.rt.NetworkService()

		s.rt, err = wasmer.NewLegacyInstance(code, cfg)
		if err != nil {
			return err
		}

		if s.isBlockProducer {
			s.blockProducer.SetRuntime(s.rt)
		}

		// TODO: set syncer runtime
	}

	return nil
}

// handleChainReorg checks if there is a chain re-org (ie. new chain head is on a different chain than the
// previous chain head). If there is a re-org, it moves the transactions that were included on the previous
// chain back into the transaction pool.
func (s *Service) handleChainReorg(prev, curr common.Hash) error {
	ancestor, err := s.blockState.HighestCommonAncestor(prev, curr)
	if err != nil {
		return err
	}

	// if the highest common ancestor of the previous chain head and current chain head is the previous chain head,
	// then the current chain head is the descendant of the previous and thus are on the same chain
	if ancestor == prev {
		return nil
	}

	subchain, err := s.blockState.SubChain(ancestor, prev)
	if err != nil {
		return err
	}

	// for each block in the previous chain, re-add its extrinsics back into the pool
	for _, hash := range subchain {
		body, err := s.blockState.GetBlockBody(hash)
		if err != nil {
			continue
		}

		exts, err := body.AsExtrinsics()
		if err != nil {
			continue
		}

		for _, ext := range exts {
			logger.Trace("validating transaction on re-org chain", "extrinsic", ext)

			txv, err := s.rt.ValidateTransaction(ext)
			if err != nil {
				logger.Trace("failed to validate transaction", "extrinsic", ext)
				continue
			}

			vtx := transaction.NewValidTransaction(ext, txv)
			s.transactionState.AddToPool(vtx)
		}
	}

	return nil
}

// maintainTransactionPool removes any transactions that were included in the new block, revalidates the transactions in the pool,
// and moves them to the queue if valid.
// See https://github.com/paritytech/substrate/blob/74804b5649eccfb83c90aec87bdca58e5d5c8789/client/transaction-pool/src/lib.rs#L545
func (s *Service) maintainTransactionPool(block *types.Block) error {
	exts, err := block.Body.AsExtrinsics()
	if err != nil {
		return err
	}

	// remove extrinsics included in a block
	for _, ext := range exts {
		s.transactionState.RemoveExtrinsic(ext)
	}

	// re-validate transactions in the pool and move them to the queue
	txs := s.transactionState.PendingInPool()
	for _, tx := range txs {
		// TODO: re-add this on update to v0.8

		// val, err := s.rt.ValidateTransaction(tx.Extrinsic)
		// if err != nil {
		// 	// failed to validate tx, remove it from the pool or queue
		// 	s.transactionState.RemoveExtrinsic(ext)
		// 	continue
		// }

		// tx = transaction.NewValidTransaction(tx.Extrinsic, val)

		h, err := s.transactionState.Push(tx)
		if err != nil && err == transaction.ErrTransactionExists {
			// transaction is already in queue, remove it from the pool
			s.transactionState.RemoveExtrinsicFromPool(tx.Extrinsic)
			continue
		}

		s.transactionState.RemoveExtrinsicFromPool(tx.Extrinsic)
		logger.Trace("moved transaction to queue", "hash", h)
	}

	return nil
}

// InsertKey inserts keypair into the account keystore
// TODO: define which keystores need to be updated and create separate insert funcs for each
func (s *Service) InsertKey(kp crypto.Keypair) {
	s.keys.Acco.Insert(kp)
}

// HasKey returns true if given hex encoded public key string is found in keystore, false otherwise, error if there
//  are issues decoding string
func (s *Service) HasKey(pubKeyStr string, keyType string) (bool, error) {
	return keystore.HasKey(pubKeyStr, keyType, s.keys.Acco)
}

// GetRuntimeVersion gets the current RuntimeVersion
func (s *Service) GetRuntimeVersion(bhash *common.Hash) (*runtime.VersionAPI, error) {
	var stateRootHash *common.Hash
	// If block hash is not nil then fetch the state root corresponding to the block.
	if bhash != nil {
		var err error
		stateRootHash, err = s.storageState.GetStateRootFromBlock(bhash)
		if err != nil {
			return nil, err
		}
	}

	ts, err := s.storageState.TrieState(stateRootHash)
	if err != nil {
		return nil, err
	}

	s.rt.SetContext(ts)
	return s.rt.Version()
}

// IsBlockProducer returns true if node is a block producer
func (s *Service) IsBlockProducer() bool {
	return s.isBlockProducer
}

// HandleSubmittedExtrinsic is used to send a Transaction message containing a Extrinsic @ext
func (s *Service) HandleSubmittedExtrinsic(ext types.Extrinsic) error {
	if s.net == nil {
		return nil
	}

	msg := &network.TransactionMessage{Extrinsics: []types.Extrinsic{ext}}
	s.net.SendMessage(msg)
	return nil
}

//GetMetadata calls runtime Metadata_metadata function
func (s *Service) GetMetadata(bhash *common.Hash) ([]byte, error) {
	var (
		stateRootHash *common.Hash
		err           error
	)

	// If block hash is not nil then fetch the state root corresponding to the block.
	if bhash != nil {
		stateRootHash, err = s.storageState.GetStateRootFromBlock(bhash)
		if err != nil {
			return nil, err
		}
	}
	ts, err := s.storageState.TrieState(stateRootHash)
	if err != nil {
		return nil, err
	}

	s.rt.SetContext(ts)
	return s.rt.Metadata()
}<|MERGE_RESOLUTION|>--- conflicted
+++ resolved
@@ -127,14 +127,6 @@
 		return nil, ErrNilFinalityGadget
 	}
 
-<<<<<<< HEAD
-	logger := log.New("pkg", "core")
-=======
-	if cfg.ConsensusMessageHandler == nil {
-		return nil, ErrNilConsensusMessageHandler
-	}
-
->>>>>>> 3acaf820
 	h := log.StreamHandler(os.Stdout, log.TerminalFormat())
 	h = log.CallerFileHandler(h)
 	logger.SetHandler(log.LvlFilterHandler(cfg.LogLvl, h))
@@ -158,8 +150,6 @@
 	ctx, cancel := context.WithCancel(context.Background())
 
 	srv := &Service{
-<<<<<<< HEAD
-		logger:              logger,
 		ctx:                 ctx,
 		cancel:              cancel,
 		rt:                  cfg.Runtime,
@@ -178,27 +168,6 @@
 		lock:                &sync.Mutex{},
 		blockAddCh:          blockAddCh,
 		blockAddChID:        id,
-=======
-		ctx:                     ctx,
-		cancel:                  cancel,
-		rt:                      cfg.Runtime,
-		codeHash:                codeHash,
-		keys:                    cfg.Keystore,
-		blkRec:                  cfg.NewBlocks,
-		blockState:              cfg.BlockState,
-		storageState:            cfg.StorageState,
-		transactionState:        cfg.TransactionState,
-		net:                     cfg.Network,
-		isBlockProducer:         cfg.IsBlockProducer,
-		blockProducer:           cfg.BlockProducer,
-		finalityGadget:          cfg.FinalityGadget,
-		consensusMessageHandler: cfg.ConsensusMessageHandler,
-		verifier:                cfg.Verifier,
-		isFinalityAuthority:     cfg.IsFinalityAuthority,
-		lock:                    &sync.Mutex{},
-		blockAddCh:              blockAddCh,
-		blockAddChID:            id,
->>>>>>> 3acaf820
 	}
 
 	if cfg.NewBlocks != nil {
@@ -226,18 +195,6 @@
 	ctx, _ = context.WithCancel(s.ctx) //nolint
 	go s.handleBlocks(ctx)
 
-<<<<<<< HEAD
-=======
-	if s.isFinalityAuthority && s.finalityGadget != nil {
-		logger.Debug("routing finality gadget messages")
-		ctx, _ = context.WithCancel(s.ctx) //nolint
-		go s.sendVoteMessages(ctx)
-
-		ctx, _ = context.WithCancel(s.ctx) //nolint
-		go s.sendFinalizationMessages(ctx)
-	}
-
->>>>>>> 3acaf820
 	return nil
 }
 
