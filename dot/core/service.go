--- conflicted
+++ resolved
@@ -431,7 +431,7 @@
 		// currently we are attempting to re-add inherents, causing lots of "'Bad input data provided to validate_transaction" errors.
 		for _, ext := range exts {
 			logger.Debug("validating transaction on re-org chain", "extrinsic", ext)
-			encExt, err := scale.Encode(ext)
+			encExt, err := scale.Marshal(ext)
 			if err != nil {
 				return err
 			}
@@ -447,14 +447,6 @@
 				continue
 			}
 
-<<<<<<< HEAD
-			encExt, err := scale.Marshal(ext)
-			if err != nil {
-				return err
-			}
-
-=======
->>>>>>> 87fa1f7e
 			externalExt := types.Extrinsic(append([]byte{byte(types.TxnExternal)}, encExt...))
 			txv, err := s.rt.ValidateTransaction(externalExt)
 			if err != nil {
