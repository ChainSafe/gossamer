--- conflicted
+++ resolved
@@ -377,15 +377,7 @@
 		seed := rand.New(s1).Uint64()
 		randomID := mrand.New(mrand.NewSource(int64(seed))).Uint64()
 
-<<<<<<< HEAD
-		header, err := types.NewHeader(blockAnnounceMessage.ParentHash, blockAnnounceMessage.Number, blockAnnounceMessage.StateRoot, blockAnnounceMessage.ExtrinsicsRoot, blockAnnounceMessage.Digest)
-		if err != nil {
-			log.Error("failed to create NewHeader from blockAnnounceMessage fields")
-			return err
-		}
-=======
 		currentHash := chainHead.Hash()
->>>>>>> 254f4460
 
 		blockRequest := &network.BlockRequestMessage{
 			ID:            randomID, // random
