--- conflicted
+++ resolved
@@ -415,24 +415,6 @@
 	// re-validate transactions in the pool and move them to the queue
 	txs := s.transactionState.PendingInPool()
 
-<<<<<<< HEAD
-	//if len(txs) > 0 {
-	//	logger.Warnf("inside maintainTransactionPool")
-	//	//return
-	//}
-=======
-		externalExt, err := s.buildTransaction(rt, tx.Extrinsic)
-		if err != nil {
-			logger.Errorf("Unable to build transaction \n")
-		}
-
-		txnValidity, err := rt.ValidateTransaction(externalExt)
-		if err != nil {
-			s.transactionState.RemoveExtrinsic(tx.Extrinsic)
-			continue
-		}
->>>>>>> 1256b39d
-
 	for _, tx := range txs {
 		// // get the best block corresponding runtime
 		// rt, err := s.blockState.GetRuntime(nil)
@@ -584,15 +566,10 @@
 			return nil, err
 		}
 	}
-<<<<<<< HEAD
-	//s.storageState.Lock()
-	ts, err := s.storageState.TrieState(stateRootHash)
-	//s.storageState.Unlock()
-=======
+
 	s.storageState.Lock()
 	ts, err := s.storageState.TrieState(stateRootHash)
 	s.storageState.Unlock()
->>>>>>> 1256b39d
 	if err != nil {
 		return nil, err
 	}
