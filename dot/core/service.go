// Copyright 2019 ChainSafe Systems (ON) Corp.
// This file is part of gossamer.
//
// The gossamer library is free software: you can redistribute it and/or modify
// it under the terms of the GNU Lesser General Public License as published by
// the Free Software Foundation, either version 3 of the License, or
// (at your option) any later version.
//
// The gossamer library is distributed in the hope that it will be useful,
// but WITHOUT ANY WARRANTY; without even the implied warranty of
// MERCHANTABILITY or FITNESS FOR A PARTICULAR PURPOSE. See the
// GNU Lesser General Public License for more details.
//
// You should have received a copy of the GNU Lesser General Public License
// along with the gossamer library. If not, see <http://www.gnu.org/licenses/>.

package core

import (
	"bytes"
	"errors"
	"fmt"
	"math/big"
	"reflect"
	"sync"

	"github.com/ChainSafe/gossamer/dot/core/types"
	"github.com/ChainSafe/gossamer/dot/network"
	"github.com/ChainSafe/gossamer/lib/babe"
	"github.com/ChainSafe/gossamer/lib/common"
	"github.com/ChainSafe/gossamer/lib/common/optional"
	"github.com/ChainSafe/gossamer/lib/crypto/sr25519"
	"github.com/ChainSafe/gossamer/lib/keystore"
	"github.com/ChainSafe/gossamer/lib/runtime"
	"github.com/ChainSafe/gossamer/lib/services"
	"github.com/ChainSafe/gossamer/lib/transaction"

	log "github.com/ChainSafe/log15"
)

var _ services.Service = &Service{}

var maxResponseSize int64 = 8 // maximum number of block datas to reply with in a BlockResponse message.

// Service is an overhead layer that allows communication between the runtime,
// BABE session, and network service. It deals with the validation of transactions
// and blocks by calling their respective validation functions in the runtime.
type Service struct {
	// State interfaces
	blockState       BlockState
	storageState     StorageState
	transactionQueue TransactionQueue

	// Current runtime and hash of the current runtime code
	rt       *runtime.Runtime
	codeHash common.Hash

	// Current BABE session
	bs              *babe.Session
	isBabeAuthority bool

	// Keystore
	keys *keystore.Keystore

	// Channels for inter-process communication
	msgRec    <-chan network.Message // receive messages from network service
	msgSend   chan<- network.Message // send messages to network service
	blkRec    <-chan types.Block     // receive blocks from BABE session
	epochDone <-chan struct{}        // receive from this channel when BABE epoch changes
	babeKill  chan<- struct{}        // close this channel to kill current BABE session
	lock      *sync.Mutex
	closed    bool

	// Block synchronization
	blockNumOut chan<- *big.Int                      // send block numbers from peers to Syncer
	respOut     chan<- *network.BlockResponseMessage // send incoming BlockResponseMessags to Syncer
	syncLock    *sync.Mutex
	syncer      *Syncer
}

// Config holds the configuration for the core Service.
type Config struct {
	BlockState       BlockState
	StorageState     StorageState
	TransactionQueue TransactionQueue
	Keystore         *keystore.Keystore
	Runtime          *runtime.Runtime
	IsBabeAuthority  bool

	NewBlocks chan types.Block // only used for testing purposes
	MsgRec    <-chan network.Message
	MsgSend   chan<- network.Message
	SyncChan  chan *big.Int
}

// NewService returns a new core service that connects the runtime, BABE
// session, and network service.
func NewService(cfg *Config) (*Service, error) {
	if cfg.Keystore == nil {
		return nil, fmt.Errorf("no keystore provided")
	}

	keys := cfg.Keystore.Sr25519Keypairs()

	if cfg.NewBlocks == nil {
		cfg.NewBlocks = make(chan types.Block)
	}

	if cfg.BlockState == nil {
		return nil, fmt.Errorf("block state is nil")
	}

	if cfg.StorageState == nil {
		return nil, fmt.Errorf("storage state is nil")
	}

	codeHash, err := cfg.StorageState.LoadCodeHash()
	if err != nil {
		return nil, err
	}

	syncerLock := &sync.Mutex{}
	respChan := make(chan *network.BlockResponseMessage, 128)
	chanLock := &sync.Mutex{}

	syncerCfg := &SyncerConfig{
		BlockState: cfg.BlockState,
		BlockNumIn: cfg.SyncChan,
		RespIn:     respChan,
		MsgOut:     cfg.MsgSend,
		Lock:       syncerLock,
		ChanLock:   chanLock,
	}

	syncer, err := NewSyncer(syncerCfg)
	if err != nil {
		return nil, err
	}

	var srv = &Service{}

	if cfg.IsBabeAuthority {
		if cfg.Keystore.NumSr25519Keys() == 0 {
			return nil, fmt.Errorf("no keys provided for authority node")
		}

		epochDone := make(chan struct{})
		babeKill := make(chan struct{})

		srv = &Service{
			rt:               cfg.Runtime,
			codeHash:         codeHash,
			keys:             cfg.Keystore,
			blkRec:           cfg.NewBlocks, // becomes block receive channel in core service
			msgRec:           cfg.MsgRec,
			msgSend:          cfg.MsgSend,
			blockState:       cfg.BlockState,
			storageState:     cfg.StorageState,
			transactionQueue: cfg.TransactionQueue,
			epochDone:        epochDone,
			babeKill:         babeKill,
			isBabeAuthority:  true,
			lock:             chanLock,
			closed:           false,
			syncer:           syncer,
			syncLock:         syncerLock,
			blockNumOut:      cfg.SyncChan,
			respOut:          respChan,
		}

		authData, err := srv.retrieveAuthorityData()
		if err != nil {
			return nil, fmt.Errorf("could not retrieve authority data: %s", err)
		}

		// BABE session configuration
		bsConfig := &babe.SessionConfig{
			Keypair:          keys[0].(*sr25519.Keypair),
			Runtime:          cfg.Runtime,
			NewBlocks:        cfg.NewBlocks, // becomes block send channel in BABE session
			BlockState:       cfg.BlockState,
			StorageState:     cfg.StorageState,
			AuthData:         authData,
			Done:             epochDone,
			Kill:             babeKill,
			TransactionQueue: cfg.TransactionQueue,
			SyncLock:         syncerLock,
		}

		// create a new BABE session
		bs, err := babe.NewSession(bsConfig)
		if err != nil {
			srv.isBabeAuthority = false
			log.Error("[core] could not start babe session", "error", err)
			return srv, nil
		}

		srv.bs = bs
	} else {
		srv = &Service{
			rt:               cfg.Runtime,
			codeHash:         codeHash,
			keys:             cfg.Keystore,
			blkRec:           cfg.NewBlocks, // becomes block receive channel in core service
			msgRec:           cfg.MsgRec,
			msgSend:          cfg.MsgSend,
			blockState:       cfg.BlockState,
			storageState:     cfg.StorageState,
			transactionQueue: cfg.TransactionQueue,
			isBabeAuthority:  false,
			lock:             chanLock,
			closed:           false,
			syncer:           syncer,
			syncLock:         syncerLock,
			blockNumOut:      cfg.SyncChan,
			respOut:          respChan,
		}
	}

	// core service
	return srv, nil
}

// Start starts the core service
func (s *Service) Start() error {

	// start receiving blocks from BABE session
	go s.receiveBlocks()

	// start receiving messages from network service
	go s.receiveMessages()

	// start syncer
	s.syncer.Start()

	if s.isBabeAuthority {
		// monitor babe session for epoch changes
		go s.handleBabeSession()

		err := s.bs.Start()
		if err != nil {
			log.Error("[core] could not start BABE", "error", err)
			return err
		}
	}

	return nil
}

// Stop stops the core service
func (s *Service) Stop() error {

	s.lock.Lock()
	defer s.lock.Unlock()

	// close channel to network service and BABE service
	if !s.closed {
		if s.msgSend != nil {
			close(s.msgSend)
		}
		if s.isBabeAuthority {
			close(s.babeKill)
		}
		s.closed = true
	}

	s.syncer.Stop()

	return nil
}

// StorageRoot returns the hash of the runtime storage root
func (s *Service) StorageRoot() (common.Hash, error) {
	if s.storageState == nil {
		return common.Hash{}, fmt.Errorf("storage state is nil")
	}
	return s.storageState.StorageRoot()
}

func (s *Service) retrieveAuthorityData() ([]*babe.AuthorityData, error) {
	// TODO: when we update to a new runtime, will need to pass in the latest block number
	return s.grandpaAuthorities()
}

// getLatestSlot returns the slot for the block at the head of the chain
func (s *Service) getLatestSlot() (uint64, error) {
	return s.blockState.GetSlotForBlock(s.blockState.HighestBlockHash())
}

func (s *Service) safeMsgSend(msg network.Message) error {
	s.lock.Lock()
	defer s.lock.Unlock()
	if s.closed {
		return errors.New("service has been stopped")
	}
	s.msgSend <- msg
	return nil
}

func (s *Service) safeBabeKill() error {
	s.lock.Lock()
	defer s.lock.Unlock()
	if s.closed {
		return errors.New("service has been stopped")
	}
	close(s.babeKill)
	return nil
}

func (s *Service) handleBabeSession() {
	for {
		<-s.epochDone
		log.Debug("[core] BABE epoch complete, initializing new session")

		// commit the storage trie to the DB
		err := s.storageState.StoreInDB()
		if err != nil {
			log.Error("[core]", "error", err)
		}

		newBlocks := make(chan types.Block)
		s.blkRec = newBlocks

		epochDone := make(chan struct{})
		s.epochDone = epochDone

		babeKill := make(chan struct{})
		s.babeKill = babeKill

		keys := s.keys.Sr25519Keypairs()

		latestSlot, err := s.getLatestSlot()
		if err != nil {
			log.Error("[core]", "error", err)
		}

		// BABE session configuration
		bsConfig := &babe.SessionConfig{
			Keypair:          keys[0].(*sr25519.Keypair),
			Runtime:          s.rt,
			NewBlocks:        newBlocks, // becomes block send channel in BABE session
			BlockState:       s.blockState,
			StorageState:     s.storageState,
			TransactionQueue: s.transactionQueue,
			AuthData:         s.bs.AuthorityData(), // AuthorityData will be updated when the NextEpochDescriptor arrives.
			Done:             epochDone,
			Kill:             babeKill,
			StartSlot:        latestSlot + 1,
			SyncLock:         s.syncLock,
		}

		// create a new BABE session
		bs, err := babe.NewSession(bsConfig)
		if err != nil {
			log.Error("[core] could not initialize BABE", "error", err)
			return
		}

		err = bs.Start()
		if err != nil {
			log.Error("[core] could not start BABE", "error", err)
		}

		s.bs = bs
		log.Trace("[core] BABE session initialized and started")
	}
}

// receiveBlocks starts receiving blocks from the BABE session
func (s *Service) receiveBlocks() {
	for {
		// receive block from BABE session
		block, ok := <-s.blkRec
		if ok {
			err := s.handleReceivedBlock(&block)
			if err != nil {
				log.Error("[core] failed to handle block from BABE session", "err", err)
			}
		}
	}
}

// receiveMessages starts receiving messages from the network service
func (s *Service) receiveMessages() {
	for {
		// receive message from network service
		msg, ok := <-s.msgRec
		if !ok {
			log.Error("[core] failed to receive message from network service")
			return // exit
		}

		err := s.handleReceivedMessage(msg)
		if err != nil {
			log.Error("[core] failed to handle message from network service", "err", err)
		}
	}
}

// handleReceivedBlock handles blocks from the BABE session
func (s *Service) handleReceivedBlock(block *types.Block) (err error) {
	if s.blockState == nil {
		return fmt.Errorf("blockState is nil")
	}

	err = s.blockState.AddBlock(block)
	if err != nil {
		return err
	}

	msg := &network.BlockAnnounceMessage{
		ParentHash:     block.Header.ParentHash,
		Number:         block.Header.Number,
		StateRoot:      block.Header.StateRoot,
		ExtrinsicsRoot: block.Header.ExtrinsicsRoot,
		Digest:         block.Header.Digest,
	}

	err = s.safeMsgSend(msg)
	if err != nil {
		return err
	}

	// TODO: check if host status message needs to be updated based on new block
	// information, if so, generate host status message and send to network service

	// TODO: send updated host status message to network service
	// s.msgSend <- msg

	err = s.checkForRuntimeChanges()
	if err != nil {
		return err
	}

	return nil
}

// handleReceivedMessage handles messages from the network service
func (s *Service) handleReceivedMessage(msg network.Message) (err error) {
	msgType := msg.GetType()

	switch msgType {
	case network.BlockAnnounceMsgType:
		err = s.ProcessBlockAnnounceMessage(msg)
	case network.BlockRequestMsgType:
		err = s.ProcessBlockRequestMessage(msg)
	case network.BlockResponseMsgType:
		err = s.ProcessBlockResponseMessage(msg)
	case network.TransactionMsgType:
		err = s.ProcessTransactionMessage(msg)
	default:
		err = fmt.Errorf("Received unsupported message type %d", msgType)
	}

	return err
}

// ProcessBlockAnnounceMessage creates a block request message from the block
// announce messages (block announce messages include the header but the full
// block is required to execute `core_execute_block`).
func (s *Service) ProcessBlockAnnounceMessage(msg network.Message) error {
	log.Debug("[core] got BlockAnnounceMessage")

	blockAnnounceMessage, ok := msg.(*network.BlockAnnounceMessage)
	if !ok {
		return errors.New("could not cast network.Message to BlockAnnounceMessage")
	}

	header, err := types.NewHeader(blockAnnounceMessage.ParentHash, blockAnnounceMessage.Number, blockAnnounceMessage.StateRoot, blockAnnounceMessage.ExtrinsicsRoot, blockAnnounceMessage.Digest)
	if err != nil {
		return err
	}

	_, err = s.blockState.GetHeader(header.Hash())
	if err != nil && err.Error() == "Key not found" {
		err = s.blockState.SetHeader(header)
		if err != nil {
			return err
		}

		log.Info("[core] saved block", "number", header.Number, "hash", header.Hash())
	} else {
		return err
	}

	_, err = s.blockState.GetBlockData(header.Hash())
	if err != nil && err.Error() == "Key not found" {
		// send block request message
		log.Debug("[core] sending new block to syncer", "number", blockAnnounceMessage.Number)
		s.blockNumOut <- blockAnnounceMessage.Number
	} else if err != nil {
		return err
	}

	return nil
}

// ProcessBlockRequestMessage processes a block request message, returning a block response message
func (s *Service) ProcessBlockRequestMessage(msg network.Message) error {
	blockRequest := msg.(*network.BlockRequestMessage)

	blockResponse, err := s.createBlockResponse(blockRequest)
	if err != nil {
		return err
	}

	return s.safeMsgSend(blockResponse)
}

func (s *Service) createBlockResponse(msg *network.BlockRequestMessage) (*network.BlockResponseMessage, error) {
	var startHash common.Hash
	var endHash common.Hash

	switch c := msg.StartingBlock.Value().(type) {
	case uint64:
		block, err := s.blockState.GetBlockByNumber(big.NewInt(0).SetUint64(c))
		if err != nil {
			log.Error("[core] cannot get starting block", "number", c)
			return nil, err
		}

		startHash = block.Header.Hash()
	case common.Hash:
		startHash = c
	}

	if msg.EndBlockHash.Exists() {
		endHash = msg.EndBlockHash.Value()
	} else {
		endHash = s.blockState.BestBlockHash()
	}

	log.Trace("[core] got BlockRequestMessage", "startHash", startHash, "endHash", endHash)

	// get sub-chain of block hashes
	subchain, err := s.blockState.SubChain(startHash, endHash)
	if err != nil {
		return nil, err
	}

	if len(subchain) > int(maxResponseSize) {
		subchain = subchain[:maxResponseSize]
	}

	responseData := []*types.BlockData{}

	for _, hash := range subchain {
		data, err := s.blockState.GetBlockData(hash)
		if err != nil {
			return nil, err
		}

		blockData := new(types.BlockData)
		blockData.Hash = hash

		// TODO: checks for the existence of the following fields should be implemented once #596 is addressed.

		// header
		if msg.RequestedData&1 == 1 {
			blockData.Header = data.Header
		} else {
			blockData.Header = optional.NewHeader(false, nil)
		}

		// body
		if (msg.RequestedData&2)>>1 == 1 {
			blockData.Body = data.Body
		} else {
			blockData.Body = optional.NewBody(false, nil)
		}

		// receipt
		if (msg.RequestedData&4)>>2 == 1 {
			blockData.Receipt = data.Receipt
		} else {
			blockData.Receipt = optional.NewBytes(false, nil)
		}

		// message queue
		if (msg.RequestedData&8)>>3 == 1 {
			blockData.MessageQueue = data.MessageQueue
		} else {
			blockData.MessageQueue = optional.NewBytes(false, nil)
		}

		// justification
		if (msg.RequestedData&16)>>4 == 1 {
			blockData.Justification = data.Justification
		} else {
			blockData.Justification = optional.NewBytes(false, nil)
		}

		responseData = append(responseData, blockData)
	}

	return &network.BlockResponseMessage{
		ID:        msg.ID,
		BlockData: responseData,
	}, nil
}

// ProcessBlockResponseMessage attempts to validate and add the block to the
// chain by calling `core_execute_block`. Valid blocks are stored in the block
// database to become part of the canonical chain.
func (s *Service) ProcessBlockResponseMessage(msg network.Message) error {
<<<<<<< HEAD
	log.Trace("[core] got BlockResponseMessage")

	blockData := msg.(*network.BlockResponseMessage).BlockData

	bestNum, err := s.blockState.BestBlockNumber()
	if err != nil {
		return err
	}

	for _, bd := range blockData {
		if bd.Header.Exists() {
			header, err := types.NewHeaderFromOptional(bd.Header)
			if err != nil {
				return err
			}

			// get block header; if exists, return
			existingHeader, err := s.blockState.GetHeader(bd.Hash)
			if err != nil && existingHeader == nil {
				err = s.blockState.SetHeader(header)
				if err != nil {
					return err
				}

				log.Info("[core] saved block header", "hash", header.Hash(), "number", header.Number)

				// TODO: handle consensus digest, if first in epoch
				// err = s.handleConsensusDigest(header)
				// if err != nil {
				// 	return err
				// }
			}
		}

		if bd.Header.Exists() && bd.Body.Exists {
			header, err := types.NewHeaderFromOptional(bd.Header)
			if err != nil {
				return err
			}

			body, err := types.NewBodyFromOptional(bd.Body)
			if err != nil {
				return err
			}

			block := &types.Block{
				Header: header,
				Body:   body,
			}

			// prepare block for sending to core_executeBlock,
			//  core_executeBlock fails if Digest and Body data are sent
			blockData := types.Block{
				Header: &types.Header{
					ParentHash:     header.ParentHash,
					Number:         header.Number,
					StateRoot:      header.StateRoot,
					ExtrinsicsRoot: header.ExtrinsicsRoot,
				},
				Body: types.NewBody([]byte{}),
			}

			bdEnc, err := blockData.Encode()
			if err != nil {
				return err
			}

			res, err := s.executeBlock(bdEnc)
			if err != nil {
				log.Error("[core] failed to validate block", "err", err)
				return err
			}
			// if executeBlock return a non-empty byte array something when wrong
			if !reflect.DeepEqual(res, []byte{}) {
				log.Error("[core] execute block call failed", "err", res)
			}

			if header.Number.Cmp(bestNum) == 1 {
				err = s.blockState.AddBlock(block)
				if err != nil {
					log.Error("[core] Failed to add block to state", "error", err, "hash", header.Hash(), "parentHash", header.ParentHash)
					return err
				}

				log.Info("[core] imported block", "number", header.Number, "hash", header.Hash())

				err = s.checkForRuntimeChanges()
				if err != nil {
					return err
				}
			}
		}

		err := s.compareAndSetBlockData(bd)
		if err != nil {
			return err
		}
	}

	return nil
}

func (s *Service) compareAndSetBlockData(bd *types.BlockData) error {
	if s.blockState == nil {
		return fmt.Errorf("no blockState")
	}

	existingData, err := s.blockState.GetBlockData(bd.Hash)
	if err != nil {
		// no block data exists, ok
		return s.blockState.SetBlockData(bd)
	}

	if existingData == nil {
		return s.blockState.SetBlockData(bd)
	}

	if existingData.Header == nil || (!existingData.Header.Exists() && bd.Header.Exists()) {
		existingData.Header = bd.Header
	}

	if existingData.Body == nil || (!existingData.Body.Exists && bd.Body.Exists) {
		existingData.Body = bd.Body
	}

	if existingData.Receipt == nil || (!existingData.Receipt.Exists() && bd.Receipt.Exists()) {
		existingData.Receipt = bd.Receipt
	}

	if existingData.MessageQueue == nil || (!existingData.MessageQueue.Exists() && bd.MessageQueue.Exists()) {
		existingData.MessageQueue = bd.MessageQueue
	}

	if existingData.Justification == nil || (!existingData.Justification.Exists() && bd.Justification.Exists()) {
		existingData.Justification = bd.Justification
	}
=======
	log.Debug("[core] received BlockResponseMessage")
	s.respOut <- msg.(*network.BlockResponseMessage)
>>>>>>> 414bdb14

	return s.checkForRuntimeChanges()
}

// checkForRuntimeChanges checks if changes to the runtime code have occurred; if so, load the new runtime
func (s *Service) checkForRuntimeChanges() error {
	currentCodeHash, err := s.storageState.LoadCodeHash()
	if err != nil {
		return err
	}

	if !bytes.Equal(currentCodeHash[:], s.codeHash[:]) {
		code, err := s.storageState.LoadCode()
		if err != nil {
			return err
		}

		s.rt.Stop()

		s.rt, err = runtime.NewRuntime(code, s.storageState, s.keys)
		if err != nil {
			return err
		}

		// kill babe session, handleBabeSession will reload it with the new runtime
		if s.isBabeAuthority {
			err = s.safeBabeKill()
			if err != nil {
				return err
			}
		}
	}

	return nil
}

// ProcessTransactionMessage validates each transaction in the message and
// adds valid transactions to the transaction queue of the BABE session
func (s *Service) ProcessTransactionMessage(msg network.Message) error {

	// get transactions from message extrinsics
	txs := msg.(*network.TransactionMessage).Extrinsics

	for _, tx := range txs {
		tx := tx // pin

		// validate each transaction
		val, err := s.ValidateTransaction(tx)
		if err != nil {
			log.Error("[core] failed to validate transaction", "err", err)
			return err // exit
		}

		// create new valid transaction
		vtx := transaction.NewValidTransaction(tx, val)

		if s.isBabeAuthority {
			// push to the transaction queue of BABE session
			s.transactionQueue.Push(vtx)
		}
	}

	return nil
}

// handle authority and randomness changes over transitions from one epoch to the next
//nolint
func (s *Service) handleConsensusDigest(header *types.Header) (err error) {
	var item types.DigestItem
	for _, digest := range header.Digest {
		item, err = types.DecodeDigestItem(digest)
		if err != nil {
			return err
		}

		if item.Type() == types.ConsensusDigestType {
			break
		}
	}

	// TODO: if this block is the first in the epoch and it doesn't have a consensus digest, this is an error
	if item == nil {
		return nil
	}

	consensusDigest := item.(*types.ConsensusDigest)

	epochData := new(babe.NextEpochDescriptor)
	err = epochData.Decode(consensusDigest.Data)
	if err != nil {
		return err
	}

	if s.isBabeAuthority {
		// TODO: if this block isn't the first in the epoch, and it has a consensus digest, this is an error
		err = s.bs.SetEpochData(epochData)
		if err != nil {
			return err
		}
	}

	return nil
}<|MERGE_RESOLUTION|>--- conflicted
+++ resolved
@@ -603,7 +603,6 @@
 // chain by calling `core_execute_block`. Valid blocks are stored in the block
 // database to become part of the canonical chain.
 func (s *Service) ProcessBlockResponseMessage(msg network.Message) error {
-<<<<<<< HEAD
 	log.Trace("[core] got BlockResponseMessage")
 
 	blockData := msg.(*network.BlockResponseMessage).BlockData
@@ -740,10 +739,8 @@
 	if existingData.Justification == nil || (!existingData.Justification.Exists() && bd.Justification.Exists()) {
 		existingData.Justification = bd.Justification
 	}
-=======
 	log.Debug("[core] received BlockResponseMessage")
 	s.respOut <- msg.(*network.BlockResponseMessage)
->>>>>>> 414bdb14
 
 	return s.checkForRuntimeChanges()
 }
