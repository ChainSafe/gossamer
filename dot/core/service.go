// Copyright 2019 ChainSafe Systems (ON) Corp.
// This file is part of gossamer.
//
// The gossamer library is free software: you can redistribute it and/or modify
// it under the terms of the GNU Lesser General Public License as published by
// the Free Software Foundation, either version 3 of the License, or
// (at your option) any later version.
//
// The gossamer library is distributed in the hope that it will be useful,
// but WITHOUT ANY WARRANTY; without even the implied warranty of
// MERCHANTABILITY or FITNESS FOR A PARTICULAR PURPOSE. See the
// GNU Lesser General Public License for more details.
//
// You should have received a copy of the GNU Lesser General Public License
// along with the gossamer library. If not, see <http://www.gnu.org/licenses/>.
package core

import (
	"context"
	"fmt"
	"math/big"
	"sync"

	"github.com/ChainSafe/gossamer/dot/network"
	"github.com/ChainSafe/gossamer/dot/types"
	"github.com/ChainSafe/gossamer/internal/log"
	"github.com/ChainSafe/gossamer/lib/blocktree"
	"github.com/ChainSafe/gossamer/lib/common"
	"github.com/ChainSafe/gossamer/lib/crypto"
	"github.com/ChainSafe/gossamer/lib/keystore"
	"github.com/ChainSafe/gossamer/lib/runtime"
	rtstorage "github.com/ChainSafe/gossamer/lib/runtime/storage"
	"github.com/ChainSafe/gossamer/lib/runtime/wasmer"
	"github.com/ChainSafe/gossamer/lib/services"
	"github.com/ChainSafe/gossamer/lib/transaction"
	"github.com/ChainSafe/gossamer/pkg/scale"
)

var (
	_      services.Service = &Service{}
	logger                  = log.NewFromGlobal(log.AddContext("pkg", "core"))
)

// QueryKeyValueChanges represents the key-value data inside a block storage
type QueryKeyValueChanges map[string]string

// Service is an overhead layer that allows communication between the runtime,
// BABE session, and network service. It deals with the validation of transactions
// and blocks by calling their respective validation functions in the runtime.
type Service struct {
	ctx        context.Context
	cancel     context.CancelFunc
	blockAddCh chan *types.Block // for asynchronous block handling
	sync.Mutex                   // lock for channel

	// Service interfaces
	blockState       BlockState
	epochState       EpochState
	storageState     StorageState
	transactionState TransactionState
	net              Network
	digestHandler    DigestHandler

	// map of code substitutions keyed by block hash
	codeSubstitute       map[common.Hash]string
	codeSubstitutedState CodeSubstitutedState

	// Keystore
	keys *keystore.GlobalKeystore
}

// Config holds the configuration for the core Service.
type Config struct {
	LogLvl log.Level

	BlockState       BlockState
	EpochState       EpochState
	StorageState     StorageState
	TransactionState TransactionState
	Network          Network
	Keystore         *keystore.GlobalKeystore
	Runtime          runtime.Instance
	DigestHandler    DigestHandler

	CodeSubstitutes      map[common.Hash]string
	CodeSubstitutedState CodeSubstitutedState
}

// NewService returns a new core service that connects the runtime, BABE
// session, and network service.
func NewService(cfg *Config) (*Service, error) {
	if cfg.Keystore == nil {
		return nil, ErrNilKeystore
	}

	if cfg.BlockState == nil {
		return nil, ErrNilBlockState
	}

	if cfg.StorageState == nil {
		return nil, ErrNilStorageState
	}

	if cfg.Network == nil {
		return nil, ErrNilNetwork
	}

	if cfg.DigestHandler == nil {
		return nil, ErrNilDigestHandler
	}

	if cfg.CodeSubstitutedState == nil {
		return nil, errNilCodeSubstitutedState
	}

	logger.Patch(log.SetLevel(cfg.LogLvl))

	blockAddCh := make(chan *types.Block, 256)

	ctx, cancel := context.WithCancel(context.Background())
	srv := &Service{
		ctx:                  ctx,
		cancel:               cancel,
		keys:                 cfg.Keystore,
		blockState:           cfg.BlockState,
		epochState:           cfg.EpochState,
		storageState:         cfg.StorageState,
		transactionState:     cfg.TransactionState,
		net:                  cfg.Network,
		blockAddCh:           blockAddCh,
		codeSubstitute:       cfg.CodeSubstitutes,
		codeSubstitutedState: cfg.CodeSubstitutedState,
		digestHandler:        cfg.DigestHandler,
	}

	return srv, nil
}

// Start starts the core service
func (s *Service) Start() error {
	go s.handleBlocksAsync()
	return nil
}

// Stop stops the core service
func (s *Service) Stop() error {
	s.Lock()
	defer s.Unlock()

	s.cancel()
	close(s.blockAddCh)
	return nil
}

// StorageRoot returns the hash of the storage root
func (s *Service) StorageRoot() (common.Hash, error) {
	if s.storageState == nil {
		return common.Hash{}, ErrNilStorageState
	}

	ts, err := s.storageState.TrieState(nil)
	if err != nil {
		return common.Hash{}, err
	}

	return ts.Root()
}

// HandleBlockImport handles a block that was imported via the network
func (s *Service) HandleBlockImport(block *types.Block, state *rtstorage.TrieState) error {
	return s.handleBlock(block, state)
}

// HandleBlockProduced handles a block that was produced by us
// It is handled the same as an imported block in terms of state updates; the only difference
// is we send a BlockAnnounceMessage to our peers.
func (s *Service) HandleBlockProduced(block *types.Block, state *rtstorage.TrieState) error {
	if err := s.handleBlock(block, state); err != nil {
		return err
	}

	digest := types.NewDigest()
	for i := range block.Header.Digest.Types {
		err := digest.Add(block.Header.Digest.Types[i].Value())
		if err != nil {
			return err
		}
	}

	msg := &network.BlockAnnounceMessage{
		ParentHash:     block.Header.ParentHash,
		Number:         block.Header.Number,
		StateRoot:      block.Header.StateRoot,
		ExtrinsicsRoot: block.Header.ExtrinsicsRoot,
		Digest:         digest,
		BestBlock:      true,
	}

	s.net.GossipMessage(msg)
	return nil
}

func (s *Service) handleBlock(block *types.Block, state *rtstorage.TrieState) error {
	if block == nil || state == nil {
		return fmt.Errorf("unable to handle block due to nil parameter")
	}

	// store updates state trie nodes in database
	err := s.storageState.StoreTrie(state, &block.Header)
	if err != nil {
		logger.Warnf("failed to store state trie for imported block %s: %s",
			block.Header.Hash(), err)
		return err
	}

	// store block in database
	if err = s.blockState.AddBlock(block); err != nil {
		if err == blocktree.ErrParentNotFound && block.Header.Number.Cmp(big.NewInt(0)) != 0 {
			return err
		} else if err == blocktree.ErrBlockExists || block.Header.Number.Cmp(big.NewInt(0)) == 0 {
			// this is fine
		} else {
			return err
		}
	}

	logger.Debugf("imported block %s and stored state trie with root %s",
		block.Header.Hash(), state.MustRoot())

	// handle consensus digests
	s.digestHandler.HandleDigests(&block.Header)

	rt, err := s.blockState.GetRuntime(&block.Header.ParentHash)
	if err != nil {
		return err
	}

	// check for runtime changes
	if err := s.blockState.HandleRuntimeChanges(state, rt, block.Header.Hash()); err != nil {
		logger.Criticalf("failed to update runtime code: %s", err)
		return err
	}

	// check if there was a runtime code substitution
	if err := s.handleCodeSubstitution(block.Header.Hash(), state); err != nil {
		logger.Criticalf("failed to substitute runtime code: %s", err)
		return err
	}

	go func() {
		s.Lock()
		defer s.Unlock()
		if s.ctx.Err() != nil {
			return
		}

		s.blockAddCh <- block
	}()

	return nil
}

func (s *Service) handleCodeSubstitution(hash common.Hash, state *rtstorage.TrieState) error {
	value := s.codeSubstitute[hash]
	if value == "" {
		return nil
	}

	logger.Infof("🔄 detected runtime code substitution, upgrading for block %s...", hash)
	code := common.MustHexToBytes(value)
	if len(code) == 0 {
		return ErrEmptyRuntimeCode
	}

	rt, err := s.blockState.GetRuntime(&hash)
	if err != nil {
		return err
	}

	// this needs to create a new runtime instance, otherwise it will update
	// the blocks that reference the current runtime version to use the code substition
	cfg := &wasmer.Config{
		Imports: wasmer.ImportsNodeRuntime,
	}

	cfg.Storage = state
	cfg.Keystore = rt.Keystore()
	cfg.NodeStorage = rt.NodeStorage()
	cfg.Network = rt.NetworkService()

	if rt.Validator() {
		cfg.Role = 4
	}

	next, err := wasmer.NewInstance(code, cfg)
	if err != nil {
		return err
	}

	err = s.codeSubstitutedState.StoreCodeSubstitutedBlockHash(hash)
	if err != nil {
		return err
	}

	s.blockState.StoreRuntime(hash, next)
	return nil
}

// handleBlocksAsync handles a block asynchronously; the handling performed by this function
// does not need to be completed before the next block can be imported.
func (s *Service) handleBlocksAsync() {
	for {
		prev := s.blockState.BestBlockHash()

		select {
		case block, ok := <-s.blockAddCh:
			if !ok {
				return
			}

			if block == nil {
				continue
			}

			if err := s.handleChainReorg(prev, block.Header.Hash()); err != nil {
				logger.Warnf("failed to re-add transactions to chain upon re-org: %s", err)
			}

			s.maintainTransactionPool(block)
		case <-s.ctx.Done():
			return
		}
	}
}

// handleChainReorg checks if there is a chain re-org (ie. new chain head is on a different chain than the
// previous chain head). If there is a re-org, it moves the transactions that were included on the previous
// chain back into the transaction pool.
func (s *Service) handleChainReorg(prev, curr common.Hash) error {
	ancestor, err := s.blockState.HighestCommonAncestor(prev, curr)
	if err != nil {
		return err
	}

	// if the highest common ancestor of the previous chain head and current chain head is the previous chain head,
	// then the current chain head is the descendant of the previous and thus are on the same chain
	if ancestor == prev {
		return nil
	}

	subchain, err := s.blockState.SubChain(ancestor, prev)
	if err != nil {
		return err
	}

	// subchain contains the ancestor as well so we need to remove it.
	if len(subchain) > 0 {
		subchain = subchain[1:]
	} else {
		return nil
	}

	// Check transaction validation on the best block.
	rt, err := s.blockState.GetRuntime(nil)
	if err != nil {
		return err
	}

	if rt == nil {
		return ErrNilRuntime
	}

	// for each block in the previous chain, re-add its extrinsics back into the pool
	for _, hash := range subchain {
		body, err := s.blockState.GetBlockBody(hash)
		if err != nil || body == nil {
			continue
		}

		for _, ext := range *body {
			logger.Tracef("validating transaction on re-org chain for extrinsic %s", ext)
			encExt, err := scale.Marshal(ext)
			if err != nil {
				return err
			}

			// decode extrinsic and make sure it's not an inherent.
			decExt := &types.ExtrinsicData{}
			if err = decExt.DecodeVersion(encExt); err != nil {
				continue
			}

			// Inherent are not signed.
			if !decExt.IsSigned() {
				continue
			}

			externalExt := types.Extrinsic(append([]byte{byte(types.TxnExternal)}, encExt...))
			txv, err := rt.ValidateTransaction(externalExt)
			if err != nil {
<<<<<<< HEAD
				logger.Infof("failed to validate transaction for extrinsic %s: %s", ext, err)
=======
				logger.Debug("failed to validate transaction", "error", err, "extrinsic", ext)
>>>>>>> 9694e461
				continue
			}

			vtx := transaction.NewValidTransaction(encExt, txv)
			s.transactionState.AddToPool(vtx)
		}
	}

	return nil
}

// maintainTransactionPool removes any transactions that were included in the new block, revalidates the transactions in the pool,
// and moves them to the queue if valid.
// See https://github.com/paritytech/substrate/blob/74804b5649eccfb83c90aec87bdca58e5d5c8789/client/transaction-pool/src/lib.rs#L545
func (s *Service) maintainTransactionPool(block *types.Block) {
	// remove extrinsics included in a block
	for _, ext := range block.Body {
		s.transactionState.RemoveExtrinsic(ext)
	}

	// re-validate transactions in the pool and move them to the queue
	txs := s.transactionState.PendingInPool()
	for _, tx := range txs {
		// TODO: re-add this, need to update tests (#904)
		// val, err := s.rt.ValidateTransaction(tx.Extrinsic)
		// if err != nil {
		// 	// failed to validate tx, remove it from the pool or queue
		// 	s.transactionState.RemoveExtrinsic(tx.Extrinsic)
		// 	continue
		// }

		// tx = transaction.NewValidTransaction(tx.Extrinsic, val)

		h, err := s.transactionState.Push(tx)
		if err != nil && err == transaction.ErrTransactionExists {
			// transaction is already in queue, remove it from the pool
			s.transactionState.RemoveExtrinsicFromPool(tx.Extrinsic)
			continue
		}

		s.transactionState.RemoveExtrinsicFromPool(tx.Extrinsic)
		logger.Tracef("moved transaction %s to queue", h)
	}
}

// InsertKey inserts keypair into the account keystore
// TODO: define which keystores need to be updated and create separate insert funcs for each (#1850)
func (s *Service) InsertKey(kp crypto.Keypair) {
	s.keys.Acco.Insert(kp)
}

// HasKey returns true if given hex encoded public key string is found in keystore, false otherwise, error if there
//  are issues decoding string
func (s *Service) HasKey(pubKeyStr, keyType string) (bool, error) {
	return keystore.HasKey(pubKeyStr, keyType, s.keys.Acco)
}

// DecodeSessionKeys executes the runtime DecodeSessionKeys and return the scale encoded keys
func (s *Service) DecodeSessionKeys(enc []byte) ([]byte, error) {
	rt, err := s.blockState.GetRuntime(nil)
	if err != nil {
		return nil, err
	}

	return rt.DecodeSessionKeys(enc)
}

// GetRuntimeVersion gets the current RuntimeVersion
func (s *Service) GetRuntimeVersion(bhash *common.Hash) (runtime.Version, error) {
	var stateRootHash *common.Hash

	// If block hash is not nil then fetch the state root corresponding to the block.
	if bhash != nil {
		var err error
		stateRootHash, err = s.storageState.GetStateRootFromBlock(bhash)
		if err != nil {
			return nil, err
		}
	}

	ts, err := s.storageState.TrieState(stateRootHash)
	if err != nil {
		return nil, err
	}

	rt, err := s.blockState.GetRuntime(bhash)
	if err != nil {
		return nil, err
	}

	rt.SetContextStorage(ts)
	return rt.Version()
}

// HandleSubmittedExtrinsic is used to send a Transaction message containing a Extrinsic @ext
func (s *Service) HandleSubmittedExtrinsic(ext types.Extrinsic) error {
	if s.net == nil {
		return nil
	}

	ts, err := s.storageState.TrieState(nil)
	if err != nil {
		return err
	}

	rt, err := s.blockState.GetRuntime(nil)
	if err != nil {
		logger.Critical("failed to get runtime")
		return err
	}

	rt.SetContextStorage(ts)
	// the transaction source is External
	externalExt := types.Extrinsic(append([]byte{byte(types.TxnExternal)}, ext...))
	txv, err := rt.ValidateTransaction(externalExt)
	if err != nil {
		return err
	}

	// add transaction to pool
	vtx := transaction.NewValidTransaction(ext, txv)
	s.transactionState.AddToPool(vtx)

	// broadcast transaction
	msg := &network.TransactionMessage{Extrinsics: []types.Extrinsic{ext}}
	s.net.GossipMessage(msg)
	return nil
}

//GetMetadata calls runtime Metadata_metadata function
func (s *Service) GetMetadata(bhash *common.Hash) ([]byte, error) {
	var (
		stateRootHash *common.Hash
		err           error
	)

	// If block hash is not nil then fetch the state root corresponding to the block.
	if bhash != nil {
		stateRootHash, err = s.storageState.GetStateRootFromBlock(bhash)
		if err != nil {
			return nil, err
		}
	}
	ts, err := s.storageState.TrieState(stateRootHash)
	if err != nil {
		return nil, err
	}

	rt, err := s.blockState.GetRuntime(bhash)
	if err != nil {
		return nil, err
	}

	rt.SetContextStorage(ts)
	return rt.Metadata()
}

// QueryStorage returns the key-value data by block based on `keys` params
// on every block starting `from` until `to` block, if `to` is not nil
func (s *Service) QueryStorage(from, to common.Hash, keys ...string) (map[common.Hash]QueryKeyValueChanges, error) {
	if to.IsEmpty() {
		to = s.blockState.BestBlockHash()
	}

	blocksToQuery, err := s.blockState.SubChain(from, to)
	if err != nil {
		return nil, err
	}

	queries := make(map[common.Hash]QueryKeyValueChanges)

	for _, hash := range blocksToQuery {
		changes, err := s.tryQueryStorage(hash, keys...)
		if err != nil {
			return nil, err
		}

		queries[hash] = changes
	}

	return queries, nil
}

// tryQueryStorage will try to get all the `keys` inside the block's current state
func (s *Service) tryQueryStorage(block common.Hash, keys ...string) (QueryKeyValueChanges, error) {
	stateRootHash, err := s.storageState.GetStateRootFromBlock(&block)
	if err != nil {
		return nil, err
	}

	changes := make(QueryKeyValueChanges)
	for _, k := range keys {
		keyBytes, err := common.HexToBytes(k)
		if err != nil {
			return nil, err
		}

		storedData, err := s.storageState.GetStorage(stateRootHash, keyBytes)
		if err != nil {
			return nil, err
		}

		if storedData == nil {
			continue
		}

		changes[k] = common.BytesToHex(storedData)
	}

	return changes, nil
}

// GetReadProofAt will return an array with the proofs for the keys passed as params
// based on the block hash passed as param as well, if block hash is nil then the current state will take place
func (s *Service) GetReadProofAt(block common.Hash, keys [][]byte) (
	hash common.Hash, proofForKeys [][]byte, err error) {
	if block.IsEmpty() {
		block = s.blockState.BestBlockHash()
	}

	stateRoot, err := s.blockState.GetBlockStateRoot(block)
	if err != nil {
		return hash, nil, err
	}

	proofForKeys, err = s.storageState.GenerateTrieProof(stateRoot, keys)
	if err != nil {
		return hash, nil, err
	}

	return block, proofForKeys, nil
}<|MERGE_RESOLUTION|>--- conflicted
+++ resolved
@@ -398,11 +398,7 @@
 			externalExt := types.Extrinsic(append([]byte{byte(types.TxnExternal)}, encExt...))
 			txv, err := rt.ValidateTransaction(externalExt)
 			if err != nil {
-<<<<<<< HEAD
-				logger.Infof("failed to validate transaction for extrinsic %s: %s", ext, err)
-=======
-				logger.Debug("failed to validate transaction", "error", err, "extrinsic", ext)
->>>>>>> 9694e461
+				logger.Debugf("failed to validate transaction for extrinsic %s: %s", ext, err)
 				continue
 			}
 
