// Copyright 2019 ChainSafe Systems (ON) Corp.
// This file is part of gossamer.
//
// The gossamer library is free software: you can redistribute it and/or modify
// it under the terms of the GNU Lesser General Public License as published by
// the Free Software Foundation, either version 3 of the License, or
// (at your option) any later version.
//
// The gossamer library is distributed in the hope that it will be useful,
// but WITHOUT ANY WARRANTY; without even the implied warranty of
// MERCHANTABILITY or FITNESS FOR A PARTICULAR PURPOSE. See the
// GNU Lesser General Public License for more details.
//
// You should have received a copy of the GNU Lesser General Public License
// along with the gossamer library. If not, see <http://www.gnu.org/licenses/>.

package core

import (
	"bytes"
	"encoding/binary"
	"errors"
	"fmt"
	"math/big"
	"sync"

	"github.com/ChainSafe/gossamer/dot/core/types"
	"github.com/ChainSafe/gossamer/dot/network"
	"github.com/ChainSafe/gossamer/lib/babe"
	"github.com/ChainSafe/gossamer/lib/common"
	"github.com/ChainSafe/gossamer/lib/common/optional"
	"github.com/ChainSafe/gossamer/lib/common/variadic"
	"github.com/ChainSafe/gossamer/lib/crypto/sr25519"
	"github.com/ChainSafe/gossamer/lib/keystore"
	"github.com/ChainSafe/gossamer/lib/runtime"
	"github.com/ChainSafe/gossamer/lib/services"
	"github.com/ChainSafe/gossamer/lib/transaction"

	log "github.com/ChainSafe/log15"
)

var _ services.Service = &Service{}

var maxResponseSize = 8 // maximum number of block datas to reply with in a BlockResponse message.

// Service is an overhead layer that allows communication between the runtime,
// BABE session, and network service. It deals with the validation of transactions
// and blocks by calling their respective validation functions in the runtime.
type Service struct {
	// State interfaces
	blockState       BlockState
	storageState     StorageState
	transactionQueue TransactionQueue

	// Current runtime and hash of the current runtime code
	rt       *runtime.Runtime
	codeHash common.Hash

	// Current BABE session
	bs              *babe.Session
	isBabeAuthority bool

	// Keystore
	keys *keystore.Keystore

	// Channels for inter-process communication
	msgRec    <-chan network.Message // receive messages from network service
	msgSend   chan<- network.Message // send messages to network service
	blkRec    <-chan types.Block     // receive blocks from BABE session
	epochDone <-chan struct{}        // receive from this channel when BABE epoch changes
	babeKill  chan<- struct{}        // close this channel to kill current BABE session
	lock      sync.Mutex
	closed    bool

	// Block synchronization
	syncChan chan<- *big.Int
	syncLock *sync.Mutex
	syncer   *Syncer
}

// Config holds the configuration for the core Service.
type Config struct {
	BlockState       BlockState
	StorageState     StorageState
	TransactionQueue TransactionQueue
	Keystore         *keystore.Keystore
	Runtime          *runtime.Runtime
	MsgRec           <-chan network.Message
	MsgSend          chan<- network.Message
	NewBlocks        chan types.Block // only used for testing purposes
	IsBabeAuthority  bool

	SyncChan chan *big.Int
}

// NewService returns a new core service that connects the runtime, BABE
// session, and network service.
func NewService(cfg *Config) (*Service, error) {
	if cfg.Keystore == nil {
		return nil, fmt.Errorf("no keystore provided")
	}

	keys := cfg.Keystore.Sr25519Keypairs()

	if cfg.NewBlocks == nil {
		cfg.NewBlocks = make(chan types.Block)
	}

	if cfg.BlockState == nil {
		return nil, fmt.Errorf("block state is nil")
	}

	if cfg.StorageState == nil {
		return nil, fmt.Errorf("storage state is nil")
	}

	codeHash, err := cfg.StorageState.LoadCodeHash()
	if err != nil {
		return nil, err
	}

	syncerLock := &sync.Mutex{}

	syncerCfg := &SyncerConfig{
		BlockState:    cfg.BlockState,
		BlockNumberIn: cfg.SyncChan,
		MsgOut:        cfg.MsgSend,
		Lock:          syncerLock,
	}

	syncer, err := NewSyncer(syncerCfg)
	if err != nil {
		return nil, err
	}

	var srv = &Service{}

	if cfg.IsBabeAuthority {
		if cfg.Keystore.NumSr25519Keys() == 0 {
			return nil, fmt.Errorf("no keys provided for authority node")
		}

		epochDone := make(chan struct{})
		babeKill := make(chan struct{})

		srv = &Service{
			rt:               cfg.Runtime,
			codeHash:         codeHash,
			keys:             cfg.Keystore,
			blkRec:           cfg.NewBlocks, // becomes block receive channel in core service
			msgRec:           cfg.MsgRec,
			msgSend:          cfg.MsgSend,
			blockState:       cfg.BlockState,
			storageState:     cfg.StorageState,
			transactionQueue: cfg.TransactionQueue,
			epochDone:        epochDone,
			babeKill:         babeKill,
			isBabeAuthority:  true,
			closed:           false,
			syncer:           syncer,
			syncLock:         syncerLock,
			syncChan:         cfg.SyncChan,
		}

		authData, err := srv.retrieveAuthorityData()
		if err != nil {
			return nil, fmt.Errorf("could not retrieve authority data: %s", err)
		}

		// BABE session configuration
		bsConfig := &babe.SessionConfig{
			Keypair:          keys[0].(*sr25519.Keypair),
			Runtime:          cfg.Runtime,
			NewBlocks:        cfg.NewBlocks, // becomes block send channel in BABE session
			BlockState:       cfg.BlockState,
			StorageState:     cfg.StorageState,
			AuthData:         authData,
			Done:             epochDone,
			Kill:             babeKill,
			TransactionQueue: cfg.TransactionQueue,
			SyncLock:         syncerLock,
		}

		// create a new BABE session
		bs, err := babe.NewSession(bsConfig)
		if err != nil {
			srv.isBabeAuthority = false
			log.Error("[core] could not start babe session", "error", err)
			return srv, nil
		}

		srv.bs = bs
	} else {
		srv = &Service{
			rt:               cfg.Runtime,
			codeHash:         codeHash,
			keys:             cfg.Keystore,
			blkRec:           cfg.NewBlocks, // becomes block receive channel in core service
			msgRec:           cfg.MsgRec,
			msgSend:          cfg.MsgSend,
			blockState:       cfg.BlockState,
			storageState:     cfg.StorageState,
			transactionQueue: cfg.TransactionQueue,
			isBabeAuthority:  false,
			closed:           false,
			syncer:           syncer,
			syncLock:         syncerLock,
			syncChan:         cfg.SyncChan,
		}
	}

	// core service
	return srv, nil
}

// Start starts the core service
func (s *Service) Start() error {

	// start receiving blocks from BABE session
	go s.receiveBlocks()

	// start receiving messages from network service
	go s.receiveMessages()

	// start syncer
	s.syncer.Start()

	if s.isBabeAuthority {
		// monitor babe session for epoch changes
		go s.handleBabeSession()

		err := s.bs.Start()
		if err != nil {
			log.Error("[core] could not start BABE", "error", err)
			return err
		}
	}

	return nil
}

// Stop stops the core service
func (s *Service) Stop() error {

	s.lock.Lock()
	defer s.lock.Unlock()

	// close channel to network service and BABE service
	if !s.closed {
		if s.msgSend != nil {
			close(s.msgSend)
		}
		if s.isBabeAuthority {
			close(s.babeKill)
		}
		s.closed = true
	}

	return nil
}

// StorageRoot returns the hash of the runtime storage root
func (s *Service) StorageRoot() (common.Hash, error) {
	if s.storageState == nil {
		return common.Hash{}, fmt.Errorf("storage state is nil")
	}
	return s.storageState.StorageRoot()
}

func (s *Service) retrieveAuthorityData() ([]*babe.AuthorityData, error) {
	// TODO: when we update to a new runtime, will need to pass in the latest block number
	return s.grandpaAuthorities()
}

// getLatestSlot returns the slot for the block at the head of the chain
func (s *Service) getLatestSlot() (uint64, error) {
	return s.blockState.GetSlotForBlock(s.blockState.HighestBlockHash())
}

func (s *Service) safeMsgSend(msg network.Message) error {
	s.lock.Lock()
	defer s.lock.Unlock()
	if s.closed {
		return errors.New("service has been stopped")
	}
	s.msgSend <- msg
	return nil
}

func (s *Service) safeBabeKill() error {
	s.lock.Lock()
	defer s.lock.Unlock()
	if s.closed {
		return errors.New("service has been stopped")
	}
	close(s.babeKill)
	return nil
}

func (s *Service) handleBabeSession() {
	for {
		<-s.epochDone
		log.Debug("[core] BABE epoch complete, initializing new session")

		// commit the storage trie to the DB
		err := s.storageState.StoreInDB()
		if err != nil {
			log.Error("[core]", "error", err)
		}

		newBlocks := make(chan types.Block)
		s.blkRec = newBlocks

		epochDone := make(chan struct{})
		s.epochDone = epochDone

		babeKill := make(chan struct{})
		s.babeKill = babeKill

		keys := s.keys.Sr25519Keypairs()

		latestSlot, err := s.getLatestSlot()
		if err != nil {
			log.Error("[core]", "error", err)
		}

		// BABE session configuration
		bsConfig := &babe.SessionConfig{
			Keypair:          keys[0].(*sr25519.Keypair),
			Runtime:          s.rt,
			NewBlocks:        newBlocks, // becomes block send channel in BABE session
			BlockState:       s.blockState,
			StorageState:     s.storageState,
			TransactionQueue: s.transactionQueue,
			AuthData:         s.bs.AuthorityData(), // AuthorityData will be updated when the NextEpochDescriptor arrives.
			Done:             epochDone,
			Kill:             babeKill,
			StartSlot:        latestSlot + 1,
			SyncLock:         s.syncLock,
		}

		// create a new BABE session
		bs, err := babe.NewSession(bsConfig)
		if err != nil {
			log.Error("[core] could not initialize BABE", "error", err)
			return
		}

		err = bs.Start()
		if err != nil {
			log.Error("[core] could not start BABE", "error", err)
		}

		s.bs = bs
		log.Trace("[core] BABE session initialized and started")
	}
}

// receiveBlocks starts receiving blocks from the BABE session
func (s *Service) receiveBlocks() {
	for {
		// receive block from BABE session
		block, ok := <-s.blkRec
		if ok {
			err := s.handleReceivedBlock(&block)
			if err != nil {
				log.Error("[core] failed to handle block from BABE session", "err", err)
			}
		}
	}
}

// receiveMessages starts receiving messages from the network service
func (s *Service) receiveMessages() {
	for {
		// receive message from network service
		msg, ok := <-s.msgRec
		if !ok {
			log.Error("[core] failed to receive message from network service")
			return // exit
		}

		err := s.handleReceivedMessage(msg)
		if err != nil {
			log.Error("[core] failed to handle message from network service", "err", err)
		}
	}
}

// handleReceivedBlock handles blocks from the BABE session
func (s *Service) handleReceivedBlock(block *types.Block) (err error) {
	if s.blockState == nil {
		return fmt.Errorf("blockState is nil")
	}

	err = s.blockState.AddBlock(block)
	if err != nil {
		return err
	}

	msg := &network.BlockAnnounceMessage{
		ParentHash:     block.Header.ParentHash,
		Number:         block.Header.Number,
		StateRoot:      block.Header.StateRoot,
		ExtrinsicsRoot: block.Header.ExtrinsicsRoot,
		Digest:         block.Header.Digest,
	}

	err = s.safeMsgSend(msg)
	if err != nil {
		return err
	}

	// TODO: check if host status message needs to be updated based on new block
	// information, if so, generate host status message and send to network service

	// TODO: send updated host status message to network service
	// s.msgSend <- msg

	err = s.checkForRuntimeChanges()
	if err != nil {
		return err
	}

	return nil
}

// handleReceivedMessage handles messages from the network service
func (s *Service) handleReceivedMessage(msg network.Message) (err error) {
	msgType := msg.GetType()

	switch msgType {
	case network.BlockAnnounceMsgType:
		err = s.ProcessBlockAnnounceMessage(msg)
	case network.BlockRequestMsgType:
		err = s.ProcessBlockRequestMessage(msg)
	case network.BlockResponseMsgType:
		err = s.ProcessBlockResponseMessage(msg)
	case network.TransactionMsgType:
		err = s.ProcessTransactionMessage(msg)
	default:
		err = fmt.Errorf("Received unsupported message type %d", msgType)
	}

	return err
}

// ProcessBlockAnnounceMessage creates a block request message from the block
// announce messages (block announce messages include the header but the full
// block is required to execute `core_execute_block`).
func (s *Service) ProcessBlockAnnounceMessage(msg network.Message) error {
	log.Trace("[core] got BlockAnnounceMessage")

	blockAnnounceMessage, ok := msg.(*network.BlockAnnounceMessage)
	if !ok {
		return errors.New("could not cast network.Message to BlockAnnounceMessage")
	}

	header, err := types.NewHeader(blockAnnounceMessage.ParentHash, blockAnnounceMessage.Number, blockAnnounceMessage.StateRoot, blockAnnounceMessage.ExtrinsicsRoot, blockAnnounceMessage.Digest)
	if err != nil {
		return err
	}

	_, err = s.blockState.GetHeader(header.Hash())
	if err != nil && err.Error() == "Key not found" {
		err = s.blockState.SetHeader(header)
		if err != nil {
			return err
		}

		log.Info("[core] saved block", "number", header.Number, "hash", header.Hash())
	} else {
		return err
	}

	bestNum, err := s.blockState.BestBlockNumber()
	if err != nil {
		log.Error("[core] BlockAnnounceMessage", "error", err)
		return err
	}

	messageBlockNumMinusOne := big.NewInt(0).Sub(blockAnnounceMessage.Number, big.NewInt(1))

	// check if we should send block request message
	if bestNum.Cmp(messageBlockNumMinusOne) == -1 {
<<<<<<< HEAD

		buf := make([]byte, 8)
		binary.LittleEndian.PutUint64(buf, uint64(bestNum.Int64()))

		blockRequest := &network.BlockRequestMessage{
			ID:            header.Number.Uint64(), // best block id
			RequestedData: 3,                      // block header + body
			StartingBlock: variadic.NewUint64OrHash(append([]byte{1}, buf...)),
			EndBlockHash:  optional.NewHash(true, header.Hash()),
			Direction:     1,
			Max:           optional.NewUint32(false, 0),
		}

		// send block request message to network service
		log.Debug("send blockRequest message to network service")

		err = s.safeMsgSend(blockRequest)
		if err != nil {
			return err
		}
=======
		log.Debug("[core] sending new block to syncer", "number", blockAnnounceMessage.Number)
		s.syncChan <- blockAnnounceMessage.Number
>>>>>>> 36631497
	}

	return nil
}

// ProcessBlockRequestMessage processes a block request message, returning a block response message
func (s *Service) ProcessBlockRequestMessage(msg network.Message) error {
	blockRequest := msg.(*network.BlockRequestMessage)

	var startHash common.Hash
	var endHash common.Hash

	switch c := blockRequest.StartingBlock.Value().(type) {
	case uint64:
		block, err := s.blockState.GetBlockByNumber(big.NewInt(0).SetUint64(c))
		if err != nil {
			log.Error("[core] cannot get starting block", "number", c)
			return err
		}
		startHash = block.Header.Hash()
	case common.Hash:
		startHash = c
	}

	if blockRequest.EndBlockHash.Exists() {
		endHash = blockRequest.EndBlockHash.Value()
	} else {
		endHash = s.blockState.BestBlockHash()
	}

	log.Trace("[core] got BlockRequestMessage", "startHash", startHash, "endHash", endHash)

	// get sub-chain of block hashes
	subchain := s.blockState.SubChain(startHash, endHash)

	if len(subchain) > maxResponseSize {
		subchain = subchain[:maxResponseSize]
	}

	responseData := []*types.BlockData{}

	for _, hash := range subchain {
		data, err := s.blockState.GetBlockData(hash)
		if err != nil {
			return err
		}

		blockData := new(types.BlockData)
		blockData.Hash = hash

		// TODO: checks for the existence of the following fields should be implemented once #596 is addressed.

		// header
		if blockRequest.RequestedData&1 == 1 {
			blockData.Header = data.Header
		} else {
			blockData.Header = optional.NewHeader(false, nil)
		}

		// body
		if (blockRequest.RequestedData&2)>>1 == 1 {
			blockData.Body = data.Body
		} else {
			blockData.Body = optional.NewBody(false, nil)
		}

		// receipt
		if (blockRequest.RequestedData&4)>>2 == 1 {
			blockData.Receipt = data.Receipt
		} else {
			blockData.Receipt = optional.NewBytes(false, nil)
		}

		// message queue
		if (blockRequest.RequestedData&8)>>3 == 1 {
			blockData.MessageQueue = data.MessageQueue
		} else {
			blockData.MessageQueue = optional.NewBytes(false, nil)
		}

		// justification
		if (blockRequest.RequestedData&16)>>4 == 1 {
			blockData.Justification = data.Justification
		} else {
			blockData.Justification = optional.NewBytes(false, nil)
		}

		responseData = append(responseData, blockData)
	}

	blockResponse := &network.BlockResponseMessage{
		ID:        blockRequest.ID,
		BlockData: responseData,
	}

	return s.safeMsgSend(blockResponse)
}

// ProcessBlockResponseMessage attempts to validate and add the block to the
// chain by calling `core_execute_block`. Valid blocks are stored in the block
// database to become part of the canonical chain.
func (s *Service) ProcessBlockResponseMessage(msg network.Message) error {
	log.Trace("[core] got BlockResponseMessage")

	blockData := msg.(*network.BlockResponseMessage).BlockData

	bestNum, err := s.blockState.BestBlockNumber()
	if err != nil {
		return err
	}

	for _, bd := range blockData {
		if bd.Header.Exists() {
			header, err := types.NewHeaderFromOptional(bd.Header)
			if err != nil {
				return err
			}

			// get block header; if exists, return
			existingHeader, err := s.blockState.GetHeader(bd.Hash)
			if err != nil && existingHeader == nil {
				err = s.blockState.SetHeader(header)
				if err != nil {
					return err
				}

				log.Info("[core] saved block header", "hash", header.Hash(), "number", header.Number)

				// TODO: handle consensus digest, if first in epoch
				// err = s.handleConsensusDigest(header)
				// if err != nil {
				// 	return err
				// }
			}
		}

		if bd.Header.Exists() && bd.Body.Exists {
			header, err := types.NewHeaderFromOptional(bd.Header)
			if err != nil {
				return err
			}

			body, err := types.NewBodyFromOptional(bd.Body)
			if err != nil {
				return err
			}

			block := &types.Block{
				Header: header,
				Body:   body,
			}

			// TODO: why doesn't execute block work with block we built?

			// blockWithoutDigests := block
			// blockWithoutDigests.Header.Digest = [][]byte{{}}

			// enc, err := block.Encode()
			// if err != nil {
			// 	return err
			// }

			// err = s.executeBlock(enc)
			// if err != nil {
			// 	log.Error("[core] failed to validate block", "err", err)
			// 	return err
			// }

			if header.Number.Cmp(bestNum) == 1 {
				err = s.blockState.AddBlock(block)
				if err != nil {
					log.Error("[core] Failed to add block to state", "error", err, "hash", header.Hash(), "parentHash", header.ParentHash)
					return err
				}

				log.Info("[core] imported block", "number", header.Number, "hash", header.Hash())

				err = s.checkForRuntimeChanges()
				if err != nil {
					return err
				}
			}
		}

		err := s.compareAndSetBlockData(bd)
		if err != nil {
			return err
		}
	}

	return nil
}

func (s *Service) compareAndSetBlockData(bd *types.BlockData) error {
	if s.blockState == nil {
		return fmt.Errorf("no blockState")
	}

	existingData, err := s.blockState.GetBlockData(bd.Hash)
	if err != nil {
		// no block data exists, ok
		return s.blockState.SetBlockData(bd)
	}

	if existingData == nil {
		return s.blockState.SetBlockData(bd)
	}

	if existingData.Header == nil || (!existingData.Header.Exists() && bd.Header.Exists()) {
		existingData.Header = bd.Header
	}

	if existingData.Body == nil || (!existingData.Body.Exists && bd.Body.Exists) {
		existingData.Body = bd.Body
	}

	if existingData.Receipt == nil || (!existingData.Receipt.Exists() && bd.Receipt.Exists()) {
		existingData.Receipt = bd.Receipt
	}

	if existingData.MessageQueue == nil || (!existingData.MessageQueue.Exists() && bd.MessageQueue.Exists()) {
		existingData.MessageQueue = bd.MessageQueue
	}

	if existingData.Justification == nil || (!existingData.Justification.Exists() && bd.Justification.Exists()) {
		existingData.Justification = bd.Justification
	}

	return s.blockState.SetBlockData(existingData)
}

// checkForRuntimeChanges checks if changes to the runtime code have occurred; if so, load the new runtime
func (s *Service) checkForRuntimeChanges() error {
	currentCodeHash, err := s.storageState.LoadCodeHash()
	if err != nil {
		return err
	}

	if !bytes.Equal(currentCodeHash[:], s.codeHash[:]) {
		code, err := s.storageState.LoadCode()
		if err != nil {
			return err
		}

		s.rt.Stop()

		s.rt, err = runtime.NewRuntime(code, s.storageState, s.keys)
		if err != nil {
			return err
		}

		// kill babe session, handleBabeSession will reload it with the new runtime
		if s.isBabeAuthority {
			err = s.safeBabeKill()
			if err != nil {
				return err
			}
		}
	}

	return nil
}

// ProcessTransactionMessage validates each transaction in the message and
// adds valid transactions to the transaction queue of the BABE session
func (s *Service) ProcessTransactionMessage(msg network.Message) error {

	// get transactions from message extrinsics
	txs := msg.(*network.TransactionMessage).Extrinsics

	for _, tx := range txs {
		tx := tx // pin

		// validate each transaction
		val, err := s.ValidateTransaction(tx)
		if err != nil {
			log.Error("[core] failed to validate transaction", "err", err)
			return err // exit
		}

		// create new valid transaction
		vtx := transaction.NewValidTransaction(tx, val)

		if s.isBabeAuthority {
			// push to the transaction queue of BABE session
			s.transactionQueue.Push(vtx)
		}
	}

	return nil
}

// handle authority and randomness changes over transitions from one epoch to the next
//nolint
func (s *Service) handleConsensusDigest(header *types.Header) (err error) {
	var item types.DigestItem
	for _, digest := range header.Digest {
		item, err = types.DecodeDigestItem(digest)
		if err != nil {
			return err
		}

		if item.Type() == types.ConsensusDigestType {
			break
		}
	}

	// TODO: if this block is the first in the epoch and it doesn't have a consensus digest, this is an error
	if item == nil {
		return nil
	}

	consensusDigest := item.(*types.ConsensusDigest)

	epochData := new(babe.NextEpochDescriptor)
	err = epochData.Decode(consensusDigest.Data)
	if err != nil {
		return err
	}

	if s.isBabeAuthority {
		// TODO: if this block isn't the first in the epoch, and it has a consensus digest, this is an error
		err = s.bs.SetEpochData(epochData)
		if err != nil {
			return err
		}
	}

	return nil
}<|MERGE_RESOLUTION|>--- conflicted
+++ resolved
@@ -18,7 +18,6 @@
 
 import (
 	"bytes"
-	"encoding/binary"
 	"errors"
 	"fmt"
 	"math/big"
@@ -29,7 +28,6 @@
 	"github.com/ChainSafe/gossamer/lib/babe"
 	"github.com/ChainSafe/gossamer/lib/common"
 	"github.com/ChainSafe/gossamer/lib/common/optional"
-	"github.com/ChainSafe/gossamer/lib/common/variadic"
 	"github.com/ChainSafe/gossamer/lib/crypto/sr25519"
 	"github.com/ChainSafe/gossamer/lib/keystore"
 	"github.com/ChainSafe/gossamer/lib/runtime"
@@ -483,31 +481,8 @@
 
 	// check if we should send block request message
 	if bestNum.Cmp(messageBlockNumMinusOne) == -1 {
-<<<<<<< HEAD
-
-		buf := make([]byte, 8)
-		binary.LittleEndian.PutUint64(buf, uint64(bestNum.Int64()))
-
-		blockRequest := &network.BlockRequestMessage{
-			ID:            header.Number.Uint64(), // best block id
-			RequestedData: 3,                      // block header + body
-			StartingBlock: variadic.NewUint64OrHash(append([]byte{1}, buf...)),
-			EndBlockHash:  optional.NewHash(true, header.Hash()),
-			Direction:     1,
-			Max:           optional.NewUint32(false, 0),
-		}
-
-		// send block request message to network service
-		log.Debug("send blockRequest message to network service")
-
-		err = s.safeMsgSend(blockRequest)
-		if err != nil {
-			return err
-		}
-=======
 		log.Debug("[core] sending new block to syncer", "number", blockAnnounceMessage.Number)
 		s.syncChan <- blockAnnounceMessage.Number
->>>>>>> 36631497
 	}
 
 	return nil
@@ -527,6 +502,7 @@
 			log.Error("[core] cannot get starting block", "number", c)
 			return err
 		}
+
 		startHash = block.Header.Hash()
 	case common.Hash:
 		startHash = c
