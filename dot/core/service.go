// Copyright 2019 ChainSafe Systems (ON) Corp.
// This file is part of gossamer.
//
// The gossamer library is free software: you can redistribute it and/or modify
// it under the terms of the GNU Lesser General Public License as published by
// the Free Software Foundation, either version 3 of the License, or
// (at your option) any later version.
//
// The gossamer library is distributed in the hope that it will be useful,
// but WITHOUT ANY WARRANTY; without even the implied warranty of
// MERCHANTABILITY or FITNESS FOR A PARTICULAR PURPOSE. See the
// GNU Lesser General Public License for more details.
//
// You should have received a copy of the GNU Lesser General Public License
// along with the gossamer library. If not, see <http://www.gnu.org/licenses/>.

package core

import (
	"bytes"
	"encoding/binary"
	"errors"
	"fmt"
	"math/big"
	mrand "math/rand"
	"sync"
	"time"

	"golang.org/x/exp/rand"

	"github.com/ChainSafe/gossamer/dot/core/types"
	"github.com/ChainSafe/gossamer/dot/network"
	"github.com/ChainSafe/gossamer/lib/babe"
	"github.com/ChainSafe/gossamer/lib/common"
	"github.com/ChainSafe/gossamer/lib/common/optional"
	"github.com/ChainSafe/gossamer/lib/crypto/sr25519"
	"github.com/ChainSafe/gossamer/lib/keystore"
	"github.com/ChainSafe/gossamer/lib/runtime"
	"github.com/ChainSafe/gossamer/lib/services"
	"github.com/ChainSafe/gossamer/lib/transaction"

	log "github.com/ChainSafe/log15"
)

var _ services.Service = &Service{}

var maxResponseSize = 8 // maximum number of block datas to reply with in a BlockResponse message.

// Service is an overhead layer that allows communication between the runtime,
// BABE session, and network service. It deals with the validation of transactions
// and blocks by calling their respective validation functions in the runtime.
type Service struct {
	// State interfaces
	blockState       BlockState
	storageState     StorageState
	transactionQueue TransactionQueue

	// Current runtime and hash of the current runtime code
	rt       *runtime.Runtime
	codeHash common.Hash

	// Current BABE session
	bs              *babe.Session
	isBabeAuthority bool

	// Keystore
	keys *keystore.Keystore

	// Channels for inter-process communication
	msgRec    <-chan network.Message // receive messages from network service
	msgSend   chan<- network.Message // send messages to network service
	blkRec    <-chan types.Block     // receive blocks from BABE session
	epochDone <-chan struct{}        // receive from this channel when BABE epoch changes
	babeKill  chan<- struct{}        // close this channel to kill current BABE session
	lock      sync.Mutex
	closed    bool

	// TODO: add to network state
	requestedBlockIDs map[uint64]bool // track requested block id messages
}

// Config holds the configuration for the core Service.
type Config struct {
	BlockState       BlockState
	StorageState     StorageState
	TransactionQueue TransactionQueue
	Keystore         *keystore.Keystore
	Runtime          *runtime.Runtime
	MsgRec           <-chan network.Message
	MsgSend          chan<- network.Message
	NewBlocks        chan types.Block // only used for testing purposes
	IsBabeAuthority  bool
}

// NewService returns a new core service that connects the runtime, BABE
// session, and network service.
func NewService(cfg *Config) (*Service, error) {
	if cfg.Keystore == nil {
		return nil, fmt.Errorf("no keystore provided")
	}

	keys := cfg.Keystore.Sr25519Keypairs()

	if cfg.NewBlocks == nil {
		cfg.NewBlocks = make(chan types.Block)
	}

	if cfg.BlockState == nil {
		return nil, fmt.Errorf("block state is nil")
	}

	if cfg.StorageState == nil {
		return nil, fmt.Errorf("storage state is nil")
	}

	codeHash, err := cfg.StorageState.LoadCodeHash()
	if err != nil {
		return nil, err
	}

	var srv = &Service{}

	if cfg.IsBabeAuthority {
		if cfg.Keystore.NumSr25519Keys() == 0 {
			return nil, fmt.Errorf("no keys provided for authority node")
		}

		epochDone := make(chan struct{})
		babeKill := make(chan struct{})

		srv = &Service{
			rt:               cfg.Runtime,
			codeHash:         codeHash,
			keys:             cfg.Keystore,
			blkRec:           cfg.NewBlocks, // becomes block receive channel in core service
			msgRec:           cfg.MsgRec,
			msgSend:          cfg.MsgSend,
			blockState:       cfg.BlockState,
			storageState:     cfg.StorageState,
			transactionQueue: cfg.TransactionQueue,
			epochDone:        epochDone,
			babeKill:         babeKill,
			isBabeAuthority:  true,
			closed:           false,
		}

		authData, err := srv.retrieveAuthorityData()
		if err != nil {
			return nil, fmt.Errorf("could not retrieve authority data: %s", err)
		}

		// BABE session configuration
		bsConfig := &babe.SessionConfig{
			Keypair:          keys[0].(*sr25519.Keypair),
			Runtime:          cfg.Runtime,
			NewBlocks:        cfg.NewBlocks, // becomes block send channel in BABE session
			BlockState:       cfg.BlockState,
			StorageState:     cfg.StorageState,
			AuthData:         authData,
			Done:             epochDone,
			Kill:             babeKill,
			TransactionQueue: cfg.TransactionQueue,
		}

		// create a new BABE session
		bs, err := babe.NewSession(bsConfig)
		if err != nil {
			srv.isBabeAuthority = false
			log.Error("[core] could not start babe session", "error", err)
			return srv, nil
		}

		srv.bs = bs
	} else {
		srv = &Service{
			rt:               cfg.Runtime,
			codeHash:         codeHash,
			keys:             cfg.Keystore,
			blkRec:           cfg.NewBlocks, // becomes block receive channel in core service
			msgRec:           cfg.MsgRec,
			msgSend:          cfg.MsgSend,
			blockState:       cfg.BlockState,
			storageState:     cfg.StorageState,
			transactionQueue: cfg.TransactionQueue,
			isBabeAuthority:  false,
			closed:           false,
		}
	}

	srv.requestedBlockIDs = make(map[uint64]bool)

	// core service
	return srv, nil
}

// Start starts the core service
func (s *Service) Start() error {

	// start receiving blocks from BABE session
	go s.receiveBlocks()

	// start receiving messages from network service
	go s.receiveMessages()

	if s.isBabeAuthority {
		// monitor babe session for epoch changes
		go s.handleBabeSession()

		err := s.bs.Start()
		if err != nil {
			log.Error("[core] could not start BABE", "error", err)
		}

		return err
	}

	return nil
}

// Stop stops the core service
func (s *Service) Stop() error {

	s.lock.Lock()
	defer s.lock.Unlock()

	// close channel to network service and BABE service
	if !s.closed {
		if s.msgSend != nil {
			close(s.msgSend)
		}
		if s.isBabeAuthority {
			close(s.babeKill)
		}
		s.closed = true
	}

	return nil
}

// StorageRoot returns the hash of the runtime storage root
func (s *Service) StorageRoot() (common.Hash, error) {
	if s.storageState == nil {
		return common.Hash{}, fmt.Errorf("storage state is nil")
	}
	return s.storageState.StorageRoot()
}

func (s *Service) retrieveAuthorityData() ([]*babe.AuthorityData, error) {
	// TODO: when we update to a new runtime, will need to pass in the latest block number
	return s.grandpaAuthorities()
}

// getLatestSlot returns the slot for the block at the head of the chain
func (s *Service) getLatestSlot() (uint64, error) {
	return s.blockState.GetSlotForBlock(s.blockState.HighestBlockHash())
}

func (s *Service) safeMsgSend(msg network.Message) error {
	s.lock.Lock()
	defer s.lock.Unlock()
	if s.closed {
		return errors.New("service has been stopped")
	}
	s.msgSend <- msg
	return nil
}

func (s *Service) safeBabeKill() error {
	s.lock.Lock()
	defer s.lock.Unlock()
	if s.closed {
		return errors.New("service has been stopped")
	}
	close(s.babeKill)
	return nil
}

func (s *Service) handleBabeSession() {
	for {
		<-s.epochDone
		log.Debug("[core] BABE epoch complete, initializing new session")

		// commit the storage trie to the DB
		err := s.storageState.StoreInDB()
		if err != nil {
			log.Error("[core]", "error", err)
		}

		newBlocks := make(chan types.Block)
		s.blkRec = newBlocks

		epochDone := make(chan struct{})
		s.epochDone = epochDone

		babeKill := make(chan struct{})
		s.babeKill = babeKill

		keys := s.keys.Sr25519Keypairs()

		latestSlot, err := s.getLatestSlot()
		if err != nil {
			log.Error("[core]", "error", err)
		}

		// BABE session configuration
		bsConfig := &babe.SessionConfig{
			Keypair:          keys[0].(*sr25519.Keypair),
			Runtime:          s.rt,
			NewBlocks:        newBlocks, // becomes block send channel in BABE session
			BlockState:       s.blockState,
			StorageState:     s.storageState,
			TransactionQueue: s.transactionQueue,
			AuthData:         s.bs.AuthorityData(), // AuthorityData will be updated when the NextEpochDescriptor arrives.
			Done:             epochDone,
			Kill:             babeKill,
			StartSlot:        latestSlot + 1,
		}

		// create a new BABE session
		bs, err := babe.NewSession(bsConfig)
		if err != nil {
			log.Error("[core] could not initialize BABE", "error", err)
			return
		}

		err = bs.Start()
		if err != nil {
			log.Error("[core] could not start BABE", "error", err)
		}

		s.bs = bs
		log.Trace("[core] BABE session initialized and started")
	}
}

// receiveBlocks starts receiving blocks from the BABE session
func (s *Service) receiveBlocks() {
	for {
		// receive block from BABE session
		block, ok := <-s.blkRec
		if ok {
			err := s.handleReceivedBlock(&block)
			if err != nil {
				log.Error("[core] failed to handle block from BABE session", "err", err)
			}
		}
	}
}

// receiveMessages starts receiving messages from the network service
func (s *Service) receiveMessages() {
	for {
		// receive message from network service
		msg, ok := <-s.msgRec
		if !ok {
			log.Error("[core] failed to receive message from network service")
			return // exit
		}

		err := s.handleReceivedMessage(msg)
		if err != nil {
			log.Error("[core] failed to handle message from network service", "err", err)
		}
	}
}

// handleReceivedBlock handles blocks from the BABE session
func (s *Service) handleReceivedBlock(block *types.Block) (err error) {
	if s.blockState == nil {
		return fmt.Errorf("blockState is nil")
	}

	err = s.blockState.AddBlock(block)
	if err != nil {
		return err
	}

	msg := &network.BlockAnnounceMessage{
		ParentHash:     block.Header.ParentHash,
		Number:         block.Header.Number,
		StateRoot:      block.Header.StateRoot,
		ExtrinsicsRoot: block.Header.ExtrinsicsRoot,
		Digest:         block.Header.Digest,
	}

	err = s.safeMsgSend(msg)
	if err != nil {
		return err
	}

	// TODO: check if host status message needs to be updated based on new block
	// information, if so, generate host status message and send to network service

	// TODO: send updated host status message to network service
	// s.msgSend <- msg

	err = s.checkForRuntimeChanges()
	if err != nil {
		return err
	}

	return nil
}

// handleReceivedMessage handles messages from the network service
func (s *Service) handleReceivedMessage(msg network.Message) (err error) {
	msgType := msg.GetType()

	switch msgType {
	case network.BlockAnnounceMsgType:
		err = s.ProcessBlockAnnounceMessage(msg)
	case network.BlockRequestMsgType:
		err = s.ProcessBlockRequestMessage(msg)
	case network.BlockResponseMsgType:
		err = s.ProcessBlockResponseMessage(msg)
	case network.TransactionMsgType:
		err = s.ProcessTransactionMessage(msg)
	default:
		err = fmt.Errorf("Received unsupported message type %d", msgType)
	}

	return err
}

// ProcessBlockAnnounceMessage creates a block request message from the block
// announce messages (block announce messages include the header but the full
// block is required to execute `core_execute_block`).
func (s *Service) ProcessBlockAnnounceMessage(msg network.Message) error {
	blockAnnounceMessage, ok := msg.(*network.BlockAnnounceMessage)
	if !ok {
		return errors.New("could not cast network.Message to BlockAnnounceMessage")
	}

	header, err := types.NewHeader(blockAnnounceMessage.ParentHash, blockAnnounceMessage.Number, blockAnnounceMessage.StateRoot, blockAnnounceMessage.ExtrinsicsRoot, blockAnnounceMessage.Digest)
	if err != nil {
		return err
	}

	_, err = s.blockState.GetHeader(header.Hash())
	if err != nil && err.Error() == "Key not found" {
		err = s.blockState.SetHeader(header)
		if err != nil {
			return err
		}

		log.Info("[core] saved block", "number", header.Number, "hash", header.Hash())

	} else {
		return err
	}

	bestNum, err := s.blockState.BestBlockNumber()
	if err != nil {
		return err
	}

	messageBlockNumMinusOne := big.NewInt(0).Sub(blockAnnounceMessage.Number, big.NewInt(1))

	// check if we should send block request message
	if bestNum.Cmp(messageBlockNumMinusOne) == -1 {

		//generate random ID
		s1 := rand.NewSource(uint64(time.Now().UnixNano()))
		seed := rand.New(s1).Uint64()
		randomID := mrand.New(mrand.NewSource(int64(seed))).Uint64()

		buf := make([]byte, 8)
		binary.LittleEndian.PutUint64(buf, uint64(bestNum.Int64()))

		blockRequest := &network.BlockRequestMessage{
			ID:            randomID, // random
			RequestedData: 3,        // block header + body
			StartingBlock: append([]byte{1}, buf...),
			EndBlockHash:  optional.NewHash(true, header.Hash()),
			Direction:     1,
			Max:           optional.NewUint32(false, 0),
		}

		//track request
		s.requestedBlockIDs[randomID] = true

		// send block request message to network service
		log.Debug("send blockRequest message to network service")

<<<<<<< HEAD
		err = s.safeMsgSend(blockRequest)
		if err != nil {
			return err
		}
=======
		// TODO: safe channel checking
		if s.msgSend == nil {
			return nil
		}

		s.msgSend <- blockRequest
>>>>>>> fbf5c371
	}

	return nil
}

// ProcessBlockRequestMessage processes a block request message, returning a block response message
func (s *Service) ProcessBlockRequestMessage(msg network.Message) error {
	blockRequest := msg.(*network.BlockRequestMessage)

	startPrefix := blockRequest.StartingBlock[0]
	startData := blockRequest.StartingBlock[1:]

	var startHash common.Hash
	var endHash common.Hash

	// TODO: update BlockRequest starting block to be variadic type
	if startPrefix == 1 {
		start := binary.LittleEndian.Uint64(startData)

		// check if we have start block
		block, err := s.blockState.GetBlockByNumber(big.NewInt(int64(start)))
		if err != nil {
			return err
		}

		startHash = block.Header.Hash()
	} else if startPrefix == 0 {
		startHash = common.NewHash(startData)
	} else {
		return errors.New("invalid start block in BlockRequest")
	}

	if blockRequest.EndBlockHash.Exists() {
		endHash = blockRequest.EndBlockHash.Value()
	} else {
		endHash = s.blockState.BestBlockHash()
	}

	// get sub-chain of block hashes
	subchain := s.blockState.SubChain(startHash, endHash)

	if len(subchain) > maxResponseSize {
		subchain = subchain[:maxResponseSize]
	}

	responseData := []*types.BlockData{}

	for _, hash := range subchain {
		data, err := s.blockState.GetBlockData(hash)
		if err != nil {
			return err
		}

		blockData := new(types.BlockData)
		blockData.Hash = hash

		// TODO: checks for the existence of the following fields should be implemented once #596 is addressed.

		// header
		if blockRequest.RequestedData&1 == 1 {
			blockData.Header = data.Header
		} else {
			blockData.Header = optional.NewHeader(false, nil)
		}

		// body
		if (blockRequest.RequestedData&2)>>1 == 1 {
			blockData.Body = data.Body
		} else {
			blockData.Body = optional.NewBody(false, nil)
		}

		// receipt
		if (blockRequest.RequestedData&4)>>2 == 1 {
			blockData.Receipt = data.Receipt
		} else {
			blockData.Receipt = optional.NewBytes(false, nil)
		}

		// message queue
		if (blockRequest.RequestedData&8)>>3 == 1 {
			blockData.MessageQueue = data.MessageQueue
		} else {
			blockData.MessageQueue = optional.NewBytes(false, nil)
		}

		// justification
		if (blockRequest.RequestedData&16)>>4 == 1 {
			blockData.Justification = data.Justification
		} else {
			blockData.Justification = optional.NewBytes(false, nil)
		}

		responseData = append(responseData, blockData)
	}

	blockResponse := &network.BlockResponseMessage{
		ID:        blockRequest.ID,
		BlockData: responseData,
	}

	return s.safeMsgSend(blockResponse)
}

// ProcessBlockResponseMessage attempts to validate and add the block to the
// chain by calling `core_execute_block`. Valid blocks are stored in the block
// database to become part of the canonical chain.
func (s *Service) ProcessBlockResponseMessage(msg network.Message) error {
	blockData := msg.(*network.BlockResponseMessage).BlockData

	bestNum, err := s.blockState.BestBlockNumber()
	if err != nil {
		return err
	}

	for _, bd := range blockData {
		if bd.Header.Exists() {
			header, err := types.NewHeaderFromOptional(bd.Header)
			if err != nil {
				return err
			}

			// get block header; if exists, return
			existingHeader, err := s.blockState.GetHeader(bd.Hash)
			if err != nil && existingHeader == nil {
				err = s.blockState.SetHeader(header)
				if err != nil {
					return err
				}

				log.Info("[core] saved block header", "hash", header.Hash(), "number", header.Number)

				// TODO: handle consensus digest, if first in epoch
				// err = s.handleConsensusDigest(header)
				// if err != nil {
				// 	return err
				// }
			}
		}

		if bd.Header.Exists() && bd.Body.Exists {
			header, err := types.NewHeaderFromOptional(bd.Header)
			if err != nil {
				return err
			}

			body, err := types.NewBodyFromOptional(bd.Body)
			if err != nil {
				return err
			}

			block := &types.Block{
				Header: header,
				Body:   body,
			}

			// TODO: why doesn't execute block work with block we built?

			// blockWithoutDigests := block
			// blockWithoutDigests.Header.Digest = [][]byte{{}}

			// enc, err := block.Encode()
			// if err != nil {
			// 	return err
			// }

			// err = s.executeBlock(enc)
			// if err != nil {
			// 	log.Error("[core] failed to validate block", "err", err)
			// 	return err
			// }

			if header.Number.Cmp(bestNum) == 1 {
				err = s.blockState.AddBlock(block)
				if err != nil {
					return err
				}

				log.Info("[core] imported block", "number", header.Number, "hash", header.Hash())

				err = s.checkForRuntimeChanges()
				if err != nil {
					return err
				}
			}
		}

		err := s.compareAndSetBlockData(bd)
		if err != nil {
			return err
		}
	}

	return nil
}

func (s *Service) compareAndSetBlockData(bd *types.BlockData) error {
	if s.blockState == nil {
		return fmt.Errorf("no blockState")
	}

	existingData, err := s.blockState.GetBlockData(bd.Hash)
	if err != nil {
		// no block data exists, ok
		return s.blockState.SetBlockData(bd)
	}

	if existingData == nil {
		return s.blockState.SetBlockData(bd)
	}

	if existingData.Header == nil || (!existingData.Header.Exists() && bd.Header.Exists()) {
		existingData.Header = bd.Header
	}

	if existingData.Body == nil || (!existingData.Body.Exists && bd.Body.Exists) {
		existingData.Body = bd.Body
	}

	if existingData.Receipt == nil || (!existingData.Receipt.Exists() && bd.Receipt.Exists()) {
		existingData.Receipt = bd.Receipt
	}

	if existingData.MessageQueue == nil || (!existingData.MessageQueue.Exists() && bd.MessageQueue.Exists()) {
		existingData.MessageQueue = bd.MessageQueue
	}

	if existingData.Justification == nil || (!existingData.Justification.Exists() && bd.Justification.Exists()) {
		existingData.Justification = bd.Justification
	}

	return s.blockState.SetBlockData(existingData)
}

// checkForRuntimeChanges checks if changes to the runtime code have occurred; if so, load the new runtime
func (s *Service) checkForRuntimeChanges() error {
	currentCodeHash, err := s.storageState.LoadCodeHash()
	if err != nil {
		return err
	}

	if !bytes.Equal(currentCodeHash[:], s.codeHash[:]) {
		code, err := s.storageState.LoadCode()
		if err != nil {
			return err
		}

		s.rt.Stop()

		s.rt, err = runtime.NewRuntime(code, s.storageState, s.keys)
		if err != nil {
			return err
		}

		// kill babe session, handleBabeSession will reload it with the new runtime
		if s.isBabeAuthority {
			err = s.safeBabeKill()
			if err != nil {
				return err
			}
		}
	}

	return nil
}

// ProcessTransactionMessage validates each transaction in the message and
// adds valid transactions to the transaction queue of the BABE session
func (s *Service) ProcessTransactionMessage(msg network.Message) error {

	// get transactions from message extrinsics
	txs := msg.(*network.TransactionMessage).Extrinsics

	for _, tx := range txs {
		tx := tx // pin

		// validate each transaction
		val, err := s.ValidateTransaction(tx)
		if err != nil {
			log.Error("[core] failed to validate transaction", "err", err)
			return err // exit
		}

		// create new valid transaction
		vtx := transaction.NewValidTransaction(tx, val)

		if s.isBabeAuthority {
			// push to the transaction queue of BABE session
			s.transactionQueue.Push(vtx)
		}
	}

	return nil
}

// handle authority and randomness changes over transitions from one epoch to the next
//nolint
func (s *Service) handleConsensusDigest(header *types.Header) (err error) {
	var item types.DigestItem
	for _, digest := range header.Digest {
		item, err = types.DecodeDigestItem(digest)
		if err != nil {
			return err
		}

		if item.Type() == types.ConsensusDigestType {
			break
		}
	}

	// TODO: if this block is the first in the epoch and it doesn't have a consensus digest, this is an error
	if item == nil {
		return nil
	}

	consensusDigest := item.(*types.ConsensusDigest)

	epochData := new(babe.NextEpochDescriptor)
	err = epochData.Decode(consensusDigest.Data)
	if err != nil {
		return err
	}

	if s.isBabeAuthority {
		// TODO: if this block isn't the first in the epoch, and it has a consensus digest, this is an error
		err = s.bs.SetEpochData(epochData)
		if err != nil {
			return err
		}
	}

	return nil
}<|MERGE_RESOLUTION|>--- conflicted
+++ resolved
@@ -482,19 +482,10 @@
 		// send block request message to network service
 		log.Debug("send blockRequest message to network service")
 
-<<<<<<< HEAD
 		err = s.safeMsgSend(blockRequest)
 		if err != nil {
 			return err
 		}
-=======
-		// TODO: safe channel checking
-		if s.msgSend == nil {
-			return nil
-		}
-
-		s.msgSend <- blockRequest
->>>>>>> fbf5c371
 	}
 
 	return nil
