// Copyright 2019 ChainSafe Systems (ON) Corp.
// This file is part of gossamer.
//
// The gossamer library is free software: you can redistribute it and/or modify
// it under the terms of the GNU Lesser General Public License as published by
// the Free Software Foundation, either version 3 of the License, or
// (at your option) any later version.
//
// The gossamer library is distributed in the hope that it will be useful,
// but WITHOUT ANY WARRANTY; without even the implied warranty of
// MERCHANTABILITY or FITNESS FOR A PARTICULAR PURPOSE. See the
// GNU Lesser General Public License for more details.
//
// You should have received a copy of the GNU Lesser General Public License
// along with the gossamer library. If not, see <http://www.gnu.org/licenses/>.
package core

import (
	"context"
	"math/big"
	"os"
	"sync"

	"github.com/ChainSafe/gossamer/dot/network"
	"github.com/ChainSafe/gossamer/dot/types"
	"github.com/ChainSafe/gossamer/lib/blocktree"
	"github.com/ChainSafe/gossamer/lib/common"
	"github.com/ChainSafe/gossamer/lib/crypto"
	"github.com/ChainSafe/gossamer/lib/keystore"
	"github.com/ChainSafe/gossamer/lib/runtime"
	rtstorage "github.com/ChainSafe/gossamer/lib/runtime/storage"
	"github.com/ChainSafe/gossamer/lib/services"
	"github.com/ChainSafe/gossamer/lib/transaction"
	"github.com/ChainSafe/gossamer/pkg/scale"
	log "github.com/ChainSafe/log15"
)

var (
	_      services.Service = &Service{}
	logger log.Logger       = log.New("pkg", "core")
)

// QueryKeyValueChanges represents the key-value data inside a block storage
type QueryKeyValueChanges map[string]string

// Service is an overhead layer that allows communication between the runtime,
// BABE session, and network service. It deals with the validation of transactions
// and blocks by calling their respective validation functions in the runtime.
type Service struct {
	ctx        context.Context
	cancel     context.CancelFunc
	blockAddCh chan *types.Block // for asynchronous block handling
	sync.Mutex                   // lock for channel

	// Service interfaces
	blockState       BlockState
	epochState       EpochState
	storageState     StorageState
	transactionState TransactionState
	net              Network
	digestHandler    DigestHandler

<<<<<<< HEAD
	// Current runtime and hash of the current runtime code
	rt       runtime.Instance
	codeHash common.Hash

	// Block production variables
	blockProducer   BlockProducer
	isBlockProducer bool

	// Block verification
	verifier Verifier
=======
	// map of code substitutions keyed by block hash
	codeSubstitute       map[common.Hash]string
	codeSubstitutedState CodeSubstitutedState
>>>>>>> 0932ee84

	// Keystore
	keys *keystore.GlobalKeystore
}

// Config holds the configuration for the core Service.
type Config struct {
<<<<<<< HEAD
	LogLvl           log.Lvl
=======
	LogLvl log.Lvl

>>>>>>> 0932ee84
	BlockState       BlockState
	EpochState       EpochState
	StorageState     StorageState
	TransactionState TransactionState
	Network          Network
	Keystore         *keystore.GlobalKeystore
	Runtime          runtime.Instance
<<<<<<< HEAD
	BlockProducer    BlockProducer
	IsBlockProducer  bool
	Verifier         Verifier

	NewBlocks chan types.Block // only used for testing purposes
=======
	DigestHandler    DigestHandler

	CodeSubstitutes      map[common.Hash]string
	CodeSubstitutedState CodeSubstitutedState
>>>>>>> 0932ee84
}

// NewService returns a new core service that connects the runtime, BABE
// session, and network service.
func NewService(cfg *Config) (*Service, error) {
	if cfg.Keystore == nil {
		return nil, ErrNilKeystore
	}

	if cfg.BlockState == nil {
		return nil, ErrNilBlockState
	}

	if cfg.StorageState == nil {
		return nil, ErrNilStorageState
	}

	if cfg.Network == nil {
		return nil, ErrNilNetwork
	}

	if cfg.DigestHandler == nil {
		return nil, ErrNilDigestHandler
	}

<<<<<<< HEAD
=======
	if cfg.CodeSubstitutedState == nil {
		return nil, errNilCodeSubstitutedState
	}

>>>>>>> 0932ee84
	h := log.StreamHandler(os.Stdout, log.TerminalFormat())
	h = log.CallerFileHandler(h)
	logger.SetHandler(log.LvlFilterHandler(cfg.LogLvl, h))

	blockAddCh := make(chan *types.Block, 256)

	ctx, cancel := context.WithCancel(context.Background())
	srv := &Service{
<<<<<<< HEAD
		ctx:              ctx,
		cancel:           cancel,
		rt:               cfg.Runtime,
		codeHash:         codeHash,
		keys:             cfg.Keystore,
		blkRec:           cfg.NewBlocks,
		blockState:       cfg.BlockState,
		epochState:       cfg.EpochState,
		storageState:     cfg.StorageState,
		transactionState: cfg.TransactionState,
		net:              cfg.Network,
		isBlockProducer:  cfg.IsBlockProducer,
		blockProducer:    cfg.BlockProducer,
		verifier:         cfg.Verifier,
		lock:             &sync.Mutex{},
		blockAddCh:       blockAddCh,
		blockAddChID:     id,
	}

	if cfg.NewBlocks != nil {
		srv.blkRec = cfg.NewBlocks
	} else if cfg.IsBlockProducer {
		srv.blkRec = cfg.BlockProducer.GetBlockChannel()
=======
		ctx:                  ctx,
		cancel:               cancel,
		keys:                 cfg.Keystore,
		blockState:           cfg.BlockState,
		epochState:           cfg.EpochState,
		storageState:         cfg.StorageState,
		transactionState:     cfg.TransactionState,
		net:                  cfg.Network,
		blockAddCh:           blockAddCh,
		codeSubstitute:       cfg.CodeSubstitutes,
		codeSubstitutedState: cfg.CodeSubstitutedState,
		digestHandler:        cfg.DigestHandler,
>>>>>>> 0932ee84
	}

	return srv, nil
}

// Start starts the core service
func (s *Service) Start() error {
	go s.handleBlocksAsync()
	return nil
}

// Stop stops the core service
func (s *Service) Stop() error {
	s.Lock()
	defer s.Unlock()

	s.cancel()
	close(s.blockAddCh)
	return nil
}

// StorageRoot returns the hash of the storage root
func (s *Service) StorageRoot() (common.Hash, error) {
	if s.storageState == nil {
		return common.Hash{}, ErrNilStorageState
	}

	ts, err := s.storageState.TrieState(nil)
	if err != nil {
		return common.Hash{}, err
	}

	return ts.Root()
}

// HandleBlockImport handles a block that was imported via the network
func (s *Service) HandleBlockImport(block *types.Block, state *rtstorage.TrieState) error {
	return s.handleBlock(block, state)
}

// HandleBlockProduced handles a block that was produced by us
// It is handled the same as an imported block in terms of state updates; the only difference
// is we send a BlockAnnounceMessage to our peers.
func (s *Service) HandleBlockProduced(block *types.Block, state *rtstorage.TrieState) error {
	msg := &network.BlockAnnounceMessage{
		ParentHash:     block.Header.ParentHash,
		Number:         block.Header.Number,
		StateRoot:      block.Header.StateRoot,
		ExtrinsicsRoot: block.Header.ExtrinsicsRoot,
		Digest:         block.Header.Digest,
		BestBlock:      true,
	}

	s.net.GossipMessage(msg)
	return s.handleBlock(block, state)
}

func (s *Service) handleBlock(block *types.Block, state *rtstorage.TrieState) error {
	if block == nil || block.Header == nil || state == nil {
		return nil
	}

	// store updates state trie nodes in database
	err := s.storageState.StoreTrie(state, block.Header)
	if err != nil {
		logger.Warn("failed to store state trie for imported block", "block", block.Header.Hash(), "error", err)
		return err
	}

	// store block in database
	if err = s.blockState.AddBlock(block); err != nil {
		if err == blocktree.ErrParentNotFound && block.Header.Number.Cmp(big.NewInt(0)) != 0 {
			return err
		} else if err == blocktree.ErrBlockExists || block.Header.Number.Cmp(big.NewInt(0)) == 0 {
			// this is fine
		} else {
			return err
		}
	}

	logger.Debug("imported block and stored state trie", "block", block.Header.Hash(), "state root", state.MustRoot())

	// handle consensus digests
	s.digestHandler.HandleDigests(block.Header)

	rt, err := s.blockState.GetRuntime(&block.Header.ParentHash)
	if err != nil {
		return err
	}

	// check for runtime changes
	if err := s.blockState.HandleRuntimeChanges(state, rt, block.Header.Hash()); err != nil {
		logger.Crit("failed to update runtime code", "error", err)
		return err
	}

	// check if there was a runtime code substitution
	if err := s.handleCodeSubstitution(block.Header.Hash()); err != nil {
		logger.Crit("failed to substitute runtime code", "error", err)
		return err
	}

	// check if block production epoch transitioned
	if err := s.handleCurrentSlot(block.Header); err != nil {
		logger.Warn("failed to handle epoch for block", "block", block.Header.Hash(), "error", err)
		return err
	}

	go func() {
		s.Lock()
		defer s.Unlock()
		if s.ctx.Err() != nil {
			return
		}

		s.blockAddCh <- block
	}()

	return nil
}

func (s *Service) handleCodeSubstitution(hash common.Hash) error {
	value := s.codeSubstitute[hash]
	if value == "" {
		return nil
	}

	logger.Info("🔄 detected runtime code substitution, upgrading...", "block", hash)
	code := common.MustHexToBytes(value)
	if len(code) == 0 {
		return ErrEmptyRuntimeCode
	}

	rt, err := s.blockState.GetRuntime(&hash)
	if err != nil {
		return err
	}

	// TODO: this needs to create a new runtime instance, otherwise it will update
	// the blocks that reference the current runtime version to use the code substition
	err = rt.UpdateRuntimeCode(code)
	if err != nil {
		return err
	}

	err = s.codeSubstitutedState.StoreCodeSubstitutedBlockHash(hash)
	if err != nil {
		return err
	}

	return nil
}

func (s *Service) handleCurrentSlot(header *types.Header) error {
	head := s.blockState.BestBlockHash()
	if header.Hash() != head {
		return nil
	}

	epoch, err := s.epochState.GetEpochForBlock(header)
	if err != nil {
		return err
	}

	currEpoch, err := s.epochState.GetCurrentEpoch()
	if err != nil {
		return err
	}

	if currEpoch == epoch {
		return nil
	}

	return s.epochState.SetCurrentEpoch(epoch)
}

// handleBlocksAsync handles a block asynchronously; the handling performed by this function
// does not need to be completed before the next block can be imported.
func (s *Service) handleBlocksAsync() {
	for {
		prev := s.blockState.BestBlockHash()

		select {
		case block := <-s.blockAddCh:
			if block == nil {
				continue
			}

			if err := s.handleChainReorg(prev, block.Header.Hash()); err != nil {
				logger.Warn("failed to re-add transactions to chain upon re-org", "error", err)
			}

			if err := s.maintainTransactionPool(block); err != nil {
				logger.Warn("failed to maintain transaction pool", "error", err)
			}
		case <-s.ctx.Done():
			return
		}
	}
}

// handleChainReorg checks if there is a chain re-org (ie. new chain head is on a different chain than the
// previous chain head). If there is a re-org, it moves the transactions that were included on the previous
// chain back into the transaction pool.
func (s *Service) handleChainReorg(prev, curr common.Hash) error {
	ancestor, err := s.blockState.HighestCommonAncestor(prev, curr)
	if err != nil {
		return err
	}

	// if the highest common ancestor of the previous chain head and current chain head is the previous chain head,
	// then the current chain head is the descendant of the previous and thus are on the same chain
	if ancestor == prev {
		return nil
	}

	subchain, err := s.blockState.SubChain(ancestor, prev)
	if err != nil {
		return err
	}

	// subchain contains the ancestor as well so we need to remove it.
	if len(subchain) > 0 {
		subchain = subchain[1:]
	}

	// Check transaction validation on the best block.
	rt, err := s.blockState.GetRuntime(nil)
	if err != nil {
		return err
	}

	// for each block in the previous chain, re-add its extrinsics back into the pool
	for _, hash := range subchain {
		body, err := s.blockState.GetBlockBody(hash)
		if err != nil {
			continue
		}

		exts, err := body.AsExtrinsics()
		if err != nil {
			continue
		}

		// TODO: decode extrinsic and make sure it's not an inherent.
		// currently we are attempting to re-add inherents, causing lots of "'Bad input data provided to validate_transaction" errors.
		for _, ext := range exts {
			logger.Debug("validating transaction on re-org chain", "extrinsic", ext)
			encExt, err := scale.Marshal(ext)
			if err != nil {
				return err
			}

			decExt := &types.ExtrinsicData{}
			err = decExt.DecodeVersion(encExt)
			if err != nil {
				return err
			}

			// Inherent are not signed.
			if !decExt.IsSigned() {
				continue
			}

			externalExt := types.Extrinsic(append([]byte{byte(types.TxnExternal)}, encExt...))
			txv, err := rt.ValidateTransaction(externalExt)
			if err != nil {
				logger.Debug("failed to validate transaction", "error", err, "extrinsic", ext)
				continue
			}

			vtx := transaction.NewValidTransaction(encExt, txv)
			s.transactionState.AddToPool(vtx)
		}
	}

	return nil
}

// maintainTransactionPool removes any transactions that were included in the new block, revalidates the transactions in the pool,
// and moves them to the queue if valid.
// See https://github.com/paritytech/substrate/blob/74804b5649eccfb83c90aec87bdca58e5d5c8789/client/transaction-pool/src/lib.rs#L545
func (s *Service) maintainTransactionPool(block *types.Block) error {
	exts, err := block.Body.AsExtrinsics()
	if err != nil {
		return err
	}

	// remove extrinsics included in a block
	for _, ext := range exts {
		s.transactionState.RemoveExtrinsic(ext)
	}

	// re-validate transactions in the pool and move them to the queue
	txs := s.transactionState.PendingInPool()
	for _, tx := range txs {
		// TODO: re-add this
		// val, err := s.rt.ValidateTransaction(tx.Extrinsic)
		// if err != nil {
		// 	// failed to validate tx, remove it from the pool or queue
		// 	s.transactionState.RemoveExtrinsic(tx.Extrinsic)
		// 	continue
		// }

		// tx = transaction.NewValidTransaction(tx.Extrinsic, val)

		h, err := s.transactionState.Push(tx)
		if err != nil && err == transaction.ErrTransactionExists {
			// transaction is already in queue, remove it from the pool
			s.transactionState.RemoveExtrinsicFromPool(tx.Extrinsic)
			continue
		}

		s.transactionState.RemoveExtrinsicFromPool(tx.Extrinsic)
		logger.Trace("moved transaction to queue", "hash", h)
	}

	return nil
}

// InsertKey inserts keypair into the account keystore
// TODO: define which keystores need to be updated and create separate insert funcs for each
func (s *Service) InsertKey(kp crypto.Keypair) {
	s.keys.Acco.Insert(kp)
}

// HasKey returns true if given hex encoded public key string is found in keystore, false otherwise, error if there
//  are issues decoding string
func (s *Service) HasKey(pubKeyStr, keyType string) (bool, error) {
	return keystore.HasKey(pubKeyStr, keyType, s.keys.Acco)
}

// DecodeSessionKeys executes the runtime DecodeSessionKeys and return the scale encoded keys
func (s *Service) DecodeSessionKeys(enc []byte) ([]byte, error) {
	rt, err := s.blockState.GetRuntime(nil)
	if err != nil {
		return nil, err
	}

	return rt.DecodeSessionKeys(enc)
}

// GetRuntimeVersion gets the current RuntimeVersion
func (s *Service) GetRuntimeVersion(bhash *common.Hash) (runtime.Version, error) {
	var stateRootHash *common.Hash

	// If block hash is not nil then fetch the state root corresponding to the block.
	if bhash != nil {
		var err error
		stateRootHash, err = s.storageState.GetStateRootFromBlock(bhash)
		if err != nil {
			return nil, err
		}
	}

	ts, err := s.storageState.TrieState(stateRootHash)
	if err != nil {
		return nil, err
	}

	rt, err := s.blockState.GetRuntime(bhash)
	if err != nil {
		return nil, err
	}

	rt.SetContextStorage(ts)
	return rt.Version()
}

// HandleSubmittedExtrinsic is used to send a Transaction message containing a Extrinsic @ext
func (s *Service) HandleSubmittedExtrinsic(ext types.Extrinsic) error {
	if s.net == nil {
		return nil
	}

	ts, err := s.storageState.TrieState(nil)
	if err != nil {
		return err
	}

	rt, err := s.blockState.GetRuntime(nil)
	if err != nil {
		logger.Crit("failed to get runtime")
		return err
	}

	rt.SetContextStorage(ts)
	// the transaction source is External
	externalExt := types.Extrinsic(append([]byte{byte(types.TxnExternal)}, ext...))
	txv, err := rt.ValidateTransaction(externalExt)
	if err != nil {
		return err
	}

	// add transaction to pool
	vtx := transaction.NewValidTransaction(ext, txv)
	s.transactionState.AddToPool(vtx)

	// broadcast transaction
	msg := &network.TransactionMessage{Extrinsics: []types.Extrinsic{ext}}
	s.net.GossipMessage(msg)
	return nil
}

//GetMetadata calls runtime Metadata_metadata function
func (s *Service) GetMetadata(bhash *common.Hash) ([]byte, error) {
	var (
		stateRootHash *common.Hash
		err           error
	)

	// If block hash is not nil then fetch the state root corresponding to the block.
	if bhash != nil {
		stateRootHash, err = s.storageState.GetStateRootFromBlock(bhash)
		if err != nil {
			return nil, err
		}
	}
	ts, err := s.storageState.TrieState(stateRootHash)
	if err != nil {
		return nil, err
	}

	rt, err := s.blockState.GetRuntime(bhash)
	if err != nil {
		return nil, err
	}

	rt.SetContextStorage(ts)
	return rt.Metadata()
}

// QueryStorage returns the key-value data by block based on `keys` params
// on every block starting `from` until `to` block, if `to` is not nil
func (s *Service) QueryStorage(from, to common.Hash, keys ...string) (map[common.Hash]QueryKeyValueChanges, error) {
	if to == common.EmptyHash {
		to = s.blockState.BestBlockHash()
	}

	blocksToQuery, err := s.blockState.SubChain(from, to)
	if err != nil {
		return nil, err
	}

	queries := make(map[common.Hash]QueryKeyValueChanges)

	for _, hash := range blocksToQuery {
		changes, err := s.tryQueryStorage(hash, keys...)
		if err != nil {
			return nil, err
		}

		queries[hash] = changes
	}

	return queries, nil
}

// tryQueryStorage will try to get all the `keys` inside the block's current state
func (s *Service) tryQueryStorage(block common.Hash, keys ...string) (QueryKeyValueChanges, error) {
	stateRootHash, err := s.storageState.GetStateRootFromBlock(&block)
	if err != nil {
		return nil, err
	}

	changes := make(QueryKeyValueChanges)
	for _, k := range keys {
		keyBytes, err := common.HexToBytes(k)
		if err != nil {
			return nil, err
		}

		storedData, err := s.storageState.GetStorage(stateRootHash, keyBytes)
		if err != nil {
			return nil, err
		}

		if storedData == nil {
			continue
		}

		changes[k] = common.BytesToHex(storedData)
	}

	return changes, nil
}<|MERGE_RESOLUTION|>--- conflicted
+++ resolved
@@ -60,22 +60,9 @@
 	net              Network
 	digestHandler    DigestHandler
 
-<<<<<<< HEAD
-	// Current runtime and hash of the current runtime code
-	rt       runtime.Instance
-	codeHash common.Hash
-
-	// Block production variables
-	blockProducer   BlockProducer
-	isBlockProducer bool
-
-	// Block verification
-	verifier Verifier
-=======
 	// map of code substitutions keyed by block hash
 	codeSubstitute       map[common.Hash]string
 	codeSubstitutedState CodeSubstitutedState
->>>>>>> 0932ee84
 
 	// Keystore
 	keys *keystore.GlobalKeystore
@@ -83,12 +70,8 @@
 
 // Config holds the configuration for the core Service.
 type Config struct {
-<<<<<<< HEAD
-	LogLvl           log.Lvl
-=======
 	LogLvl log.Lvl
 
->>>>>>> 0932ee84
 	BlockState       BlockState
 	EpochState       EpochState
 	StorageState     StorageState
@@ -96,18 +79,10 @@
 	Network          Network
 	Keystore         *keystore.GlobalKeystore
 	Runtime          runtime.Instance
-<<<<<<< HEAD
-	BlockProducer    BlockProducer
-	IsBlockProducer  bool
-	Verifier         Verifier
-
-	NewBlocks chan types.Block // only used for testing purposes
-=======
 	DigestHandler    DigestHandler
 
 	CodeSubstitutes      map[common.Hash]string
 	CodeSubstitutedState CodeSubstitutedState
->>>>>>> 0932ee84
 }
 
 // NewService returns a new core service that connects the runtime, BABE
@@ -133,13 +108,10 @@
 		return nil, ErrNilDigestHandler
 	}
 
-<<<<<<< HEAD
-=======
 	if cfg.CodeSubstitutedState == nil {
 		return nil, errNilCodeSubstitutedState
 	}
 
->>>>>>> 0932ee84
 	h := log.StreamHandler(os.Stdout, log.TerminalFormat())
 	h = log.CallerFileHandler(h)
 	logger.SetHandler(log.LvlFilterHandler(cfg.LogLvl, h))
@@ -148,31 +120,6 @@
 
 	ctx, cancel := context.WithCancel(context.Background())
 	srv := &Service{
-<<<<<<< HEAD
-		ctx:              ctx,
-		cancel:           cancel,
-		rt:               cfg.Runtime,
-		codeHash:         codeHash,
-		keys:             cfg.Keystore,
-		blkRec:           cfg.NewBlocks,
-		blockState:       cfg.BlockState,
-		epochState:       cfg.EpochState,
-		storageState:     cfg.StorageState,
-		transactionState: cfg.TransactionState,
-		net:              cfg.Network,
-		isBlockProducer:  cfg.IsBlockProducer,
-		blockProducer:    cfg.BlockProducer,
-		verifier:         cfg.Verifier,
-		lock:             &sync.Mutex{},
-		blockAddCh:       blockAddCh,
-		blockAddChID:     id,
-	}
-
-	if cfg.NewBlocks != nil {
-		srv.blkRec = cfg.NewBlocks
-	} else if cfg.IsBlockProducer {
-		srv.blkRec = cfg.BlockProducer.GetBlockChannel()
-=======
 		ctx:                  ctx,
 		cancel:               cancel,
 		keys:                 cfg.Keystore,
@@ -185,7 +132,6 @@
 		codeSubstitute:       cfg.CodeSubstitutes,
 		codeSubstitutedState: cfg.CodeSubstitutedState,
 		digestHandler:        cfg.DigestHandler,
->>>>>>> 0932ee84
 	}
 
 	return srv, nil
