--- conflicted
+++ resolved
@@ -496,7 +496,6 @@
 	s.keys.Insert(kp)
 }
 
-<<<<<<< HEAD
 // GetRuntimeVersion gets the current RuntimeVersion
 func (s *Service) GetRuntimeVersion() (*runtime.VersionAPI, error) {
 	//TODO ed, change this so that it can lookup runtime by block hash
@@ -515,9 +514,9 @@
 	}
 
 	return version, nil
-=======
+}
+
 //IsBabeAuthority returns true if node is BABE authority
 func (s *Service) IsBabeAuthority() bool {
 	return s.isBabeAuthority
->>>>>>> ab221eb2
 }