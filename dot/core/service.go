--- conflicted
+++ resolved
@@ -130,50 +130,6 @@
 
 	var srv = &Service{}
 
-<<<<<<< HEAD
-	var currentDescriptor *babe.NextEpochDescriptor
-
-	if cfg.IsBabeAuthority {
-		if cfg.Keystore.NumSr25519Keys() == 0 {
-			return nil, ErrNoKeysProvided
-		}
-
-		epochDone := new(sync.WaitGroup)
-		babeKill := make(chan struct{})
-
-		srv = &Service{
-			rt:               cfg.Runtime,
-			codeHash:         codeHash,
-			keys:             cfg.Keystore,
-			blkRec:           cfg.NewBlocks, // becomes block receive channel in core service
-			msgRec:           cfg.MsgRec,
-			msgSend:          cfg.MsgSend,
-			blockState:       cfg.BlockState,
-			storageState:     cfg.StorageState,
-			transactionQueue: cfg.TransactionQueue,
-			finalityGadget:   cfg.FinalityGadget,
-			epochDone:        epochDone,
-			babeKill:         babeKill,
-			isBabeAuthority:  true,
-			lock:             chanLock,
-			syncLock:         syncerLock,
-			blockNumOut:      cfg.SyncChan,
-			respOut:          respChan,
-		}
-
-		// BABE session configuration
-		bsConfig := &babe.SessionConfig{
-			Keypair:          keys[0].(*sr25519.Keypair),
-			Runtime:          cfg.Runtime,
-			NewBlocks:        cfg.NewBlocks, // becomes block send channel in BABE session
-			BlockState:       cfg.BlockState,
-			StorageState:     cfg.StorageState,
-			EpochDone:        srv.epochDone,
-			Kill:             babeKill,
-			TransactionQueue: cfg.TransactionQueue,
-			SyncLock:         syncerLock,
-		}
-=======
 	srv = &Service{
 		rt:               cfg.Runtime,
 		codeHash:         codeHash,
@@ -184,12 +140,13 @@
 		storageState:     cfg.StorageState,
 		transactionQueue: cfg.TransactionQueue,
 		isBlockProducer:  cfg.IsBlockProducer,
+		blockProducer:    cfg.BlockProducer,
+		finalityGadget:   cfg.FinalityGadget,
 		lock:             chanLock,
 		syncLock:         syncerLock,
 		blockNumOut:      cfg.SyncChan,
 		respOut:          respChan,
 	}
->>>>>>> 86da58b1
 
 	if cfg.NewBlocks != nil {
 		srv.blkRec = cfg.NewBlocks
@@ -269,26 +226,12 @@
 		return err
 	}
 
-<<<<<<< HEAD
-	if s.isBabeAuthority {
-		// monitor babe session for epoch changes
-		go s.handleBabeSession()
-
-		err := s.bs.Start()
-		if err != nil {
-			log.Error("[core] could not start BABE", "error", err)
-			return err
-		}
-	}
-
 	if s.finalityGadget != nil {
 		log.Debug("[core] routing finality gadget messages")
 		go s.sendVoteMessages()
 		go s.sendFinalizationMessages()
 	}
 
-=======
->>>>>>> 86da58b1
 	return nil
 }
 
