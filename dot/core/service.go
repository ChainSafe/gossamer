--- conflicted
+++ resolved
@@ -250,17 +250,15 @@
 		epochDone := make(chan struct{})
 		s.epochDone = epochDone
 
-<<<<<<< HEAD
 		babeKill := make(chan struct{})
 		s.babeKill = babeKill
 
 		keys := s.keys.Sr25519Keypairs()
-=======
+
 		latestSlot, err := s.getLatestSlot()
 		if err != nil {
 			log.Error("[core]", "error", err)
 		}
->>>>>>> f7e04a86
 
 		// BABE session configuration
 		bsConfig := &babe.SessionConfig{
@@ -272,11 +270,8 @@
 			TransactionQueue: s.transactionQueue,
 			AuthData:         s.bs.AuthorityData(), // AuthorityData will be updated when the NextEpochDescriptor arrives.
 			Done:             epochDone,
-<<<<<<< HEAD
 			Kill:             babeKill,
-=======
 			StartSlot:        latestSlot + 1,
->>>>>>> f7e04a86
 		}
 
 		// create a new BABE session
