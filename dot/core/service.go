--- conflicted
+++ resolved
@@ -163,22 +163,14 @@
 		return nil, err
 	}
 
-	ad, err := types.AuthorityDataRawToAuthorityData(babeCfg.GenesisAuthorities)
-	if err != nil {
-		return nil, err
-	}
-
-<<<<<<< HEAD
+	ad, err := types.BABEAuthorityDataRawToAuthorityData(babeCfg.GenesisAuthorities)
+	if err != nil {
+		return nil, err
+	}
+
 	currentDescriptor := &babe.NextEpochDescriptor{
 		Authorities: ad,
 		Randomness:  babeCfg.Randomness,
-=======
-		// TODO: load this from runtime BabeConfiguration
-		currentDescriptor = &babe.NextEpochDescriptor{
-			Authorities: []*types.BABEAuthorityData{},
-			Randomness:  [babe.RandomnessLength]byte{},
-		}
->>>>>>> 5cfe2768
 	}
 
 	if cfg.Verifier == nil {
