--- conflicted
+++ resolved
@@ -524,7 +524,6 @@
 	return s.isBabeAuthority
 }
 
-<<<<<<< HEAD
 // NewHeadResponseJSON json structure
 type NewHeadResponseJSON struct {
 	Jsonrpc string        `json:"jsonrpc"`
@@ -593,10 +592,9 @@
 			}
 		}
 	}
-=======
+}
 // HandleSubmittedExtrinsic is used to send a Transaction message containing a Extrinsic @ext
 func (s *Service) HandleSubmittedExtrinsic(ext types.Extrinsic) error {
 	msg := &network.TransactionMessage{Extrinsics: []types.Extrinsic{ext}}
 	return s.safeMsgSend(msg)
->>>>>>> 52ff08cc
 }