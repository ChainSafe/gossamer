// Copyright 2019 ChainSafe Systems (ON) Corp.
// This file is part of gossamer.
//
// The gossamer library is free software: you can redistribute it and/or modify
// it under the terms of the GNU Lesser General Public License as published by
// the Free Software Foundation, either version 3 of the License, or
// (at your option) any later version.
//
// The gossamer library is distributed in the hope that it will be useful,
// but WITHOUT ANY WARRANTY; without even the implied warranty of
// MERCHANTABILITY or FITNESS FOR A PARTICULAR PURPOSE. See the
// GNU Lesser General Public License for more details.
//
// You should have received a copy of the GNU Lesser General Public License
// along with the gossamer library. If not, see <http://www.gnu.org/licenses/>.

package core

import (
	"bytes"
	"encoding/hex"
	"math/big"
	"sync"
	"testing"
	"time"

	"github.com/ChainSafe/gossamer/dot/network"
	"github.com/ChainSafe/gossamer/dot/state"
	"github.com/ChainSafe/gossamer/dot/types"
	"github.com/ChainSafe/gossamer/lib/babe"
	"github.com/ChainSafe/gossamer/lib/common"
	"github.com/ChainSafe/gossamer/lib/common/optional"
	"github.com/ChainSafe/gossamer/lib/common/variadic"
	"github.com/ChainSafe/gossamer/lib/crypto/sr25519"
	"github.com/ChainSafe/gossamer/lib/genesis"
	"github.com/ChainSafe/gossamer/lib/runtime"
	"github.com/ChainSafe/gossamer/lib/runtime/extrinsic"
	"github.com/ChainSafe/gossamer/lib/transaction"
	"github.com/ChainSafe/gossamer/lib/trie"

	"github.com/stretchr/testify/require"
)

func newTestSyncer(t *testing.T, cfg *SyncerConfig) *Syncer {
	if cfg == nil {
		cfg = &SyncerConfig{}
	}

	cfg.ChanLock = &sync.Mutex{}

	stateSrvc := state.NewService("")
	stateSrvc.UseMemDB()

	genesisData := new(genesis.Data)

	err := stateSrvc.Initialize(genesisData, testGenesisHeader, trie.NewEmptyTrie())
	if err != nil {
		t.Fatal(err)
	}

	err = stateSrvc.Start()
	if err != nil {
		t.Fatal(err)
	}

	if cfg.BlockState == nil {
		cfg.BlockState = stateSrvc.Block
	}

	if cfg.BlockNumIn == nil {
		cfg.BlockNumIn = make(chan *big.Int)
	}

	if cfg.RespIn == nil {
		cfg.RespIn = make(chan *network.BlockResponseMessage)
	}

	if cfg.MsgOut == nil {
		cfg.MsgOut = make(chan network.Message)
	}

	if cfg.Runtime == nil {
		cfg.Runtime = runtime.NewTestRuntime(t, runtime.SUBSTRATE_TEST_RUNTIME)
	}

	if cfg.TransactionQueue == nil {
		cfg.TransactionQueue = stateSrvc.TransactionQueue
	}

	if cfg.Verifier == nil {
		cfg.Verifier = &mockVerifier{}
	}

	syncer, err := NewSyncer(cfg)
	if err != nil {
		t.Fatal(err)
	}

	return syncer
}

func TestWatchForBlocks(t *testing.T) {
	blockNumberIn := make(chan *big.Int)
	msgOut := make(chan network.Message)

	cfg := &SyncerConfig{
		BlockNumIn: blockNumberIn,
		MsgOut:     msgOut,
	}

	syncer := newTestSyncer(t, cfg)
	err := syncer.Start()
	require.Nil(t, err)

	number := big.NewInt(12)
	blockNumberIn <- number

	var msg network.Message

	select {
	case msg = <-msgOut:
	case <-time.After(testMessageTimeout):
		t.Error("timeout waiting for message")
	}

	req, ok := msg.(*network.BlockRequestMessage)
	if !ok {
		t.Fatal("did not get BlockRequestMessage")
	}

	if req.StartingBlock.Value().(uint64) != 1 {
		t.Fatalf("Fail: got %d expected %d", req.StartingBlock.Value(), 1)
	}

	if syncer.requestStart != 1 {
		t.Fatalf("Fail: got %d expected %d", syncer.requestStart, 1)
	}

	if syncer.highestSeenBlock.Cmp(number) != 0 {
		t.Fatalf("Fail: highestSeenBlock=%d expected %d", syncer.highestSeenBlock, number)
	}
}

func TestWatchForBlocks_NotHighestSeen(t *testing.T) {
	blockNumberIn := make(chan *big.Int)

	cfg := &SyncerConfig{
		BlockNumIn: blockNumberIn,
	}

	syncer := newTestSyncer(t, cfg)
	err := syncer.Start()
	require.Nil(t, err)

	number := big.NewInt(12)
	blockNumberIn <- number

	cmp := 0
	for i := 0; i < maxRetries; i++ {
		cmp = syncer.highestSeenBlock.Cmp(number)
		if cmp == 0 {
			break
		}
	}

	if cmp != 0 {
		t.Fatalf("Fail: highestSeenBlock=%d expected %d", syncer.highestSeenBlock, number)
	}

	blockNumberIn <- big.NewInt(11)

	for i := 0; i < maxRetries; i++ {
		cmp = syncer.highestSeenBlock.Cmp(number)
		if cmp == 0 {
			break
		}
	}

	if cmp != 0 {
		t.Fatalf("Fail: highestSeenBlock=%d expected %d", syncer.highestSeenBlock, number)
	}
}

func TestWatchForBlocks_GreaterThanHighestSeen_NotSynced(t *testing.T) {
	blockNumberIn := make(chan *big.Int)
	msgOut := make(chan network.Message)

	cfg := &SyncerConfig{
		BlockNumIn: blockNumberIn,
		MsgOut:     msgOut,
	}

	syncer := newTestSyncer(t, cfg)
	err := syncer.Start()
	require.Nil(t, err)

	number := big.NewInt(12)
	blockNumberIn <- number

	cmp := 0
	for i := 0; i < maxRetries; i++ {
		cmp = syncer.highestSeenBlock.Cmp(number)
		if cmp == 0 {
			break
		}
	}

	if cmp != 0 {
		t.Fatalf("Fail: highestSeenBlock=%d expected %d", syncer.highestSeenBlock, number)
	}

	var msg network.Message

	select {
	case msg = <-msgOut:
	case <-time.After(testMessageTimeout):
		t.Error("timeout waiting for message")
	}

	number = big.NewInt(16)
	blockNumberIn <- number

	select {
	case msg = <-msgOut:
	case <-time.After(testMessageTimeout):
		t.Error("timeout waiting for message")
	}

	if syncer.highestSeenBlock.Cmp(number) != 0 {
		t.Fatalf("Fail: highestSeenBlock=%d expected %d", syncer.highestSeenBlock, number)
	}

	req, ok := msg.(*network.BlockRequestMessage)
	if !ok {
		t.Fatal("did not get BlockRequestMessage")
	}

	if req.StartingBlock.Value().(uint64) != 12 {
		t.Fatalf("Fail: got %d expected %d", req.StartingBlock.Value(), 12)
	}
}

func TestWatchForBlocks_GreaterThanHighestSeen_Synced(t *testing.T) {
	blockNumberIn := make(chan *big.Int)
	msgOut := make(chan network.Message)

	cfg := &SyncerConfig{
		BlockNumIn: blockNumberIn,
		MsgOut:     msgOut,
	}

	syncer := newTestSyncer(t, cfg)
	err := syncer.Start()
	require.Nil(t, err)

	number := big.NewInt(12)
	blockNumberIn <- number

	var msg network.Message

	select {
	case msg = <-msgOut:
	case <-time.After(testMessageTimeout):
		t.Error("timeout waiting for message")
	}

	if syncer.highestSeenBlock.Cmp(number) != 0 {
		t.Fatalf("Fail: highestSeenBlock=%d expected %d", syncer.highestSeenBlock, number)
	}

	// synced to block 12
	syncer.synced = true

	number = big.NewInt(16)
	blockNumberIn <- number

	select {
	case msg = <-msgOut:
	case <-time.After(testMessageTimeout):
		t.Error("timeout waiting for message")
	}

	if syncer.highestSeenBlock.Cmp(number) != 0 {
		t.Fatalf("Fail: highestSeenBlock=%d expected %d", syncer.highestSeenBlock, number)
	}

	req, ok := msg.(*network.BlockRequestMessage)
	if !ok {
		t.Fatal("did not get BlockRequestMessage")
	}

	if req.StartingBlock.Value().(uint64) != 13 {
		t.Fatalf("Fail: got %d expected %d", req.StartingBlock.Value(), 13)
	}
}

func TestWatchForResponses(t *testing.T) {
	blockNumberIn := make(chan *big.Int)
	respIn := make(chan *network.BlockResponseMessage)
	msgOut := make(chan network.Message)

	cfg := &SyncerConfig{
		BlockNumIn: blockNumberIn,
		RespIn:     respIn,
		MsgOut:     msgOut,
	}

	syncer := newTestSyncer(t, cfg)
	err := syncer.Start()
	require.Nil(t, err)

	syncer.highestSeenBlock = big.NewInt(16)

	coreSrv := NewTestService(t, nil)
	addTestBlocksToState(t, 16, coreSrv.blockState)

	startNum := 1
	start, err := variadic.NewUint64OrHash(startNum)
	if err != nil {
		t.Fatal(err)
	}

	req := &network.BlockRequestMessage{
		ID:            1,
		RequestedData: 3,
		StartingBlock: start,
	}

	resp, err := coreSrv.createBlockResponse(req)
	if err != nil {
		t.Fatal(err)
	}

	syncer.synced = false

	respIn <- resp
	time.Sleep(time.Second)

	var msg network.Message

	select {
	case msg = <-msgOut:
	case <-time.After(testMessageTimeout):
		t.Error("timeout waiting for message")
	}

	// msg should contain blocks 1 to 8 (maxResponseSize # of blocks)
	if syncer.synced {
		t.Fatal("Fail: not yet synced")
	}

	req2, ok := msg.(*network.BlockRequestMessage)
	if !ok {
		t.Fatal("did not get BlockRequestMessage")
	}

	if req2.StartingBlock.Value().(uint64) != uint64(startNum+int(maxResponseSize)) {
		t.Fatalf("Fail: got %d expected %d", req2.StartingBlock.Value(), startNum+int(maxResponseSize))
	}

	resp2, err := coreSrv.createBlockResponse(req2)
	if err != nil {
		t.Fatal(err)
	}

	respIn <- resp2
	time.Sleep(time.Second)

	// response should contain blocks 9 to 16, and we should be synced
	if !syncer.synced {
		t.Fatal("Fail: should be synced")
	}
}

func TestWatchForResponses_MissingBlocks(t *testing.T) {
	blockNumberIn := make(chan *big.Int)
	respIn := make(chan *network.BlockResponseMessage)
	msgOut := make(chan network.Message)

	cfg := &SyncerConfig{
		BlockNumIn: blockNumberIn,
		RespIn:     respIn,
		MsgOut:     msgOut,
	}

	syncer := newTestSyncer(t, cfg)
	err := syncer.Start()
	require.Nil(t, err)

	syncer.highestSeenBlock = big.NewInt(16)

	coreSrv := NewTestService(t, nil)
	addTestBlocksToState(t, 16, coreSrv.blockState)

	startNum := 16
	syncer.requestStart = int64(startNum)

	start, err := variadic.NewUint64OrHash(startNum)
	if err != nil {
		t.Fatal(err)
	}

	req := &network.BlockRequestMessage{
		ID:            1,
		RequestedData: 3,
		StartingBlock: start,
	}

	resp, err := coreSrv.createBlockResponse(req)
	if err != nil {
		t.Fatal(err)
	}

	syncer.synced = false

	respIn <- resp
	time.Sleep(time.Second)

	var msg network.Message

	select {
	case msg = <-msgOut:
	case <-time.After(testMessageTimeout):
		t.Error("timeout waiting for message")
	}

	// msg should contain block 16 (maxResponseSize # of blocks)
	if syncer.synced {
		t.Fatal("Fail: not yet synced")
	}

	req2, ok := msg.(*network.BlockRequestMessage)
	if !ok {
		t.Fatal("did not get BlockRequestMessage")
	}

	if req2.StartingBlock.Value().(uint64) != uint64(startNum-int(maxResponseSize)) {
		t.Fatalf("Fail: got %d expected %d", req2.StartingBlock.Value(), startNum-int(maxResponseSize))
	}
}

func TestRemoveIncludedExtrinsics(t *testing.T) {
	syncer := newTestSyncer(t, nil)
	err := syncer.Start()
	require.Nil(t, err)

	ext := []byte("nootwashere")
	tx := &transaction.ValidTransaction{
		Extrinsic: ext,
		Validity:  nil,
	}

	syncer.transactionQueue.Push(tx)

	exts := []types.Extrinsic{ext}
	body, err := types.NewBodyFromExtrinsics(exts)
	if err != nil {
		t.Fatal(err)
	}

	bd := &types.BlockData{
		Body: body.AsOptional(),
	}

	msg := &network.BlockResponseMessage{
		BlockData: []*types.BlockData{bd},
	}

	_, err = syncer.processBlockResponseData(msg)
	if err != nil {
		t.Fatal(err)
	}

	inQueue := syncer.transactionQueue.Pop()
	if inQueue != nil {
		t.Log(inQueue)
		t.Fatal("Fail: queue should be empty")
	}
}

func TestCoreExecuteBlockData_bytes(t *testing.T) {
	syncer := newTestSyncer(t, nil)

	// from bob test
	data, err := hex.DecodeString("ac558d2fa7ea8924147de3ede2ab0ff83ba4ad50b388ef14cfee21887e87185ff00812e3eb9ccf2955b647062349e0e33cbb0d9e936f8185f11a545236d2b41aaf03170a2e7597b7b7e3d84c05391d139a62b157e78786d8c082f29dcf4c1113140000")

	// from TestWatchForResponses
	//data, err := hex.DecodeString("a0bc81cac20fbff59e86f0bf373782757db7016a9b3b07c343a81841facc4f82017db9db5ed9967b80143100189ba69d9e4deab85ac3570e5df25686cabe32964a0400000000000000000000000000000000000000000000000000000000000000000000000000000000000000000000000000000000000000000000000000000000000100000000")
	require.Nil(t, err)

	res, err := syncer.executeBlockBytes(data)
	require.Nil(t, err) // expect error since header.ParentHash is empty

	// if execute block return a non-empty byte array, something when wrong
	require.Equal(t, []byte{}, res)
}

func TestCoreExecuteBlock(t *testing.T) {
	syncer := newTestSyncer(t, nil)
	ph, err := hex.DecodeString("972a70b03bb1764fa0c9b631cb825860567ae6098f1ef2261f3cbbd34b000057")
	require.Nil(t, err)
	sr, err := hex.DecodeString("0812e3eb9ccf2955b647062349e0e33cbb0d9e936f8185f11a545236d2b41aaf")
	require.Nil(t, err)
	er, err := hex.DecodeString("03170a2e7597b7b7e3d84c05391d139a62b157e78786d8c082f29dcf4c111314")
	require.Nil(t, err)

	cHeader := &types.Header{
		ParentHash:     common.BytesToHash(ph), // executeBlock fails empty or 0 hash
		Number:         big.NewInt(341),
		StateRoot:      common.BytesToHash(sr),
		ExtrinsicsRoot: common.BytesToHash(er),
		Digest:         nil,
	}

	block := &types.Block{
		Header: cHeader,
		Body:   types.NewBody([]byte{}),
	}

	res, err := syncer.executeBlock(block)
	require.Nil(t, err)

	// if execute block returns a non-empty byte array, something went wrong
	require.Equal(t, []byte{}, res)
}

func TestHandleBlockResponse_NoBlockData(t *testing.T) {
	syncer := newTestSyncer(t, nil)
	msg := &network.BlockResponseMessage{
		ID:        0,
		BlockData: nil,
	}
	_, err := syncer.processBlockResponseData(msg)
	require.Nil(t, err)

}

func TestHandleBlockResponse_BlockData(t *testing.T) {
	syncer := newTestSyncer(t, nil)

	cHeader := &optional.CoreHeader{
		ParentHash:     common.Hash{}, // executeBlock fails empty or 0 hash
		Number:         big.NewInt(0),
		StateRoot:      common.Hash{},
		ExtrinsicsRoot: common.Hash{},
		Digest:         nil,
	}
	header := optional.NewHeader(true, cHeader)
	bd := []*types.BlockData{{
		Hash:          common.Hash{},
		Header:        header,
		Body:          optional.NewBody(true, optional.CoreBody{}),
		Receipt:       nil,
		MessageQueue:  nil,
		Justification: nil,
	}}
	msg := &network.BlockResponseMessage{
		ID:        0,
		BlockData: bd,
	}
	res, err := syncer.processBlockResponseData(msg)
	require.Nil(t, err)

	require.Equal(t, int64(0), res)
}

func newBlockBuilder(t *testing.T, cfg *babe.ServiceConfig) *babe.Service {
	if cfg.Runtime == nil {
		cfg.Runtime = runtime.NewTestRuntime(t, runtime.SUBSTRATE_TEST_RUNTIME)
	}

	if cfg.Keypair == nil {
		kp, err := sr25519.GenerateKeypair()
		require.Nil(t, err)
		cfg.Keypair = kp
	}

<<<<<<< HEAD
	cfg.AuthData = []*types.AuthorityData{
=======
	cfg.Kill = make(chan struct{})
	cfg.SyncLock = &sync.Mutex{}

	cfg.AuthData = []*types.BABEAuthorityData{
>>>>>>> 5cfe2768
		{
			ID:     cfg.Keypair.Public().(*sr25519.PublicKey),
			Weight: 1,
		},
	}

	b, err := babe.NewService(cfg)
	require.NoError(t, err)

	return b
}

func TestExecuteBlock(t *testing.T) {
	tt := trie.NewEmptyTrie()
	rt := runtime.NewTestRuntimeWithTrie(t, runtime.SUBSTRATE_TEST_RUNTIME, tt)

	// load authority into runtime
	kp, err := sr25519.GenerateKeypair()
	require.NoError(t, err)

	pubkey := kp.Public().Encode()
	err = tt.Put(runtime.TestAuthorityDataKey, append([]byte{4}, pubkey...))
	require.NoError(t, err)

	cfg := &SyncerConfig{
		Runtime: rt,
	}

	syncer := newTestSyncer(t, cfg)

	bcfg := &babe.ServiceConfig{
		Runtime:          syncer.runtime,
		TransactionQueue: syncer.transactionQueue,
		Keypair:          kp,
		BlockState:       syncer.blockState,
	}

	builder := newBlockBuilder(t, bcfg)
	parent, err := syncer.blockState.BestBlockHeader()
	require.NoError(t, err)

	var block *types.Block
	for i := 0; i < maxRetries; i++ {
		slot := babe.NewSlot(1, 0, 0)
		block, err = builder.BuildBlock(parent, *slot)
		require.NoError(t, err)
		if err == nil {
			break
		}
	}

	require.NoError(t, err)
	_, err = syncer.executeBlock(block)
	require.NoError(t, err)
}

func TestExecuteBlock_WithExtrinsic(t *testing.T) {
	tt := trie.NewEmptyTrie()
	rt := runtime.NewTestRuntimeWithTrie(t, runtime.SUBSTRATE_TEST_RUNTIME, tt)

	// load authority into runtime
	kp, err := sr25519.GenerateKeypair()
	require.NoError(t, err)

	pubkey := kp.Public().Encode()
	err = tt.Put(runtime.TestAuthorityDataKey, append([]byte{4}, pubkey...))
	require.NoError(t, err)

	cfg := &SyncerConfig{
		Runtime: rt,
	}

	syncer := newTestSyncer(t, cfg)

	bcfg := &babe.ServiceConfig{
		Runtime:          syncer.runtime,
		TransactionQueue: syncer.transactionQueue,
		Keypair:          kp,
		BlockState:       syncer.blockState,
	}

	key := []byte("noot")
	value := []byte("washere")
	ext := extrinsic.NewStorageChangeExt(key, optional.NewBytes(true, value))
	enc, err := ext.Encode()
	require.NoError(t, err)

	tx := transaction.NewValidTransaction(enc, new(transaction.Validity))
	_, err = syncer.transactionQueue.Push(tx)
	require.NoError(t, err)

	builder := newBlockBuilder(t, bcfg)
	parent, err := syncer.blockState.BestBlockHeader()
	require.NoError(t, err)

	var block *types.Block
	for i := 0; i < maxRetries; i++ {
		slot := babe.NewSlot(uint64(time.Now().Unix()), 100000, 1)
		block, err = builder.BuildBlock(parent, *slot)
		if err == nil {
			break
		}
	}

	require.NoError(t, err)
	require.Equal(t, true, bytes.Contains(*block.Body, enc))
	_, err = syncer.executeBlock(block)
	require.NoError(t, err)
}<|MERGE_RESOLUTION|>--- conflicted
+++ resolved
@@ -575,14 +575,7 @@
 		cfg.Keypair = kp
 	}
 
-<<<<<<< HEAD
-	cfg.AuthData = []*types.AuthorityData{
-=======
-	cfg.Kill = make(chan struct{})
-	cfg.SyncLock = &sync.Mutex{}
-
 	cfg.AuthData = []*types.BABEAuthorityData{
->>>>>>> 5cfe2768
 		{
 			ID:     cfg.Keypair.Public().(*sr25519.PublicKey),
 			Weight: 1,
