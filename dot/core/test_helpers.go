--- conflicted
+++ resolved
@@ -79,17 +79,12 @@
 
 	gen, genTrie, genHeader := newTestGenesisWithTrieAndHeader(t)
 
-<<<<<<< HEAD
 	if cfg.BlockState == nil || cfg.StorageState == nil || cfg.TransactionState == nil || cfg.EpochState == nil || cfg.CodeSubstitutedState == nil {
-		stateSrvc = state.NewService(testDatadirPath, log.LvlInfo)
-=======
-	if cfg.BlockState == nil || cfg.StorageState == nil || cfg.TransactionState == nil || cfg.EpochState == nil {
 		config := state.Config{
 			Path:     testDatadirPath,
 			LogLevel: log.LvlInfo,
 		}
 		stateSrvc = state.NewService(config)
->>>>>>> 3eb9399e
 		stateSrvc.UseMemDB()
 
 		err = stateSrvc.Initialise(gen, genHeader, genTrie)
