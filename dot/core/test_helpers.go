--- conflicted
+++ resolved
@@ -244,18 +244,8 @@
 
 func (s *mockSyncer) HandleBlockResponse(msg *network.BlockResponseMessage) *network.BlockRequestMessage {
 	return nil
-<<<<<<< HEAD
-=======
-}
-
-func (s *mockSyncer) HandleSeenBlocks(num *big.Int) *network.BlockRequestMessage {
-	if num.Cmp(s.highestSeen) > 0 {
-		s.highestSeen = num
-	}
-	return nil
 }
 
 func (s *mockSyncer) IsSynced() bool {
 	return false
->>>>>>> 5e4878a3
 }