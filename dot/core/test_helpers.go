--- conflicted
+++ resolved
@@ -35,68 +35,6 @@
 	"github.com/stretchr/testify/require"
 )
 
-<<<<<<< HEAD
-// testMessageTimeout is the wait time for messages to be exchanged
-var testMessageTimeout = time.Second
-
-func newTestGenesisWithTrieAndHeader(t *testing.T) (*genesis.Genesis, *trie.Trie, *types.Header) {
-	gen, err := genesis.NewGenesisFromJSONRaw("../../chain/gssmr/genesis.json")
-	if err != nil {
-		gen, err = genesis.NewGenesisFromJSONRaw("../../../chain/gssmr/genesis.json")
-		require.NoError(t, err)
-	}
-
-	genTrie, err := genesis.NewTrieFromGenesis(gen)
-	require.NoError(t, err)
-
-	genesisHeader, err := types.NewHeader(common.NewHash([]byte{0}), genTrie.MustHash(), trie.EmptyHash, big.NewInt(0), types.Digest{})
-	require.NoError(t, err)
-	return gen, genTrie, genesisHeader
-}
-
-type mockVerifier struct{}
-
-func (v *mockVerifier) SetOnDisabled(_ uint32, _ *types.Header) error {
-	return nil
-}
-
-// mockBlockProducer implements the BlockProducer interface
-type mockBlockProducer struct {
-	disabled uint32
-}
-
-// Start mocks starting
-func (bp *mockBlockProducer) Start() error {
-	return nil
-}
-
-// Stop mocks stopping
-func (bp *mockBlockProducer) Stop() error {
-	return nil
-}
-
-func (bp *mockBlockProducer) SetOnDisabled(idx uint32) {
-	bp.disabled = idx
-}
-
-// GetBlockChannel returns a new channel
-func (bp *mockBlockProducer) GetBlockChannel() <-chan types.Block {
-	return make(chan types.Block)
-}
-
-// SetRuntime mocks setting runtime
-func (bp *mockBlockProducer) SetRuntime(rt runtime.Instance) {}
-
-type mockNetwork struct {
-	Message network.Message
-}
-
-func (n *mockNetwork) SendMessage(m network.NotificationsMessage) {
-	n.Message = m
-}
-
-=======
->>>>>>> 0932ee84
 // NewTestService creates a new test core service
 func NewTestService(t *testing.T, cfg *Config) *Service {
 	if cfg == nil {
@@ -231,45 +169,4 @@
 		require.NoError(t, err)
 	})
 	return srvc
-<<<<<<< HEAD
-}
-
-type mockSyncer struct {
-	highestSeen *big.Int
-}
-
-func newMockSyncer() *mockSyncer {
-	return &mockSyncer{
-		highestSeen: big.NewInt(0),
-	}
-}
-
-func (s *mockSyncer) CreateBlockResponse(msg *network.BlockRequestMessage) (*network.BlockResponseMessage, error) {
-	return nil, nil
-}
-
-func (s *mockSyncer) HandleBlockAnnounce(msg *network.BlockAnnounceMessage) error {
-	return nil
-}
-
-func (s *mockSyncer) ProcessBlockData(_ []*types.BlockData) (int, error) {
-	return 0, nil
-}
-
-func (s *mockSyncer) ProcessJustification(data []*types.BlockData) (int, error) {
-	return 0, nil
-}
-
-func (s *mockSyncer) IsSynced() bool {
-	return false
-}
-
-func (s *mockSyncer) SetSyncing(bool) {}
-
-type mockTransactionHandler struct{}
-
-func (h *mockTransactionHandler) HandleTransactionMessage(_ *network.TransactionMessage) error {
-	return nil
-=======
->>>>>>> 0932ee84
 }