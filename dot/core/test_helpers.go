--- conflicted
+++ resolved
@@ -92,22 +92,12 @@
 	return nil
 }
 
-<<<<<<< HEAD
-// mockMessageSender implements MessageSender interface
-type mockMessageSender struct {
-	Message network.Message
-}
-
-func (mms *mockMessageSender) SendMessage(m network.Message) {
-	mms.Message = m
-=======
 type mockNetwork struct {
 	Message network.Message
 }
 
 func (n *mockNetwork) SendMessage(m network.Message) {
 	n.Message = m
->>>>>>> cfab2a41
 }
 
 // mockFinalityGadget implements the FinalityGadget interface
@@ -203,13 +193,6 @@
 		cfg.NewBlocks = make(chan types.Block)
 	}
 
-<<<<<<< HEAD
-	if cfg.MsgRec == nil {
-		cfg.MsgRec = make(chan network.Message, 10)
-	}
-
-=======
->>>>>>> cfab2a41
 	if cfg.Verifier == nil {
 		cfg.Verifier = new(mockVerifier)
 	}
