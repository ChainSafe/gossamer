--- conflicted
+++ resolved
@@ -32,11 +32,7 @@
 	"github.com/ChainSafe/gossamer/lib/runtime/wasmer"
 	"github.com/ChainSafe/gossamer/lib/trie"
 	log "github.com/ChainSafe/log15"
-	"github.com/stretchr/testify/mock"
 	"github.com/stretchr/testify/require"
-
-	// importing packagemocks
-	coremocks "github.com/ChainSafe/gossamer/dot/core/mocks"
 )
 
 func newTestGenesisWithTrieAndHeader(t *testing.T) (*genesis.Genesis, *trie.Trie, *types.Header) {
@@ -54,44 +50,6 @@
 	return gen, genTrie, genesisHeader
 }
 
-<<<<<<< HEAD
-// mockBlockProducer implements the BlockProducer interface
-type mockBlockProducer struct {
-	disabled uint32
-}
-
-// Start mocks starting
-func (bp *mockBlockProducer) Start() error {
-	return nil
-}
-
-// Stop mocks stopping
-func (bp *mockBlockProducer) Stop() error {
-	return nil
-}
-
-func (bp *mockBlockProducer) SetOnDisabled(idx uint32) {
-	bp.disabled = idx
-}
-
-// GetBlockChannel returns a new channel
-func (bp *mockBlockProducer) GetBlockChannel() <-chan types.Block {
-	return make(chan types.Block)
-}
-
-// SetRuntime mocks setting runtime
-func (bp *mockBlockProducer) SetRuntime(rt runtime.Instance) {}
-
-type mockNetwork struct {
-	Message network.Message
-}
-
-func (n *mockNetwork) SendMessage(m network.NotificationsMessage) {
-	n.Message = m
-}
-
-=======
->>>>>>> 3c18e47b
 // NewTestService creates a new test core service
 func NewTestService(t *testing.T, cfg *Config) *Service {
 	if cfg == nil {
@@ -113,15 +71,6 @@
 		cfg.NewBlocks = make(chan types.Block)
 	}
 
-<<<<<<< HEAD
-=======
-	if cfg.Verifier == nil {
-		verifier := new(coremocks.MockVerifier)
-		verifier.On("SetOnDisabled", mock.AnythingOfType("uint32"), mock.AnythingOfType("*types.Header")).Return(nil)
-		cfg.Verifier = nil
-	}
-
->>>>>>> 3c18e47b
 	cfg.LogLvl = 3
 
 	var stateSrvc *state.Service
