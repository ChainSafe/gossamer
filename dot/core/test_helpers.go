// Copyright 2020 ChainSafe Systems (ON) Corp.
// This file is part of gossamer.
//
// The gossamer library is free software: you can redistribute it and/or modify
// it under the terms of the GNU Lesser General Public License as published by
// the Free Software Foundation, either version 3 of the License, or
// (at your option) any later version.
//
// The gossamer library is distributed in the hope that it will be useful,
// but WITHOUT ANY WARRANTY; without even the implied warranty of
// MERCHANTABILITY or FITNESS FOR A PARTICULAR PURPOSE. See the
// GNU Lesser General Public License for more details.
//
// You should have received a copy of the GNU Lesser General Public License
// along with the gossamer library. If not, see <http://www.gnu.org/licenses/>.

package core

import (
	"math/big"
	"testing"
	"time"

	"github.com/ChainSafe/gossamer/dot/network"
	"github.com/ChainSafe/gossamer/dot/state"
	"github.com/ChainSafe/gossamer/dot/types"
	"github.com/ChainSafe/gossamer/lib/crypto/sr25519"
	"github.com/ChainSafe/gossamer/lib/genesis"
	"github.com/ChainSafe/gossamer/lib/keystore"
	"github.com/ChainSafe/gossamer/lib/runtime"
	"github.com/ChainSafe/gossamer/lib/runtime/wasmer"
	"github.com/ChainSafe/gossamer/lib/trie"
	"github.com/ChainSafe/gossamer/lib/utils"
	log "github.com/ChainSafe/log15"
	"github.com/stretchr/testify/require"
)

// testMessageTimeout is the wait time for messages to be exchanged
var testMessageTimeout = time.Second

// testGenesisHeader is a test block header
var testGenesisHeader = &types.Header{
	Number:    big.NewInt(0),
	StateRoot: trie.EmptyHash,
}

var genesisBABEConfig = &types.BabeConfiguration{
	SlotDuration:       1000,
	EpochLength:        200,
	C1:                 1,
	C2:                 4,
	GenesisAuthorities: []*types.AuthorityRaw{},
	Randomness:         [32]byte{},
	SecondarySlots:     false,
}

type mockVerifier struct{}

func (v *mockVerifier) SetRuntimeChangeAtBlock(header *types.Header, rt runtime.LegacyInstance) error {
	return nil
}

func (v *mockVerifier) SetAuthorityChangeAtBlock(header *types.Header, auths []*types.Authority) {

}

// mockBlockProducer implements the BlockProducer interface
type mockBlockProducer struct {
	disabled uint64
}

// Start mocks starting
func (bp *mockBlockProducer) Start() error {
	return nil
}

// Stop mocks stopping
func (bp *mockBlockProducer) Stop() error {
	return nil
}

func (bp *mockBlockProducer) SetOnDisabled(idx uint64) {
	bp.disabled = idx
}

// GetBlockChannel returns a new channel
func (bp *mockBlockProducer) GetBlockChannel() <-chan types.Block {
	return make(chan types.Block)
}

// SetRuntime mocks setting runtime
func (bp *mockBlockProducer) SetRuntime(rt runtime.LegacyInstance) error {
	return nil
}

type mockNetwork struct {
	Message network.Message
}

func (n *mockNetwork) SendMessage(m network.Message) {
	n.Message = m
}

// mockFinalityGadget implements the FinalityGadget interface
type mockFinalityGadget struct {
	in        chan FinalityMessage
	out       chan FinalityMessage
	finalized chan FinalityMessage
	auths     []*types.Authority
}

// Start mocks starting
func (fg *mockFinalityGadget) Start() error {
	return nil
}

// Stop mocks stopping
func (fg *mockFinalityGadget) Stop() error {
	return nil
}

// GetVoteOutChannel returns the out channel
func (fg *mockFinalityGadget) GetVoteOutChannel() <-chan FinalityMessage {
	return fg.out
}

// GetVoteInChannel returns the in channel
func (fg *mockFinalityGadget) GetVoteInChannel() chan<- FinalityMessage {
	return fg.in
}

// GetFinalizedChannel returns the finalized channel
func (fg *mockFinalityGadget) GetFinalizedChannel() <-chan FinalityMessage {
	return fg.finalized
}

// DecodeMessage returns a mockFinalityMessage
func (fg *mockFinalityGadget) DecodeMessage(*network.ConsensusMessage) (FinalityMessage, error) {
	return &mockFinalityMessage{}, nil
}

func (fg *mockFinalityGadget) UpdateAuthorities(ad []*types.Authority) {
	fg.auths = ad
}

func (fg *mockFinalityGadget) Authorities() []*types.Authority {
	return fg.auths
}

var testConsensusMessage = &network.ConsensusMessage{
	ConsensusEngineID: types.GrandpaEngineID,
	Data:              []byte("nootwashere"),
}

type mockFinalityMessage struct{}

// ToConsensusMessage returns a testConsensusMessage
func (fm *mockFinalityMessage) ToConsensusMessage() (*network.ConsensusMessage, error) {
	return testConsensusMessage, nil
}

func (fm *mockFinalityMessage) Type() byte {
	return 0
}

type mockConsensusMessageHandler struct{}

func (h *mockConsensusMessageHandler) HandleMessage(msg *network.ConsensusMessage) (*network.ConsensusMessage, error) {
	return nil, nil
}

// NewTestService creates a new test core service using a pre-initialized stateSrvc object. If stateSrvc is nil then it
// creates a new object.
func NewTestService(t *testing.T, cfg *Config, stateSrvc *state.Service) *Service {
	if cfg == nil {
		cfg = &Config{
			IsBlockProducer: false,
		}
	}

	if cfg.Runtime == nil {
		cfg.Runtime = wasmer.NewTestLegacyInstance(t, runtime.LEGACY_NODE_RUNTIME)
	}

	if cfg.Keystore == nil {
		cfg.Keystore = keystore.NewGlobalKeystore()
		kp, err := sr25519.GenerateKeypair()
		if err != nil {
			t.Fatal(err)
		}
		cfg.Keystore.Acco.Insert(kp)
	}

	if cfg.NewBlocks == nil {
		cfg.NewBlocks = make(chan types.Block)
	}

	if cfg.Verifier == nil {
		cfg.Verifier = new(mockVerifier)
	}

	cfg.LogLvl = 3

	if stateSrvc == nil {
		stateSrvc = state.NewService("", log.LvlInfo)
		stateSrvc.UseMemDB()

		genesisData := new(genesis.Data)
		tt := trie.NewEmptyTrie()
		err := stateSrvc.Initialize(genesisData, testGenesisHeader, tt, firstEpochInfo)
		require.Nil(t, err)

<<<<<<< HEAD
	tt := trie.NewEmptyTrie()
	err := stateSrvc.Initialize(genesisData, testGenesisHeader, tt, genesisBABEConfig)
	require.Nil(t, err)

	err = stateSrvc.Start()
	require.Nil(t, err)
=======
		err = stateSrvc.Start()
		require.Nil(t, err)
	}
>>>>>>> 6d10f60f

	if cfg.BlockState == nil {
		cfg.BlockState = stateSrvc.Block
	}

	if cfg.StorageState == nil {
		cfg.StorageState = stateSrvc.Storage
	}

	if cfg.TransactionState == nil {
		cfg.TransactionState = stateSrvc.Transaction
	}

	if cfg.ConsensusMessageHandler == nil {
		cfg.ConsensusMessageHandler = &mockConsensusMessageHandler{}
	}

	if cfg.Network == nil {
		basePath := utils.NewTestBasePath(t, "node")

		// removes all data directories created within test directory
		defer utils.RemoveTestDir(t)

		config := &network.Config{
			BasePath:    basePath,
			Port:        7001,
			RandSeed:    1,
			NoBootstrap: true,
			NoMDNS:      true,
			BlockState:  stateSrvc.Block,
		}
		cfg.Network = createTestNetworkService(t, config)
	}

	s, err := NewService(cfg)
	require.Nil(t, err)

	return s
}

// helper method to create and start a new network service
func createTestNetworkService(t *testing.T, cfg *network.Config) (srvc *network.Service) {
	if cfg.NetworkState == nil {
		cfg.NetworkState = &network.MockNetworkState{}
	}

	if cfg.LogLvl == 0 {
		cfg.LogLvl = 3
	}

	if cfg.Syncer == nil {
		cfg.Syncer = newMockSyncer()
	}

	srvc, err := network.NewService(cfg)
	require.NoError(t, err)

	err = srvc.Start()
	require.NoError(t, err)

	t.Cleanup(func() {
		utils.RemoveTestDir(t)
		err := srvc.Stop()
		require.NoError(t, err)
	})
	return srvc
}

type mockSyncer struct {
	highestSeen *big.Int
}

func newMockSyncer() *mockSyncer {
	return &mockSyncer{
		highestSeen: big.NewInt(0),
	}
}

func (s *mockSyncer) CreateBlockResponse(msg *network.BlockRequestMessage) (*network.BlockResponseMessage, error) {
	return nil, nil
}

func (s *mockSyncer) HandleBlockAnnounce(msg *network.BlockAnnounceMessage) *network.BlockRequestMessage {
	if msg.Number.Cmp(s.highestSeen) > 0 {
		s.highestSeen = msg.Number
	}

	return &network.BlockRequestMessage{
		ID: 99,
	}
}

func (s *mockSyncer) HandleBlockResponse(msg *network.BlockResponseMessage) *network.BlockRequestMessage {
	return nil
}

func (s *mockSyncer) HandleSeenBlocks(num *big.Int) *network.BlockRequestMessage {
	if num.Cmp(s.highestSeen) > 0 {
		s.highestSeen = num
	}
	return nil
}

func (s *mockSyncer) IsSynced() bool {
	return false
}<|MERGE_RESOLUTION|>--- conflicted
+++ resolved
@@ -207,21 +207,12 @@
 
 		genesisData := new(genesis.Data)
 		tt := trie.NewEmptyTrie()
-		err := stateSrvc.Initialize(genesisData, testGenesisHeader, tt, firstEpochInfo)
+		err := stateSrvc.Initialize(genesisData, testGenesisHeader, tt, genesisBABEConfig)
 		require.Nil(t, err)
 
-<<<<<<< HEAD
-	tt := trie.NewEmptyTrie()
-	err := stateSrvc.Initialize(genesisData, testGenesisHeader, tt, genesisBABEConfig)
-	require.Nil(t, err)
-
-	err = stateSrvc.Start()
-	require.Nil(t, err)
-=======
 		err = stateSrvc.Start()
 		require.Nil(t, err)
 	}
->>>>>>> 6d10f60f
 
 	if cfg.BlockState == nil {
 		cfg.BlockState = stateSrvc.Block
