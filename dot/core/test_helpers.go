// Copyright 2020 ChainSafe Systems (ON) Corp.
// This file is part of gossamer.
//
// The gossamer library is free software: you can redistribute it and/or modify
// it under the terms of the GNU Lesser General Public License as published by
// the Free Software Foundation, either version 3 of the License, or
// (at your option) any later version.
//
// The gossamer library is distributed in the hope that it will be useful,
// but WITHOUT ANY WARRANTY; without even the implied warranty of
// MERCHANTABILITY or FITNESS FOR A PARTICULAR PURPOSE. See the
// GNU Lesser General Public License for more details.
//
// You should have received a copy of the GNU Lesser General Public License
// along with the gossamer library. If not, see <http://www.gnu.org/licenses/>.

package core

import (
	"math/big"
	"testing"
	"time"

	"github.com/ChainSafe/gossamer/dot/network"
	"github.com/ChainSafe/gossamer/dot/state"
	"github.com/ChainSafe/gossamer/dot/types"
	"github.com/ChainSafe/gossamer/lib/crypto/sr25519"
	"github.com/ChainSafe/gossamer/lib/genesis"
	"github.com/ChainSafe/gossamer/lib/keystore"
	"github.com/ChainSafe/gossamer/lib/runtime"
	"github.com/ChainSafe/gossamer/lib/runtime/wasmer"
	"github.com/ChainSafe/gossamer/lib/trie"
	"github.com/ChainSafe/gossamer/lib/utils"
	log "github.com/ChainSafe/log15"
	"github.com/stretchr/testify/require"
)

// testMessageTimeout is the wait time for messages to be exchanged
var testMessageTimeout = time.Second

// testGenesisHeader is a test block header
var testGenesisHeader = &types.Header{
	Number:    big.NewInt(0),
	StateRoot: trie.EmptyHash,
}

var firstEpochInfo = &types.EpochInfo{
	Duration:   200,
	FirstBlock: 0,
}

type mockVerifier struct{}

func (v *mockVerifier) SetRuntimeChangeAtBlock(header *types.Header, rt runtime.LegacyInstance) error {
	return nil
}

func (v *mockVerifier) SetAuthorityChangeAtBlock(header *types.Header, auths []*types.Authority) {

}

// mockBlockProducer implements the BlockProducer interface
type mockBlockProducer struct {
	auths []*types.Authority
}

// Start mocks starting
func (bp *mockBlockProducer) Start() error {
	return nil
}

// Stop mocks stopping
func (bp *mockBlockProducer) Stop() error {
	return nil
}

func (bp *mockBlockProducer) Authorities() []*types.Authority {
	return bp.auths
}

func (bp *mockBlockProducer) SetAuthorities(a []*types.Authority) error {
	bp.auths = a
	return nil
}

// GetBlockChannel returns a new channel
func (bp *mockBlockProducer) GetBlockChannel() <-chan types.Block {
	return make(chan types.Block)
}

// SetRuntime mocks setting runtime
func (bp *mockBlockProducer) SetRuntime(rt runtime.LegacyInstance) error {
	return nil
}

type mockNetwork struct {
	Message network.Message
}

func (n *mockNetwork) SendMessage(m network.Message) {
	n.Message = m
}

// mockFinalityGadget implements the FinalityGadget interface
type mockFinalityGadget struct {
	auths []*types.Authority
}

// Start mocks starting
func (fg *mockFinalityGadget) Start() error {
	return nil
}

// Stop mocks stopping
func (fg *mockFinalityGadget) Stop() error {
	return nil
}

func (fg *mockFinalityGadget) UpdateAuthorities(ad []*types.Authority) {
	fg.auths = ad
}

func (fg *mockFinalityGadget) Authorities() []*types.Authority {
	return fg.auths
}

<<<<<<< HEAD
// NewTestService creates a new test core service
func NewTestService(t *testing.T, cfg *Config) *Service {
=======
var testConsensusMessage = &network.ConsensusMessage{
	ConsensusEngineID: types.GrandpaEngineID,
	Data:              []byte("nootwashere"),
}

type mockFinalityMessage struct{}

// ToConsensusMessage returns a testConsensusMessage
func (fm *mockFinalityMessage) ToConsensusMessage() (*network.ConsensusMessage, error) {
	return testConsensusMessage, nil
}

func (fm *mockFinalityMessage) Type() byte {
	return 0
}

type mockConsensusMessageHandler struct{}

func (h *mockConsensusMessageHandler) HandleMessage(msg *network.ConsensusMessage) (*network.ConsensusMessage, error) {
	return nil, nil
}

// NewTestService creates a new test core service using a pre-initialized stateSrvc object. If stateSrvc is nil then it
// creates a new object.
func NewTestService(t *testing.T, cfg *Config, stateSrvc *state.Service) *Service {
>>>>>>> 6d10f60f
	if cfg == nil {
		cfg = &Config{
			IsBlockProducer: false,
		}
	}

	if cfg.Runtime == nil {
		cfg.Runtime = wasmer.NewTestLegacyInstance(t, runtime.LEGACY_NODE_RUNTIME)
	}

	if cfg.Keystore == nil {
		cfg.Keystore = keystore.NewGlobalKeystore()
		kp, err := sr25519.GenerateKeypair()
		if err != nil {
			t.Fatal(err)
		}
		cfg.Keystore.Acco.Insert(kp)
	}

	if cfg.NewBlocks == nil {
		cfg.NewBlocks = make(chan types.Block)
	}

	if cfg.Verifier == nil {
		cfg.Verifier = new(mockVerifier)
	}

	cfg.LogLvl = 3

	if stateSrvc == nil {
		stateSrvc = state.NewService("", log.LvlInfo)
		stateSrvc.UseMemDB()

		genesisData := new(genesis.Data)
		tt := trie.NewEmptyTrie()
		err := stateSrvc.Initialize(genesisData, testGenesisHeader, tt, firstEpochInfo)
		require.Nil(t, err)

		err = stateSrvc.Start()
		require.Nil(t, err)
	}

	if cfg.BlockState == nil {
		cfg.BlockState = stateSrvc.Block
	}

	if cfg.StorageState == nil {
		cfg.StorageState = stateSrvc.Storage
	}

	if cfg.TransactionState == nil {
		cfg.TransactionState = stateSrvc.Transaction
	}

	if cfg.Network == nil {
		basePath := utils.NewTestBasePath(t, "node")

		// removes all data directories created within test directory
		defer utils.RemoveTestDir(t)

		config := &network.Config{
			BasePath:    basePath,
			Port:        7001,
			RandSeed:    1,
			NoBootstrap: true,
			NoMDNS:      true,
			BlockState:  stateSrvc.Block,
		}
		cfg.Network = createTestNetworkService(t, config)
	}

	s, err := NewService(cfg)
	require.Nil(t, err)

	return s
}

// helper method to create and start a new network service
func createTestNetworkService(t *testing.T, cfg *network.Config) (srvc *network.Service) {
	if cfg.NetworkState == nil {
		cfg.NetworkState = &network.MockNetworkState{}
	}

	if cfg.LogLvl == 0 {
		cfg.LogLvl = 3
	}

	if cfg.Syncer == nil {
		cfg.Syncer = newMockSyncer()
	}

	srvc, err := network.NewService(cfg)
	require.NoError(t, err)

	err = srvc.Start()
	require.NoError(t, err)

	t.Cleanup(func() {
		utils.RemoveTestDir(t)
		err := srvc.Stop()
		require.NoError(t, err)
	})
	return srvc
}

type mockSyncer struct {
	highestSeen *big.Int
}

func newMockSyncer() *mockSyncer {
	return &mockSyncer{
		highestSeen: big.NewInt(0),
	}
}

func (s *mockSyncer) CreateBlockResponse(msg *network.BlockRequestMessage) (*network.BlockResponseMessage, error) {
	return nil, nil
}

func (s *mockSyncer) HandleBlockAnnounce(msg *network.BlockAnnounceMessage) *network.BlockRequestMessage {
	if msg.Number.Cmp(s.highestSeen) > 0 {
		s.highestSeen = msg.Number
	}

	return &network.BlockRequestMessage{
		ID: 99,
	}
}

func (s *mockSyncer) HandleBlockResponse(msg *network.BlockResponseMessage) *network.BlockRequestMessage {
	return nil
}

func (s *mockSyncer) HandleSeenBlocks(num *big.Int) *network.BlockRequestMessage {
	if num.Cmp(s.highestSeen) > 0 {
		s.highestSeen = num
	}
	return nil
}

func (s *mockSyncer) IsSynced() bool {
	return false
}<|MERGE_RESOLUTION|>--- conflicted
+++ resolved
@@ -124,36 +124,8 @@
 	return fg.auths
 }
 
-<<<<<<< HEAD
 // NewTestService creates a new test core service
 func NewTestService(t *testing.T, cfg *Config) *Service {
-=======
-var testConsensusMessage = &network.ConsensusMessage{
-	ConsensusEngineID: types.GrandpaEngineID,
-	Data:              []byte("nootwashere"),
-}
-
-type mockFinalityMessage struct{}
-
-// ToConsensusMessage returns a testConsensusMessage
-func (fm *mockFinalityMessage) ToConsensusMessage() (*network.ConsensusMessage, error) {
-	return testConsensusMessage, nil
-}
-
-func (fm *mockFinalityMessage) Type() byte {
-	return 0
-}
-
-type mockConsensusMessageHandler struct{}
-
-func (h *mockConsensusMessageHandler) HandleMessage(msg *network.ConsensusMessage) (*network.ConsensusMessage, error) {
-	return nil, nil
-}
-
-// NewTestService creates a new test core service using a pre-initialized stateSrvc object. If stateSrvc is nil then it
-// creates a new object.
-func NewTestService(t *testing.T, cfg *Config, stateSrvc *state.Service) *Service {
->>>>>>> 6d10f60f
 	if cfg == nil {
 		cfg = &Config{
 			IsBlockProducer: false,
@@ -183,18 +155,16 @@
 
 	cfg.LogLvl = 3
 
-	if stateSrvc == nil {
-		stateSrvc = state.NewService("", log.LvlInfo)
-		stateSrvc.UseMemDB()
-
-		genesisData := new(genesis.Data)
-		tt := trie.NewEmptyTrie()
-		err := stateSrvc.Initialize(genesisData, testGenesisHeader, tt, firstEpochInfo)
-		require.Nil(t, err)
-
-		err = stateSrvc.Start()
-		require.Nil(t, err)
-	}
+	stateSrvc := state.NewService("", log.LvlInfo)
+	stateSrvc.UseMemDB()
+
+	genesisData := new(genesis.Data)
+	tt := trie.NewEmptyTrie()
+	err := stateSrvc.Initialize(genesisData, testGenesisHeader, tt, firstEpochInfo)
+	require.Nil(t, err)
+
+	err = stateSrvc.Start()
+	require.Nil(t, err)
 
 	if cfg.BlockState == nil {
 		cfg.BlockState = stateSrvc.Block
