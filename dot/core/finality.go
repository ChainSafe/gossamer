// Copyright 2019 ChainSafe Systems (ON) Corp.
// This file is part of gossamer.
//
// The gossamer library is free software: you can redistribute it and/or modify
// it under the terms of the GNU Lesser General Public License as published by
// the Free Software Foundation, either version 3 of the License, or
// (at your option) any later version.
//
// The gossamer library is distributed in the hope that it will be useful,
// but WITHOUT ANY WARRANTY; without even the implied warranty of
// MERCHANTABILITY or FITNESS FOR A PARTICULAR PURPOSE. See the
// GNU Lesser General Public License for more details.
//
// You should have received a copy of the GNU Lesser General Public License
// along with the gossamer library. If not, see <http://www.gnu.org/licenses/>.

package core

import (
	"github.com/ChainSafe/gossamer/dot/network"

	log "github.com/ChainSafe/log15"
)

// processConsensusMessage routes a consensus message from the network to the finality gadget
func (s *Service) processConsensusMessage(msg *network.ConsensusMessage) error {
	in := s.finalityGadget.GetVoteInChannel()
	fm, err := s.finalityGadget.DecodeMessage(msg)
	if err != nil {
		return err
	}

	// TODO: safety
	log.Debug("[core] sending VoteMessage to FinalityGadget", "msg", msg)
	in <- fm
	return nil
}

// sendVoteMessages routes a VoteMessage from the finality gadget to the network
func (s *Service) sendVoteMessages() {
	out := s.finalityGadget.GetVoteOutChannel()
	for v := range out {
		// TODO: safety
		msg, err := v.ToConsensusMessage()
		if err != nil {
			log.Error("[core] failed to convert VoteMessage to ConsensusMessage", "msg", msg)
			continue
		}

		log.Debug("[core] sending VoteMessage to network", "msg", msg)
		s.msgSend <- msg
	}
}

// sendFinalityMessages routes a FinalizationMessage from the finality gadget to the network
func (s *Service) sendFinalizationMessages() {
	out := s.finalityGadget.GetFinalizedChannel()
	for v := range out {
		log.Info("[core] finalized block!!!", "msg", v)
		msg, err := v.ToConsensusMessage()
		if err != nil {
			log.Error("[core] failed to convert FinalizationMessage to ConsensusMessage", "msg", msg)
			continue
		}

		// update finalized hash for this round in database
		// TODO: this also happens in grandpa.finalize(); decide which is preferred
		hash, err := v.GetFinalizedHash()
		if err == nil {
			err = s.blockState.SetFinalizedHash(hash, v.GetRound())
<<<<<<< HEAD
=======
			if err != nil {
				log.Error("[core] could not set finalized block hash", "hash", hash, "error", err)
			}

			err = s.blockState.SetFinalizedHash(hash, 0)
>>>>>>> fbd6b887
			if err != nil {
				log.Error("[core] could not set finalized block hash", "hash", hash, "error", err)
			}
		}

		log.Debug("[core] sending FinalityMessage to network", "msg", v)
		err = s.safeMsgSend(msg)
		if err != nil {
			log.Error("[core] failed to send finalization message to network", "error", err)
		}
	}
}<|MERGE_RESOLUTION|>--- conflicted
+++ resolved
@@ -68,14 +68,11 @@
 		hash, err := v.GetFinalizedHash()
 		if err == nil {
 			err = s.blockState.SetFinalizedHash(hash, v.GetRound())
-<<<<<<< HEAD
-=======
 			if err != nil {
 				log.Error("[core] could not set finalized block hash", "hash", hash, "error", err)
 			}
 
 			err = s.blockState.SetFinalizedHash(hash, 0)
->>>>>>> fbd6b887
 			if err != nil {
 				log.Error("[core] could not set finalized block hash", "hash", hash, "error", err)
 			}
