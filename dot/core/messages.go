// Copyright 2019 ChainSafe Systems (ON) Corp.
// This file is part of gossamer.
//
// The gossamer library is free software: you can redistribute it and/or modify
// it under the terms of the GNU Lesser General Public License as published by
// the Free Software Foundation, either version 3 of the License, or
// (at your option) any later version.
//
// The gossamer library is distributed in the hope that it will be useful,
// but WITHOUT ANY WARRANTY; without even the implied warranty of
// MERCHANTABILITY or FITNESS FOR A PARTICULAR PURPOSE. See the
// GNU Lesser General Public License for more details.
//
// You should have received a copy of the GNU Lesser General Public License
// along with the gossamer library. If not, see <http://www.gnu.org/licenses/>.

package core

import (
	"github.com/ChainSafe/gossamer/dot/network"
	"github.com/ChainSafe/gossamer/lib/transaction"
)

// HandleTransactionMessage validates each transaction in the message and
// adds valid transactions to the transaction queue of the BABE session
<<<<<<< HEAD
func (s *Service) ProcessTransactionMessage(msg *network.TransactionMessage) error {
	logger.Debug("received TransactionMessage")
=======
func (s *Service) HandleTransactionMessage(msg *network.TransactionMessage) error {
	s.logger.Debug("received TransactionMessage")
>>>>>>> a270bd59

	// get transactions from message extrinsics
	txs := msg.Extrinsics

	for _, tx := range txs {
		tx := tx // pin

		// validate each transaction
		val, err := s.rt.ValidateTransaction(tx)
		if err != nil {
			logger.Error("failed to validate transaction", "err", err)
			return err // exit
		}

		// create new valid transaction
		vtx := transaction.NewValidTransaction(tx, val)

		if s.isBlockProducer {
			// push to the transaction queue of BABE session
			hash := s.transactionState.AddToPool(vtx)
			logger.Trace("Added transaction to queue", "hash", hash)
		}
	}

	return nil
}<|MERGE_RESOLUTION|>--- conflicted
+++ resolved
@@ -23,13 +23,8 @@
 
 // HandleTransactionMessage validates each transaction in the message and
 // adds valid transactions to the transaction queue of the BABE session
-<<<<<<< HEAD
-func (s *Service) ProcessTransactionMessage(msg *network.TransactionMessage) error {
+func (s *Service) HandleTransactionMessage(msg *network.TransactionMessage) error {
 	logger.Debug("received TransactionMessage")
-=======
-func (s *Service) HandleTransactionMessage(msg *network.TransactionMessage) error {
-	s.logger.Debug("received TransactionMessage")
->>>>>>> a270bd59
 
 	// get transactions from message extrinsics
 	txs := msg.Extrinsics
