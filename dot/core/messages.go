--- conflicted
+++ resolved
@@ -32,14 +32,6 @@
 	txs := msg.Extrinsics
 	var toPropagate []types.Extrinsic
 
-<<<<<<< HEAD
-	for _, tx := range txs {
-		err := func() error {
-			s.storageState.Lock()
-			defer s.storageState.Unlock()
-
-			rt, err := s.blockState.GetRuntime(nil)
-=======
 	head, err := s.blockState.BestBlockHeader()
 	if err != nil {
 		return false, err
@@ -57,13 +49,6 @@
 			defer s.storageState.Unlock()
 
 			ts, err := s.storageState.TrieState(&head.StateRoot) //nolint
->>>>>>> 1d688e47
-			if err != nil {
-				return err
-			}
-
-<<<<<<< HEAD
-			ts, err := s.storageState.TrieState(nil)
 			if err != nil {
 				return err
 			}
@@ -94,36 +79,7 @@
 		}()
 
 		if err != nil {
-			return false, nil
-=======
-			rt.SetContextStorage(ts)
-
-			// validate each transaction
-			externalExt := types.Extrinsic(append([]byte{byte(types.TxnExternal)}, tx...))
-			val, err := rt.ValidateTransaction(externalExt)
-			if err != nil {
-				logger.Debug("failed to validate transaction", "err", err)
-				return nil
-			}
-
-			// create new valid transaction
-			vtx := transaction.NewValidTransaction(tx, val)
-
-			// push to the transaction queue of BABE session
-			hash := s.transactionState.AddToPool(vtx)
-			logger.Trace("added transaction to pool", "hash", hash)
-
-			// find tx(s) that should propagate
-			if val.Propagate {
-				toPropagate = append(toPropagate, tx)
-			}
-
-			return nil
-		}()
-
-		if err != nil {
 			return false, err
->>>>>>> 1d688e47
 		}
 	}
 
