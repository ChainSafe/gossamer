// Copyright 2019 ChainSafe Systems (ON) Corp.
// This file is part of gossamer.
//
// The gossamer library is free software: you can redistribute it and/or modify
// it under the terms of the GNU Lesser General Public License as published by
// the Free Software Foundation, either version 3 of the License, or
// (at your option) any later version.
//
// The gossamer library is distributed in the hope that it will be useful,
// but WITHOUT ANY WARRANTY; without even the implied warranty of
// MERCHANTABILITY or FITNESS FOR A PARTICULAR PURPOSE. See the
// GNU Lesser General Public License for more details.
//
// You should have received a copy of the GNU Lesser General Public License
// along with the gossamer library. If not, see <http://www.gnu.org/licenses/>.

package core

import (
	"github.com/ChainSafe/gossamer/dot/network"
	"github.com/ChainSafe/gossamer/lib/transaction"
)

// HandleTransactionMessage validates each transaction in the message and
// adds valid transactions to the transaction queue of the BABE session
func (s *Service) HandleTransactionMessage(msg *network.TransactionMessage) error {
<<<<<<< HEAD
	logger.Info("received TransactionMessage")
=======
	logger.Debug("received TransactionMessage")
>>>>>>> f9a40ffe
	if !s.isBlockProducer {
		return nil
	}

	// get transactions from message extrinsics
	txs := msg.Extrinsics

	for _, tx := range txs {
		tx := tx // pin

		// validate each transaction
		val, err := s.rt.ValidateTransaction(tx)
		if err != nil {
			logger.Error("failed to validate transaction", "err", err)
			return err
		}

		// create new valid transaction
		vtx := transaction.NewValidTransaction(tx, val)

		// push to the transaction queue of BABE session
		hash := s.transactionState.AddToPool(vtx)
		logger.Trace("Added transaction to queue", "hash", hash)
	}

	return nil
}<|MERGE_RESOLUTION|>--- conflicted
+++ resolved
@@ -24,11 +24,7 @@
 // HandleTransactionMessage validates each transaction in the message and
 // adds valid transactions to the transaction queue of the BABE session
 func (s *Service) HandleTransactionMessage(msg *network.TransactionMessage) error {
-<<<<<<< HEAD
-	logger.Info("received TransactionMessage")
-=======
 	logger.Debug("received TransactionMessage")
->>>>>>> f9a40ffe
 	if !s.isBlockProducer {
 		return nil
 	}
