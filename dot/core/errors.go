// Copyright 2019 ChainSafe Systems (ON) Corp.
// This file is part of gossamer.
//
// The gossamer library is free software: you can redistribute it and/or modify
// it under the terms of the GNU Lesser General Public License as published by
// the Free Software Foundation, either version 3 of the License, or
// (at your option) any later version.
//
// The gossamer library is distributed in the hope that it will be useful,
// but WITHOUT ANY WARRANTY; without even the implied warranty of
// MERCHANTABILITY or FITNESS FOR A PARTICULAR PURPOSE. See the
// GNU Lesser General Public License for more details.
//
// You should have received a copy of the GNU Lesser General Public License
// along with the gossamer library. If not, see <http://www.gnu.org/licenses/>.

package core

import (
	"errors"
	"fmt"
)

var (
	// ErrNilBlockState is returned when BlockState is nil
	ErrNilBlockState = errors.New("cannot have nil BlockState")

	// ErrNilStorageState is returned when StorageState is nil
	ErrNilStorageState = errors.New("cannot have nil StorageState")

	// ErrNilKeystore is returned when keystore is nil
	ErrNilKeystore = errors.New("cannot have nil keystore")

	// ErrServiceStopped is returned when the service has been stopped
	ErrServiceStopped = errors.New("service has been stopped")

	// ErrInvalidBlock is returned when a block cannot be verified
	ErrInvalidBlock = errors.New("could not verify block")

	// ErrNilVerifier is returned when trying to instantiate a Syncer without a Verifier
	ErrNilVerifier = errors.New("cannot have nil Verifier")

	// ErrNilRuntime is returned when trying to instantiate a Service or Syncer without a runtime
	ErrNilRuntime = errors.New("cannot have nil runtime")

	// ErrNilBlockProducer is returned when trying to instantiate a block producing Service without a block producer
	ErrNilBlockProducer = errors.New("cannot have nil BlockProducer")

<<<<<<< HEAD
// ErrNilConsensusMessageHandler is returned when trying to instantiate a Service without a FinalityMessageHandler
var ErrNilConsensusMessageHandler = errors.New("cannot have nil ErrNilFinalityMessageHandler")
=======
	// ErrNilConsensusMessageHandler is returned when trying to instantiate a Service without a FinalityMessageHandler
	ErrNilConsensusMessageHandler = errors.New("cannot have nil ErrNilFinalityMessageHandler")

	// ErrNilNetwork is returned when the Network interface is nil
	ErrNilNetwork = errors.New("cannot have nil Network")

	// ErrEmptyRuntimeCode is returned when the storage :code is empty
	ErrEmptyRuntimeCode = errors.New("new :code is empty")

	// ErrNilDigestHandler is returned when the DigestHandler interface is nil
	ErrNilDigestHandler = errors.New("cannot have nil DigestHandler")

	errNilCodeSubstitutedState = errors.New("cannot have nil CodeSubstitutedStat")
)
>>>>>>> 0932ee84

// ErrNilChannel is returned if a channel is nil
func ErrNilChannel(s string) error {
	return fmt.Errorf("cannot have nil channel %s", s)
}

// ErrMessageCast is returned if unable to cast a network.Message to a type
func ErrMessageCast(s string) error {
	return fmt.Errorf("could not cast network.Message to %s", s)
}

// ErrUnsupportedMsgType is returned if we receive an unknown message type
func ErrUnsupportedMsgType(d byte) error {
	return fmt.Errorf("received unsupported message type %d", d)
}<|MERGE_RESOLUTION|>--- conflicted
+++ resolved
@@ -46,10 +46,6 @@
 	// ErrNilBlockProducer is returned when trying to instantiate a block producing Service without a block producer
 	ErrNilBlockProducer = errors.New("cannot have nil BlockProducer")
 
-<<<<<<< HEAD
-// ErrNilConsensusMessageHandler is returned when trying to instantiate a Service without a FinalityMessageHandler
-var ErrNilConsensusMessageHandler = errors.New("cannot have nil ErrNilFinalityMessageHandler")
-=======
 	// ErrNilConsensusMessageHandler is returned when trying to instantiate a Service without a FinalityMessageHandler
 	ErrNilConsensusMessageHandler = errors.New("cannot have nil ErrNilFinalityMessageHandler")
 
@@ -64,7 +60,6 @@
 
 	errNilCodeSubstitutedState = errors.New("cannot have nil CodeSubstitutedStat")
 )
->>>>>>> 0932ee84
 
 // ErrNilChannel is returned if a channel is nil
 func ErrNilChannel(s string) error {
