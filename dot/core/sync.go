--- conflicted
+++ resolved
@@ -131,27 +131,12 @@
 				return
 			}
 
-<<<<<<< HEAD
 			s.processBlockResponse(msg)
 		case <-time.After(responseTimeout):
 			log.Debug("[sync] timeout waiting for BlockResponse")
 			if !s.synced {
 				s.lock.Unlock()
 				s.synced = true
-=======
-			// if we cannot find the parent block in our blocktree, we are missing some blocks, and need to request
-			// blocks from farther back in the chain
-			if err == blocktree.ErrParentNotFound {
-				// set request start
-				s.requestStart = s.requestStart - maxResponseSize
-				if s.requestStart <= 0 {
-					s.requestStart = 1
-				}
-				log.Debug("[sync] Retrying block request", "start", s.requestStart)
-				go s.sendBlockRequest()
-			} else {
-				log.Error("[sync]", "error", err)
->>>>>>> 790f0588
 			}
 		}
 
@@ -168,7 +153,7 @@
 
 		// 	// if we cannot find the parent block in our blocktree, we are missing some blocks, and need to request
 		// 	// blocks from farther back in the chain
-		// 	if err.Error() == "cannot find parent block in blocktree" {
+		// 		if err == blocktree.ErrParentNotFound {
 		// 		// set request start
 		// 		s.requestStart = s.requestStart - maxResponseSize
 		// 		if s.requestStart <= 0 {
@@ -216,7 +201,7 @@
 
 		// if we cannot find the parent block in our blocktree, we are missing some blocks, and need to request
 		// blocks from farther back in the chain
-		if err.Error() == "cannot find parent block in blocktree" {
+		if err == blocktree.ErrParentNotFound {
 			// set request start
 			s.requestStart = s.requestStart - maxResponseSize
 			if s.requestStart <= 0 {
