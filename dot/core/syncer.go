// Copyright 2019 ChainSafe Systems (ON) Corp.
// This file is part of gossamer.
//
// The gossamer library is free software: you can redistribute it and/or modify
// it under the terms of the GNU Lesser General Public License as published by
// the Free Software Foundation, either version 3 of the License, or
// (at your option) any later version.
//
// The gossamer library is distributed in the hope that it will be useful,
// but WITHOUT ANY WARRANTY; without even the implied warranty of
// MERCHANTABILITY or FITNESS FOR A PARTICULAR PURPOSE. See the
// GNU Lesser General Public License for more details.
//
// You should have received a copy of the GNU Lesser General Public License
// along with the gossamer library. If not, see <http://www.gnu.org/licenses/>.

package core

import (
	"math/big"
	mrand "math/rand"
	"sync"
	"time"

	"github.com/ChainSafe/gossamer/dot/network"
<<<<<<< HEAD
	"github.com/ChainSafe/gossamer/lib/babe"
=======
	"github.com/ChainSafe/gossamer/dot/types"
>>>>>>> 7c8c332e
	"github.com/ChainSafe/gossamer/lib/blocktree"
	"github.com/ChainSafe/gossamer/lib/common"
	"github.com/ChainSafe/gossamer/lib/common/optional"
	"github.com/ChainSafe/gossamer/lib/common/variadic"
	"github.com/ChainSafe/gossamer/lib/runtime"

	log "github.com/ChainSafe/log15"
	"golang.org/x/exp/rand"
)

// Syncer deals with chain syncing by sending block request messages and watching for responses.
type Syncer struct {
	// State interfaces
	blockState       BlockState // retrieve our current head of chain from BlockState
	transactionQueue TransactionQueue

	// Synchronization channels and variables
	blockNumIn       <-chan *big.Int                      // incoming block numbers seen from other nodes that are higher than ours
	msgOut           chan<- network.Message               // channel to send BlockRequest messages to network service
	respIn           <-chan *network.BlockResponseMessage // channel to receive BlockResponse messages from
	lock             *sync.Mutex                          // lock BABE session when syncing
	synced           bool
	requestStart     int64    // block number from which to begin block requests
	highestSeenBlock *big.Int // highest block number we have seen

	// Core service control
	chanLock *sync.Mutex
	stopped  bool

<<<<<<< HEAD
	// BABE verification
	verificationManager *babe.VerificationManager // manager deals with NextEpochDescriptor
	verifier            *babe.Verifier            // verifier for current epoch
=======
	runtime *runtime.Runtime
>>>>>>> 7c8c332e
}

// SyncerConfig is the configuration for the Syncer.
type SyncerConfig struct {
	BlockState       BlockState
	BlockNumIn       <-chan *big.Int
	RespIn           <-chan *network.BlockResponseMessage
	MsgOut           chan<- network.Message
	Lock             *sync.Mutex
	ChanLock         *sync.Mutex
	TransactionQueue TransactionQueue
	Runtime          *runtime.Runtime
}

var responseTimeout = 3 * time.Second

// NewSyncer returns a new Syncer
func NewSyncer(cfg *SyncerConfig) (*Syncer, error) {
	if cfg.BlockState == nil {
		return nil, ErrNilBlockState
	}

	if cfg.BlockNumIn == nil {
		return nil, ErrNilChannel("BlockNumIn")
	}

	if cfg.MsgOut == nil {
		return nil, ErrNilChannel("MsgOut")
	}

	// TODO: load current epoch from database, save upon shutdown
	verificationManager := babe.NewVerificationManager(0)

	return &Syncer{
<<<<<<< HEAD
		blockState:          cfg.BlockState,
		blockNumIn:          cfg.BlockNumIn,
		respIn:              cfg.RespIn,
		msgOut:              cfg.MsgOut,
		lock:                cfg.Lock,
		chanLock:            cfg.ChanLock,
		synced:              true,
		stopped:             false,
		requestStart:        1,
		highestSeenBlock:    big.NewInt(0),
		transactionQueue:    cfg.TransactionQueue,
		verificationManager: verificationManager,
=======
		blockState:       cfg.BlockState,
		blockNumIn:       cfg.BlockNumIn,
		respIn:           cfg.RespIn,
		msgOut:           cfg.MsgOut,
		lock:             cfg.Lock,
		chanLock:         cfg.ChanLock,
		synced:           true,
		stopped:          false,
		requestStart:     1,
		highestSeenBlock: big.NewInt(0),
		transactionQueue: cfg.TransactionQueue,
		runtime:          cfg.Runtime,
>>>>>>> 7c8c332e
	}, nil
}

// Start begins the syncer
func (s *Syncer) Start() {
	go s.watchForBlocks()
	go s.watchForResponses()
}

// Stop stops the syncer
func (s *Syncer) Stop() {
	// stop goroutines
	s.stopped = true
}

func (s *Syncer) currentEpoch() uint64 {
	return s.verificationManager.CurrentEpoch()
}

func (s *Syncer) watchForBlocks() {
	for {
		if s.stopped {
			return
		}

		blockNum, ok := <-s.blockNumIn
		if !ok || blockNum == nil {
			log.Warn("[sync] Failed to receive from blockNumIn channel")
			continue
		}

		if blockNum != nil && s.highestSeenBlock.Cmp(blockNum) == -1 {

			if s.synced {
				s.requestStart = s.highestSeenBlock.Add(s.highestSeenBlock, big.NewInt(1)).Int64()
				s.synced = false
				s.lock.Lock()
			} else {
				s.requestStart = s.highestSeenBlock.Int64()
			}

			s.highestSeenBlock = blockNum
			go s.sendBlockRequest()
		}
	}
}

func (s *Syncer) watchForResponses() {
	for {
		if s.stopped {
			return
		}

		var msg *network.BlockResponseMessage
		var ok bool

		select {
		case msg, ok = <-s.respIn:
			// handle response
			if !ok || msg == nil {
				log.Warn("[sync] Failed to receive from respIn channel")
				continue
			}

			s.processBlockResponse(msg)
		case <-time.After(responseTimeout):
			log.Debug("[sync] timeout waiting for BlockResponse")
			if !s.synced {
				s.lock.Unlock()
				s.synced = true
			}
		}
	}
}

func (s *Syncer) processBlockResponse(msg *network.BlockResponseMessage) {
	// highestInResp will be the highest block in the response
	// it's set to 0 if err != nil
	highestInResp, err := s.processBlockResponseData(msg)
	if err != nil {

		// if we cannot find the parent block in our blocktree, we are missing some blocks, and need to request
		// blocks from farther back in the chain
		if err == blocktree.ErrParentNotFound {
			// set request start
			s.requestStart = s.requestStart - maxResponseSize
			if s.requestStart <= 0 {
				s.requestStart = 1
			}
			log.Debug("[sync] Retrying block request", "start", s.requestStart)
			go s.sendBlockRequest()
		} else {
			log.Error("[sync]", "error", err)
		}

	} else {
		// TODO: max retries before unlocking, in case no response is received

		bestNum, err := s.blockState.BestBlockNumber()
		if err != nil {
			log.Crit("[sync] Failed to get best block number", "error", err)
		} else {

			// check if we are synced or not
			if bestNum.Cmp(s.highestSeenBlock) >= 0 && bestNum.Cmp(big.NewInt(0)) != 0 {
				log.Debug("[sync] All synced up!", "number", bestNum)

				if !s.synced {
					s.lock.Unlock()
					s.synced = true
				}
			} else {
				// not yet synced, send another block request for the following blocks
				s.requestStart = highestInResp + 1
				go s.sendBlockRequest()
			}
		}
	}
}

func (s *Syncer) safeMsgSend(msg network.Message) error {
	s.chanLock.Lock()
	defer s.chanLock.Unlock()
	if s.stopped {
		return ErrServiceStopped
	}
	s.msgOut <- msg
	return nil
}

func (s *Syncer) sendBlockRequest() {
	//generate random ID
	s1 := rand.NewSource(uint64(time.Now().UnixNano()))
	seed := rand.New(s1).Uint64()
	randomID := mrand.New(mrand.NewSource(int64(seed))).Uint64()

	start, err := variadic.NewUint64OrHash(uint64(s.requestStart))
	if err != nil {
		log.Error("[sync] Failed to create StartingBlock", "error", err)
		return
	}

	log.Debug("[sync] Block request", "start", start)

	blockRequest := &network.BlockRequestMessage{
		ID:            randomID, // random
		RequestedData: 3,        // block header + body
		StartingBlock: start,
		EndBlockHash:  optional.NewHash(false, common.Hash{}),
		Direction:     1,
		Max:           optional.NewUint32(false, 0),
	}

	// send block request message to network service
	err = s.safeMsgSend(blockRequest)
	if err != nil {
		log.Error("[sync] Failed to send block request", "error", err)
	}
}

func (s *Syncer) processBlockResponseData(msg *network.BlockResponseMessage) (int64, error) {
	blockData := msg.BlockData
	highestInResp := int64(0)

	for _, bd := range blockData {
		if bd.Header.Exists() {
			header, err := types.NewHeaderFromOptional(bd.Header)
			if err != nil {
				return 0, err
			}

			highestInResp, err = s.handleHeader(header)
			if err != nil {
				return 0, err
			}
		}

		if bd.Body.Exists {
			body, err := types.NewBodyFromOptional(bd.Body)
			if err != nil {
				return 0, err
			}

			err = s.handleBody(body)
			if err != nil {
				return 0, err
			}
		}

		if bd.Header.Exists() && bd.Body.Exists {
			header, err := types.NewHeaderFromOptional(bd.Header)
			if err != nil {
				return 0, err
			}

			body, err := types.NewBodyFromOptional(bd.Body)
			if err != nil {
				return 0, err
			}

			block := &types.Block{
				Header: header,
				Body:   body,
			}

			err = s.handleBlock(block)
			if err != nil {
				return 0, err
			}
		}

		err := s.blockState.CompareAndSetBlockData(bd)
		if err != nil {
			return highestInResp, err
		}
	}

	return highestInResp, nil
}

// handleHeader handles headers included in BlockResponses
func (s *Syncer) handleHeader(header *types.Header) (int64, error) {
	highestInResp := int64(0)

	// get block header; if exists, return
	// TODO: update blockState to include Has function
	existingHeader, err := s.blockState.GetHeader(header.Hash())
	if err != nil && existingHeader == nil {
		err = s.blockState.SetHeader(header)
		if err != nil {
			return 0, err
		}

		log.Info("[sync] saved block header", "hash", header.Hash(), "number", header.Number)

		// TODO: handle consensus digest, if first in epoch

		// TODO: verify authorship right
	}

	// err = s.checkForConsensusDigest(header)
	// if err != nil {
	// 	// not first block, ok
	// }

	// TODO:
	// if epoch change, update BABE verifier, set manager NextEpochDescriptor for current epoch
	// else, put block into verification manager and verifier

	if header.Number.Int64() > highestInResp {
		highestInResp = header.Number.Int64()
	}

	return highestInResp, nil
}

// handleHeader handles block bodies included in BlockResponses
func (s *Syncer) handleBody(body *types.Body) error {
	exts, err := body.AsExtrinsics()
	if err != nil {
		log.Error("[sync] cannot parse body as extrinsics", "error", err)
		return err
	}

	for _, ext := range exts {
		s.transactionQueue.RemoveExtrinsic(ext)
	}

	return err
}

// handleHeader handles blocks (header+body) included in BlockResponses
func (s *Syncer) handleBlock(block *types.Block) error {
	// TODO: execute block

	err := s.blockState.AddBlock(block)
	if err != nil {
		if err == blocktree.ErrParentNotFound && block.Header.Number.Cmp(big.NewInt(0)) != 0 {
			return err
		} else if err == blocktree.ErrBlockExists || block.Header.Number.Cmp(big.NewInt(0)) == 0 {
			// this is fine
		} else {
			return err
		}
	} else {
		log.Info("[sync] imported block", "number", block.Header.Number, "hash", block.Header.Hash())
	}

	return nil
}

// runs the block through runtime function Core_execute_block
//  It doesn't seem to return data on success (although the spec say it should return
//  a boolean value that indicate success.  will error if the call isn't successful
func (s *Syncer) executeBlock(bd *types.Block) ([]byte, error) {
	bdEnc, err := bd.Encode()
	if err != nil {
		return nil, err
	}
	return s.runtime.Exec(runtime.CoreExecuteBlock, bdEnc)
}

func (s *Syncer) executeBlockBytes(bd []byte) ([]byte, error) {
	return s.runtime.Exec(runtime.CoreExecuteBlock, bd)
}<|MERGE_RESOLUTION|>--- conflicted
+++ resolved
@@ -23,11 +23,8 @@
 	"time"
 
 	"github.com/ChainSafe/gossamer/dot/network"
-<<<<<<< HEAD
+	"github.com/ChainSafe/gossamer/dot/types"
 	"github.com/ChainSafe/gossamer/lib/babe"
-=======
-	"github.com/ChainSafe/gossamer/dot/types"
->>>>>>> 7c8c332e
 	"github.com/ChainSafe/gossamer/lib/blocktree"
 	"github.com/ChainSafe/gossamer/lib/common"
 	"github.com/ChainSafe/gossamer/lib/common/optional"
@@ -52,18 +49,15 @@
 	synced           bool
 	requestStart     int64    // block number from which to begin block requests
 	highestSeenBlock *big.Int // highest block number we have seen
+	runtime          *runtime.Runtime
 
 	// Core service control
 	chanLock *sync.Mutex
 	stopped  bool
 
-<<<<<<< HEAD
 	// BABE verification
 	verificationManager *babe.VerificationManager // manager deals with NextEpochDescriptor
 	verifier            *babe.Verifier            // verifier for current epoch
-=======
-	runtime *runtime.Runtime
->>>>>>> 7c8c332e
 }
 
 // SyncerConfig is the configuration for the Syncer.
@@ -95,10 +89,9 @@
 	}
 
 	// TODO: load current epoch from database, save upon shutdown
-	verificationManager := babe.NewVerificationManager(0)
+	verificationManager := babe.NewVerificationManager(cfg.BlockState, 0)
 
 	return &Syncer{
-<<<<<<< HEAD
 		blockState:          cfg.BlockState,
 		blockNumIn:          cfg.BlockNumIn,
 		respIn:              cfg.RespIn,
@@ -110,21 +103,8 @@
 		requestStart:        1,
 		highestSeenBlock:    big.NewInt(0),
 		transactionQueue:    cfg.TransactionQueue,
+		runtime:             cfg.Runtime,
 		verificationManager: verificationManager,
-=======
-		blockState:       cfg.BlockState,
-		blockNumIn:       cfg.BlockNumIn,
-		respIn:           cfg.RespIn,
-		msgOut:           cfg.MsgOut,
-		lock:             cfg.Lock,
-		chanLock:         cfg.ChanLock,
-		synced:           true,
-		stopped:          false,
-		requestStart:     1,
-		highestSeenBlock: big.NewInt(0),
-		transactionQueue: cfg.TransactionQueue,
-		runtime:          cfg.Runtime,
->>>>>>> 7c8c332e
 	}, nil
 }
 
