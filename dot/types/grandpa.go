--- conflicted
+++ resolved
@@ -21,12 +21,7 @@
 
 	"github.com/ChainSafe/gossamer/lib/common"
 	"github.com/ChainSafe/gossamer/lib/crypto/ed25519"
-<<<<<<< HEAD
 	"github.com/ChainSafe/gossamer/pkg/scale"
-=======
-	"github.com/ChainSafe/gossamer/lib/scale"
-	scale2 "github.com/ChainSafe/gossamer/pkg/scale"
->>>>>>> 865f80f6
 )
 
 // GrandpaAuthoritiesRaw represents a GRANDPA authority where their key is a byte array
@@ -94,44 +89,6 @@
 // String returns a formatted GrandpaVoter string
 func (gv *GrandpaVoter) String() string {
 	return fmt.Sprintf("[key=0x%s id=%d]", gv.PublicKeyBytes(), gv.ID)
-<<<<<<< HEAD
-=======
-}
-
-// Decode will decode the Reader into a GrandpaVoter
-func (gv *GrandpaVoter) Decode(r io.Reader) error {
-	keyBytes, err := common.Read32Bytes(r)
-	if err != nil {
-		return err
-	}
-
-	key, err := ed25519.NewPublicKey(keyBytes[:])
-	if err != nil {
-		return err
-	}
-
-	id, err := common.ReadUint64(r)
-	if err != nil {
-		return err
-	}
-
-	gv.Key = *key
-	gv.ID = id
-	return nil
->>>>>>> 865f80f6
-}
-
-// Encode will encode the GrandpaVoter
-func (gv *GrandpaVoter) Encode() ([]byte, error) {
-	enc := []byte{}
-	b := gv.Key.Encode()
-	enc = append(enc, b...)
-	e, err := scale2.Marshal(gv.ID)
-	if err != nil {
-		return nil, err
-	}
-	enc = append(enc, e...)
-	return enc, nil
 }
 
 // NewGrandpaVotersFromAuthorities returns an array of GrandpaVoters given an array of GrandpaAuthorities
@@ -169,7 +126,7 @@
 	return v, nil
 }
 
-// GrandpaVoters represents []*GrandpaVoter
+// GrandpaVoters represents []GrandpaVoter
 type GrandpaVoters []GrandpaVoter
 
 // String returns a formatted Voters string
@@ -183,7 +140,6 @@
 
 // EncodeGrandpaVoters returns an encoded GrandpaVoters
 func EncodeGrandpaVoters(voters GrandpaVoters) ([]byte, error) {
-<<<<<<< HEAD
 	sv := make([]ScaleVoter, len(voters))
 	for i := range voters {
 		sv[i] = ScaleVoter{
@@ -193,30 +149,6 @@
 	}
 
 	enc, err := scale.Marshal(sv)
-=======
-	enc := []byte{}
-
-	length, err := scale2.Marshal(len(voters))
-	if err != nil {
-		return nil, err
-	}
-	enc = append(enc, length...)
-	for _, val := range voters {
-		e, err := val.Encode()
-		if err != nil {
-			return nil, err
-		}
-		enc = append(enc, e...)
-	}
-
-	return enc, nil
-}
-
-// DecodeGrandpaVoters returns a decoded GrandpaVoters
-func DecodeGrandpaVoters(r io.Reader) (GrandpaVoters, error) {
-	sd := &scale.Decoder{Reader: r}
-	length, err := sd.DecodeInteger()
->>>>>>> 865f80f6
 	if err != nil {
 		return nil, err
 	}
