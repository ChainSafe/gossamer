// Copyright 2019 ChainSafe Systems (ON) Corp.
// This file is part of gossamer.
//
// The gossamer library is free software: you can redistribute it and/or modify
// it under the terms of the GNU Lesser General Public License as published by
// the Free Software Foundation, either version 3 of the License, or
// (at your option) any later version.
//
// The gossamer library is distributed in the hope that it will be useful,
// but WITHOUT ANY WARRANTY; without even the implied warranty of
// MERCHANTABILITY or FITNESS FOR A PARTICULAR PURPOSE. See the
// GNU Lesser General Public License for more details.
//
// You should have received a copy of the GNU Lesser General Public License
// along with the gossamer library. If not, see <http://www.gnu.org/licenses/>.

package types

import (
	"errors"

	"github.com/ChainSafe/gossamer/lib/crypto/sr25519"
	"github.com/ChainSafe/gossamer/pkg/scale"
)

var _ BabePreRuntimeDigest = &BabePrimaryPreDigest{}
var _ BabePreRuntimeDigest = &BabeSecondaryPlainPreDigest{}

// BabePreRuntimeDigest must be implemented by all BABE pre-runtime digest types
type BabePreRuntimeDigest interface {
	GetAuthorityIndex() uint32
	GetSlotNumber() uint64
}

// NewBabeDigest returns a new VaryingDataType to represent a BabeDigest
func NewBabeDigest() scale.VaryingDataType {
	return scale.MustNewVaryingDataType(BabePrimaryPreDigest{}, BabeSecondaryPlainPreDigest{}, BabeSecondaryVRFPreDigest{})
}

// DecodeBabePreDigest decodes the input into a BabePreRuntimeDigest
func DecodeBabePreDigest(in []byte) (BabePreRuntimeDigest, error) {
	babeDigest := NewBabeDigest()
	err := scale.Unmarshal(in, &babeDigest)
	if err != nil {
		return nil, err
	}

	switch msg := babeDigest.Value().(type) {
	case BabePrimaryPreDigest:
		return msg, nil
	case BabeSecondaryPlainPreDigest:
		return msg, nil
	case BabeSecondaryVRFPreDigest:
		return msg, nil
	}

	return nil, errors.New("cannot decode data with invalid BABE pre-runtime digest type")
}

// BabePrimaryPreDigest as defined in Polkadot RE Spec, definition 5.10 in section 5.1.4
type BabePrimaryPreDigest struct {
	AuthorityIndex uint32
	SlotNumber     uint64
<<<<<<< HEAD
	VrfOutput      [sr25519.VrfOutputLength]byte
=======
	VRFOutput      [sr25519.VRFOutputLength]byte
>>>>>>> a8896b8c
	VrfProof       [sr25519.VrfProofLength]byte
}

// NewBabePrimaryPreDigest returns a new BabePrimaryPreDigest
func NewBabePrimaryPreDigest(authorityIndex uint32, slotNumber uint64, vrfOutput [sr25519.VRFOutputLength]byte, vrfProof [sr25519.VrfProofLength]byte) *BabePrimaryPreDigest {
	return &BabePrimaryPreDigest{
<<<<<<< HEAD
		VrfOutput:      vrfOutput,
=======
		VRFOutput:      vrfOutput,
>>>>>>> a8896b8c
		VrfProof:       vrfProof,
		AuthorityIndex: authorityIndex,
		SlotNumber:     slotNumber,
	}
}

// ToPreRuntimeDigest returns the BabePrimaryPreDigest as a PreRuntimeDigest
func (d *BabePrimaryPreDigest) ToPreRuntimeDigest() *PreRuntimeDigest {
	digest := NewBabeDigest()
	err := digest.Set(*d)
	if err != nil {
		return nil
	}
	enc, err := scale.Marshal(digest)
	if err != nil {
		return nil
	}
	return NewBABEPreRuntimeDigest(enc)
}

// Index Returns VDT index
func (d BabePrimaryPreDigest) Index() uint { return 1 }

// GetAuthorityIndex returns the digest's authority index
func (d BabePrimaryPreDigest) GetAuthorityIndex() uint32 {
	return d.AuthorityIndex
}

// GetSlotNumber returns the digest's slot number
func (d BabePrimaryPreDigest) GetSlotNumber() uint64 {
	return d.SlotNumber
}

// GetVrfOutput returns the digest's VRF output
<<<<<<< HEAD
func (d BabePrimaryPreDigest) GetVrfOutput() [sr25519.VrfOutputLength]byte {
	return d.VrfOutput
=======
func (d BabePrimaryPreDigest) GetVrfOutput() [sr25519.VRFOutputLength]byte {
	return d.VRFOutput
>>>>>>> a8896b8c
}

// GetVrfProof returns the digest's VRF proof
func (d BabePrimaryPreDigest) GetVrfProof() [sr25519.VrfProofLength]byte {
	return d.VrfProof
}

// BabeSecondaryPlainPreDigest is included in a block built by a secondary slot authorized producer
type BabeSecondaryPlainPreDigest struct {
	AuthorityIndex uint32
	SlotNumber     uint64
}

// NewBabeSecondaryPlainPreDigest returns a new BabeSecondaryPlainPreDigest
func NewBabeSecondaryPlainPreDigest(authorityIndex uint32, slotNumber uint64) *BabeSecondaryPlainPreDigest {
	return &BabeSecondaryPlainPreDigest{
		AuthorityIndex: authorityIndex,
		SlotNumber:     slotNumber,
	}
}

// ToPreRuntimeDigest returns the BabePrimaryPreDigest as a PreRuntimeDigest
func (d *BabeSecondaryPlainPreDigest) ToPreRuntimeDigest() *PreRuntimeDigest {
	digest := NewBabeDigest()
	err := digest.Set(*d)
	if err != nil {
		return nil
	}
	enc, err := scale.Marshal(digest)
	if err != nil {
		return nil
	}
	return NewBABEPreRuntimeDigest(enc)
}

// Index Returns VDT index
func (d BabeSecondaryPlainPreDigest) Index() uint { return 2 }

// GetAuthorityIndex returns the digest's authority index
func (d BabeSecondaryPlainPreDigest) GetAuthorityIndex() uint32 {
	return d.AuthorityIndex
}

// GetSlotNumber returns the digest's slot number
func (d BabeSecondaryPlainPreDigest) GetSlotNumber() uint64 {
	return d.SlotNumber
}

// BabeSecondaryVRFPreDigest is included in a block built by a secondary slot authorized producer
type BabeSecondaryVRFPreDigest struct {
	AuthorityIndex uint32
	SlotNumber     uint64
<<<<<<< HEAD
	VrfOutput      [sr25519.VrfOutputLength]byte
=======
	VrfOutput      [sr25519.VRFOutputLength]byte
>>>>>>> a8896b8c
	VrfProof       [sr25519.VrfProofLength]byte
}

// NewBabeSecondaryVRFPreDigest returns a new NewBabeSecondaryVRFPreDigest
func NewBabeSecondaryVRFPreDigest(authorityIndex uint32, slotNumber uint64, vrfOutput [sr25519.VRFOutputLength]byte, vrfProof [sr25519.VrfProofLength]byte) *BabeSecondaryVRFPreDigest {
	return &BabeSecondaryVRFPreDigest{
		VrfOutput:      vrfOutput,
		VrfProof:       vrfProof,
		AuthorityIndex: authorityIndex,
		SlotNumber:     slotNumber,
	}
}

// Index Returns VDT index
func (d BabeSecondaryVRFPreDigest) Index() uint { return 3 }

// GetAuthorityIndex returns the digest's authority index
func (d BabeSecondaryVRFPreDigest) GetAuthorityIndex() uint32 {
	return d.AuthorityIndex
}

// GetSlotNumber returns the digest's slot number
func (d BabeSecondaryVRFPreDigest) GetSlotNumber() uint64 {
	return d.SlotNumber
}

// GetVrfOutput returns the digest's VRF output
<<<<<<< HEAD
func (d BabeSecondaryVRFPreDigest) GetVrfOutput() [sr25519.VrfOutputLength]byte {
=======
func (d BabeSecondaryVRFPreDigest) GetVrfOutput() [sr25519.VRFOutputLength]byte {
>>>>>>> a8896b8c
	return d.VrfOutput
}

// GetVrfProof returns the digest's VRF proof
func (d BabeSecondaryVRFPreDigest) GetVrfProof() [sr25519.VrfProofLength]byte {
	return d.VrfProof
}<|MERGE_RESOLUTION|>--- conflicted
+++ resolved
@@ -61,22 +61,14 @@
 type BabePrimaryPreDigest struct {
 	AuthorityIndex uint32
 	SlotNumber     uint64
-<<<<<<< HEAD
-	VrfOutput      [sr25519.VrfOutputLength]byte
-=======
 	VRFOutput      [sr25519.VRFOutputLength]byte
->>>>>>> a8896b8c
 	VrfProof       [sr25519.VrfProofLength]byte
 }
 
 // NewBabePrimaryPreDigest returns a new BabePrimaryPreDigest
 func NewBabePrimaryPreDigest(authorityIndex uint32, slotNumber uint64, vrfOutput [sr25519.VRFOutputLength]byte, vrfProof [sr25519.VrfProofLength]byte) *BabePrimaryPreDigest {
 	return &BabePrimaryPreDigest{
-<<<<<<< HEAD
-		VrfOutput:      vrfOutput,
-=======
 		VRFOutput:      vrfOutput,
->>>>>>> a8896b8c
 		VrfProof:       vrfProof,
 		AuthorityIndex: authorityIndex,
 		SlotNumber:     slotNumber,
@@ -111,13 +103,8 @@
 }
 
 // GetVrfOutput returns the digest's VRF output
-<<<<<<< HEAD
-func (d BabePrimaryPreDigest) GetVrfOutput() [sr25519.VrfOutputLength]byte {
-	return d.VrfOutput
-=======
 func (d BabePrimaryPreDigest) GetVrfOutput() [sr25519.VRFOutputLength]byte {
 	return d.VRFOutput
->>>>>>> a8896b8c
 }
 
 // GetVrfProof returns the digest's VRF proof
@@ -170,11 +157,7 @@
 type BabeSecondaryVRFPreDigest struct {
 	AuthorityIndex uint32
 	SlotNumber     uint64
-<<<<<<< HEAD
-	VrfOutput      [sr25519.VrfOutputLength]byte
-=======
 	VrfOutput      [sr25519.VRFOutputLength]byte
->>>>>>> a8896b8c
 	VrfProof       [sr25519.VrfProofLength]byte
 }
 
@@ -202,11 +185,7 @@
 }
 
 // GetVrfOutput returns the digest's VRF output
-<<<<<<< HEAD
-func (d BabeSecondaryVRFPreDigest) GetVrfOutput() [sr25519.VrfOutputLength]byte {
-=======
 func (d BabeSecondaryVRFPreDigest) GetVrfOutput() [sr25519.VRFOutputLength]byte {
->>>>>>> a8896b8c
 	return d.VrfOutput
 }
 
