--- conflicted
+++ resolved
@@ -32,28 +32,10 @@
 	return Extrinsic(e)
 }
 
-<<<<<<< HEAD
 func (e Extrinsic) String() string {
 	return common.BytesToHex(e)
 }
 
-// DecodeVersion decodes only the version field of the Extrinsic.
-func (e *ExtrinsicData) DecodeVersion(encExt Extrinsic) error {
-	decoder := scale.NewDecoder(bytes.NewReader(encExt))
-	_, err := decoder.DecodeUintCompact()
-	if err != nil {
-		return err
-	}
-
-	err = decoder.Decode(&e.Version)
-	if err != nil {
-		return err
-	}
-	return nil
-}
-
-=======
->>>>>>> fab5a6eb
 // Hash returns the blake2b hash of the extrinsic
 func (e Extrinsic) Hash() common.Hash {
 	hash, err := common.Blake2bHash(e)
