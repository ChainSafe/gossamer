--- conflicted
+++ resolved
@@ -45,14 +45,8 @@
 	return a, nil
 }
 
-<<<<<<< HEAD
-// AuthorityData represents a BABE authority
-// TODO: rename to BABEAuthorityData
-type AuthorityData struct {
-=======
 // BABEAuthorityData represents a BABE authority
 type BABEAuthorityData struct {
->>>>>>> 86da58b1
 	ID     *sr25519.PublicKey
 	Weight uint64
 }
