package types

import (
	"testing"

	"github.com/ChainSafe/gossamer/lib/common"
	"github.com/ChainSafe/gossamer/pkg/scale"

	"github.com/stretchr/testify/require"
)

<<<<<<< HEAD
=======
func TestEncodeGrandpaVote(t *testing.T) {
	exp := common.MustHexToBytes("0x0a0b0c0d00000000000000000000000000000000000000000000000000000000e7030000")
	var testVote = GrandpaVote{
		Hash:   common.Hash{0xa, 0xb, 0xc, 0xd},
		Number: 999,
	}

	enc, err := scale.Marshal(testVote)
	require.NoError(t, err)
	require.Equal(t, exp, enc)

	dec := GrandpaVote{}
	err = scale.Unmarshal(enc, &dec)
	require.NoError(t, err)
	require.Equal(t, testVote, dec)

}
>>>>>>> 865f80f6
func TestEncodeSignedVote(t *testing.T) {
	exp := common.MustHexToBytes("0x0a0b0c0d00000000000000000000000000000000000000000000000000000000e7030000010203040000000000000000000000000000000000000000000000000000000000000000000000000000000000000000000000000000000000000000000000000506070800000000000000000000000000000000000000000000000000000000")
	var testVote = GrandpaVote{
		Hash:   common.Hash{0xa, 0xb, 0xc, 0xd},
		Number: 999,
	}
	var testSignature = [64]byte{1, 2, 3, 4}
	var testAuthorityID = [32]byte{5, 6, 7, 8}
<<<<<<< HEAD
=======

	sv := GrandpaSignedVote{
		Vote:        testVote,
		Signature:   testSignature,
		AuthorityID: testAuthorityID,
	}
	enc, err := scale.Marshal(sv)
	require.NoError(t, err)
	require.Equal(t, exp, enc)

	res := GrandpaSignedVote{}
	err = scale.Unmarshal(enc, &res)
	require.NoError(t, err)
	require.Equal(t, sv, res)
}

func TestGrandpaAuthoritiesRaw(t *testing.T) {
	ad := new(GrandpaAuthoritiesRaw)
	buf := &bytes.Buffer{}
	data, _ := common.HexToBytes("0xeea1eabcac7d2c8a6459b7322cf997874482bfc3d2ec7a80888a3a7d714103640000000000000000b64994460e59b30364cad3c92e3df6052f9b0ebbb8f88460c194dc5794d6d7170100000000000000")
	buf.Write(data)
>>>>>>> 865f80f6

	sv := GrandpaSignedVote{
		Vote:        testVote,
		Signature:   testSignature,
		AuthorityID: testAuthorityID,
	}
	enc, err := scale.Marshal(sv)
	require.NoError(t, err)
	require.Equal(t, exp, enc)

	res := GrandpaSignedVote{}
	err = scale.Unmarshal(enc, &res)
	require.NoError(t, err)
	require.Equal(t, sv, res)
}

func TestGrandpaAuthoritiesRawToAuthorities(t *testing.T) {
	exp := common.MustHexToBytes("0x08eea1eabcac7d2c8a6459b7322cf997874482bfc3d2ec7a80888a3a7d714103640000000000000000b64994460e59b30364cad3c92e3df6052f9b0ebbb8f88460c194dc5794d6d7170100000000000000")
	authA, _ := common.HexToHash("0xeea1eabcac7d2c8a6459b7322cf997874482bfc3d2ec7a80888a3a7d71410364")
	authB, _ := common.HexToHash("0xb64994460e59b30364cad3c92e3df6052f9b0ebbb8f88460c194dc5794d6d717")

	auths := []GrandpaAuthoritiesRaw{
		{Key: authA, ID: 0},
		{Key: authB, ID: 1},
	}

	enc, err := scale.Marshal(auths)
	require.NoError(t, err)
	require.Equal(t, exp, enc)

	dec := []GrandpaAuthoritiesRaw{}
	err = scale.Unmarshal(enc, &dec)
	require.NoError(t, err)
	require.Equal(t, auths, dec)

	authoritys, err := GrandpaAuthoritiesRawToAuthorities(dec)
	require.NoError(t, err)
	require.Equal(t, auths[0].ID, authoritys[0].Weight)

	a := Authority{}
	err = a.FromRawEd25519(dec[1])
	require.NoError(t, err)
	require.Equal(t, a, authoritys[1])
}<|MERGE_RESOLUTION|>--- conflicted
+++ resolved
@@ -9,8 +9,6 @@
 	"github.com/stretchr/testify/require"
 )
 
-<<<<<<< HEAD
-=======
 func TestEncodeGrandpaVote(t *testing.T) {
 	exp := common.MustHexToBytes("0x0a0b0c0d00000000000000000000000000000000000000000000000000000000e7030000")
 	var testVote = GrandpaVote{
@@ -28,7 +26,7 @@
 	require.Equal(t, testVote, dec)
 
 }
->>>>>>> 865f80f6
+
 func TestEncodeSignedVote(t *testing.T) {
 	exp := common.MustHexToBytes("0x0a0b0c0d00000000000000000000000000000000000000000000000000000000e7030000010203040000000000000000000000000000000000000000000000000000000000000000000000000000000000000000000000000000000000000000000000000506070800000000000000000000000000000000000000000000000000000000")
 	var testVote = GrandpaVote{
@@ -37,30 +35,6 @@
 	}
 	var testSignature = [64]byte{1, 2, 3, 4}
 	var testAuthorityID = [32]byte{5, 6, 7, 8}
-<<<<<<< HEAD
-=======
-
-	sv := GrandpaSignedVote{
-		Vote:        testVote,
-		Signature:   testSignature,
-		AuthorityID: testAuthorityID,
-	}
-	enc, err := scale.Marshal(sv)
-	require.NoError(t, err)
-	require.Equal(t, exp, enc)
-
-	res := GrandpaSignedVote{}
-	err = scale.Unmarshal(enc, &res)
-	require.NoError(t, err)
-	require.Equal(t, sv, res)
-}
-
-func TestGrandpaAuthoritiesRaw(t *testing.T) {
-	ad := new(GrandpaAuthoritiesRaw)
-	buf := &bytes.Buffer{}
-	data, _ := common.HexToBytes("0xeea1eabcac7d2c8a6459b7322cf997874482bfc3d2ec7a80888a3a7d714103640000000000000000b64994460e59b30364cad3c92e3df6052f9b0ebbb8f88460c194dc5794d6d7170100000000000000")
-	buf.Write(data)
->>>>>>> 865f80f6
 
 	sv := GrandpaSignedVote{
 		Vote:        testVote,
