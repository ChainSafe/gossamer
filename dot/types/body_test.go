// Copyright 2019 ChainSafe Systems (ON) Corp.
// This file is part of gossamer.
//
// The gossamer library is free software: you can redistribute it and/or modify
// it under the terms of the GNU Lesser General Public License as published by
// the Free Software Foundation, either version 3 of the License, or
// (at your option) any later version.
//
// The gossamer library is distributed in the hope that it will be useful,
// but WITHOUT ANY WARRANTY; without even the implied warranty of
// MERCHANTABILITY or FITNESS FOR A PARTICULAR PURPOSE. See the
// GNU Lesser General Public License for more details.
//
// You should have received a copy of the GNU Lesser General Public License
// along with the gossamer library. If not, see <http://www.gnu.org/licenses/>.

package types

import (
	"fmt"
	"testing"

	"github.com/ChainSafe/gossamer/lib/common"
	"github.com/ChainSafe/gossamer/pkg/scale"
	"github.com/stretchr/testify/require"
)

var exts = []Extrinsic{{1, 2, 3}, {7, 8, 9, 0}, {0xa, 0xb}}

func TestBodyToSCALEEncodedBody(t *testing.T) {
	bodyBefore := NewBody(exts)
	scaleEncodedBody, err := scale.Marshal(*bodyBefore)
	require.NoError(t, err)

	bodyAfter, err := NewBodyFromBytes(scaleEncodedBody)
	require.NoError(t, err)

	require.Equal(t, bodyBefore, bodyAfter)
}

func TestHasExtrinsics(t *testing.T) {
	body := NewBody(exts)

	found, err := body.HasExtrinsic(Extrinsic{1, 2, 3})
	require.NoError(t, err)
	require.True(t, found)
}

func TestBodyFromEncodedBytes(t *testing.T) {
	bodyBefore := NewBody(exts)

	encodeExtrinsics, err := bodyBefore.AsEncodedExtrinsics()
	require.NoError(t, err)

	encodedBytes := ExtrinsicsArrayToBytesArray(encodeExtrinsics)

	bodyAfter, err := NewBodyFromEncodedBytes(encodedBytes)
	require.NoError(t, err)

	require.Equal(t, bodyBefore, bodyAfter)
}

<<<<<<< HEAD
func TestBody_FindEncodedExtrinsic(t *testing.T) {
	target := Extrinsic([]byte{0x1, 0x2, 0x3, 0x4, 0x5})

	body1, err := NewBodyFromExtrinsics([]Extrinsic{})
	require.Nil(t, err)

	decodedTarget := []byte{}
	err = scale.Unmarshal(target, &decodedTarget)
	require.Nil(t, err)

	body2, err := NewBodyFromExtrinsics([]Extrinsic{decodedTarget})
	require.Nil(t, err)

	tests := []struct {
		body   *Body
		expect bool
	}{
		{
			body:   body1,
			expect: false,
		},
		{
			body:   body2,
			expect: true,
		},
	}
=======
func TestBodyFromExtrinsicStrings(t *testing.T) {
	extStrings := []string{}
>>>>>>> 3d949f2e

	for _, ext := range exts {
		extStrings = append(extStrings, common.BytesToHex(ext))
	}

	fmt.Println(extStrings)

	bodyFromByteExtrinsics := NewBody(exts)
	bodyFromStringExtrinsics, err := NewBodyFromExtrinsicStrings(extStrings)
	require.NoError(t, err)

	require.Equal(t, bodyFromByteExtrinsics, bodyFromStringExtrinsics)
}<|MERGE_RESOLUTION|>--- conflicted
+++ resolved
@@ -60,37 +60,8 @@
 	require.Equal(t, bodyBefore, bodyAfter)
 }
 
-<<<<<<< HEAD
-func TestBody_FindEncodedExtrinsic(t *testing.T) {
-	target := Extrinsic([]byte{0x1, 0x2, 0x3, 0x4, 0x5})
-
-	body1, err := NewBodyFromExtrinsics([]Extrinsic{})
-	require.Nil(t, err)
-
-	decodedTarget := []byte{}
-	err = scale.Unmarshal(target, &decodedTarget)
-	require.Nil(t, err)
-
-	body2, err := NewBodyFromExtrinsics([]Extrinsic{decodedTarget})
-	require.Nil(t, err)
-
-	tests := []struct {
-		body   *Body
-		expect bool
-	}{
-		{
-			body:   body1,
-			expect: false,
-		},
-		{
-			body:   body2,
-			expect: true,
-		},
-	}
-=======
 func TestBodyFromExtrinsicStrings(t *testing.T) {
 	extStrings := []string{}
->>>>>>> 3d949f2e
 
 	for _, ext := range exts {
 		extStrings = append(extStrings, common.BytesToHex(ext))
