// Copyright 2019 ChainSafe Systems (ON) Corp.
// This file is part of gossamer.
//
// The gossamer library is free software: you can redistribute it and/or modify
// it under the terms of the GNU Lesser General Public License as published by
// the Free Software Foundation, either version 3 of the License, or
// (at your option) any later version.
//
// The gossamer library is distributed in the hope that it will be useful,
// but WITHOUT ANY WARRANTY; without even the implied warranty of
// MERCHANTABILITY or FITNESS FOR A PARTICULAR PURPOSE. See the
// GNU Lesser General Public License for more details.
//
// You should have received a copy of the GNU Lesser General Public License
// along with the gossamer library. If not, see <http://www.gnu.org/licenses/>.

package types

import (
	"bytes"
	"math/big"
	"reflect"
	"testing"

	"github.com/ChainSafe/gossamer/lib/common"
	"github.com/ChainSafe/gossamer/lib/scale"

	"github.com/stretchr/testify/require"
)

func TestEncodeBlock(t *testing.T) {
	// see https://github.com/paritytech/substrate/blob/master/test-utils/runtime/src/system.rs#L376
	expected := []byte{69, 69, 69, 69, 69, 69, 69, 69, 69, 69, 69, 69, 69, 69, 69, 69, 69, 69, 69, 69, 69, 69, 69, 69, 69, 69, 69, 69, 69, 69, 69, 69,
		4, 39, 71, 171, 124, 13, 195, 139, 127, 42, 251, 168, 43, 213, 226, 214, 172, 239, 140, 49, 224, 152, 0,
		246, 96, 183, 94, 200, 74, 112, 5, 9, 159, 3, 23, 10, 46, 117, 151, 183, 183, 227, 216, 76, 5, 57, 29, 19,
		154, 98, 177, 87, 231, 135, 134, 216, 192, 130, 242, 157, 207, 76, 17, 19, 20, 0, 0, 0}

	parentHash, err := common.HexToHash("0x4545454545454545454545454545454545454545454545454545454545454545")
	if err != nil {
		t.Fatal(err)
	}

	stateRoot, err := common.HexToHash("0x2747ab7c0dc38b7f2afba82bd5e2d6acef8c31e09800f660b75ec84a7005099f")
	if err != nil {
		t.Fatal(err)
	}

	extrinsicsRoot, err := common.HexToHash("0x03170a2e7597b7b7e3d84c05391d139a62b157e78786d8c082f29dcf4c111314")
	if err != nil {
		t.Fatal(err)
	}

	header := &Header{
		ParentHash:     parentHash,
		Number:         big.NewInt(1),
		StateRoot:      stateRoot,
		ExtrinsicsRoot: extrinsicsRoot,
		Digest:         [][]byte{},
	}

	block := NewBlock(header, NewBody([]byte{}))
	enc, err := block.Encode()
	if err != nil {
		t.Fatal(err)
	}

	if !bytes.Equal(enc, expected) {
		t.Fatalf("Fail: got %x expected %x", enc, expected)
	}
}

func TestDecodeBlock(t *testing.T) {
	// see https://github.com/paritytech/substrate/blob/master/test-utils/runtime/src/system.rs#L376
	data := []byte{69, 69, 69, 69, 69, 69, 69, 69, 69, 69, 69, 69, 69, 69, 69, 69, 69, 69, 69, 69, 69, 69, 69, 69, 69, 69, 69, 69, 69, 69, 69, 69, 4, 39, 71, 171, 124, 13, 195, 139, 127, 42, 251, 168, 43, 213, 226, 214, 172, 239, 140, 49, 224, 152, 0, 246, 96, 183, 94, 200, 74, 112, 5, 9, 159, 3, 23, 10, 46, 117, 151, 183, 183, 227, 216, 76, 5, 57, 29, 19, 154, 98, 177, 87, 231, 135, 134, 216, 192, 130, 242, 157, 207, 76, 17, 19, 20, 0, 0}
	bh := NewEmptyBlock()
<<<<<<< HEAD
	err := scale.DecodePtr(data, bh)
=======

	rw := &bytes.Buffer{}
	rw.Write(data)
	err := bh.Decode(rw)
>>>>>>> 2c207ad7
	if err != nil {
		t.Fatal(err)
	}

	parentHash, err := common.HexToHash("0x4545454545454545454545454545454545454545454545454545454545454545")
	if err != nil {
		t.Fatal(err)
	}

	stateRoot, err := common.HexToHash("0x2747ab7c0dc38b7f2afba82bd5e2d6acef8c31e09800f660b75ec84a7005099f")
	if err != nil {
		t.Fatal(err)
	}

	extrinsicsRoot, err := common.HexToHash("0x03170a2e7597b7b7e3d84c05391d139a62b157e78786d8c082f29dcf4c111314")
	if err != nil {
		t.Fatal(err)
	}

	header := &Header{
		ParentHash:     parentHash,
		Number:         big.NewInt(1),
		StateRoot:      stateRoot,
		ExtrinsicsRoot: extrinsicsRoot,
		Digest:         [][]byte{},
	}
	expected := NewBlock(header, NewBody(nil))

	if !reflect.DeepEqual(bh, expected) {
		t.Fatalf("Fail: got %v, %v expected %v, %v", bh.Header, bh.Body, expected.Header, expected.Body)
	}
}

func TestDeepCopyBlock(t *testing.T) {
	data := []byte{69, 69, 69, 69, 69, 69, 69, 69, 69, 69, 69, 69, 69, 69, 69, 69, 69, 69, 69, 69, 69, 69, 69, 69, 69, 69, 69, 69, 69, 69, 69, 69, 4, 39, 71, 171, 124, 13, 195, 139, 127, 42, 251, 168, 43, 213, 226, 214, 172, 239, 140, 49, 224, 152, 0, 246, 96, 183, 94, 200, 74, 112, 5, 9, 159, 3, 23, 10, 46, 117, 151, 183, 183, 227, 216, 76, 5, 57, 29, 19, 154, 98, 177, 87, 231, 135, 134, 216, 192, 130, 242, 157, 207, 76, 17, 19, 20, 0, 0}
	block := NewEmptyBlock()
<<<<<<< HEAD
	err := scale.DecodePtr(data, block)
=======

	rw := &bytes.Buffer{}
	rw.Write(data)
	err := block.Decode(rw)
>>>>>>> 2c207ad7
	if err != nil {
		t.Fatal(err)
	}

	bc := block.DeepCopy()
	bc.Header.ParentHash = common.Hash{}
	require.NotEqual(t, block.Header.ParentHash, bc.Header.ParentHash)
}<|MERGE_RESOLUTION|>--- conflicted
+++ resolved
@@ -23,7 +23,6 @@
 	"testing"
 
 	"github.com/ChainSafe/gossamer/lib/common"
-	"github.com/ChainSafe/gossamer/lib/scale"
 
 	"github.com/stretchr/testify/require"
 )
@@ -73,14 +72,10 @@
 	// see https://github.com/paritytech/substrate/blob/master/test-utils/runtime/src/system.rs#L376
 	data := []byte{69, 69, 69, 69, 69, 69, 69, 69, 69, 69, 69, 69, 69, 69, 69, 69, 69, 69, 69, 69, 69, 69, 69, 69, 69, 69, 69, 69, 69, 69, 69, 69, 4, 39, 71, 171, 124, 13, 195, 139, 127, 42, 251, 168, 43, 213, 226, 214, 172, 239, 140, 49, 224, 152, 0, 246, 96, 183, 94, 200, 74, 112, 5, 9, 159, 3, 23, 10, 46, 117, 151, 183, 183, 227, 216, 76, 5, 57, 29, 19, 154, 98, 177, 87, 231, 135, 134, 216, 192, 130, 242, 157, 207, 76, 17, 19, 20, 0, 0}
 	bh := NewEmptyBlock()
-<<<<<<< HEAD
-	err := scale.DecodePtr(data, bh)
-=======
 
 	rw := &bytes.Buffer{}
 	rw.Write(data)
 	err := bh.Decode(rw)
->>>>>>> 2c207ad7
 	if err != nil {
 		t.Fatal(err)
 	}
@@ -117,14 +112,10 @@
 func TestDeepCopyBlock(t *testing.T) {
 	data := []byte{69, 69, 69, 69, 69, 69, 69, 69, 69, 69, 69, 69, 69, 69, 69, 69, 69, 69, 69, 69, 69, 69, 69, 69, 69, 69, 69, 69, 69, 69, 69, 69, 4, 39, 71, 171, 124, 13, 195, 139, 127, 42, 251, 168, 43, 213, 226, 214, 172, 239, 140, 49, 224, 152, 0, 246, 96, 183, 94, 200, 74, 112, 5, 9, 159, 3, 23, 10, 46, 117, 151, 183, 183, 227, 216, 76, 5, 57, 29, 19, 154, 98, 177, 87, 231, 135, 134, 216, 192, 130, 242, 157, 207, 76, 17, 19, 20, 0, 0}
 	block := NewEmptyBlock()
-<<<<<<< HEAD
-	err := scale.DecodePtr(data, block)
-=======
 
 	rw := &bytes.Buffer{}
 	rw.Write(data)
 	err := block.Decode(rw)
->>>>>>> 2c207ad7
 	if err != nil {
 		t.Fatal(err)
 	}
