// Copyright 2019 ChainSafe Systems (ON) Corp.
// This file is part of gossamer.
//
// The gossamer library is free software: you can redistribute it and/or modify
// it under the terms of the GNU Lesser General Public License as published by
// the Free Software Foundation, either version 3 of the License, or
// (at your option) any later version.
//
// The gossamer library is distributed in the hope that it will be useful,
// but WITHOUT ANY WARRANTY; without even the implied warranty of
// MERCHANTABILITY or FITNESS FOR A PARTICULAR PURPOSE. See the
// GNU Lesser General Public License for more details.
//
// You should have received a copy of the GNU Lesser General Public License
// along with the gossamer library. If not, see <http://www.gnu.org/licenses/>.

package types

import (
	"bytes"
	"fmt"
	"math/big"

	"github.com/ChainSafe/gossamer/lib/common"
	"github.com/ChainSafe/gossamer/pkg/scale"
)

// Body is the extrinsics(not encoded) inside a state block.
type Body []Extrinsic

// NewBody returns a Body from an Extrinsic array.
func NewBody(e []Extrinsic) *Body {
	body := Body(e)
	return &body
}

<<<<<<< HEAD
// NewBodyFromBytes returns a new Body from a slice of byte slices
func NewBodyFromBytes(exts [][]byte) (*Body, error) {
	enc, err := scale.Marshal(exts)
=======
// NewBodyFromBytes returns a Body from a SCALE encoded byte array.
func NewBodyFromBytes(b []byte) (*Body, error) {
	exts := [][]byte{}

	if len(b) == 0 {
		return NewBody([]Extrinsic{}), nil
	}

	err := scale.Unmarshal(b, &exts)
>>>>>>> 3d949f2e
	if err != nil {
		return nil, err
	}

	return NewBody(BytesArrayToExtrinsics(exts)), nil
}

// NewBodyFromEncodedBytes returns a new Body from a slice of byte slices that are
// SCALE encoded extrinsics
func NewBodyFromEncodedBytes(exts [][]byte) (*Body, error) {
<<<<<<< HEAD
=======
	// A collection of same-typed values is encoded, prefixed with a compact
	// encoding of the number of items, followed by each item's encoding
	// concatenated in turn.
	// https://substrate.dev/docs/en/knowledgebase/advanced/codec#vectors-lists-series-sets
>>>>>>> 3d949f2e
	enc, err := scale.Marshal(big.NewInt(int64(len(exts))))
	if err != nil {
		return nil, err
	}

	for _, ext := range exts {
		enc = append(enc, ext...)
	}

<<<<<<< HEAD
	body := Body(enc)
	return &body, nil
}

// NewBodyFromExtrinsics creates a block body given an array of extrinsics.
func NewBodyFromExtrinsics(exts []Extrinsic) (*Body, error) {
	enc, err := scale.Marshal(ExtrinsicsArrayToBytesArray(exts))
	if err != nil {
		return nil, err
	}

	body := Body(enc)
	return &body, nil
=======
	return NewBodyFromBytes(enc)
>>>>>>> 3d949f2e
}

// NewBodyFromExtrinsicStrings creates a block body given an array of hex-encoded
// 0x-prefixed strings.
func NewBodyFromExtrinsicStrings(ss []string) (*Body, error) {
	exts := []Extrinsic{}
	for _, s := range ss {
		b, err := common.HexToBytes(s)
		if err == common.ErrNoPrefix {
			b = []byte(s)
		} else if err != nil {
			return nil, err
		}
		exts = append(exts, b)
	}

<<<<<<< HEAD
	enc, err := scale.Marshal(exts)
	if err != nil {
		return nil, err
	}

	body := Body(enc)
	return &body, nil
}

// AsExtrinsics decodes the body into an array of extrinsics
func (b *Body) AsExtrinsics() ([]Extrinsic, error) {
	if len(*b) == 0 {
		return []Extrinsic{}, nil
	}

	dec := [][]byte{}
	err := scale.Unmarshal(*b, &dec)
	if err != nil {
		return nil, err
	}

	return BytesArrayToExtrinsics(dec), nil
}

// AsEncodedExtrinsics decodes the body into an array of SCALE encoded extrinsics
func (b *Body) AsEncodedExtrinsics() ([]Extrinsic, error) {
	exts := [][]byte{}

	if len(*b) == 0 {
		return []Extrinsic{}, nil
	}

	err := scale.Unmarshal(*b, &exts)
	if err != nil {
		return nil, err
	}

	decodedExts := exts
	ret := make([][]byte, len(decodedExts))

	for i, ext := range decodedExts {
		ret[i], err = scale.Marshal(ext)
		if err != nil {
			return nil, err
		}
	}

	return BytesArrayToExtrinsics(ret), nil
}

// HasExtrinsic returns true if body contains target Extrisic
// returns error when fails to encode decoded extrinsic on body
=======
	return NewBody(exts), nil
}

// DeepCopy creates a new copy of the body.
func (b *Body) DeepCopy() Body {
	newExtrinsics := make([]Extrinsic, 0, len([]Extrinsic(*b)))

	for _, e := range []Extrinsic(*b) {
		temp := make([]byte, len(e))
		copy(temp, e)

		newExtrinsics = append(newExtrinsics, temp)
	}

	return Body(newExtrinsics)
}

// HasExtrinsic returns true if body contains target Extrinsic
>>>>>>> 3d949f2e
func (b *Body) HasExtrinsic(target Extrinsic) (bool, error) {
	exts := *b

	// goes through the decreasing order due to the fact that extrinsicsToBody
	// func (lib/babe/build.go) appends the valid transaction extrinsic on the end of the body
	for i := len(exts) - 1; i >= 0; i-- {
		currext := exts[i]

		// if current extrinsic is equal the target then returns true
		if bytes.Equal(target, currext) {
			return true, nil
		}

		//otherwise try to encode and compare
		encext, err := scale.Marshal(currext)
		if err != nil {
			return false, fmt.Errorf("fail while scale encode: %w", err)
		}

		if len(encext) >= len(target) && bytes.Equal(target, encext[:len(target)]) {
			return true, nil
		}
	}

	return false, nil
}

// AsEncodedExtrinsics decodes the body into an array of SCALE encoded extrinsics
func (b *Body) AsEncodedExtrinsics() ([]Extrinsic, error) {
	decodedExts := *b
	ret := make([]Extrinsic, len(decodedExts))
	var err error

	for i, ext := range decodedExts {
		ret[i], err = scale.Marshal(ext)
		if err != nil {
			return nil, err
		}
	}

	return ret, nil
}<|MERGE_RESOLUTION|>--- conflicted
+++ resolved
@@ -34,11 +34,6 @@
 	return &body
 }
 
-<<<<<<< HEAD
-// NewBodyFromBytes returns a new Body from a slice of byte slices
-func NewBodyFromBytes(exts [][]byte) (*Body, error) {
-	enc, err := scale.Marshal(exts)
-=======
 // NewBodyFromBytes returns a Body from a SCALE encoded byte array.
 func NewBodyFromBytes(b []byte) (*Body, error) {
 	exts := [][]byte{}
@@ -48,7 +43,6 @@
 	}
 
 	err := scale.Unmarshal(b, &exts)
->>>>>>> 3d949f2e
 	if err != nil {
 		return nil, err
 	}
@@ -59,13 +53,10 @@
 // NewBodyFromEncodedBytes returns a new Body from a slice of byte slices that are
 // SCALE encoded extrinsics
 func NewBodyFromEncodedBytes(exts [][]byte) (*Body, error) {
-<<<<<<< HEAD
-=======
 	// A collection of same-typed values is encoded, prefixed with a compact
 	// encoding of the number of items, followed by each item's encoding
 	// concatenated in turn.
 	// https://substrate.dev/docs/en/knowledgebase/advanced/codec#vectors-lists-series-sets
->>>>>>> 3d949f2e
 	enc, err := scale.Marshal(big.NewInt(int64(len(exts))))
 	if err != nil {
 		return nil, err
@@ -75,23 +66,7 @@
 		enc = append(enc, ext...)
 	}
 
-<<<<<<< HEAD
-	body := Body(enc)
-	return &body, nil
-}
-
-// NewBodyFromExtrinsics creates a block body given an array of extrinsics.
-func NewBodyFromExtrinsics(exts []Extrinsic) (*Body, error) {
-	enc, err := scale.Marshal(ExtrinsicsArrayToBytesArray(exts))
-	if err != nil {
-		return nil, err
-	}
-
-	body := Body(enc)
-	return &body, nil
-=======
 	return NewBodyFromBytes(enc)
->>>>>>> 3d949f2e
 }
 
 // NewBodyFromExtrinsicStrings creates a block body given an array of hex-encoded
@@ -108,60 +83,6 @@
 		exts = append(exts, b)
 	}
 
-<<<<<<< HEAD
-	enc, err := scale.Marshal(exts)
-	if err != nil {
-		return nil, err
-	}
-
-	body := Body(enc)
-	return &body, nil
-}
-
-// AsExtrinsics decodes the body into an array of extrinsics
-func (b *Body) AsExtrinsics() ([]Extrinsic, error) {
-	if len(*b) == 0 {
-		return []Extrinsic{}, nil
-	}
-
-	dec := [][]byte{}
-	err := scale.Unmarshal(*b, &dec)
-	if err != nil {
-		return nil, err
-	}
-
-	return BytesArrayToExtrinsics(dec), nil
-}
-
-// AsEncodedExtrinsics decodes the body into an array of SCALE encoded extrinsics
-func (b *Body) AsEncodedExtrinsics() ([]Extrinsic, error) {
-	exts := [][]byte{}
-
-	if len(*b) == 0 {
-		return []Extrinsic{}, nil
-	}
-
-	err := scale.Unmarshal(*b, &exts)
-	if err != nil {
-		return nil, err
-	}
-
-	decodedExts := exts
-	ret := make([][]byte, len(decodedExts))
-
-	for i, ext := range decodedExts {
-		ret[i], err = scale.Marshal(ext)
-		if err != nil {
-			return nil, err
-		}
-	}
-
-	return BytesArrayToExtrinsics(ret), nil
-}
-
-// HasExtrinsic returns true if body contains target Extrisic
-// returns error when fails to encode decoded extrinsic on body
-=======
 	return NewBody(exts), nil
 }
 
@@ -180,7 +101,6 @@
 }
 
 // HasExtrinsic returns true if body contains target Extrinsic
->>>>>>> 3d949f2e
 func (b *Body) HasExtrinsic(target Extrinsic) (bool, error) {
 	exts := *b
 
