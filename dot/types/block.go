--- conflicted
+++ resolved
@@ -17,14 +17,7 @@
 package types
 
 import (
-<<<<<<< HEAD
-	"io"
-
-	"github.com/ChainSafe/gossamer/lib/common/optional"
-	"github.com/ChainSafe/gossamer/lib/scale"
-=======
 	"github.com/ChainSafe/gossamer/pkg/scale"
->>>>>>> f9b2b306
 )
 
 // Block defines a state block
@@ -82,22 +75,17 @@
 	if err != nil {
 		return Block{}, err
 	}
-<<<<<<< HEAD
-}
-
-func (b *Block) ToBlockData() *BlockData {
-	return &BlockData{
-		Hash:          b.Header.Hash(),
-		Header:        b.Header.AsOptional(),
-		Body:          b.Body.AsOptional(),
-		Justification: optional.NewBytes(false, nil),
-		MessageQueue:  optional.NewBytes(false, nil),
-		Receipt:       optional.NewBytes(false, nil),
-	}
-=======
 	return Block{
 		Header: *head,
 		Body:   *NewBody(bc),
 	}, nil
->>>>>>> f9b2b306
+}
+
+// ToBlockData converts a Block to BlockData
+func (b *Block) ToBlockData() *BlockData {
+	return &BlockData{
+		Hash:   b.Header.Hash(),
+		Header: &b.Header,
+		Body:   &b.Body,
+	}
 }