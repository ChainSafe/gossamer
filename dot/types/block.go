--- conflicted
+++ resolved
@@ -65,20 +65,12 @@
 	return append(enc, encBody...), nil
 }
 
-<<<<<<< HEAD
-// // Decode decodes the SCALE encoded input into this block
-// func (b *Block) Decode(in []byte) error {
-// 	_, err := scale.Decode(in, b)
-// 	return err
-// }
-=======
 // Decode decodes the SCALE encoded input into this block
 func (b *Block) Decode(r io.Reader) error {
 	sd := scale.Decoder{Reader: r}
 	_, err := sd.Decode(b)
 	return err
 }
->>>>>>> 2c207ad7
 
 // DeepCopy returns a copy of the block
 func (b *Block) DeepCopy() *Block {
