// Copyright 2021 ChainSafe Systems (ON)
// SPDX-License-Identifier: LGPL-3.0-only

package types

import (
	"bytes"
<<<<<<< HEAD
=======
	"encoding/binary"
>>>>>>> 3fc10d86
	"fmt"
	"math/big"

	"github.com/ChainSafe/gossamer/pkg/scale"
)

<<<<<<< HEAD
// InherentIdentifier is an identifier for an inherent.
type InherentIdentifier uint

const (
	// Timstap0 is the identifier for the `timestamp` inherent.
	Timstap0 InherentIdentifier = iota
	// Babeslot is the BABE inherent identifier.
	Babeslot
	// Uncles00 is the identifier for the `uncles` inherent.
	Uncles00
=======
var (
	// Timstap0 is an inherent key.
	Timstap0 = []byte("timstap0")
	// Babeslot is an inherent key.
	Babeslot = []byte("babeslot")
	// Uncles00 is an inherent key.
	Uncles00 = []byte("uncles00")
	// Parachn0 is an inherent key for parachains inherent.
	Parachn0 = []byte("parachn0")
	// Newheads is an inherent key for new minimally-attested parachain heads.
	Newheads = []byte("newheads")
>>>>>>> 3fc10d86
)

// Bytes returns a byte array of given inherent identifier.
func (ii InherentIdentifier) Bytes() [8]byte {

	kb := [8]byte{}
	switch ii {
	case Timstap0:
		copy(kb[:], []byte("timstap0"))
	case Babeslot:
		copy(kb[:], []byte("babeslot"))
	case Uncles00:
		copy(kb[:], []byte("uncles00"))
	default:
		panic("invalid inherent identifier")
	}

	return kb
}

// InherentsData contains a mapping of inherent keys to values
// keys must be 8 bytes, values are a scale-encoded byte array
type InherentsData struct {
	data map[[8]byte]([]byte)
}

// NewInherentsData returns InherentsData
func NewInherentsData() *InherentsData {
	return &InherentsData{
		data: make(map[[8]byte]([]byte)),
	}
}

func (d *InherentsData) String() string {
	str := ""
	for k, v := range d.data {
		str = str + fmt.Sprintf("key=%v\tvalue=%v\n", k, v)
	}
	return str
}

<<<<<<< HEAD
// SetInherent sets a inherent.
func (d *InherentsData) SetInherent(inherentIdentifier InherentIdentifier, value any) error {
	data, err := scale.Marshal(value)
	if err != nil {
		return err
=======
// SetInt64Inherent set an inherent of type uint64
func (d *InherentsData) SetInt64Inherent(key []byte, data uint64) error {
	if len(key) != 8 {
		panic(fmt.Sprintf("inherent key must be 8 bytes but is: %v", key))
>>>>>>> 3fc10d86
	}

	venc, err := scale.Marshal(data)
	if err != nil {
		return err
	}

	d.data[inherentIdentifier.Bytes()] = venc

	return nil
}

// SetStructInherent sets a struct inherent.
func (d *InherentsData) SetStructInherent(key []byte, value interface{}) error {
	if len(key) != 8 {
		panic(fmt.Sprintf("inherent key must be 8 bytes but is: %v", key))
	}

	venc, err := scale.Marshal(value)
	if err != nil {
		return fmt.Errorf("scale encoding encoded value: %w", err)
	}

	kb := [8]byte{}
	copy(kb[:], key)

	d.data[kb] = venc
	return nil
}

// Encode will encode a given []byte using scale.Encode
func (d *InherentsData) Encode() ([]byte, error) {
	length := big.NewInt(int64(len(d.data)))
	buffer := bytes.Buffer{}

	l, err := scale.Marshal(length)
	if err != nil {
		return nil, err
	}

	_, err = buffer.Write(l)
	if err != nil {
		return nil, err
	}

	for k, v := range d.data {
		_, err = buffer.Write(k[:])
		if err != nil {
			return nil, err
		}

		venc, err := scale.Marshal(v)
		if err != nil {
			return nil, fmt.Errorf("scale encoding encoded value: %w", err)
		}
		_, err = buffer.Write(venc)
		if err != nil {
			return nil, err
		}
	}
	return buffer.Bytes(), nil
}<|MERGE_RESOLUTION|>--- conflicted
+++ resolved
@@ -5,17 +5,12 @@
 
 import (
 	"bytes"
-<<<<<<< HEAD
-=======
-	"encoding/binary"
->>>>>>> 3fc10d86
 	"fmt"
 	"math/big"
 
 	"github.com/ChainSafe/gossamer/pkg/scale"
 )
 
-<<<<<<< HEAD
 // InherentIdentifier is an identifier for an inherent.
 type InherentIdentifier uint
 
@@ -26,19 +21,10 @@
 	Babeslot
 	// Uncles00 is the identifier for the `uncles` inherent.
 	Uncles00
-=======
-var (
-	// Timstap0 is an inherent key.
-	Timstap0 = []byte("timstap0")
-	// Babeslot is an inherent key.
-	Babeslot = []byte("babeslot")
-	// Uncles00 is an inherent key.
-	Uncles00 = []byte("uncles00")
 	// Parachn0 is an inherent key for parachains inherent.
-	Parachn0 = []byte("parachn0")
+	Parachn0
 	// Newheads is an inherent key for new minimally-attested parachain heads.
-	Newheads = []byte("newheads")
->>>>>>> 3fc10d86
+	Newheads
 )
 
 // Bytes returns a byte array of given inherent identifier.
@@ -52,6 +38,10 @@
 		copy(kb[:], []byte("babeslot"))
 	case Uncles00:
 		copy(kb[:], []byte("uncles00"))
+	case Parachn0:
+		copy(kb[:], []byte("parachn0"))
+	case Newheads:
+		copy(kb[:], []byte("newheads"))
 	default:
 		panic("invalid inherent identifier")
 	}
@@ -80,45 +70,15 @@
 	return str
 }
 
-<<<<<<< HEAD
 // SetInherent sets a inherent.
 func (d *InherentsData) SetInherent(inherentIdentifier InherentIdentifier, value any) error {
 	data, err := scale.Marshal(value)
 	if err != nil {
 		return err
-=======
-// SetInt64Inherent set an inherent of type uint64
-func (d *InherentsData) SetInt64Inherent(key []byte, data uint64) error {
-	if len(key) != 8 {
-		panic(fmt.Sprintf("inherent key must be 8 bytes but is: %v", key))
->>>>>>> 3fc10d86
 	}
 
-	venc, err := scale.Marshal(data)
-	if err != nil {
-		return err
-	}
+	d.data[inherentIdentifier.Bytes()] = data
 
-	d.data[inherentIdentifier.Bytes()] = venc
-
-	return nil
-}
-
-// SetStructInherent sets a struct inherent.
-func (d *InherentsData) SetStructInherent(key []byte, value interface{}) error {
-	if len(key) != 8 {
-		panic(fmt.Sprintf("inherent key must be 8 bytes but is: %v", key))
-	}
-
-	venc, err := scale.Marshal(value)
-	if err != nil {
-		return fmt.Errorf("scale encoding encoded value: %w", err)
-	}
-
-	kb := [8]byte{}
-	copy(kb[:], key)
-
-	d.data[kb] = venc
 	return nil
 }
 
