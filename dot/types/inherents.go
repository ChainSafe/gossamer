// Copyright 2019 ChainSafe Systems (ON) Corp.
// This file is part of gossamer.
//
// The gossamer library is free software: you can redistribute it and/or modify
// it under the terms of the GNU Lesser General Public License as published by
// the Free Software Foundation, either version 3 of the License, or
// (at your option) any later version.
//
// The gossamer library is distributed in the hope that it will be useful,
// but WITHOUT ANY WARRANTY; without even the implied warranty of
// MERCHANTABILITY or FITNESS FOR A PARTICULAR PURPOSE. See the
// GNU Lesser General Public License for more details.
//
// You should have received a copy of the GNU Lesser General Public License
// along with the gossamer library. If not, see <http://www.gnu.org/licenses/>.

package types

import (
	"bytes"
	"encoding/binary"
	"errors"
	"fmt"
	"math/big"

	"github.com/ChainSafe/gossamer/pkg/scale"
)

//nolint
var (
	Timstap0 = []byte("timstap0")
	Babeslot = []byte("babeslot")
	Uncles00 = []byte("uncles00")
)

// InherentsData contains a mapping of inherent keys to values
// keys must be 8 bytes, values are a scale-encoded byte array
type InherentsData struct {
	data map[[8]byte]([]byte)
}

// NewInherentsData returns InherentsData
func NewInherentsData() *InherentsData {
	return &InherentsData{
		data: make(map[[8]byte]([]byte)),
	}
}

func (d *InherentsData) String() string {
	str := ""
	for k, v := range d.data {
		str = str + fmt.Sprintf("key=%v\tvalue=%v\n", k, v)
	}
	return str
}

<<<<<<< HEAD
// SetInt64Inherent set the Int64 scale.Marshal for a given data
=======
// SetInt64Inherent set an inherent of type uint64
>>>>>>> a8896b8c
func (d *InherentsData) SetInt64Inherent(key []byte, data uint64) error {
	if len(key) != 8 {
		return errors.New("inherent key must be 8 bytes")
	}

	val := make([]byte, 8)
	binary.LittleEndian.PutUint64(val, data)

	venc, err := scale.Marshal(val)
	if err != nil {
		return err
	}

	kb := [8]byte{}
	copy(kb[:], key)

	d.data[kb] = venc
	return nil
}

// Encode will encode a given []byte using scale.Encode
func (d *InherentsData) Encode() ([]byte, error) {
	length := big.NewInt(int64(len(d.data)))
	buffer := bytes.Buffer{}

	l, err := scale.Marshal(length)
	if err != nil {
		return nil, err
	}

	_, err = buffer.Write(l[:])
	if err != nil {
		return nil, err
	}

	for k, v := range d.data {
		_, err = buffer.Write(k[:])
		if err != nil {
			return nil, err
		}
		_, err = buffer.Write(v)
		if err != nil {
			return nil, err
		}
	}
	return buffer.Bytes(), nil
}<|MERGE_RESOLUTION|>--- conflicted
+++ resolved
@@ -54,11 +54,7 @@
 	return str
 }
 
-<<<<<<< HEAD
-// SetInt64Inherent set the Int64 scale.Marshal for a given data
-=======
 // SetInt64Inherent set an inherent of type uint64
->>>>>>> a8896b8c
 func (d *InherentsData) SetInt64Inherent(key []byte, data uint64) error {
 	if len(key) != 8 {
 		return errors.New("inherent key must be 8 bytes")
