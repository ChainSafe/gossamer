--- conflicted
+++ resolved
@@ -134,14 +134,7 @@
 		SyncChan:     syncChan,
 	}
 
-<<<<<<< HEAD
-	networkMsgRec := make(chan network.Message, 256)
-	networkMsgSend := make(chan network.Message, 256)
-
-	networkSrvc, err := network.NewService(&networkConfig, networkMsgSend, networkMsgRec)
-=======
 	networkSrvc, err := network.NewService(&networkConfig)
->>>>>>> 39c7fab0
 	if err != nil {
 		log.Error("[dot] Failed to create network service", "error", err)
 		return nil, err
