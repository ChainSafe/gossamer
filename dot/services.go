// Copyright 2019 ChainSafe Systems (ON) Corp.
// This file is part of gossamer.
//
// The gossamer library is free software: you can redistribute it and/or modify
// it under the terms of the GNU Lesser General Public License as published by
// the Free Software Foundation, either version 3 of the License, or
// (at your option) any later version.
//
// The gossamer library is distributed in the hope that it will be useful,
// but WITHOUT ANY WARRANTY; without even the implied warranty of
// MERCHANTABILITY or FITNESS FOR A PARTICULAR PURPOSE. See the
// GNU Lesser General Public License for more details.
//
// You should have received a copy of the GNU Lesser General Public License
// along with the gossamer library. If not, see <http://www.gnu.org/licenses/>.

package dot

import (
	"errors"
	"fmt"
	"math/big"

	database "github.com/ChainSafe/chaindb"

	"github.com/ChainSafe/gossamer/dot/core"
	"github.com/ChainSafe/gossamer/dot/network"
	"github.com/ChainSafe/gossamer/dot/rpc"
	"github.com/ChainSafe/gossamer/dot/state"
	"github.com/ChainSafe/gossamer/dot/sync"
	"github.com/ChainSafe/gossamer/dot/system"
	"github.com/ChainSafe/gossamer/dot/types"
	"github.com/ChainSafe/gossamer/lib/babe"
	"github.com/ChainSafe/gossamer/lib/crypto"
	"github.com/ChainSafe/gossamer/lib/crypto/ed25519"
	"github.com/ChainSafe/gossamer/lib/crypto/sr25519"
	"github.com/ChainSafe/gossamer/lib/grandpa"
	"github.com/ChainSafe/gossamer/lib/keystore"
	"github.com/ChainSafe/gossamer/lib/runtime"
)

// State Service

// createStateService creates the state service and initialize state database
func createStateService(cfg *Config) (*state.Service, error) {
	logger.Info("creating state service...")
	stateSrvc := state.NewService(cfg.Global.BasePath, cfg.Log.StateLvl)

	// start state service (initialize state database)
	err := stateSrvc.Start()
	if err != nil {
		return nil, fmt.Errorf("failed to start state service: %s", err)
	}

	// load most recent state from database
	latestState, err := state.LoadLatestStorageHash(stateSrvc.DB())
	if err != nil {
		return nil, fmt.Errorf("failed to load latest state root hash: %s", err)
	}

	// load most recent state from database
	_, err = stateSrvc.Storage.LoadFromDB(latestState)
	if err != nil {
		return nil, fmt.Errorf("failed to load latest state from database: %s", err)
	}

	return stateSrvc, nil
}

func createRuntime(cfg *Config, st *state.Service, ks *keystore.GenericKeystore) (*runtime.Runtime, error) {
	// load runtime code from trie
	code, err := st.Storage.GetStorage(nil, []byte(":code"))
	if err != nil {
		return nil, fmt.Errorf("failed to retrieve :code from trie: %s", err)
	}

	ts, err := st.Storage.TrieState(nil)
	if err != nil {
		return nil, err
	}

	ns := runtime.NodeStorage{
		LocalStorage:      database.NewMemDatabase(),
		PersistentStorage: database.NewTable(st.DB(), "offlinestorage"),
	}
	rtCfg := &runtime.Config{
<<<<<<< HEAD
		Storage:  ts,
		Keystore: ks,
		Imports:  runtime.RegisterImports_NodeRuntime,
		LogLvl:   cfg.Log.RuntimeLvl,
=======
		Storage:     ts,
		Keystore:    ks,
		Imports:     runtime.RegisterImports_NodeRuntime,
		LogLvl:      lvl,
		NodeStorage: ns,
		Role:        cfg.Core.Roles,
>>>>>>> 6d70dbe3
	}

	// create runtime executor
	rt, err := runtime.NewRuntime(code, rtCfg)
	if err != nil {
		return nil, fmt.Errorf("failed to create runtime executor: %s", err)
	}

	return rt, nil
}

func createBABEService(cfg *Config, rt *runtime.Runtime, st *state.Service, ks keystore.Keystore) (*babe.Service, error) {
	logger.Info(
		"creating BABE service...",
		"authority", cfg.Core.BabeAuthority,
	)

	if ks.Name() != "babe" || ks.Type() != crypto.Sr25519Type {
		return nil, ErrInvalidKeystoreType
	}

	kps := ks.Keypairs()
	logger.Info("keystore", "keys", kps)
	if len(kps) == 0 {
		return nil, ErrNoKeysProvided
	}

	// get best slot to determine next start slot
	header, err := st.Block.BestBlockHeader()
	if err != nil {
		return nil, fmt.Errorf("failed to get latest block: %s", err)
	}

	var bestSlot uint64
	if header.Number.Cmp(big.NewInt(0)) == 0 {
		bestSlot = 0
	} else {
		bestSlot, err = st.Block.GetSlotForBlock(header.Hash())
		if err != nil {
			return nil, fmt.Errorf("failed to get slot for latest block: %s", err)
		}
	}

	bcfg := &babe.ServiceConfig{
		LogLvl:           cfg.Log.BlockProducerLvl,
		Keypair:          kps[0].(*sr25519.Keypair),
		Runtime:          rt,
		BlockState:       st.Block,
		StorageState:     st.Storage,
		TransactionQueue: st.TransactionQueue,
		EpochState:       st.Epoch,
		StartSlot:        bestSlot + 1,
		EpochThreshold:   cfg.Core.BabeThreshold,
		SlotDuration:     cfg.Core.SlotDuration,
	}

	// create new BABE service
	bs, err := babe.NewService(bcfg)
	if err != nil {
		logger.Error("failed to initialize BABE service", "error", err)
		return nil, err
	}

	return bs, nil
}

// Core Service

// createCoreService creates the core service from the provided core configuration
//func createCoreService(cfg *Config, bp BlockProducer, fg core.FinalityGadget, verifier *babe.VerificationManager, rt *runtime.Runtime, ks *keystore.Keystore, stateSrvc *state.Service, coreMsgs chan network.Message, networkMsgs chan network.Message) (*core.Service, error) {
func createCoreService(cfg *Config, bp BlockProducer, fg core.FinalityGadget, verifier *babe.VerificationManager, rt *runtime.Runtime, ks *keystore.GlobalKeystore, stateSrvc *state.Service, net *network.Service) (*core.Service, error) {
	logger.Info(
		"creating core service...",
		"authority", cfg.Core.Roles == 4,
	)

	handler := grandpa.NewMessageHandler(fg.(*grandpa.Service), stateSrvc.Block)

	// set core configuration
	coreConfig := &core.Config{
		LogLvl:                  cfg.Log.CoreLvl,
		BlockState:              stateSrvc.Block,
		StorageState:            stateSrvc.Storage,
		TransactionQueue:        stateSrvc.TransactionQueue,
		BlockProducer:           bp,
		FinalityGadget:          fg,
		ConsensusMessageHandler: handler,
		Keystore:                ks,
		Runtime:                 rt,
		IsBlockProducer:         cfg.Core.BabeAuthority,
		IsFinalityAuthority:     cfg.Core.GrandpaAuthority,
		Verifier:                verifier,
		Network:                 net,
	}

	// create new core service
	coreSrvc, err := core.NewService(coreConfig)
	if err != nil {
		logger.Error("failed to create core service", "error", err)
		return nil, err
	}

	return coreSrvc, nil
}

// Network Service

// createNetworkService creates a network service from the command configuration and genesis data
func createNetworkService(cfg *Config, stateSrvc *state.Service, syncer *sync.Service) (*network.Service, error) {
	logger.Info(
		"creating network service...",
		"roles", cfg.Core.Roles,
		"port", cfg.Network.Port,
		"bootnodes", cfg.Network.Bootnodes,
		"protocol", cfg.Network.ProtocolID,
		"nobootstrap", cfg.Network.NoBootstrap,
		"nomdns", cfg.Network.NoMDNS,
	)

	// network service configuation
	networkConfig := network.Config{
		LogLvl:       cfg.Log.NetworkLvl,
		BlockState:   stateSrvc.Block,
		NetworkState: stateSrvc.Network,
		BasePath:     cfg.Global.BasePath,
		Roles:        cfg.Core.Roles,
		Port:         cfg.Network.Port,
		Bootnodes:    cfg.Network.Bootnodes,
		ProtocolID:   cfg.Network.ProtocolID,
		NoBootstrap:  cfg.Network.NoBootstrap,
		NoMDNS:       cfg.Network.NoMDNS,
		Syncer:       syncer,
	}

	networkSrvc, err := network.NewService(&networkConfig)
	if err != nil {
		logger.Error("failed to create network service", "error", err)
		return nil, err
	}

	return networkSrvc, nil
}

// RPC Service

// createRPCService creates the RPC service from the provided core configuration
func createRPCService(cfg *Config, stateSrvc *state.Service, coreSrvc *core.Service, networkSrvc *network.Service, bp BlockProducer, rt *runtime.Runtime, sysSrvc *system.Service) (*rpc.HTTPServer, error) {
	logger.Info(
		"creating rpc service...",
		"host", cfg.RPC.Host,
		"rpc port", cfg.RPC.Port,
		"mods", cfg.RPC.Modules,
		"ws enabled", cfg.RPC.WSEnabled,
		"ws port", cfg.RPC.WSPort,
	)
	rpcService := rpc.NewService()

	rpcConfig := &rpc.HTTPServerConfig{
		LogLvl:              cfg.Log.RPCLvl,
		BlockAPI:            stateSrvc.Block,
		StorageAPI:          stateSrvc.Storage,
		NetworkAPI:          networkSrvc,
		CoreAPI:             coreSrvc,
		BlockProducerAPI:    bp,
		RuntimeAPI:          rt,
		TransactionQueueAPI: stateSrvc.TransactionQueue,
		RPCAPI:              rpcService,
		SystemAPI:           sysSrvc,
		Host:                cfg.RPC.Host,
		RPCPort:             cfg.RPC.Port,
		WSEnabled:           cfg.RPC.WSEnabled,
		WSPort:              cfg.RPC.WSPort,
		Modules:             cfg.RPC.Modules,
	}

	return rpc.NewHTTPServer(rpcConfig), nil
}

// System service
// creates a service for providing system related information
func createSystemService(cfg *types.SystemInfo) *system.Service {
	return system.NewService(cfg)
}

// createGRANDPAService creates a new GRANDPA service
func createGRANDPAService(cfg *Config, rt *runtime.Runtime, st *state.Service, dh *core.DigestHandler, ks keystore.Keystore) (*grandpa.Service, error) {
	ad, err := rt.GrandpaAuthorities()
	if err != nil {
		return nil, err
	}

	if ks.Name() != "gran" || ks.Type() != crypto.Ed25519Type {
		return nil, ErrInvalidKeystoreType
	}

	voters := grandpa.NewVotersFromAuthorityData(ad)

	keys := ks.Keypairs()
	if len(keys) == 0 {
		return nil, errors.New("no ed25519 keys provided for GRANDPA")
	}

	gsCfg := &grandpa.Config{
		LogLvl:        cfg.Log.FinalityGadgetLvl,
		BlockState:    st.Block,
		DigestHandler: dh,
		SetID:         1,
		Voters:        voters,
		Keypair:       keys[0].(*ed25519.Keypair),
		Authority:     cfg.Core.GrandpaAuthority,
	}

	return grandpa.NewService(gsCfg)
}

func createBlockVerifier(cfg *Config, st *state.Service, rt *runtime.Runtime) (*babe.VerificationManager, error) {
	// load BABE verification data from runtime
	babeCfg, err := rt.BabeConfiguration()
	if err != nil {
		return nil, err
	}

	ad, err := types.BABEAuthorityRawToAuthority(babeCfg.GenesisAuthorities)
	if err != nil {
		return nil, err
	}

	var threshold *big.Int
	// TODO: remove config options, directly set storage values in genesis
	if cfg.Core.BabeThreshold == nil {
		threshold, err = babe.CalculateThreshold(babeCfg.C1, babeCfg.C2, len(babeCfg.GenesisAuthorities))
		if err != nil {
			return nil, err
		}
	} else {
		threshold = cfg.Core.BabeThreshold
	}

	descriptor := &babe.Descriptor{
		AuthorityData: ad,
		Randomness:    babeCfg.Randomness,
		Threshold:     threshold,
	}

	ver, err := babe.NewVerificationManager(st.Block, descriptor)
	if err != nil {
		return nil, err
	}

	logger.Info("verifier", "threshold", threshold)
	return ver, nil
}

func createSyncService(cfg *Config, st *state.Service, bp BlockProducer, dh *core.DigestHandler, verifier *babe.VerificationManager, rt *runtime.Runtime) (*sync.Service, error) {
	syncCfg := &sync.Config{
		LogLvl:           cfg.Log.SyncLvl,
		BlockState:       st.Block,
		StorageState:     st.Storage,
		TransactionQueue: st.TransactionQueue,
		BlockProducer:    bp,
		Verifier:         verifier,
		Runtime:          rt,
		DigestHandler:    dh,
	}

	return sync.NewService(syncCfg)
}

func createDigestHandler(st *state.Service, bp BlockProducer, verifier *babe.VerificationManager) (*core.DigestHandler, error) {
	return core.NewDigestHandler(st.Block, bp, nil, verifier)
}<|MERGE_RESOLUTION|>--- conflicted
+++ resolved
@@ -84,19 +84,12 @@
 		PersistentStorage: database.NewTable(st.DB(), "offlinestorage"),
 	}
 	rtCfg := &runtime.Config{
-<<<<<<< HEAD
-		Storage:  ts,
-		Keystore: ks,
-		Imports:  runtime.RegisterImports_NodeRuntime,
-		LogLvl:   cfg.Log.RuntimeLvl,
-=======
 		Storage:     ts,
 		Keystore:    ks,
 		Imports:     runtime.RegisterImports_NodeRuntime,
-		LogLvl:      lvl,
+		LogLvl:      cfg.Log.RuntimeLvl,
 		NodeStorage: ns,
 		Role:        cfg.Core.Roles,
->>>>>>> 6d70dbe3
 	}
 
 	// create runtime executor
