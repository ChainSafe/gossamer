// Copyright 2019 ChainSafe Systems (ON) Corp.
// This file is part of gossamer.
//
// The gossamer library is free software: you can redistribute it and/or modify
// it under the terms of the GNU Lesser General Public License as published by
// the Free Software Foundation, either version 3 of the License, or
// (at your option) any later version.
//
// The gossamer library is distributed in the hope that it will be useful,
// but WITHOUT ANY WARRANTY; without even the implied warranty of
// MERCHANTABILITY or FITNESS FOR A PARTICULAR PURPOSE. See the
// GNU Lesser General Public License for more details.
//
// You should have received a copy of the GNU Lesser General Public License
// along with the gossamer library. If not, see <http://www.gnu.org/licenses/>.

package dot

import (
	"errors"
	"fmt"
	"math/big"

	database "github.com/ChainSafe/chaindb"

	"github.com/ChainSafe/gossamer/dot/core"
	"github.com/ChainSafe/gossamer/dot/network"
	"github.com/ChainSafe/gossamer/dot/rpc"
	"github.com/ChainSafe/gossamer/dot/state"
	"github.com/ChainSafe/gossamer/dot/sync"
	"github.com/ChainSafe/gossamer/dot/system"
	"github.com/ChainSafe/gossamer/dot/types"
	"github.com/ChainSafe/gossamer/lib/babe"
	"github.com/ChainSafe/gossamer/lib/crypto"
	"github.com/ChainSafe/gossamer/lib/crypto/ed25519"
	"github.com/ChainSafe/gossamer/lib/crypto/sr25519"
	"github.com/ChainSafe/gossamer/lib/grandpa"
	"github.com/ChainSafe/gossamer/lib/keystore"
	"github.com/ChainSafe/gossamer/lib/runtime"
	"github.com/ChainSafe/gossamer/lib/runtime/wasmer"
	"github.com/ChainSafe/gossamer/lib/runtime/wasmtime"
)

// State Service

// createStateService creates the state service and initialize state database
func createStateService(cfg *Config) (*state.Service, error) {
	logger.Info("creating state service...")
	stateSrvc := state.NewService(cfg.Global.BasePath, cfg.Log.StateLvl)

	// start state service (initialize state database)
	err := stateSrvc.Start()
	if err != nil {
		return nil, fmt.Errorf("failed to start state service: %s", err)
	}

	// load most recent state from database
	latestState, err := state.LoadLatestStorageHash(stateSrvc.DB())
	if err != nil {
		return nil, fmt.Errorf("failed to load latest state root hash: %s", err)
	}

	// load most recent state from database
	_, err = stateSrvc.Storage.LoadFromDB(latestState)
	if err != nil {
		return nil, fmt.Errorf("failed to load latest state from database: %s", err)
	}

	return stateSrvc, nil
}

func createRuntime(cfg *Config, st *state.Service, ks *keystore.GenericKeystore, net *network.Service) (runtime.LegacyInstance, error) {
	logger.Info(
		"creating runtime...",
		"interpreter", cfg.Core.WasmInterpreter,
	)

	// load runtime code from trie
	code, err := st.Storage.GetStorage(nil, []byte(":code"))
	if err != nil {
		return nil, fmt.Errorf("failed to retrieve :code from trie: %s", err)
	}

	ts, err := st.Storage.TrieState(nil)
	if err != nil {
		return nil, err
	}

	ns := runtime.NodeStorage{
		LocalStorage:      database.NewMemDatabase(),
		PersistentStorage: database.NewTable(st.DB(), "offlinestorage"),
	}

	var rt runtime.LegacyInstance
	switch cfg.Core.WasmInterpreter {
	case wasmer.Name:
		rtCfg := &wasmer.Config{
			Imports: wasmer.ImportsNodeRuntime,
		}
		rtCfg.Storage = ts
		rtCfg.Keystore = ks
		rtCfg.LogLvl = cfg.Log.RuntimeLvl
		rtCfg.NodeStorage = ns
		rtCfg.Network = net
		rtCfg.Role = cfg.Core.Roles

		// create runtime executor
		rt, err = wasmer.NewInstance(code, rtCfg)
		if err != nil {
			return nil, fmt.Errorf("failed to create runtime executor: %s", err)
		}
	case wasmtime.Name:
		rtCfg := &wasmtime.Config{
<<<<<<< HEAD
			Imports: wasmtime.ImportsNodeRuntime,
=======
			Imports: wasmtime.ImportLegacyNodeRuntime,
>>>>>>> 47524c8c
		}
		rtCfg.Storage = ts
		rtCfg.Keystore = ks
		rtCfg.LogLvl = cfg.Log.RuntimeLvl
		rtCfg.NodeStorage = ns
		rtCfg.Network = net
		rtCfg.Role = cfg.Core.Roles

		// create runtime executor
		rt, err = wasmtime.NewInstance(code, rtCfg)
		if err != nil {
			return nil, fmt.Errorf("failed to create runtime executor: %s", err)
		}
	}

	return rt, nil
}

func createBABEService(cfg *Config, rt runtime.LegacyInstance, st *state.Service, ks keystore.Keystore) (*babe.Service, error) {
	logger.Info(
		"creating BABE service...",
		"authority", cfg.Core.BabeAuthority,
	)

	if ks.Name() != "babe" || ks.Type() != crypto.Sr25519Type {
		return nil, ErrInvalidKeystoreType
	}

	kps := ks.Keypairs()
	logger.Info("keystore", "keys", kps)
	if len(kps) == 0 && cfg.Core.BabeAuthority {
		return nil, ErrNoKeysProvided
	}

	// get best slot to determine next start slot
	header, err := st.Block.BestBlockHeader()
	if err != nil {
		return nil, fmt.Errorf("failed to get latest block: %s", err)
	}

	var bestSlot uint64
	if header.Number.Cmp(big.NewInt(0)) == 0 {
		bestSlot = 0
	} else {
		bestSlot, err = st.Block.GetSlotForBlock(header.Hash())
		if err != nil {
			return nil, fmt.Errorf("failed to get slot for latest block: %s", err)
		}
	}

	bcfg := &babe.ServiceConfig{
		LogLvl:           cfg.Log.BlockProducerLvl,
		Runtime:          rt,
		BlockState:       st.Block,
		StorageState:     st.Storage,
		TransactionState: st.Transaction,
		EpochState:       st.Epoch,
		StartSlot:        bestSlot + 1,
		Threshold:        cfg.Core.BabeThreshold,
		SlotDuration:     cfg.Core.SlotDuration,
		Authority:        cfg.Core.BabeAuthority,
	}

	if cfg.Core.BabeAuthority {
		bcfg.Keypair = kps[0].(*sr25519.Keypair)
	}

	// create new BABE service
	bs, err := babe.NewService(bcfg)
	if err != nil {
		logger.Error("failed to initialize BABE service", "error", err)
		return nil, err
	}

	return bs, nil
}

// Core Service

// createCoreService creates the core service from the provided core configuration
func createCoreService(cfg *Config, bp BlockProducer, fg core.FinalityGadget, verifier *babe.VerificationManager, rt runtime.LegacyInstance, ks *keystore.GlobalKeystore, stateSrvc *state.Service, net *network.Service) (*core.Service, error) {
	logger.Info(
		"creating core service...",
		"authority", cfg.Core.Roles == types.AuthorityRole,
	)

	handler := grandpa.NewMessageHandler(fg.(*grandpa.Service), stateSrvc.Block)

	// set core configuration
	coreConfig := &core.Config{
		LogLvl:                  cfg.Log.CoreLvl,
		BlockState:              stateSrvc.Block,
		StorageState:            stateSrvc.Storage,
		TransactionState:        stateSrvc.Transaction,
		BlockProducer:           bp,
		FinalityGadget:          fg,
		ConsensusMessageHandler: handler,
		Keystore:                ks,
		Runtime:                 rt,
		IsBlockProducer:         cfg.Core.BabeAuthority,
		IsFinalityAuthority:     cfg.Core.GrandpaAuthority,
		Verifier:                verifier,
		Network:                 net,
	}

	// create new core service
	coreSrvc, err := core.NewService(coreConfig)
	if err != nil {
		logger.Error("failed to create core service", "error", err)
		return nil, err
	}

	return coreSrvc, nil
}

// Network Service

// createNetworkService creates a network service from the command configuration and genesis data
func createNetworkService(cfg *Config, stateSrvc *state.Service, syncer *sync.Service) (*network.Service, error) {
	logger.Info(
		"creating network service...",
		"roles", cfg.Core.Roles,
		"port", cfg.Network.Port,
		"bootnodes", cfg.Network.Bootnodes,
		"protocol", cfg.Network.ProtocolID,
		"nobootstrap", cfg.Network.NoBootstrap,
		"nomdns", cfg.Network.NoMDNS,
	)

	// network service configuation
	networkConfig := network.Config{
		LogLvl:       cfg.Log.NetworkLvl,
		BlockState:   stateSrvc.Block,
		NetworkState: stateSrvc.Network,
		BasePath:     cfg.Global.BasePath,
		Roles:        cfg.Core.Roles,
		Port:         cfg.Network.Port,
		Bootnodes:    cfg.Network.Bootnodes,
		ProtocolID:   cfg.Network.ProtocolID,
		NoBootstrap:  cfg.Network.NoBootstrap,
		NoMDNS:       cfg.Network.NoMDNS,
		Syncer:       syncer,
	}

	networkSrvc, err := network.NewService(&networkConfig)
	if err != nil {
		logger.Error("failed to create network service", "error", err)
		return nil, err
	}

	return networkSrvc, nil
}

// RPC Service

// createRPCService creates the RPC service from the provided core configuration
func createRPCService(cfg *Config, stateSrvc *state.Service, coreSrvc *core.Service, networkSrvc *network.Service, bp BlockProducer, rt runtime.LegacyInstance, sysSrvc *system.Service) *rpc.HTTPServer {
	logger.Info(
		"creating rpc service...",
		"host", cfg.RPC.Host,
		"rpc port", cfg.RPC.Port,
		"mods", cfg.RPC.Modules,
		"ws enabled", cfg.RPC.WSEnabled,
		"ws port", cfg.RPC.WSPort,
	)
	rpcService := rpc.NewService()

	rpcConfig := &rpc.HTTPServerConfig{
		LogLvl:              cfg.Log.RPCLvl,
		BlockAPI:            stateSrvc.Block,
		StorageAPI:          stateSrvc.Storage,
		NetworkAPI:          networkSrvc,
		CoreAPI:             coreSrvc,
		BlockProducerAPI:    bp,
		RuntimeAPI:          rt,
		TransactionQueueAPI: stateSrvc.Transaction,
		RPCAPI:              rpcService,
		SystemAPI:           sysSrvc,
		Host:                cfg.RPC.Host,
		RPCPort:             cfg.RPC.Port,
		WSEnabled:           cfg.RPC.WSEnabled,
		WSPort:              cfg.RPC.WSPort,
		Modules:             cfg.RPC.Modules,
	}

	return rpc.NewHTTPServer(rpcConfig)
}

// System service
// creates a service for providing system related information
func createSystemService(cfg *types.SystemInfo) *system.Service {
	return system.NewService(cfg)
}

// createGRANDPAService creates a new GRANDPA service
func createGRANDPAService(cfg *Config, rt runtime.LegacyInstance, st *state.Service, dh *core.DigestHandler, ks keystore.Keystore) (*grandpa.Service, error) {
	ad, err := rt.GrandpaAuthorities()
	if err != nil {
		return nil, err
	}

	if ks.Name() != "gran" || ks.Type() != crypto.Ed25519Type {
		return nil, ErrInvalidKeystoreType
	}

	voters := grandpa.NewVotersFromAuthorityData(ad)

	keys := ks.Keypairs()
	if len(keys) == 0 && cfg.Core.GrandpaAuthority {
		return nil, errors.New("no ed25519 keys provided for GRANDPA")
	}

	gsCfg := &grandpa.Config{
		LogLvl:        cfg.Log.FinalityGadgetLvl,
		BlockState:    st.Block,
		DigestHandler: dh,
		SetID:         1,
		Voters:        voters,
		Authority:     cfg.Core.GrandpaAuthority,
	}

	if cfg.Core.GrandpaAuthority {
		gsCfg.Keypair = keys[0].(*ed25519.Keypair)
	}

	return grandpa.NewService(gsCfg)
}

func createBlockVerifier(cfg *Config, st *state.Service, rt runtime.LegacyInstance) (*babe.VerificationManager, error) {
	// load BABE verification data from runtime
	babeCfg, err := rt.BabeConfiguration()
	if err != nil {
		return nil, err
	}

	ad, err := types.BABEAuthorityRawToAuthority(babeCfg.GenesisAuthorities)
	if err != nil {
		return nil, err
	}

	var threshold *big.Int
	// TODO: remove config options, directly set storage values in genesis
	if cfg.Core.BabeThreshold == nil {
		threshold, err = babe.CalculateThreshold(babeCfg.C1, babeCfg.C2, len(babeCfg.GenesisAuthorities))
		if err != nil {
			return nil, err
		}
	} else {
		threshold = cfg.Core.BabeThreshold
	}

	descriptor := &babe.Descriptor{
		AuthorityData: ad,
		Randomness:    babeCfg.Randomness,
		Threshold:     threshold,
	}

	ver, err := babe.NewVerificationManager(st.Block, descriptor)
	if err != nil {
		return nil, err
	}

	logger.Info("verifier", "threshold", threshold)
	return ver, nil
}

func createSyncService(cfg *Config, st *state.Service, bp BlockProducer, dh *core.DigestHandler, verifier *babe.VerificationManager, rt runtime.LegacyInstance) (*sync.Service, error) {
	syncCfg := &sync.Config{
		LogLvl:           cfg.Log.SyncLvl,
		BlockState:       st.Block,
		StorageState:     st.Storage,
		TransactionState: st.Transaction,
		BlockProducer:    bp,
		Verifier:         verifier,
		Runtime:          rt,
		DigestHandler:    dh,
	}

	return sync.NewService(syncCfg)
}

func createDigestHandler(st *state.Service, bp BlockProducer, verifier *babe.VerificationManager) (*core.DigestHandler, error) {
	return core.NewDigestHandler(st.Block, bp, nil, verifier)
}<|MERGE_RESOLUTION|>--- conflicted
+++ resolved
@@ -111,11 +111,7 @@
 		}
 	case wasmtime.Name:
 		rtCfg := &wasmtime.Config{
-<<<<<<< HEAD
-			Imports: wasmtime.ImportsNodeRuntime,
-=======
-			Imports: wasmtime.ImportLegacyNodeRuntime,
->>>>>>> 47524c8c
+			Imports: wasmtime.ImportNodeRuntime,
 		}
 		rtCfg.Storage = ts
 		rtCfg.Keystore = ks
