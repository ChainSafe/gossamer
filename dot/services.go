// Copyright 2019 ChainSafe Systems (ON) Corp.
// This file is part of gossamer.
//
// The gossamer library is free software: you can redistribute it and/or modify
// it under the terms of the GNU Lesser General Public License as published by
// the Free Software Foundation, either version 3 of the License, or
// (at your option) any later version.
//
// The gossamer library is distributed in the hope that it will be useful,
// but WITHOUT ANY WARRANTY; without even the implied warranty of
// MERCHANTABILITY or FITNESS FOR A PARTICULAR PURPOSE. See the
// GNU Lesser General Public License for more details.
//
// You should have received a copy of the GNU Lesser General Public License
// along with the gossamer library. If not, see <http://www.gnu.org/licenses/>.

package dot

import (
	"fmt"
	"math/big"

	"github.com/ChainSafe/gossamer/dot/core"
	"github.com/ChainSafe/gossamer/dot/network"
	"github.com/ChainSafe/gossamer/dot/rpc"
	"github.com/ChainSafe/gossamer/dot/state"
	"github.com/ChainSafe/gossamer/lib/keystore"
	"github.com/ChainSafe/gossamer/lib/runtime"

	log "github.com/ChainSafe/log15"
)

// State Service

// createStateService creates the state service and initialize state database
func createStateService(cfg *Config) (*state.Service, error) {
	log.Info("[dot] creating state service...")

	stateSrvc := state.NewService(cfg.Global.DataDir)

	// start state service (initialize state database)
	err := stateSrvc.Start()
	if err != nil {
		return nil, fmt.Errorf("failed to start state service: %s", err)
	}

	// load most recent state from database
	latestState, err := state.LoadLatestStorageHash(stateSrvc.DB())
	if err != nil {
		return nil, fmt.Errorf("failed to load latest state root hash: %s", err)
	}

	// load most recent state from database
	err = stateSrvc.Storage.LoadFromDB(latestState)
	if err != nil {
		return nil, fmt.Errorf("failed to load latest state from database: %s", err)
	}

	return stateSrvc, nil
}

// Core Service

// createCoreService creates the core service from the provided core configuration
func createCoreService(cfg *Config, ks *keystore.Keystore, stateSrvc *state.Service, coreMsgs chan network.Message, networkMsgs chan network.Message, syncChan chan *big.Int) (*core.Service, error) {
	log.Info(
		"[dot] creating core service...",
		"authority", cfg.Core.Authority,
	)

	// load runtime code from trie
	code, err := stateSrvc.Storage.GetStorage([]byte(":code"))
	if err != nil {
		return nil, fmt.Errorf("failed to retrieve :code from trie: %s", err)
	}

	// create runtime executor
<<<<<<< HEAD
	rt, err := runtime.NewRuntime(code, stateSrvc.Storage, ks, runtime.RegisterImportsOld)
=======
	rt, err := runtime.NewRuntime(code, stateSrvc.Storage, ks, runtime.RegisterImports)
>>>>>>> 0631a772
	if err != nil {
		return nil, fmt.Errorf("failed to create runtime executor: %s", err)
	}

	// set core configuration
	coreConfig := &core.Config{
		BlockState:       stateSrvc.Block,
		StorageState:     stateSrvc.Storage,
		TransactionQueue: stateSrvc.TransactionQueue,
		Keystore:         ks,
		Runtime:          rt,
		MsgRec:           networkMsgs, // message channel from network service to core service
		MsgSend:          coreMsgs,    // message channel from core service to network service
		IsBabeAuthority:  cfg.Core.Authority,
		SyncChan:         syncChan,
	}

	// create new core service
	coreSrvc, err := core.NewService(coreConfig)
	if err != nil {
		log.Error("[dot] failed to create core service", "error", err)
		return nil, err
	}

	return coreSrvc, nil
}

// Network Service

// createNetworkService creates a network service from the command configuration and genesis data
func createNetworkService(cfg *Config, stateSrvc *state.Service, coreMsgs chan network.Message, networkMsgs chan network.Message, syncChan chan *big.Int) (*network.Service, error) {
	log.Info(
		"[dot] creating network service...",
		"roles", cfg.Core.Roles,
		"port", cfg.Network.Port,
		"bootnodes", cfg.Network.Bootnodes,
		"protocol", cfg.Network.ProtocolID,
		"nobootstrap", cfg.Network.NoBootstrap,
		"nomdns", cfg.Network.NoMDNS,
	)

	// network service configuation
	networkConfig := network.Config{
		BlockState:   stateSrvc.Block,
		NetworkState: stateSrvc.Network,
		DataDir:      cfg.Global.DataDir,
		Roles:        cfg.Core.Roles,
		Port:         cfg.Network.Port,
		Bootnodes:    cfg.Network.Bootnodes,
		ProtocolID:   cfg.Network.ProtocolID,
		NoBootstrap:  cfg.Network.NoBootstrap,
		NoMDNS:       cfg.Network.NoMDNS,
		MsgRec:       coreMsgs,    // message channel from core service to network service
		MsgSend:      networkMsgs, // message channel from network service to core service
		SyncChan:     syncChan,
	}

	networkSrvc, err := network.NewService(&networkConfig)
	if err != nil {
		log.Error("[dot] failed to create network service", "error", err)
		return nil, err
	}

	return networkSrvc, nil
}

// RPC Service

// createRPCService creates the RPC service from the provided core configuration
func createRPCService(cfg *Config, stateSrvc *state.Service, coreSrvc *core.Service, networkSrvc *network.Service) *rpc.HTTPServer {
	log.Info(
		"[dot] creating rpc service...",
		"host", cfg.RPC.Host,
		"port", cfg.RPC.Port,
		"mods", cfg.RPC.Modules,
	)

	rpcConfig := &rpc.HTTPServerConfig{
		BlockAPI:            stateSrvc.Block,
		StorageAPI:          stateSrvc.Storage,
		NetworkAPI:          networkSrvc,
		CoreAPI:             coreSrvc,
		TransactionQueueAPI: stateSrvc.TransactionQueue,
		Host:                cfg.RPC.Host,
		Port:                cfg.RPC.Port,
		Modules:             cfg.RPC.Modules,
	}

	return rpc.NewHTTPServer(rpcConfig)
}<|MERGE_RESOLUTION|>--- conflicted
+++ resolved
@@ -75,11 +75,7 @@
 	}
 
 	// create runtime executor
-<<<<<<< HEAD
-	rt, err := runtime.NewRuntime(code, stateSrvc.Storage, ks, runtime.RegisterImportsOld)
-=======
-	rt, err := runtime.NewRuntime(code, stateSrvc.Storage, ks, runtime.RegisterImports)
->>>>>>> 0631a772
+	rt, err := runtime.NewRuntime(code, stateSrvc.Storage, ks, runtime.RegisterImports_c768a7e4c70e)
 	if err != nil {
 		return nil, fmt.Errorf("failed to create runtime executor: %s", err)
 	}
