// Copyright 2019 ChainSafe Systems (ON) Corp.
// This file is part of gossamer.
//
// The gossamer library is free software: you can redistribute it and/or modify
// it under the terms of the GNU Lesser General Public License as published by
// the Free Software Foundation, either version 3 of the License, or
// (at your option) any later version.
//
// The gossamer library is distributed in the hope that it will be useful,
// but WITHOUT ANY WARRANTY; without even the implied warranty of
// MERCHANTABILITY or FITNESS FOR A PARTICULAR PURPOSE. See the
// GNU Lesser General Public License for more details.
//
// You should have received a copy of the GNU Lesser General Public License
// along with the gossamer library. If not, see <http://www.gnu.org/licenses/>.

package dot

import (
	"errors"
	"fmt"
	"math/big"

	database "github.com/ChainSafe/chaindb"

	"github.com/ChainSafe/gossamer/dot/core"
	"github.com/ChainSafe/gossamer/dot/network"
	"github.com/ChainSafe/gossamer/dot/rpc"
	"github.com/ChainSafe/gossamer/dot/state"
	"github.com/ChainSafe/gossamer/dot/sync"
	"github.com/ChainSafe/gossamer/dot/system"
	"github.com/ChainSafe/gossamer/dot/types"
	"github.com/ChainSafe/gossamer/lib/babe"
	"github.com/ChainSafe/gossamer/lib/crypto"
	"github.com/ChainSafe/gossamer/lib/crypto/ed25519"
	"github.com/ChainSafe/gossamer/lib/crypto/sr25519"
	"github.com/ChainSafe/gossamer/lib/grandpa"
	"github.com/ChainSafe/gossamer/lib/keystore"
	"github.com/ChainSafe/gossamer/lib/runtime"
	"github.com/ChainSafe/gossamer/lib/runtime/wasmer"
)

// State Service

// createStateService creates the state service and initialize state database
func createStateService(cfg *Config) (*state.Service, error) {
	logger.Info("creating state service...")
	stateSrvc := state.NewService(cfg.Global.BasePath, cfg.Log.StateLvl)

	// start state service (initialize state database)
	err := stateSrvc.Start()
	if err != nil {
		return nil, fmt.Errorf("failed to start state service: %s", err)
	}

	// load most recent state from database
	latestState, err := state.LoadLatestStorageHash(stateSrvc.DB())
	if err != nil {
		return nil, fmt.Errorf("failed to load latest state root hash: %s", err)
	}

	// load most recent state from database
	_, err = stateSrvc.Storage.LoadFromDB(latestState)
	if err != nil {
		return nil, fmt.Errorf("failed to load latest state from database: %s", err)
	}

	return stateSrvc, nil
}

func createRuntime(cfg *Config, st *state.Service, ks *keystore.GenericKeystore, net *network.Service) (runtime.Instance, error) {
	// load runtime code from trie
	code, err := st.Storage.GetStorage(nil, []byte(":code"))
	if err != nil {
		return nil, fmt.Errorf("failed to retrieve :code from trie: %s", err)
	}

	ts, err := st.Storage.TrieState(nil)
	if err != nil {
		return nil, err
	}

	ns := runtime.NodeStorage{
		LocalStorage:      database.NewMemDatabase(),
		PersistentStorage: database.NewTable(st.DB(), "offlinestorage"),
	}
	rtCfg := &wasmer.Config{
<<<<<<< HEAD
		Storage:     ts,
		Keystore:    ks,
		Imports:     wasmer.RegisterImports_NodeRuntime,
		LogLvl:      cfg.Log.RuntimeLvl,
		NodeStorage: ns,
		Role:        cfg.Core.Roles,
		Network:     net,
		Transaction: st.Transaction,
=======
		Imports: wasmer.RegisterImports_NodeRuntime,
>>>>>>> 56dfb4e5
	}
	rtCfg.Storage = ts
	rtCfg.Keystore = ks
	rtCfg.LogLvl = cfg.Log.RuntimeLvl
	rtCfg.NodeStorage = ns
	rtCfg.Network = net
	rtCfg.Role = cfg.Core.Roles

	// create runtime executor
	rt, err := wasmer.NewInstance(code, rtCfg)
	if err != nil {
		return nil, fmt.Errorf("failed to create runtime executor: %s", err)
	}

	return rt, nil
}

func createBABEService(cfg *Config, rt runtime.Instance, st *state.Service, ks keystore.Keystore) (*babe.Service, error) {
	logger.Info(
		"creating BABE service...",
		"authority", cfg.Core.BabeAuthority,
	)

	if ks.Name() != "babe" || ks.Type() != crypto.Sr25519Type {
		return nil, ErrInvalidKeystoreType
	}

	kps := ks.Keypairs()
	logger.Info("keystore", "keys", kps)
	if len(kps) == 0 {
		return nil, ErrNoKeysProvided
	}

	// get best slot to determine next start slot
	header, err := st.Block.BestBlockHeader()
	if err != nil {
		return nil, fmt.Errorf("failed to get latest block: %s", err)
	}

	var bestSlot uint64
	if header.Number.Cmp(big.NewInt(0)) == 0 {
		bestSlot = 0
	} else {
		bestSlot, err = st.Block.GetSlotForBlock(header.Hash())
		if err != nil {
			return nil, fmt.Errorf("failed to get slot for latest block: %s", err)
		}
	}

	bcfg := &babe.ServiceConfig{
		LogLvl:           cfg.Log.BlockProducerLvl,
		Keypair:          kps[0].(*sr25519.Keypair),
		Runtime:          rt,
		BlockState:       st.Block,
		StorageState:     st.Storage,
		TransactionState: st.Transaction,
		EpochState:       st.Epoch,
		StartSlot:        bestSlot + 1,
		Threshold:        cfg.Core.BabeThreshold,
		SlotDuration:     cfg.Core.SlotDuration,
	}

	// create new BABE service
	bs, err := babe.NewService(bcfg)
	if err != nil {
		logger.Error("failed to initialize BABE service", "error", err)
		return nil, err
	}

	return bs, nil
}

// Core Service

// createCoreService creates the core service from the provided core configuration
func createCoreService(cfg *Config, bp BlockProducer, fg core.FinalityGadget, verifier *babe.VerificationManager, rt runtime.Instance, ks *keystore.GlobalKeystore, stateSrvc *state.Service, net *network.Service) (*core.Service, error) {
	logger.Info(
		"creating core service...",
		"authority", cfg.Core.Roles == types.AuthorityRole,
	)

	handler := grandpa.NewMessageHandler(fg.(*grandpa.Service), stateSrvc.Block)

	// set core configuration
	coreConfig := &core.Config{
		LogLvl:                  cfg.Log.CoreLvl,
		BlockState:              stateSrvc.Block,
		StorageState:            stateSrvc.Storage,
		TransactionState:        stateSrvc.Transaction,
		BlockProducer:           bp,
		FinalityGadget:          fg,
		ConsensusMessageHandler: handler,
		Keystore:                ks,
		Runtime:                 rt,
		IsBlockProducer:         cfg.Core.BabeAuthority,
		IsFinalityAuthority:     cfg.Core.GrandpaAuthority,
		Verifier:                verifier,
		Network:                 net,
	}

	// create new core service
	coreSrvc, err := core.NewService(coreConfig)
	if err != nil {
		logger.Error("failed to create core service", "error", err)
		return nil, err
	}

	return coreSrvc, nil
}

// Network Service

// createNetworkService creates a network service from the command configuration and genesis data
func createNetworkService(cfg *Config, stateSrvc *state.Service, syncer *sync.Service) (*network.Service, error) {
	logger.Info(
		"creating network service...",
		"roles", cfg.Core.Roles,
		"port", cfg.Network.Port,
		"bootnodes", cfg.Network.Bootnodes,
		"protocol", cfg.Network.ProtocolID,
		"nobootstrap", cfg.Network.NoBootstrap,
		"nomdns", cfg.Network.NoMDNS,
	)

	// network service configuation
	networkConfig := network.Config{
		LogLvl:       cfg.Log.NetworkLvl,
		BlockState:   stateSrvc.Block,
		NetworkState: stateSrvc.Network,
		BasePath:     cfg.Global.BasePath,
		Roles:        cfg.Core.Roles,
		Port:         cfg.Network.Port,
		Bootnodes:    cfg.Network.Bootnodes,
		ProtocolID:   cfg.Network.ProtocolID,
		NoBootstrap:  cfg.Network.NoBootstrap,
		NoMDNS:       cfg.Network.NoMDNS,
		Syncer:       syncer,
	}

	networkSrvc, err := network.NewService(&networkConfig)
	if err != nil {
		logger.Error("failed to create network service", "error", err)
		return nil, err
	}

	return networkSrvc, nil
}

// RPC Service

// createRPCService creates the RPC service from the provided core configuration
func createRPCService(cfg *Config, stateSrvc *state.Service, coreSrvc *core.Service, networkSrvc *network.Service, bp BlockProducer, rt runtime.Instance, sysSrvc *system.Service) *rpc.HTTPServer {
	logger.Info(
		"creating rpc service...",
		"host", cfg.RPC.Host,
		"rpc port", cfg.RPC.Port,
		"mods", cfg.RPC.Modules,
		"ws enabled", cfg.RPC.WSEnabled,
		"ws port", cfg.RPC.WSPort,
	)
	rpcService := rpc.NewService()

	rpcConfig := &rpc.HTTPServerConfig{
		LogLvl:              cfg.Log.RPCLvl,
		BlockAPI:            stateSrvc.Block,
		StorageAPI:          stateSrvc.Storage,
		NetworkAPI:          networkSrvc,
		CoreAPI:             coreSrvc,
		BlockProducerAPI:    bp,
		RuntimeAPI:          rt,
		TransactionQueueAPI: stateSrvc.Transaction,
		RPCAPI:              rpcService,
		SystemAPI:           sysSrvc,
		Host:                cfg.RPC.Host,
		RPCPort:             cfg.RPC.Port,
		WSEnabled:           cfg.RPC.WSEnabled,
		WSPort:              cfg.RPC.WSPort,
		Modules:             cfg.RPC.Modules,
	}

	return rpc.NewHTTPServer(rpcConfig)
}

// System service
// creates a service for providing system related information
func createSystemService(cfg *types.SystemInfo) *system.Service {
	return system.NewService(cfg)
}

// createGRANDPAService creates a new GRANDPA service
func createGRANDPAService(cfg *Config, rt runtime.Instance, st *state.Service, dh *core.DigestHandler, ks keystore.Keystore) (*grandpa.Service, error) {
	ad, err := rt.GrandpaAuthorities()
	if err != nil {
		return nil, err
	}

	if ks.Name() != "gran" || ks.Type() != crypto.Ed25519Type {
		return nil, ErrInvalidKeystoreType
	}

	voters := grandpa.NewVotersFromAuthorityData(ad)

	keys := ks.Keypairs()
	if len(keys) == 0 {
		return nil, errors.New("no ed25519 keys provided for GRANDPA")
	}

	gsCfg := &grandpa.Config{
		LogLvl:        cfg.Log.FinalityGadgetLvl,
		BlockState:    st.Block,
		DigestHandler: dh,
		SetID:         1,
		Voters:        voters,
		Keypair:       keys[0].(*ed25519.Keypair),
		Authority:     cfg.Core.GrandpaAuthority,
	}

	return grandpa.NewService(gsCfg)
}

func createBlockVerifier(cfg *Config, st *state.Service, rt runtime.Instance) (*babe.VerificationManager, error) {
	// load BABE verification data from runtime
	babeCfg, err := rt.BabeConfiguration()
	if err != nil {
		return nil, err
	}

	ad, err := types.BABEAuthorityRawToAuthority(babeCfg.GenesisAuthorities)
	if err != nil {
		return nil, err
	}

	var threshold *big.Int
	// TODO: remove config options, directly set storage values in genesis
	if cfg.Core.BabeThreshold == nil {
		threshold, err = babe.CalculateThreshold(babeCfg.C1, babeCfg.C2, len(babeCfg.GenesisAuthorities))
		if err != nil {
			return nil, err
		}
	} else {
		threshold = cfg.Core.BabeThreshold
	}

	descriptor := &babe.Descriptor{
		AuthorityData: ad,
		Randomness:    babeCfg.Randomness,
		Threshold:     threshold,
	}

	ver, err := babe.NewVerificationManager(st.Block, descriptor)
	if err != nil {
		return nil, err
	}

	logger.Info("verifier", "threshold", threshold)
	return ver, nil
}

func createSyncService(cfg *Config, st *state.Service, bp BlockProducer, dh *core.DigestHandler, verifier *babe.VerificationManager, rt runtime.Instance) (*sync.Service, error) {
	syncCfg := &sync.Config{
		LogLvl:           cfg.Log.SyncLvl,
		BlockState:       st.Block,
		StorageState:     st.Storage,
		TransactionState: st.Transaction,
		BlockProducer:    bp,
		Verifier:         verifier,
		Runtime:          rt,
		DigestHandler:    dh,
	}

	return sync.NewService(syncCfg)
}

func createDigestHandler(st *state.Service, bp BlockProducer, verifier *babe.VerificationManager) (*core.DigestHandler, error) {
	return core.NewDigestHandler(st.Block, bp, nil, verifier)
}<|MERGE_RESOLUTION|>--- conflicted
+++ resolved
@@ -85,18 +85,7 @@
 		PersistentStorage: database.NewTable(st.DB(), "offlinestorage"),
 	}
 	rtCfg := &wasmer.Config{
-<<<<<<< HEAD
-		Storage:     ts,
-		Keystore:    ks,
-		Imports:     wasmer.RegisterImports_NodeRuntime,
-		LogLvl:      cfg.Log.RuntimeLvl,
-		NodeStorage: ns,
-		Role:        cfg.Core.Roles,
-		Network:     net,
-		Transaction: st.Transaction,
-=======
 		Imports: wasmer.RegisterImports_NodeRuntime,
->>>>>>> 56dfb4e5
 	}
 	rtCfg.Storage = ts
 	rtCfg.Keystore = ks
