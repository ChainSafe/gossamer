--- conflicted
+++ resolved
@@ -127,20 +127,6 @@
 		return nil, err
 	}
 
-<<<<<<< HEAD
-	localStorage, err := newInMemoryDB(st.DB().Path())
-	if err != nil {
-		return nil, err
-	}
-
-	ns := runtime.NodeStorage{
-		LocalStorage:      localStorage,
-		PersistentStorage: chaindb.NewTable(st.DB(), "offlinestorage"),
-		BaseDB:            st.Base,
-	}
-
-=======
->>>>>>> a91de8ba
 	codeHash, err := st.Storage.LoadCodeHash(nil)
 	if err != nil {
 		return nil, err
