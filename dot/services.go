// Copyright 2019 ChainSafe Systems (ON) Corp.
// This file is part of gossamer.
//
// The gossamer library is free software: you can redistribute it and/or modify
// it under the terms of the GNU Lesser General Public License as published by
// the Free Software Foundation, either version 3 of the License, or
// (at your option) any later version.
//
// The gossamer library is distributed in the hope that it will be useful,
// but WITHOUT ANY WARRANTY; without even the implied warranty of
// MERCHANTABILITY or FITNESS FOR A PARTICULAR PURPOSE. See the
// GNU Lesser General Public License for more details.
//
// You should have received a copy of the GNU Lesser General Public License
// along with the gossamer library. If not, see <http://www.gnu.org/licenses/>.

package dot

import (
	"errors"
	"fmt"
	"math/big"

	"github.com/ChainSafe/gossamer/dot/core"
	"github.com/ChainSafe/gossamer/dot/network"
	"github.com/ChainSafe/gossamer/dot/rpc"
	"github.com/ChainSafe/gossamer/dot/state"
	"github.com/ChainSafe/gossamer/dot/system"
	"github.com/ChainSafe/gossamer/dot/types"
<<<<<<< HEAD
	"github.com/ChainSafe/gossamer/lib/crypto/ed25519"
	"github.com/ChainSafe/gossamer/lib/grandpa"
=======
	"github.com/ChainSafe/gossamer/lib/babe"
	"github.com/ChainSafe/gossamer/lib/crypto/sr25519"
>>>>>>> 86da58b1
	"github.com/ChainSafe/gossamer/lib/keystore"
	"github.com/ChainSafe/gossamer/lib/runtime"
	log "github.com/ChainSafe/log15"
)

// ErrNoKeysProvided is returned when no keys are given for an authority node
var ErrNoKeysProvided = errors.New("no keys provided for authority node")

// State Service

// createStateService creates the state service and initialize state database
func createStateService(cfg *Config) (*state.Service, error) {
	log.Info("[dot] creating state service...")

	stateSrvc := state.NewService(cfg.Global.BasePath)

	// start state service (initialize state database)
	err := stateSrvc.Start()
	if err != nil {
		return nil, fmt.Errorf("failed to start state service: %s", err)
	}

	// load most recent state from database
	latestState, err := state.LoadLatestStorageHash(stateSrvc.DB())
	if err != nil {
		return nil, fmt.Errorf("failed to load latest state root hash: %s", err)
	}

	// load most recent state from database
	err = stateSrvc.Storage.LoadFromDB(latestState)
	if err != nil {
		return nil, fmt.Errorf("failed to load latest state from database: %s", err)
	}

	return stateSrvc, nil
}

func createRuntime(st *state.Service, ks *keystore.Keystore) (*runtime.Runtime, error) {
	// load runtime code from trie
	code, err := st.Storage.GetStorage([]byte(":code"))
<<<<<<< HEAD
	if err != nil {
		return nil, fmt.Errorf("failed to retrieve :code from trie: %s", err)
	}

	// create runtime executor
	rt, err := runtime.NewRuntime(code, st.Storage, ks, runtime.RegisterImports_NodeRuntime)
	if err != nil {
		return nil, fmt.Errorf("failed to create runtime executor: %s", err)
	}

	return rt, nil
=======
	if err != nil {
		return nil, fmt.Errorf("failed to retrieve :code from trie: %s", err)
	}

	// create runtime executor
	rt, err := runtime.NewRuntime(code, st.Storage, ks, runtime.RegisterImports_NodeRuntime)
	if err != nil {
		return nil, fmt.Errorf("failed to create runtime executor: %s", err)
	}

	return rt, nil
}

func createBABEService(cfg *Config, rt *runtime.Runtime, st *state.Service, ks *keystore.Keystore) (*babe.Service, error) {
	log.Info(
		"[dot] creating BABE service...",
		"authority", cfg.Core.Authority,
	)

	kps := ks.Sr25519Keypairs()
	if len(kps) == 0 {
		return nil, ErrNoKeysProvided
	}

	// get best slot to determine next start slot
	header, err := st.Block.BestBlockHeader()
	if err != nil {
		return nil, fmt.Errorf("failed to get latest block: %s", err)
	}

	var bestSlot uint64
	if header.Number.Cmp(big.NewInt(0)) == 0 {
		bestSlot = 0
	} else {
		bestSlot, err = st.Block.GetSlotForBlock(header.Hash())
		if err != nil {
			return nil, fmt.Errorf("failed to get slot for latest block: %s", err)
		}
	}

	bcfg := &babe.ServiceConfig{
		Keypair:          kps[0].(*sr25519.Keypair),
		Runtime:          rt,
		BlockState:       st.Block,
		StorageState:     st.Storage,
		TransactionQueue: st.TransactionQueue,
		StartSlot:        bestSlot + 1,
	}

	// create new BABE service
	bs, err := babe.NewService(bcfg)
	if err != nil {
		log.Error("[dot] failed to initialize BABE service", "error", err)
		return nil, err
	}

	return bs, nil
>>>>>>> 86da58b1
}

// Core Service

// createCoreService creates the core service from the provided core configuration
<<<<<<< HEAD
func createCoreService(cfg *Config, fg core.FinalityGadget, rt *runtime.Runtime, ks *keystore.Keystore, stateSrvc *state.Service, coreMsgs chan network.Message, networkMsgs chan network.Message, syncChan chan *big.Int) (*core.Service, error) {
=======
func createCoreService(cfg *Config, bp BlockProducer, rt *runtime.Runtime, ks *keystore.Keystore, stateSrvc *state.Service, coreMsgs chan network.Message, networkMsgs chan network.Message, syncChan chan *big.Int) (*core.Service, error) {
>>>>>>> 86da58b1
	log.Info(
		"[dot] creating core service...",
		"authority", cfg.Core.Authority,
	)

	// set core configuration
	coreConfig := &core.Config{
		BlockState:       stateSrvc.Block,
		StorageState:     stateSrvc.Storage,
		TransactionQueue: stateSrvc.TransactionQueue,
<<<<<<< HEAD
		FinalityGadget:   fg,
		Keystore:         ks,
=======
		BlockProducer:    bp,
>>>>>>> 86da58b1
		Runtime:          rt,
		Keystore:         ks,
		MsgRec:           networkMsgs, // message channel from network service to core service
		MsgSend:          coreMsgs,    // message channel from core service to network service
		IsBlockProducer:  cfg.Core.Authority,
		SyncChan:         syncChan,
	}

	// create new core service
	coreSrvc, err := core.NewService(coreConfig)
	if err != nil {
		log.Error("[dot] failed to create core service", "error", err)
		return nil, err
	}

	return coreSrvc, nil
}

// Network Service

// createNetworkService creates a network service from the command configuration and genesis data
func createNetworkService(cfg *Config, stateSrvc *state.Service, coreMsgs chan network.Message, networkMsgs chan network.Message, syncChan chan *big.Int) (*network.Service, error) {
	log.Info(
		"[dot] creating network service...",
		"roles", cfg.Core.Roles,
		"port", cfg.Network.Port,
		"bootnodes", cfg.Network.Bootnodes,
		"protocol", cfg.Network.ProtocolID,
		"nobootstrap", cfg.Network.NoBootstrap,
		"nomdns", cfg.Network.NoMDNS,
	)

	// network service configuation
	networkConfig := network.Config{
		BlockState:   stateSrvc.Block,
		NetworkState: stateSrvc.Network,
		BasePath:     cfg.Global.BasePath,
		Roles:        cfg.Core.Roles,
		Port:         cfg.Network.Port,
		Bootnodes:    cfg.Network.Bootnodes,
		ProtocolID:   cfg.Network.ProtocolID,
		NoBootstrap:  cfg.Network.NoBootstrap,
		NoMDNS:       cfg.Network.NoMDNS,
		MsgRec:       coreMsgs,    // message channel from core service to network service
		MsgSend:      networkMsgs, // message channel from network service to core service
		SyncChan:     syncChan,
	}

	networkSrvc, err := network.NewService(&networkConfig)
	if err != nil {
		log.Error("[dot] failed to create network service", "error", err)
		return nil, err
	}

	return networkSrvc, nil
}

// RPC Service

// createRPCService creates the RPC service from the provided core configuration
func createRPCService(cfg *Config, stateSrvc *state.Service, coreSrvc *core.Service, networkSrvc *network.Service, rt *runtime.Runtime, sysSrvc *system.Service) *rpc.HTTPServer {
	log.Info(
		"[dot] creating rpc service...",
		"host", cfg.RPC.Host,
		"rpc port", cfg.RPC.Port,
		"mods", cfg.RPC.Modules,
		"ws port", cfg.RPC.WSPort,
	)
	rpcService := rpc.NewService()
	rpcConfig := &rpc.HTTPServerConfig{
		BlockAPI:            stateSrvc.Block,
		StorageAPI:          stateSrvc.Storage,
		NetworkAPI:          networkSrvc,
		CoreAPI:             coreSrvc,
		RuntimeAPI:          rt,
		TransactionQueueAPI: stateSrvc.TransactionQueue,
		RPCAPI:              rpcService,
		SystemAPI:           sysSrvc,
		Host:                cfg.RPC.Host,
		RPCPort:             cfg.RPC.Port,
		WSEnabled:           cfg.RPC.WSEnabled,
		WSPort:              cfg.RPC.WSPort,
		Modules:             cfg.RPC.Modules,
	}

	return rpc.NewHTTPServer(rpcConfig)
}

// System service
// creates a service for providing system related information
func createSystemService(cfg *types.SystemInfo) *system.Service {
	return system.NewService(cfg)
}

// createGRANDPAService creates a new GRANDPA service
func createGRANDPAService(rt *runtime.Runtime, st *state.Service, ks *keystore.Keystore) (*grandpa.Service, error) {
	ad, err := rt.GrandpaAuthorities()
	if err != nil {
		return nil, err
	}

	voters := grandpa.NewVotersFromAuthorityData(ad)

	keys := ks.Ed25519Keypairs()
	if len(keys) == 0 {
		return nil, errors.New("no ed25519 keys provided for GRANDPA")
	}

	cfg := &grandpa.Config{
		BlockState: st.Block,
		Voters:     voters,
		Keypair:    keys[0].(*ed25519.Keypair),
	}

	return grandpa.NewService(cfg)
}<|MERGE_RESOLUTION|>--- conflicted
+++ resolved
@@ -27,13 +27,10 @@
 	"github.com/ChainSafe/gossamer/dot/state"
 	"github.com/ChainSafe/gossamer/dot/system"
 	"github.com/ChainSafe/gossamer/dot/types"
-<<<<<<< HEAD
+	"github.com/ChainSafe/gossamer/lib/babe"
 	"github.com/ChainSafe/gossamer/lib/crypto/ed25519"
+	"github.com/ChainSafe/gossamer/lib/crypto/sr25519"
 	"github.com/ChainSafe/gossamer/lib/grandpa"
-=======
-	"github.com/ChainSafe/gossamer/lib/babe"
-	"github.com/ChainSafe/gossamer/lib/crypto/sr25519"
->>>>>>> 86da58b1
 	"github.com/ChainSafe/gossamer/lib/keystore"
 	"github.com/ChainSafe/gossamer/lib/runtime"
 	log "github.com/ChainSafe/log15"
@@ -74,19 +71,6 @@
 func createRuntime(st *state.Service, ks *keystore.Keystore) (*runtime.Runtime, error) {
 	// load runtime code from trie
 	code, err := st.Storage.GetStorage([]byte(":code"))
-<<<<<<< HEAD
-	if err != nil {
-		return nil, fmt.Errorf("failed to retrieve :code from trie: %s", err)
-	}
-
-	// create runtime executor
-	rt, err := runtime.NewRuntime(code, st.Storage, ks, runtime.RegisterImports_NodeRuntime)
-	if err != nil {
-		return nil, fmt.Errorf("failed to create runtime executor: %s", err)
-	}
-
-	return rt, nil
-=======
 	if err != nil {
 		return nil, fmt.Errorf("failed to retrieve :code from trie: %s", err)
 	}
@@ -144,17 +128,12 @@
 	}
 
 	return bs, nil
->>>>>>> 86da58b1
 }
 
 // Core Service
 
 // createCoreService creates the core service from the provided core configuration
-<<<<<<< HEAD
-func createCoreService(cfg *Config, fg core.FinalityGadget, rt *runtime.Runtime, ks *keystore.Keystore, stateSrvc *state.Service, coreMsgs chan network.Message, networkMsgs chan network.Message, syncChan chan *big.Int) (*core.Service, error) {
-=======
-func createCoreService(cfg *Config, bp BlockProducer, rt *runtime.Runtime, ks *keystore.Keystore, stateSrvc *state.Service, coreMsgs chan network.Message, networkMsgs chan network.Message, syncChan chan *big.Int) (*core.Service, error) {
->>>>>>> 86da58b1
+func createCoreService(cfg *Config, bp BlockProducer, fg core.FinalityGadget, rt *runtime.Runtime, ks *keystore.Keystore, stateSrvc *state.Service, coreMsgs chan network.Message, networkMsgs chan network.Message, syncChan chan *big.Int) (*core.Service, error) {
 	log.Info(
 		"[dot] creating core service...",
 		"authority", cfg.Core.Authority,
@@ -165,14 +144,10 @@
 		BlockState:       stateSrvc.Block,
 		StorageState:     stateSrvc.Storage,
 		TransactionQueue: stateSrvc.TransactionQueue,
-<<<<<<< HEAD
+		BlockProducer:    bp,
 		FinalityGadget:   fg,
 		Keystore:         ks,
-=======
-		BlockProducer:    bp,
->>>>>>> 86da58b1
 		Runtime:          rt,
-		Keystore:         ks,
 		MsgRec:           networkMsgs, // message channel from network service to core service
 		MsgSend:          coreMsgs,    // message channel from core service to network service
 		IsBlockProducer:  cfg.Core.Authority,
