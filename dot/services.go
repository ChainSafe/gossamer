// Copyright 2021 ChainSafe Systems (ON)
// SPDX-License-Identifier: LGPL-3.0-only

package dot

import (
	"errors"
	"fmt"
	"path/filepath"
	"strings"

	"github.com/ChainSafe/chaindb"

	"github.com/ChainSafe/gossamer/dot/core"
	"github.com/ChainSafe/gossamer/dot/digest"
	"github.com/ChainSafe/gossamer/dot/network"
	"github.com/ChainSafe/gossamer/dot/rpc"
	"github.com/ChainSafe/gossamer/dot/rpc/modules"
	"github.com/ChainSafe/gossamer/dot/state"
	"github.com/ChainSafe/gossamer/dot/sync"
	"github.com/ChainSafe/gossamer/dot/system"
	"github.com/ChainSafe/gossamer/dot/types"
	"github.com/ChainSafe/gossamer/internal/log"
	"github.com/ChainSafe/gossamer/internal/pprof"
	"github.com/ChainSafe/gossamer/lib/babe"
	"github.com/ChainSafe/gossamer/lib/common"
	"github.com/ChainSafe/gossamer/lib/crypto"
	"github.com/ChainSafe/gossamer/lib/crypto/ed25519"
	"github.com/ChainSafe/gossamer/lib/crypto/sr25519"
	"github.com/ChainSafe/gossamer/lib/grandpa"
	"github.com/ChainSafe/gossamer/lib/keystore"
	"github.com/ChainSafe/gossamer/lib/runtime"
	"github.com/ChainSafe/gossamer/lib/runtime/life"
	"github.com/ChainSafe/gossamer/lib/runtime/wasmer"
	"github.com/ChainSafe/gossamer/lib/utils"
)

func newInMemoryDB(path string) (chaindb.Database, error) {
	return utils.SetupDatabase(filepath.Join(path, "local_storage"), true)
}

// State Service

// createStateService creates the state service and initialise state database
func createStateService(cfg *Config) (*state.Service, error) {
	logger.Debug("creating state service...")

	config := state.Config{
		Path:     cfg.Global.BasePath,
		LogLevel: cfg.Log.StateLvl,
	}

	stateSrvc := state.NewService(config)

	// start state service (initialise state database)
	err := stateSrvc.Start()
	if err != nil {
		return nil, fmt.Errorf("failed to start state service: %s", err)
	}

	if cfg.State.Rewind != 0 {
		err = stateSrvc.Rewind(int64(cfg.State.Rewind))
		if err != nil {
			return nil, fmt.Errorf("failed to rewind state: %w", err)
		}
	}

	return stateSrvc, nil
}

func createRuntimeStorage(st *state.Service) (*runtime.NodeStorage, error) {
	localStorage, err := newInMemoryDB(st.DB().Path())
	if err != nil {
		return nil, err
	}

	return &runtime.NodeStorage{
		LocalStorage:      localStorage,
		PersistentStorage: chaindb.NewTable(st.DB(), "offlinestorage"),
		BaseDB:            st.Base,
	}, nil
}

func createRuntime(cfg *Config, ns runtime.NodeStorage, st *state.Service,
	ks *keystore.GlobalKeystore, net *network.Service, code []byte) (
	runtime.Instance, error) {
	logger.Info("creating runtime with interpreter " + cfg.Core.WasmInterpreter + "...")

	// check if code substitute is in use, if so replace code
	codeSubHash := st.Base.LoadCodeSubstitutedBlockHash()

	if !codeSubHash.IsEmpty() {
		logger.Infof("🔄 detected runtime code substitution, upgrading to block hash %s...", codeSubHash)
		genData, err := st.Base.LoadGenesisData()
		if err != nil {
			return nil, err
		}
		codeString := genData.CodeSubstitutes[codeSubHash.String()]

		code = common.MustHexToBytes(codeString)
	}

	ts, err := st.Storage.TrieState(nil)
	if err != nil {
		return nil, err
	}

	codeHash, err := st.Storage.LoadCodeHash(nil)
	if err != nil {
		return nil, err
	}

	var rt runtime.Instance
	switch cfg.Core.WasmInterpreter {
	case wasmer.Name:
		rtCfg := &wasmer.Config{
			Imports: wasmer.ImportsNodeRuntime,
		}
		rtCfg.Storage = ts
		rtCfg.Keystore = ks
		rtCfg.LogLvl = cfg.Log.RuntimeLvl
		rtCfg.NodeStorage = ns
		rtCfg.Network = net
		rtCfg.Role = cfg.Core.Roles
		rtCfg.CodeHash = codeHash

		// create runtime executor
		rt, err = wasmer.NewInstance(code, rtCfg)
		if err != nil {
			return nil, fmt.Errorf("failed to create runtime executor: %s", err)
		}
	case life.Name:
		rtCfg := &life.Config{
			Resolver: new(life.Resolver),
		}
		rtCfg.Storage = ts
		rtCfg.Keystore = ks
		rtCfg.LogLvl = cfg.Log.RuntimeLvl
		rtCfg.NodeStorage = ns
		rtCfg.Network = net
		rtCfg.Role = cfg.Core.Roles
		rtCfg.CodeHash = codeHash

		// create runtime executor
		rt, err = life.NewInstance(code, rtCfg)
		if err != nil {
			return nil, fmt.Errorf("failed to create runtime executor: %s", err)
		}
	}

	st.Block.StoreRuntime(st.Block.BestBlockHash(), rt)
	return rt, nil
}

func asAuthority(authority bool) string {
	if authority {
		return " as authority"
	}
	return ""
}

func createBABEService(cfg *Config, st *state.Service, ks keystore.Keystore, cs *core.Service) (*babe.Service, error) {
	logger.Info("creating BABE service" +
		asAuthority(cfg.Core.BabeAuthority) + "...")

	if ks.Name() != "babe" || ks.Type() != crypto.Sr25519Type {
		return nil, ErrInvalidKeystoreType
	}

	kps := ks.Keypairs()
	logger.Infof("keystore with keys %v", kps)
	if len(kps) == 0 && cfg.Core.BabeAuthority {
		return nil, ErrNoKeysProvided
	}

	bcfg := &babe.ServiceConfig{
		LogLvl:             cfg.Log.BlockProducerLvl,
		BlockState:         st.Block,
		StorageState:       st.Storage,
		TransactionState:   st.Transaction,
		EpochState:         st.Epoch,
		BlockImportHandler: cs,
		Authority:          cfg.Core.BabeAuthority,
		IsDev:              cfg.Global.ID == "dev",
		Lead:               cfg.Core.BABELead,
	}

	if cfg.Core.BabeAuthority {
		bcfg.Keypair = kps[0].(*sr25519.Keypair)
	}

	// create new BABE service
	bs, err := babe.NewService(bcfg)
	if err != nil {
		logger.Errorf("failed to initialise BABE service: %s", err)
		return nil, err
	}

	return bs, nil
}

// Core Service

// createCoreService creates the core service from the provided core configuration
func createCoreService(cfg *Config, ks *keystore.GlobalKeystore,
	st *state.Service, net *network.Service, dh *digest.Handler) (
	*core.Service, error) {
	logger.Debug("creating core service" +
		asAuthority(cfg.Core.Roles == types.AuthorityRole) +
		"...")

	genesisData, err := st.Base.LoadGenesisData()
	if err != nil {
		return nil, err
	}

	codeSubs := make(map[common.Hash]string)
	for k, v := range genesisData.CodeSubstitutes {
		codeSubs[common.MustHexToHash(k)] = v
	}

	// set core configuration
	coreConfig := &core.Config{
		LogLvl:               cfg.Log.CoreLvl,
		BlockState:           st.Block,
		EpochState:           st.Epoch,
		StorageState:         st.Storage,
		TransactionState:     st.Transaction,
		Keystore:             ks,
		Network:              net,
		DigestHandler:        dh,
		CodeSubstitutes:      codeSubs,
		CodeSubstitutedState: st.Base,
	}

	// create new core service
	coreSrvc, err := core.NewService(coreConfig)
	if err != nil {
		logger.Errorf("failed to create core service: %s", err)
		return nil, err
	}

	return coreSrvc, nil
}

// Network Service

// createNetworkService creates a network service from the command configuration and genesis data
func createNetworkService(cfg *Config, stateSrvc *state.Service) (*network.Service, error) {
	logger.Debugf(
		"creating network service with roles %d, port %d, bootnodes %s, protocol ID %s, nobootstrap=%t and noMDNS=%t...",
		cfg.Core.Roles, cfg.Network.Port, strings.Join(cfg.Network.Bootnodes, ","), cfg.Network.ProtocolID,
		cfg.Network.NoBootstrap, cfg.Network.NoMDNS)

	slotDuration, err := stateSrvc.Epoch.GetSlotDuration()
	if err != nil {
		return nil, fmt.Errorf("cannot get slot duration: %w", err)
	}

	// network service configuation
	networkConfig := network.Config{
		LogLvl:            cfg.Log.NetworkLvl,
		BlockState:        stateSrvc.Block,
		BasePath:          cfg.Global.BasePath,
		Roles:             cfg.Core.Roles,
		Port:              cfg.Network.Port,
		Bootnodes:         cfg.Network.Bootnodes,
		ProtocolID:        cfg.Network.ProtocolID,
		NoBootstrap:       cfg.Network.NoBootstrap,
		NoMDNS:            cfg.Network.NoMDNS,
		MinPeers:          cfg.Network.MinPeers,
		MaxPeers:          cfg.Network.MaxPeers,
		PublishMetrics:    cfg.Global.PublishMetrics,
		PersistentPeers:   cfg.Network.PersistentPeers,
		DiscoveryInterval: cfg.Network.DiscoveryInterval,
<<<<<<< HEAD
		SlotDuration:      slotDuration,
=======
		PublicIP:          cfg.Network.PublicIP,
>>>>>>> 844802aa
	}

	networkSrvc, err := network.NewService(&networkConfig)
	if err != nil {
		logger.Errorf("failed to create network service: %s", err)
		return nil, err
	}

	return networkSrvc, nil
}

// RPC Service

// createRPCService creates the RPC service from the provided core configuration
func createRPCService(cfg *Config, ns *runtime.NodeStorage, stateSrvc *state.Service,
	coreSrvc *core.Service, networkSrvc *network.Service, bp modules.BlockProducerAPI,
	sysSrvc *system.Service, finSrvc *grandpa.Service) (*rpc.HTTPServer, error) {
	logger.Infof(
		"creating rpc service with host %s, external=%t, port %d, modules %s, ws=%t, ws port %d and ws external=%t",
		cfg.RPC.Host, cfg.RPC.External, cfg.RPC.Port, strings.Join(cfg.RPC.Modules, ","), cfg.RPC.WS,
		cfg.RPC.WSPort, cfg.RPC.WSExternal,
	)
	rpcService := rpc.NewService()

	genesisData, err := stateSrvc.Base.LoadGenesisData()
	if err != nil {
		return nil, fmt.Errorf("failed to load genesis data: %s", err)
	}

	syncStateSrvc, err := modules.NewStateSync(genesisData, stateSrvc.Storage)
	if err != nil {
		return nil, fmt.Errorf("failed to create sync state service: %s", err)
	}

	rpcConfig := &rpc.HTTPServerConfig{
		LogLvl:              cfg.Log.RPCLvl,
		BlockAPI:            stateSrvc.Block,
		StorageAPI:          stateSrvc.Storage,
		NetworkAPI:          networkSrvc,
		CoreAPI:             coreSrvc,
		NodeStorage:         ns,
		BlockProducerAPI:    bp,
		BlockFinalityAPI:    finSrvc,
		TransactionQueueAPI: stateSrvc.Transaction,
		RPCAPI:              rpcService,
		SyncStateAPI:        syncStateSrvc,
		SystemAPI:           sysSrvc,
		RPC:                 cfg.RPC.Enabled,
		RPCExternal:         cfg.RPC.External,
		RPCUnsafe:           cfg.RPC.Unsafe,
		RPCUnsafeExternal:   cfg.RPC.UnsafeExternal,
		Host:                cfg.RPC.Host,
		RPCPort:             cfg.RPC.Port,
		WS:                  cfg.RPC.WS,
		WSExternal:          cfg.RPC.WSExternal,
		WSUnsafe:            cfg.RPC.WSUnsafe,
		WSUnsafeExternal:    cfg.RPC.WSUnsafeExternal,
		WSPort:              cfg.RPC.WSPort,
		Modules:             cfg.RPC.Modules,
	}

	return rpc.NewHTTPServer(rpcConfig), nil
}

// createSystemService creates a systemService for providing system related information
func createSystemService(cfg *types.SystemInfo, stateSrvc *state.Service) (*system.Service, error) {
	genesisData, err := stateSrvc.Base.LoadGenesisData()
	if err != nil {
		return nil, err
	}

	return system.NewService(cfg, genesisData), nil
}

// createGRANDPAService creates a new GRANDPA service
func createGRANDPAService(cfg *Config, st *state.Service, dh *digest.Handler,
	ks keystore.Keystore, net *network.Service) (*grandpa.Service, error) {
	rt, err := st.Block.GetRuntime(nil)
	if err != nil {
		return nil, err
	}

	ad, err := rt.GrandpaAuthorities()
	if err != nil {
		return nil, err
	}

	if ks.Name() != "gran" || ks.Type() != crypto.Ed25519Type {
		return nil, ErrInvalidKeystoreType
	}

	voters := types.NewGrandpaVotersFromAuthorities(ad)

	keys := ks.Keypairs()
	if len(keys) == 0 && cfg.Core.GrandpaAuthority {
		return nil, errors.New("no ed25519 keys provided for GRANDPA")
	}

	gsCfg := &grandpa.Config{
		LogLvl:        cfg.Log.FinalityGadgetLvl,
		BlockState:    st.Block,
		GrandpaState:  st.Grandpa,
		DigestHandler: dh,
		Voters:        voters,
		Authority:     cfg.Core.GrandpaAuthority,
		Network:       net,
		Interval:      cfg.Core.GrandpaInterval,
	}

	if cfg.Core.GrandpaAuthority {
		gsCfg.Keypair = keys[0].(*ed25519.Keypair)
	}

	return grandpa.NewService(gsCfg)
}

func createBlockVerifier(st *state.Service) (*babe.VerificationManager, error) {
	ver, err := babe.NewVerificationManager(st.Block, st.Epoch)
	if err != nil {
		return nil, err
	}

	return ver, nil
}

func newSyncService(cfg *Config, st *state.Service, fg sync.FinalityGadget,
	verifier *babe.VerificationManager, cs *core.Service, net *network.Service) (
	*sync.Service, error) {
	slotDuration, err := st.Epoch.GetSlotDuration()
	if err != nil {
		return nil, err
	}

	syncCfg := &sync.Config{
		LogLvl:             cfg.Log.SyncLvl,
		Network:            net,
		BlockState:         st.Block,
		StorageState:       st.Storage,
		TransactionState:   st.Transaction,
		FinalityGadget:     fg,
		BabeVerifier:       verifier,
		BlockImportHandler: cs,
		MinPeers:           cfg.Network.MinPeers,
		MaxPeers:           cfg.Network.MaxPeers,
		SlotDuration:       slotDuration,
	}

	return sync.NewService(syncCfg)
}

func createDigestHandler(st *state.Service) (*digest.Handler, error) {
	return digest.NewHandler(st.Block, st.Epoch, st.Grandpa)
}

func createPprofService(settings pprof.Settings) (service *pprof.Service) {
	pprofLogger := log.NewFromGlobal(log.AddContext("pkg", "pprof"))
	return pprof.NewService(settings, pprofLogger)
}<|MERGE_RESOLUTION|>--- conflicted
+++ resolved
@@ -273,11 +273,8 @@
 		PublishMetrics:    cfg.Global.PublishMetrics,
 		PersistentPeers:   cfg.Network.PersistentPeers,
 		DiscoveryInterval: cfg.Network.DiscoveryInterval,
-<<<<<<< HEAD
 		SlotDuration:      slotDuration,
-=======
 		PublicIP:          cfg.Network.PublicIP,
->>>>>>> 844802aa
 	}
 
 	networkSrvc, err := network.NewService(&networkConfig)
