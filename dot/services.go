// Copyright 2019 ChainSafe Systems (ON) Corp.
// This file is part of gossamer.
//
// The gossamer library is free software: you can redistribute it and/or modify
// it under the terms of the GNU Lesser General Public License as published by
// the Free Software Foundation, either version 3 of the License, or
// (at your option) any later version.
//
// The gossamer library is distributed in the hope that it will be useful,
// but WITHOUT ANY WARRANTY; without even the implied warranty of
// MERCHANTABILITY or FITNESS FOR A PARTICULAR PURPOSE. See the
// GNU Lesser General Public License for more details.
//
// You should have received a copy of the GNU Lesser General Public License
// along with the gossamer library. If not, see <http://www.gnu.org/licenses/>.

package dot

import (
	"errors"
	"fmt"
	"path/filepath"

	"github.com/ChainSafe/chaindb"
	"github.com/ChainSafe/gossamer/dot/core"
	"github.com/ChainSafe/gossamer/dot/digest"
	"github.com/ChainSafe/gossamer/dot/network"
	"github.com/ChainSafe/gossamer/dot/rpc"
	"github.com/ChainSafe/gossamer/dot/rpc/modules"
	"github.com/ChainSafe/gossamer/dot/state"
	"github.com/ChainSafe/gossamer/dot/sync"
	"github.com/ChainSafe/gossamer/dot/system"
	"github.com/ChainSafe/gossamer/dot/types"
	"github.com/ChainSafe/gossamer/lib/babe"
	"github.com/ChainSafe/gossamer/lib/common"
	"github.com/ChainSafe/gossamer/lib/crypto"
	"github.com/ChainSafe/gossamer/lib/crypto/ed25519"
	"github.com/ChainSafe/gossamer/lib/crypto/sr25519"
	"github.com/ChainSafe/gossamer/lib/grandpa"
	"github.com/ChainSafe/gossamer/lib/keystore"
	"github.com/ChainSafe/gossamer/lib/runtime"
	"github.com/ChainSafe/gossamer/lib/runtime/life"
	"github.com/ChainSafe/gossamer/lib/runtime/wasmer"
	"github.com/ChainSafe/gossamer/lib/runtime/wasmtime"
	"github.com/ChainSafe/gossamer/lib/utils"
)

func newInMemoryDB(path string) (chaindb.Database, error) {
	return utils.SetupDatabase(filepath.Join(path, "local_storage"), true)
}

// State Service

// createStateService creates the state service and initialise state database
func createStateService(cfg *Config) (*state.Service, error) {
	logger.Debug("creating state service...")

	config := state.Config{
		Path:     cfg.Global.BasePath,
		LogLevel: cfg.Log.StateLvl,
	}

	stateSrvc := state.NewService(config)

	// start state service (initialise state database)
	err := stateSrvc.Start()
	if err != nil {
		return nil, fmt.Errorf("failed to start state service: %s", err)
	}

	if cfg.State.Rewind != 0 {
		err = stateSrvc.Rewind(int64(cfg.State.Rewind))
		if err != nil {
			return nil, fmt.Errorf("failed to rewind state: %w", err)
		}
	}

	// load most recent state from database
	latestState, err := stateSrvc.Base.LoadLatestStorageHash()
	if err != nil {
		return nil, fmt.Errorf("failed to load latest state root hash: %s", err)
	}

	// load most recent state from database
	_, err = stateSrvc.Storage.LoadFromDB(latestState)
	if err != nil {
		return nil, fmt.Errorf("failed to load latest state from database: %s", err)
	}

	return stateSrvc, nil
}

func createRuntime(cfg *Config, st *state.Service, ks *keystore.GlobalKeystore, net *network.Service, code []byte) (runtime.Instance, error) {
	logger.Info(
		"creating runtime...",
		"interpreter", cfg.Core.WasmInterpreter,
	)

	// check if code substitute is in use, if so replace code
	codeSubHash := st.Base.LoadCodeSubstitutedBlockHash()

	if !codeSubHash.Equal(common.Hash{}) {
		logger.Info("🔄 detected runtime code substitution, upgrading...", "block", codeSubHash)
		genData, err := st.Base.LoadGenesisData() // nolint
		if err != nil {
			return nil, err
		}
		codeString := genData.CodeSubstitutes[codeSubHash.String()]

		code = common.MustHexToBytes(codeString)
	}

	ts, err := st.Storage.TrieState(nil)
	if err != nil {
		return nil, err
	}

	localStorage, err := newInMemoryDB(st.DB().Path())
	if err != nil {
		return nil, err
	}

	ns := runtime.NodeStorage{
		LocalStorage:      localStorage,
		PersistentStorage: chaindb.NewTable(st.DB(), "offlinestorage"),
	}

	codeHash, err := st.Storage.LoadCodeHash(nil)
	if err != nil {
		return nil, err
	}

	var rt runtime.Instance
	switch cfg.Core.WasmInterpreter {
	case wasmer.Name:
		rtCfg := &wasmer.Config{
			Imports: wasmer.ImportsNodeRuntime,
		}
		rtCfg.Storage = ts
		rtCfg.Keystore = ks
		rtCfg.LogLvl = cfg.Log.RuntimeLvl
		rtCfg.NodeStorage = ns
		rtCfg.Network = net
		rtCfg.Role = cfg.Core.Roles
		rtCfg.CodeHash = codeHash

		// create runtime executor
		rt, err = wasmer.NewInstance(code, rtCfg)
		if err != nil {
			return nil, fmt.Errorf("failed to create runtime executor: %s", err)
		}
	case wasmtime.Name:
		rtCfg := &wasmtime.Config{
			Imports: wasmtime.ImportNodeRuntime,
		}
		rtCfg.Storage = ts
		rtCfg.Keystore = ks
		rtCfg.LogLvl = cfg.Log.RuntimeLvl
		rtCfg.NodeStorage = ns
		rtCfg.Network = net
		rtCfg.Role = cfg.Core.Roles
		rtCfg.CodeHash = codeHash

		// create runtime executor
		rt, err = wasmtime.NewInstance(code, rtCfg)
		if err != nil {
			return nil, fmt.Errorf("failed to create runtime executor: %s", err)
		}
	case life.Name:
		rtCfg := &life.Config{
			Resolver: new(life.Resolver),
		}
		rtCfg.Storage = ts
		rtCfg.Keystore = ks
		rtCfg.LogLvl = cfg.Log.RuntimeLvl
		rtCfg.NodeStorage = ns
		rtCfg.Network = net
		rtCfg.Role = cfg.Core.Roles
		rtCfg.CodeHash = codeHash

		// create runtime executor
		rt, err = life.NewInstance(code, rtCfg)
		if err != nil {
			return nil, fmt.Errorf("failed to create runtime executor: %s", err)
		}
	}

	st.Block.StoreRuntime(st.Block.BestBlockHash(), rt)
	return rt, nil
}

func createBABEService(cfg *Config, st *state.Service, ks keystore.Keystore, cs *core.Service) (*babe.Service, error) {
	logger.Info(
		"creating BABE service...",
		"authority", cfg.Core.BabeAuthority,
	)

	if ks.Name() != "babe" || ks.Type() != crypto.Sr25519Type {
		return nil, ErrInvalidKeystoreType
	}

	kps := ks.Keypairs()
	logger.Info("keystore", "keys", kps)
	if len(kps) == 0 && cfg.Core.BabeAuthority {
		return nil, ErrNoKeysProvided
	}

	bcfg := &babe.ServiceConfig{
		LogLvl:             cfg.Log.BlockProducerLvl,
		BlockState:         st.Block,
		StorageState:       st.Storage,
		TransactionState:   st.Transaction,
		EpochState:         st.Epoch,
		BlockImportHandler: cs,
		EpochLength:        cfg.Core.EpochLength,
		SlotDuration:       cfg.Core.SlotDuration, // TODO: remove this, should only be modified via runtime constant
		Authority:          cfg.Core.BabeAuthority,
		IsDev:              cfg.Global.ID == "dev",
	}

	if cfg.Core.BabeAuthority {
		bcfg.Keypair = kps[0].(*sr25519.Keypair)
	}

	// create new BABE service
	bs, err := babe.NewService(bcfg)
	if err != nil {
		logger.Error("failed to initialise BABE service", "error", err)
		return nil, err
	}

	return bs, nil
}

// Core Service

// createCoreService creates the core service from the provided core configuration
func createCoreService(cfg *Config, ks *keystore.GlobalKeystore, st *state.Service, net *network.Service, dh *digest.Handler) (*core.Service, error) {
	logger.Debug(
		"creating core service...",
		"authority", cfg.Core.Roles == types.AuthorityRole,
	)

	genesisData, err := st.Base.LoadGenesisData()
	if err != nil {
		return nil, err
	}

	codeSubs := make(map[common.Hash]string)
	for k, v := range genesisData.CodeSubstitutes {
		codeSubs[common.MustHexToHash(k)] = v
	}

	// set core configuration
	coreConfig := &core.Config{
		LogLvl:               cfg.Log.CoreLvl,
		BlockState:           st.Block,
		EpochState:           st.Epoch,
		StorageState:         st.Storage,
		TransactionState:     st.Transaction,
		Keystore:             ks,
		Network:              net,
		DigestHandler:        dh,
		CodeSubstitutes:      codeSubs,
		CodeSubstitutedState: st.Base,
	}

	// create new core service
	coreSrvc, err := core.NewService(coreConfig)
	if err != nil {
		logger.Error("failed to create core service", "error", err)
		return nil, err
	}

	return coreSrvc, nil
}

// Network Service

// createNetworkService creates a network service from the command configuration and genesis data
func createNetworkService(cfg *Config, stateSrvc *state.Service) (*network.Service, error) {
	logger.Debug(
		"creating network service...",
		"roles", cfg.Core.Roles,
		"port", cfg.Network.Port,
		"bootnodes", cfg.Network.Bootnodes,
		"protocol", cfg.Network.ProtocolID,
		"nobootstrap", cfg.Network.NoBootstrap,
		"nomdns", cfg.Network.NoMDNS,
	)

	// network service configuation
	networkConfig := network.Config{
		LogLvl:          cfg.Log.NetworkLvl,
		BlockState:      stateSrvc.Block,
		BasePath:        cfg.Global.BasePath,
		Roles:           cfg.Core.Roles,
		Port:            cfg.Network.Port,
		Bootnodes:       cfg.Network.Bootnodes,
		ProtocolID:      cfg.Network.ProtocolID,
		NoBootstrap:     cfg.Network.NoBootstrap,
		NoMDNS:          cfg.Network.NoMDNS,
		MinPeers:        cfg.Network.MinPeers,
		MaxPeers:        cfg.Network.MaxPeers,
		PublishMetrics:  cfg.Global.PublishMetrics,
		PersistentPeers: cfg.Network.PersistentPeers,
	}

	networkSrvc, err := network.NewService(&networkConfig)
	if err != nil {
		logger.Error("failed to create network service", "error", err)
		return nil, err
	}

	return networkSrvc, nil
}

// RPC Service

// createRPCService creates the RPC service from the provided core configuration
<<<<<<< HEAD
func createRPCService(cfg *Config, stateSrvc *state.Service, coreSrvc *core.Service, networkSrvc *network.Service, bp modules.BlockProducerAPI, sysSrvc *system.Service) *rpc.HTTPServer {
=======
func createRPCService(cfg *Config, stateSrvc *state.Service, coreSrvc *core.Service, networkSrvc *network.Service, bp modules.BlockProducerAPI, rt runtime.Instance, sysSrvc *system.Service, finSrvc *grandpa.Service) *rpc.HTTPServer {
>>>>>>> 48405e71
	logger.Info(
		"creating rpc service...",
		"host", cfg.RPC.Host,
		"external", cfg.RPC.External,
		"rpc port", cfg.RPC.Port,
		"mods", cfg.RPC.Modules,
		"ws", cfg.RPC.WS,
		"ws port", cfg.RPC.WSPort,
		"ws external", cfg.RPC.WSExternal,
	)
	rpcService := rpc.NewService()

	rpcConfig := &rpc.HTTPServerConfig{
		LogLvl:              cfg.Log.RPCLvl,
		BlockAPI:            stateSrvc.Block,
		StorageAPI:          stateSrvc.Storage,
		NetworkAPI:          networkSrvc,
		CoreAPI:             coreSrvc,
		BlockProducerAPI:    bp,
<<<<<<< HEAD
=======
		BlockFinalityAPI:    finSrvc,
		RuntimeAPI:          rt,
>>>>>>> 48405e71
		TransactionQueueAPI: stateSrvc.Transaction,
		RPCAPI:              rpcService,
		SystemAPI:           sysSrvc,
		External:            cfg.RPC.External,
		Host:                cfg.RPC.Host,
		RPCPort:             cfg.RPC.Port,
		WS:                  cfg.RPC.WS,
		WSExternal:          cfg.RPC.WSExternal,
		WSPort:              cfg.RPC.WSPort,
		Modules:             cfg.RPC.Modules,
	}

	return rpc.NewHTTPServer(rpcConfig)
}

// System service
// creates a service for providing system related information
func createSystemService(cfg *types.SystemInfo, stateSrvc *state.Service) (*system.Service, error) {
	genesisData, err := stateSrvc.Base.LoadGenesisData()
	if err != nil {
		return nil, err
	}
	// TODO: use data from genesisData for SystemInfo once they are in database (See issue #1248)
	return system.NewService(cfg, genesisData), nil
}

// createGRANDPAService creates a new GRANDPA service
func createGRANDPAService(cfg *Config, st *state.Service, dh *digest.Handler, ks keystore.Keystore, net *network.Service) (*grandpa.Service, error) {
	rt, err := st.Block.GetRuntime(nil)
	if err != nil {
		return nil, err
	}

	ad, err := rt.GrandpaAuthorities()
	if err != nil {
		return nil, err
	}

	if ks.Name() != "gran" || ks.Type() != crypto.Ed25519Type {
		return nil, ErrInvalidKeystoreType
	}

	voters := types.NewGrandpaVotersFromAuthorities(ad)

	keys := ks.Keypairs()
	if len(keys) == 0 && cfg.Core.GrandpaAuthority {
		return nil, errors.New("no ed25519 keys provided for GRANDPA")
	}

	gsCfg := &grandpa.Config{
		LogLvl:        cfg.Log.FinalityGadgetLvl,
		BlockState:    st.Block,
		GrandpaState:  st.Grandpa,
		DigestHandler: dh,
		Voters:        voters,
		Authority:     cfg.Core.GrandpaAuthority,
		Network:       net,
	}

	if cfg.Core.GrandpaAuthority {
		gsCfg.Keypair = keys[0].(*ed25519.Keypair)
	}

	return grandpa.NewService(gsCfg)
}

func createBlockVerifier(st *state.Service) (*babe.VerificationManager, error) {
	ver, err := babe.NewVerificationManager(st.Block, st.Epoch)
	if err != nil {
		return nil, err
	}

	return ver, nil
}

func newSyncService(cfg *Config, st *state.Service, fg sync.FinalityGadget, verifier *babe.VerificationManager, cs *core.Service) (*sync.Service, error) {
	syncCfg := &sync.Config{
		LogLvl:             cfg.Log.SyncLvl,
		BlockState:         st.Block,
		StorageState:       st.Storage,
		TransactionState:   st.Transaction,
		FinalityGadget:     fg,
		Verifier:           verifier,
		BlockImportHandler: cs,
	}

	return sync.NewService(syncCfg)
}

func createDigestHandler(st *state.Service) (*digest.Handler, error) {
	return digest.NewHandler(st.Block, st.Epoch, st.Grandpa)
}<|MERGE_RESOLUTION|>--- conflicted
+++ resolved
@@ -318,11 +318,7 @@
 // RPC Service
 
 // createRPCService creates the RPC service from the provided core configuration
-<<<<<<< HEAD
-func createRPCService(cfg *Config, stateSrvc *state.Service, coreSrvc *core.Service, networkSrvc *network.Service, bp modules.BlockProducerAPI, sysSrvc *system.Service) *rpc.HTTPServer {
-=======
-func createRPCService(cfg *Config, stateSrvc *state.Service, coreSrvc *core.Service, networkSrvc *network.Service, bp modules.BlockProducerAPI, rt runtime.Instance, sysSrvc *system.Service, finSrvc *grandpa.Service) *rpc.HTTPServer {
->>>>>>> 48405e71
+func createRPCService(cfg *Config, stateSrvc *state.Service, coreSrvc *core.Service, networkSrvc *network.Service, bp modules.BlockProducerAPI, sysSrvc *system.Service, finSrvc *grandpa.Service) *rpc.HTTPServer {
 	logger.Info(
 		"creating rpc service...",
 		"host", cfg.RPC.Host,
@@ -342,11 +338,7 @@
 		NetworkAPI:          networkSrvc,
 		CoreAPI:             coreSrvc,
 		BlockProducerAPI:    bp,
-<<<<<<< HEAD
-=======
 		BlockFinalityAPI:    finSrvc,
-		RuntimeAPI:          rt,
->>>>>>> 48405e71
 		TransactionQueueAPI: stateSrvc.Transaction,
 		RPCAPI:              rpcService,
 		SystemAPI:           sysSrvc,
