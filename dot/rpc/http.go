// Copyright 2019 ChainSafe Systems (ON) Corp.
// This file is part of gossamer.
//
// The gossamer library is free software: you can redistribute it and/or modify
// it under the terms of the GNU Lesser General Public License as published by
// the Free Software Foundation, either version 3 of the License, or
// (at your option) any later version.
//
// The gossamer library is distributed in the hope that it will be useful,
// but WITHOUT ANY WARRANTY; without even the implied warranty of
// MERCHANTABILITY or FITNESS FOR A PARTICULAR PURPOSE. See the
// GNU Lesser General Public License for more details.
//
// You should have received a copy of the GNU Lesser General Public License
// along with the gossamer library. If not, see <http://www.gnu.org/licenses/>.

package rpc

import (
	"fmt"
	"net/http"
	"os"
	"sync"

	"github.com/ChainSafe/gossamer/dot/rpc/modules"
	"github.com/ChainSafe/gossamer/lib/common"
	log "github.com/ChainSafe/log15"
	"github.com/go-playground/validator/v10"
	"github.com/gorilla/mux"
	"github.com/gorilla/rpc/v2"
	"github.com/gorilla/websocket"
)

// HTTPServer gateway for RPC server
type HTTPServer struct {
	logger       log.Logger
	rpcServer    *rpc.Server // Actual RPC call handler
	serverConfig *HTTPServerConfig
	wsConns      []*WSConn
}

// HTTPServerConfig configures the HTTPServer
type HTTPServerConfig struct {
	LogLvl              log.Lvl
	BlockAPI            modules.BlockAPI
	StorageAPI          modules.StorageAPI
	NetworkAPI          modules.NetworkAPI
	CoreAPI             modules.CoreAPI
	BlockProducerAPI    modules.BlockProducerAPI
	RuntimeAPI          modules.RuntimeAPI
	TransactionQueueAPI modules.TransactionStateAPI
	RPCAPI              modules.RPCAPI
	SystemAPI           modules.SystemAPI
	External            bool
	Host                string
	RPCPort             uint32
	WS                  bool
	WSExternal          bool
	WSPort              uint32
	Modules             []string
}

// WSConn struct to hold WebSocket Connection references
type WSConn struct {
	wsconn             *websocket.Conn
	mu                 sync.Mutex
	blockSubChannels   map[int]byte
	storageSubChannels map[int]byte
	qtyListeners       int
	subscriptions      map[int]Listener
	storageAPI         modules.StorageAPI
	blockAPI           modules.BlockAPI
}

var logger log.Logger

// NewHTTPServer creates a new http server and registers an associated rpc server
func NewHTTPServer(cfg *HTTPServerConfig) *HTTPServer {
	logger = log.New("pkg", "rpc")
	h := log.StreamHandler(os.Stdout, log.TerminalFormat())
	h = log.CallerFileHandler(h)
	logger.SetHandler(log.LvlFilterHandler(cfg.LogLvl, h))

	server := &HTTPServer{
		logger:       logger,
		rpcServer:    rpc.NewServer(),
		serverConfig: cfg,
	}

	server.RegisterModules(cfg.Modules)
	if !cfg.External {
		server.rpcServer.RegisterValidateRequestFunc(LocalRequestOnly)
	}

	return server
}

// RegisterModules registers the RPC services associated with the given API modules
func (h *HTTPServer) RegisterModules(mods []string) {

	for _, mod := range mods {
		h.logger.Debug("Enabling rpc module", "module", mod)
		var srvc interface{}
		switch mod {
		case "system":
			srvc = modules.NewSystemModule(h.serverConfig.NetworkAPI, h.serverConfig.SystemAPI)
		case "author":
			srvc = modules.NewAuthorModule(h.logger, h.serverConfig.CoreAPI, h.serverConfig.RuntimeAPI, h.serverConfig.TransactionQueueAPI)
		case "chain":
			srvc = modules.NewChainModule(h.serverConfig.BlockAPI)
		case "state":
			srvc = modules.NewStateModule(h.serverConfig.NetworkAPI, h.serverConfig.StorageAPI, h.serverConfig.CoreAPI)
		case "rpc":
			srvc = modules.NewRPCModule(h.serverConfig.RPCAPI)
		case "dev":
			srvc = modules.NewDevModule(h.serverConfig.BlockProducerAPI, h.serverConfig.NetworkAPI)
		default:
			h.logger.Warn("Unrecognized module", "module", mod)
			continue
		}

		err := h.rpcServer.RegisterService(srvc, mod)

		if err != nil {
			h.logger.Warn("Failed to register module", "mod", mod, "err", err)
		}

		h.serverConfig.RPCAPI.BuildMethodNames(srvc, mod)
	}
}

// Start registers the rpc handler function and starts the rpc http and websocket server
func (h *HTTPServer) Start() error {
	// use our DotUpCodec which will capture methods passed in json as _x that is
	//  underscore followed by lower case letter, instead of default RPC calls which
	//  use . followed by Upper case letter
	h.rpcServer.RegisterCodec(NewDotUpCodec(), "application/json")
	h.rpcServer.RegisterCodec(NewDotUpCodec(), "application/json;charset=UTF-8")

	h.logger.Info("Starting HTTP Server...", "host", h.serverConfig.Host, "port", h.serverConfig.RPCPort)
	r := mux.NewRouter()
	r.Handle("/", h.rpcServer)

<<<<<<< HEAD
=======
	validate := validator.New()
	// Add custom validator for `common.Hash`
	validate.RegisterCustomTypeFunc(common.HashValidator, common.Hash{})

	validateHandler := func(r *rpc.RequestInfo, v interface{}) error {
		err := validate.Struct(v)
		if err != nil {
			return err
		}
		return nil
	}

	h.rpcServer.RegisterValidateRequestFunc(validateHandler)
>>>>>>> 67b49ecb
	go func() {
		err := http.ListenAndServe(fmt.Sprintf(":%d", h.serverConfig.RPCPort), r)
		if err != nil {
			h.logger.Error("http error", "err", err)
		}
	}()

	if !h.serverConfig.WS {
		return nil
	}

	h.logger.Info("Starting WebSocket Server...", "host", h.serverConfig.Host, "port", h.serverConfig.WSPort)
	ws := mux.NewRouter()
	ws.Handle("/", h)
	go func() {
		err := http.ListenAndServe(fmt.Sprintf(":%d", h.serverConfig.WSPort), ws)
		if err != nil {
			h.logger.Error("http error", "err", err)
		}
	}()

	return nil
}

// Stop stops the server
func (h *HTTPServer) Stop() error {
	if h.serverConfig.WS {
		// close all channels and websocket connections
		for _, conn := range h.wsConns {
			for _, sub := range conn.subscriptions {
				switch v := sub.(type) {
				case *StorageChangeListener:
					h.serverConfig.StorageAPI.UnregisterStorageChangeChannel(v.chanID)
					close(v.channel)
				case *BlockListener:
					h.serverConfig.BlockAPI.UnregisterImportedChannel(v.chanID)
					close(v.channel)
				}
			}

			err := conn.wsconn.Close()
			if err != nil {
				h.logger.Error("error closing websocket connection", "error", err)
			}
		}
	}
	return nil
}<|MERGE_RESOLUTION|>--- conflicted
+++ resolved
@@ -141,8 +141,6 @@
 	r := mux.NewRouter()
 	r.Handle("/", h.rpcServer)
 
-<<<<<<< HEAD
-=======
 	validate := validator.New()
 	// Add custom validator for `common.Hash`
 	validate.RegisterCustomTypeFunc(common.HashValidator, common.Hash{})
@@ -156,7 +154,6 @@
 	}
 
 	h.rpcServer.RegisterValidateRequestFunc(validateHandler)
->>>>>>> 67b49ecb
 	go func() {
 		err := http.ListenAndServe(fmt.Sprintf(":%d", h.serverConfig.RPCPort), r)
 		if err != nil {
