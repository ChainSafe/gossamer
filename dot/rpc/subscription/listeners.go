--- conflicted
+++ resolved
@@ -214,10 +214,7 @@
 	return cancelWithTimeout(l.cancel, l.done, l.cancelTimeout)
 }
 
-<<<<<<< HEAD
-=======
 // AllBlocksListener is a listener that is aware of new and newly finalised blocks```
->>>>>>> 30c3a806
 type AllBlocksListener struct {
 	finalizedChan chan *types.FinalisationInfo
 	importedChan  chan *types.Block
@@ -231,8 +228,6 @@
 	cancelTimeout   time.Duration
 }
 
-<<<<<<< HEAD
-=======
 func newAllBlockListener(conn *WSConn) *AllBlocksListener {
 	return &AllBlocksListener{
 		cancel:        make(chan struct{}, 1),
@@ -245,18 +240,14 @@
 }
 
 // Listen start a goroutine to listen imported and finalised blocks
->>>>>>> 30c3a806
 func (l *AllBlocksListener) Listen() {
 	go func() {
 		defer func() {
 			l.wsconn.BlockAPI.UnregisterImportedChannel(l.importedChanID)
 			l.wsconn.BlockAPI.UnregisterFinalisedChannel(l.finalizedChanID)
-<<<<<<< HEAD
-=======
 
 			close(l.importedChan)
 			close(l.finalizedChan)
->>>>>>> 30c3a806
 			close(l.done)
 		}()
 
@@ -275,23 +266,11 @@
 
 				finHead, err := modules.HeaderToJSON(*fin.Header)
 				if err != nil {
-<<<<<<< HEAD
-					logger.Error("failed to convert finalized block header to JSON", "error", err)
-					continue
-				}
-
-				res := newSubcriptionBaseResponseJSON()
-				res.Method = chainAllHeadMethod
-				res.Params.Result = finHead
-				res.Params.SubscriptionID = l.subID
-				l.wsconn.safeSend(res)
-=======
 					logger.Error("failed to convert finalised block header to JSON", "error", err)
 					continue
 				}
 
 				l.wsconn.safeSend(newSubscriptionResponse(chainAllHeadMethod, l.subID, finHead))
->>>>>>> 30c3a806
 
 			case imp, ok := <-l.importedChan:
 				if !ok {
@@ -308,18 +287,6 @@
 					continue
 				}
 
-<<<<<<< HEAD
-				res := newSubcriptionBaseResponseJSON()
-				res.Method = chainAllHeadMethod
-				res.Params.Result = impHead
-				res.Params.SubscriptionID = l.subID
-				l.wsconn.safeSend(res)
-			}
-		}
-	}()
-}
-
-=======
 				l.wsconn.safeSend(newSubscriptionResponse(chainAllHeadMethod, l.subID, impHead))
 			}
 		}
@@ -327,7 +294,6 @@
 }
 
 // Stop will unregister the imported chanells and stop the goroutine
->>>>>>> 30c3a806
 func (l *AllBlocksListener) Stop() error {
 	return cancelWithTimeout(l.cancel, l.done, l.cancelTimeout)
 }
