// Copyright 2020 ChainSafe Systems (ON) Corp.
// This file is part of gossamer.
//
// The gossamer library is free software: you can redistribute it and/or modify
// it under the terms of the GNU Lesser General Public License as published by
// the Free Software Foundation, either version 3 of the License, or
// (at your option) any later version.
//
// The gossamer library is distributed in the hope that it will be useful,
// but WITHOUT ANY WARRANTY; without even the implied warranty of
// MERCHANTABILITY or FITNESS FOR A PARTICULAR PURPOSE. See the
// GNU Lesser General Public License for more details.
//
// You should have received a copy of the GNU Lesser General Public License
// along with the gossamer library. If not, see <http://www.gnu.org/licenses/>.
package subscription

import (
	"errors"
	"fmt"
	"math/big"
	"reflect"
	"time"

	"github.com/ChainSafe/gossamer/dot/rpc/modules"
	"github.com/ChainSafe/gossamer/dot/state"
	"github.com/ChainSafe/gossamer/dot/types"
	"github.com/ChainSafe/gossamer/lib/common"
)

const (
	grandpaJustificationsMethod  = "grandpa_justifications"
	stateRuntimeVersionMethod    = "state_runtimeVersion"
	authorExtrinsicUpdatesMethod = "author_extrinsicUpdate"
	chainFinalizedHeadMethod     = "chain_finalizedHead"
	chainNewHeadMethod           = "chain_newHead"
	stateStorageMethod           = "state_storage"
)

var (
	// ErrCannotCancel when is not possible to cancel a goroutine after `cancelTimeout` seconds
	ErrCannotCancel = errors.New("cannot cancel listening goroutines")

	defaultCancelTimeout = time.Second * 10
)

// Listener interface for functions that define Listener related functions
type Listener interface {
	Listen()
	Stop() error
}

// WSConnAPI interface defining methors a WSConn should have
type WSConnAPI interface {
	safeSend(interface{})
}

// StorageObserver struct to hold data for observer (Observer Design Pattern)
type StorageObserver struct {
<<<<<<< HEAD
	id     uint
=======
	id     uint32
>>>>>>> 0932ee84
	filter map[string][]byte
	wsconn WSConnAPI
}

// Change type defining key value pair representing change
type Change [2]string

// ChangeResult struct to hold change result data
type ChangeResult struct {
	Changes []Change `json:"changes"`
	Block   string   `json:"block"`
}

// Update is called to notify observer of new value
func (s *StorageObserver) Update(change *state.SubscriptionResult) {
	if change == nil {
		return
	}

	changeResult := ChangeResult{
		Block:   change.Hash.String(),
		Changes: make([]Change, len(change.Changes)),
	}
	for i, v := range change.Changes {
		changeResult.Changes[i] = Change{common.BytesToHex(v.Key), common.BytesToHex(v.Value)}
	}

	res := newSubcriptionBaseResponseJSON()
<<<<<<< HEAD
	res.Method = "state_storage"
	res.Params.Result = changeResult
	res.Params.SubscriptionID = s.GetID()
=======
	res.Method = stateStorageMethod
	res.Params.Result = changeResult
	res.Params.SubscriptionID = s.id
>>>>>>> 0932ee84
	s.wsconn.safeSend(res)
}

// GetID the id for the Observer
func (s *StorageObserver) GetID() uint {
<<<<<<< HEAD
	return s.id
=======
	return uint(s.id)
>>>>>>> 0932ee84
}

// GetFilter returns the filter the Observer is using
func (s *StorageObserver) GetFilter() map[string][]byte {
	return s.filter
}
<<<<<<< HEAD
=======

// Listen to satisfy Listener interface (but is no longer used by StorageObserver)
func (s *StorageObserver) Listen() {}

// Stop to satisfy Listener interface (but is no longer used by StorageObserver)
func (s *StorageObserver) Stop() error { return nil }
>>>>>>> 0932ee84

// Listen to satisfy Listener interface (but is no longer used by StorageObserver)
func (s *StorageObserver) Listen() {}

// BlockListener to handle listening for blocks importedChan
type BlockListener struct {
<<<<<<< HEAD
	Channel chan *types.Block
	wsconn  WSConnAPI
	ChanID  byte
	subID   uint
=======
	Channel       chan *types.Block
	wsconn        *WSConn
	ChanID        byte
	subID         uint32
	done          chan struct{}
	cancel        chan struct{}
	cancelTimeout time.Duration
>>>>>>> 0932ee84
}

// Listen implementation of Listen interface to listen for importedChan changes
func (l *BlockListener) Listen() {
	go func() {
		defer func() {
			l.wsconn.BlockAPI.UnregisterImportedChannel(l.ChanID)
			close(l.done)
		}()

		for {
			select {
			case <-l.cancel:
				return
			case block, ok := <-l.Channel:
				if !ok {
					return
				}

				if block == nil {
					continue
				}
				head, err := modules.HeaderToJSON(*block.Header)
				if err != nil {
					logger.Error("failed to convert header to JSON", "error", err)
				}

<<<<<<< HEAD
// BlockFinalizedListener to handle listening for finalised blocks
type BlockFinalizedListener struct {
	channel chan *types.FinalisationInfo
	wsconn  WSConnAPI
	chanID  byte
	subID   uint
=======
				res := newSubcriptionBaseResponseJSON()
				res.Method = chainNewHeadMethod
				res.Params.Result = head
				res.Params.SubscriptionID = l.subID
				l.wsconn.safeSend(res)
			}
		}
	}()
}

// Stop to cancel the running goroutines to this listener
func (l *BlockListener) Stop() error {
	return cancelWithTimeout(l.cancel, l.done, l.cancelTimeout)
}

// BlockFinalizedListener to handle listening for finalised blocks
type BlockFinalizedListener struct {
	channel       chan *types.FinalisationInfo
	wsconn        *WSConn
	chanID        byte
	subID         uint32
	done          chan struct{}
	cancel        chan struct{}
	cancelTimeout time.Duration
>>>>>>> 0932ee84
}

// Listen implementation of Listen interface to listen for importedChan changes
func (l *BlockFinalizedListener) Listen() {
<<<<<<< HEAD
	for info := range l.channel {
		if info == nil || info.Header == nil {
			continue
		}
		head, err := modules.HeaderToJSON(*info.Header)
		if err != nil {
			logger.Error("failed to convert header to JSON", "error", err)
=======
	go func() {
		defer func() {
			l.wsconn.BlockAPI.UnregisterFinalisedChannel(l.chanID)
			close(l.done)
		}()

		for {
			select {
			case <-l.cancel:
				return
			case info, ok := <-l.channel:
				if !ok {
					return
				}

				if info == nil || info.Header == nil {
					continue
				}
				head, err := modules.HeaderToJSON(*info.Header)
				if err != nil {
					logger.Error("failed to convert header to JSON", "error", err)
				}
				res := newSubcriptionBaseResponseJSON()
				res.Method = chainFinalizedHeadMethod
				res.Params.Result = head
				res.Params.SubscriptionID = l.subID
				l.wsconn.safeSend(res)
			}
>>>>>>> 0932ee84
		}
	}()
}

// Stop to cancel the running goroutines to this listener
func (l *BlockFinalizedListener) Stop() error {
	return cancelWithTimeout(l.cancel, l.done, l.cancelTimeout)
}

// ExtrinsicSubmitListener to handle listening for extrinsic events
type ExtrinsicSubmitListener struct {
<<<<<<< HEAD
	wsconn    WSConnAPI
	subID     uint
	extrinsic types.Extrinsic

=======
	wsconn          *WSConn
	subID           uint32
	extrinsic       types.Extrinsic
>>>>>>> 0932ee84
	importedChan    chan *types.Block
	importedChanID  byte
	importedHash    common.Hash
	finalisedChan   chan *types.FinalisationInfo
	finalisedChanID byte
<<<<<<< HEAD
}

// AuthorExtrinsicUpdates method name
const AuthorExtrinsicUpdates = "author_extrinsicUpdate"

=======
	done            chan struct{}
	cancel          chan struct{}
	cancelTimeout   time.Duration
}

>>>>>>> 0932ee84
// Listen implementation of Listen interface to listen for importedChan changes
func (l *ExtrinsicSubmitListener) Listen() {

	// listen for imported blocks with extrinsic
	go func() {
		defer func() {
			l.wsconn.BlockAPI.UnregisterImportedChannel(l.importedChanID)
			l.wsconn.BlockAPI.UnregisterFinalisedChannel(l.finalisedChanID)
			close(l.done)
		}()

		for {
			select {
			case <-l.cancel:
				return
			case block, ok := <-l.importedChan:
				if !ok {
					return
				}

				if block == nil {
					continue
				}
				bodyHasExtrinsic, err := block.Body.HasExtrinsic(l.extrinsic)
				if err != nil {
					fmt.Printf("error %v\n", err)
				}

				if bodyHasExtrinsic {
					resM := make(map[string]interface{})
					resM["inBlock"] = block.Header.Hash().String()

					l.importedHash = block.Header.Hash()
					l.wsconn.safeSend(newSubscriptionResponse(authorExtrinsicUpdatesMethod, l.subID, resM))
				}

<<<<<<< HEAD
	// listen for finalised headers
	go func() {
		for info := range l.finalisedChan {
			if reflect.DeepEqual(l.importedHash, info.Header.Hash()) {
				resM := make(map[string]interface{})
				resM["finalised"] = info.Header.Hash().String()
				l.wsconn.safeSend(newSubscriptionResponse(AuthorExtrinsicUpdates, l.subID, resM))
=======
			case info, ok := <-l.finalisedChan:
				if !ok {
					return
				}

				if reflect.DeepEqual(l.importedHash, info.Header.Hash()) {
					resM := make(map[string]interface{})
					resM["finalised"] = info.Header.Hash().String()
					l.wsconn.safeSend(newSubscriptionResponse(authorExtrinsicUpdatesMethod, l.subID, resM))
				}
>>>>>>> 0932ee84
			}
		}
	}()
}

// Stop to cancel the running goroutines to this listener
func (l *ExtrinsicSubmitListener) Stop() error {
	return cancelWithTimeout(l.cancel, l.done, l.cancelTimeout)
}

// RuntimeVersionListener to handle listening for Runtime Version
type RuntimeVersionListener struct {
	wsconn *WSConn
<<<<<<< HEAD
	subID  uint
=======
	subID  uint32
>>>>>>> 0932ee84
}

// Listen implementation of Listen interface to listen for runtime version changes
func (l *RuntimeVersionListener) Listen() {
	// This sends current runtime version once when subscription is created
	// TODO (ed) add logic to send updates when runtime version changes
	rtVersion, err := l.wsconn.CoreAPI.GetRuntimeVersion(nil)
	if err != nil {
		return
	}
	ver := modules.StateRuntimeVersionResponse{}

	ver.SpecName = string(rtVersion.SpecName())
	ver.ImplName = string(rtVersion.ImplName())
	ver.AuthoringVersion = rtVersion.AuthoringVersion()
	ver.SpecVersion = rtVersion.SpecVersion()
	ver.ImplVersion = rtVersion.ImplVersion()
	ver.TransactionVersion = rtVersion.TransactionVersion()
	ver.Apis = modules.ConvertAPIs(rtVersion.APIItems())

	l.wsconn.safeSend(newSubscriptionResponse(stateRuntimeVersionMethod, l.subID, ver))
}

// Stop to runtimeVersionListener not implemented yet because the listener
// does not need to be stoped
func (l *RuntimeVersionListener) Stop() error { return nil }

// GrandpaJustificationListener struct has the finalisedCh and the context to stop the goroutines
type GrandpaJustificationListener struct {
	cancel        chan struct{}
	cancelTimeout time.Duration
	done          chan struct{}
	wsconn        *WSConn
	subID         uint32
	finalisedChID byte
	finalisedCh   chan *types.FinalisationInfo
}

// Listen will start goroutines that listen to the finaised blocks
func (g *GrandpaJustificationListener) Listen() {
	// listen for finalised headers
	go func() {
		defer func() {
			g.wsconn.BlockAPI.UnregisterFinalisedChannel(g.finalisedChID)
			close(g.done)
		}()

		for {
			select {
			case <-g.cancel:
				return

			case info, ok := <-g.finalisedCh:
				if !ok {
					return
				}

				just, err := g.wsconn.BlockAPI.GetJustification(info.Header.Hash())
				if err != nil {
					g.wsconn.safeSendError(float64(g.subID), big.NewInt(InvalidRequestCode),
						fmt.Sprintf("failed to retrieve justification: %v", err))
				}

				g.wsconn.safeSend(newSubscriptionResponse(grandpaJustificationsMethod, g.subID, common.BytesToHex(just)))
			}
		}
	}()
}

// Stop will cancel all the goroutines that are executing
func (g *GrandpaJustificationListener) Stop() error {
	return cancelWithTimeout(g.cancel, g.done, g.cancelTimeout)
}

func cancelWithTimeout(cancel, done chan struct{}, t time.Duration) error {
	close(cancel)

	timeout := time.NewTimer(t)
	defer timeout.Stop()

	select {
	case <-done:
		return nil
	case <-timeout.C:
		return ErrCannotCancel
	}
}<|MERGE_RESOLUTION|>--- conflicted
+++ resolved
@@ -57,11 +57,7 @@
 
 // StorageObserver struct to hold data for observer (Observer Design Pattern)
 type StorageObserver struct {
-<<<<<<< HEAD
-	id     uint
-=======
 	id     uint32
->>>>>>> 0932ee84
 	filter map[string][]byte
 	wsconn WSConnAPI
 }
@@ -90,52 +86,30 @@
 	}
 
 	res := newSubcriptionBaseResponseJSON()
-<<<<<<< HEAD
-	res.Method = "state_storage"
-	res.Params.Result = changeResult
-	res.Params.SubscriptionID = s.GetID()
-=======
 	res.Method = stateStorageMethod
 	res.Params.Result = changeResult
 	res.Params.SubscriptionID = s.id
->>>>>>> 0932ee84
 	s.wsconn.safeSend(res)
 }
 
 // GetID the id for the Observer
 func (s *StorageObserver) GetID() uint {
-<<<<<<< HEAD
-	return s.id
-=======
 	return uint(s.id)
->>>>>>> 0932ee84
 }
 
 // GetFilter returns the filter the Observer is using
 func (s *StorageObserver) GetFilter() map[string][]byte {
 	return s.filter
 }
-<<<<<<< HEAD
-=======
+
+// Stop to satisfy Listener interface (but is no longer used by StorageObserver)
+func (s *StorageObserver) Stop() error { return nil }
 
 // Listen to satisfy Listener interface (but is no longer used by StorageObserver)
 func (s *StorageObserver) Listen() {}
 
-// Stop to satisfy Listener interface (but is no longer used by StorageObserver)
-func (s *StorageObserver) Stop() error { return nil }
->>>>>>> 0932ee84
-
-// Listen to satisfy Listener interface (but is no longer used by StorageObserver)
-func (s *StorageObserver) Listen() {}
-
 // BlockListener to handle listening for blocks importedChan
 type BlockListener struct {
-<<<<<<< HEAD
-	Channel chan *types.Block
-	wsconn  WSConnAPI
-	ChanID  byte
-	subID   uint
-=======
 	Channel       chan *types.Block
 	wsconn        *WSConn
 	ChanID        byte
@@ -143,7 +117,6 @@
 	done          chan struct{}
 	cancel        chan struct{}
 	cancelTimeout time.Duration
->>>>>>> 0932ee84
 }
 
 // Listen implementation of Listen interface to listen for importedChan changes
@@ -171,14 +144,6 @@
 					logger.Error("failed to convert header to JSON", "error", err)
 				}
 
-<<<<<<< HEAD
-// BlockFinalizedListener to handle listening for finalised blocks
-type BlockFinalizedListener struct {
-	channel chan *types.FinalisationInfo
-	wsconn  WSConnAPI
-	chanID  byte
-	subID   uint
-=======
 				res := newSubcriptionBaseResponseJSON()
 				res.Method = chainNewHeadMethod
 				res.Params.Result = head
@@ -203,20 +168,10 @@
 	done          chan struct{}
 	cancel        chan struct{}
 	cancelTimeout time.Duration
->>>>>>> 0932ee84
 }
 
 // Listen implementation of Listen interface to listen for importedChan changes
 func (l *BlockFinalizedListener) Listen() {
-<<<<<<< HEAD
-	for info := range l.channel {
-		if info == nil || info.Header == nil {
-			continue
-		}
-		head, err := modules.HeaderToJSON(*info.Header)
-		if err != nil {
-			logger.Error("failed to convert header to JSON", "error", err)
-=======
 	go func() {
 		defer func() {
 			l.wsconn.BlockAPI.UnregisterFinalisedChannel(l.chanID)
@@ -245,7 +200,6 @@
 				res.Params.SubscriptionID = l.subID
 				l.wsconn.safeSend(res)
 			}
->>>>>>> 0932ee84
 		}
 	}()
 }
@@ -257,34 +211,19 @@
 
 // ExtrinsicSubmitListener to handle listening for extrinsic events
 type ExtrinsicSubmitListener struct {
-<<<<<<< HEAD
-	wsconn    WSConnAPI
-	subID     uint
-	extrinsic types.Extrinsic
-
-=======
 	wsconn          *WSConn
 	subID           uint32
 	extrinsic       types.Extrinsic
->>>>>>> 0932ee84
 	importedChan    chan *types.Block
 	importedChanID  byte
 	importedHash    common.Hash
 	finalisedChan   chan *types.FinalisationInfo
 	finalisedChanID byte
-<<<<<<< HEAD
-}
-
-// AuthorExtrinsicUpdates method name
-const AuthorExtrinsicUpdates = "author_extrinsicUpdate"
-
-=======
 	done            chan struct{}
 	cancel          chan struct{}
 	cancelTimeout   time.Duration
 }
 
->>>>>>> 0932ee84
 // Listen implementation of Listen interface to listen for importedChan changes
 func (l *ExtrinsicSubmitListener) Listen() {
 
@@ -321,15 +260,6 @@
 					l.wsconn.safeSend(newSubscriptionResponse(authorExtrinsicUpdatesMethod, l.subID, resM))
 				}
 
-<<<<<<< HEAD
-	// listen for finalised headers
-	go func() {
-		for info := range l.finalisedChan {
-			if reflect.DeepEqual(l.importedHash, info.Header.Hash()) {
-				resM := make(map[string]interface{})
-				resM["finalised"] = info.Header.Hash().String()
-				l.wsconn.safeSend(newSubscriptionResponse(AuthorExtrinsicUpdates, l.subID, resM))
-=======
 			case info, ok := <-l.finalisedChan:
 				if !ok {
 					return
@@ -340,7 +270,6 @@
 					resM["finalised"] = info.Header.Hash().String()
 					l.wsconn.safeSend(newSubscriptionResponse(authorExtrinsicUpdatesMethod, l.subID, resM))
 				}
->>>>>>> 0932ee84
 			}
 		}
 	}()
@@ -354,11 +283,7 @@
 // RuntimeVersionListener to handle listening for Runtime Version
 type RuntimeVersionListener struct {
 	wsconn *WSConn
-<<<<<<< HEAD
-	subID  uint
-=======
 	subID  uint32
->>>>>>> 0932ee84
 }
 
 // Listen implementation of Listen interface to listen for runtime version changes
