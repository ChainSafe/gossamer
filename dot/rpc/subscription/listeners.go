--- conflicted
+++ resolved
@@ -154,58 +154,6 @@
 // AuthorExtrinsicUpdates method name
 const AuthorExtrinsicUpdates = "author_extrinsicUpdate"
 
-<<<<<<< HEAD
-func (c *WSConn) initExtrinsicWatch(reqID float64, params interface{}) (int, error) {
-	pA := params.([]interface{})
-	extBytes, err := common.HexToBytes(pA[0].(string))
-	if err != nil {
-		return 0, err
-	}
-
-	// listen for built blocks
-	esl := &ExtrinsicSubmitListener{
-		importedChan:  make(chan *types.Block),
-		wsconn:        c,
-		extrinsic:     types.Extrinsic(extBytes),
-		finalisedChan: make(chan *types.Header),
-	}
-
-	if c.BlockAPI == nil {
-		return 0, fmt.Errorf("error BlockAPI not set")
-	}
-	esl.importedChanID, err = c.BlockAPI.RegisterImportedChannel(esl.importedChan)
-	if err != nil {
-		return 0, err
-	}
-
-	esl.finalisedChanID, err = c.BlockAPI.RegisterFinalizedChannel(esl.finalisedChan)
-	if err != nil {
-		return 0, err
-	}
-
-	c.qtyListeners++
-	esl.subID = c.qtyListeners
-	c.Subscriptions[esl.subID] = esl
-	c.BlockSubChannels[esl.subID] = esl.importedChanID
-
-	err = c.CoreAPI.HandleSubmittedExtrinsic(extBytes)
-	if err != nil {
-		return 0, err
-	}
-	c.safeSend(newSubscriptionResponseJSON(esl.subID, reqID))
-
-	// TODO (ed) since HandleSubmittedExtrinsic has been called we assume the extrinsic is in the tx queue
-	//  should we add a channel to tx queue so we're notified when it's in the queue
-	if c.CoreAPI.IsBlockProducer() {
-		c.safeSend(newSubscriptionResponse(AuthorExtrinsicUpdates, esl.subID, "ready"))
-	}
-
-	// todo (ed) determine which peer extrinsic has been broadcast to, and set status
-	return esl.subID, err
-}
-
-=======
->>>>>>> 4f8a37bc
 // Listen implementation of Listen interface to listen for importedChan changes
 func (l *ExtrinsicSubmitListener) Listen() {
 	// listen for imported blocks with extrinsic
