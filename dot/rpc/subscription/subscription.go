--- conflicted
+++ resolved
@@ -47,13 +47,10 @@
 	switch method {
 	case "state_unsubscribeStorage":
 		unsub = c.unsubscribeStorageListener
-<<<<<<< HEAD
 	case "state_unsubscribeRuntimeVersion":
 		unsub = c.unsubscribeRuntimeVersionListener
-=======
 	case "grandpa_unsubscribeJustifications":
 		unsub = c.unsubscribeGrandpaJustificationListener
->>>>>>> fc4abf13
 	default:
 		return nil, nil, errCannotFindUnsubsriber
 	}
