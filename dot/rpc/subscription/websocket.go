// Copyright 2020 ChainSafe Systems (ON) Corp.
// This file is part of gossamer.
//
// The gossamer library is free software: you can redistribute it and/or modify
// it under the terms of the GNU Lesser General Public License as published by
// the Free Software Foundation, either version 3 of the License, or
// (at your option) any later version.
//
// The gossamer library is distributed in the hope that it will be useful,
// but WITHOUT ANY WARRANTY; without even the implied warranty of
// MERCHANTABILITY or FITNESS FOR A PARTICULAR PURPOSE. See the
// GNU Lesser General Public License for more details.
//
// You should have received a copy of the GNU Lesser General Public License
// along with the gossamer library. If not, see <http://www.gnu.org/licenses/>.

package subscription

import (
	"bytes"
	"encoding/json"
	"errors"
	"fmt"
	"io/ioutil"
	"math/big"
	"net/http"
	"strings"
	"sync"
	"sync/atomic"

	"github.com/ChainSafe/gossamer/dot/rpc/modules"
<<<<<<< HEAD
	"github.com/ChainSafe/gossamer/internal/log"
=======

>>>>>>> 0bc4bf18
	"github.com/ChainSafe/gossamer/lib/common"
	"github.com/ChainSafe/gossamer/lib/runtime"
	"github.com/gorilla/websocket"
)

type httpclient interface {
	Do(*http.Request) (*http.Response, error)
}

var errCannotReadFromWebsocket = errors.New("cannot read message from websocket")
var errCannotUnmarshalMessage = errors.New("cannot unmarshal webasocket message data")
var logger = log.NewFromGlobal(log.AddContext("pkg", "rpc/subscription"))

// DEFAULT_BUFFER_SIZE buffer size for channels
const DEFAULT_BUFFER_SIZE = 100

// WSConn struct to hold WebSocket Connection references
type WSConn struct {
	UnsafeEnabled bool
	Wsconn        *websocket.Conn
	mu            sync.Mutex
	qtyListeners  uint32
	Subscriptions map[uint32]Listener
	StorageAPI    modules.StorageAPI
	BlockAPI      modules.BlockAPI
	CoreAPI       modules.CoreAPI
	TxStateAPI    modules.TransactionStateAPI
	RPCHost       string
	HTTP          httpclient
}

// readWebsocketMessage will read and parse the message data to a string->interface{} data
func (c *WSConn) readWebsocketMessage() ([]byte, map[string]interface{}, error) {
	_, mbytes, err := c.Wsconn.ReadMessage()
	if err != nil {
		logger.Debugf("websocket failed to read message: %s", err)
		return nil, nil, errCannotReadFromWebsocket
	}

<<<<<<< HEAD
	logger.Tracef("websocket message received: %v", mbytes)
=======
	logger.Trace("websocket received", "message", string(mbytes))
>>>>>>> 0bc4bf18

	// determine if request is for subscribe method type
	var msg map[string]interface{}
	err = json.Unmarshal(mbytes, &msg)

	if err != nil {
		logger.Debugf("websocket failed to unmarshal request message: %s", err)
		return nil, nil, errCannotUnmarshalMessage
	}

	return mbytes, msg, nil
}

//HandleComm handles messages received on websocket connections
func (c *WSConn) HandleComm() {
	for {
		mbytes, msg, err := c.readWebsocketMessage()
		if errors.Is(err, errCannotReadFromWebsocket) {
			return
		}

		if errors.Is(err, errCannotUnmarshalMessage) {
			c.safeSendError(0, big.NewInt(InvalidRequestCode), InvalidRequestMessage)
			continue
		}

		params := msg["params"]
		reqid := msg["id"].(float64)
		method := msg["method"].(string)

		logger.Debugf("ws method %s called with params %v", method, params)

		if !strings.Contains(method, "_unsubscribe") && !strings.Contains(method, "_unwatch") {
			setupListener := c.getSetupListener(method)

			if setupListener == nil {
				c.executeRPCCall(mbytes)
				continue
			}

			listener, err := setupListener(reqid, params) //nolint
			if err != nil {
				logger.Warnf("failed to create listener (method=%s): %s", method, err)
				continue
			}

			listener.Listen()
			continue
		}

		listener, err := c.getUnsubListener(params) //nolint

		if err != nil {
			logger.Warnf("failed to get unsubscriber (method=%s): %s", method, err)

			if errors.Is(err, errUknownParamSubscribeID) || errors.Is(err, errCannotFindUnsubsriber) {
				c.safeSendError(reqid, big.NewInt(InvalidRequestCode), InvalidRequestMessage)
				continue
			}

			if errors.Is(err, errCannotParseID) || errors.Is(err, errCannotFindListener) {
				c.safeSend(newBooleanResponseJSON(false, reqid))
				continue
			}
		}

		err = listener.Stop()
		if err != nil {
			logger.Warnf("failed to stop listener goroutine (method=%s): %s", method, err)
			c.safeSend(newBooleanResponseJSON(false, reqid))
		}

		c.safeSend(newBooleanResponseJSON(true, reqid))
		continue
	}
}

func (c *WSConn) executeRPCCall(data []byte) {
	request, err := c.prepareRequest(data)
	if err != nil {
		logger.Warnf("failed while preparing the request: %s", err)
		return
	}

	var wsresponse interface{}
	err = c.executeRequest(request, &wsresponse)
	if err != nil {
		logger.Warnf("problems while executing the request: %s", err)
		return
	}

	c.safeSend(wsresponse)
}

func (c *WSConn) initStorageChangeListener(reqID float64, params interface{}) (Listener, error) {
	if c.StorageAPI == nil {
		c.safeSendError(reqID, nil, "error StorageAPI not set")
		return nil, fmt.Errorf("error StorageAPI not set")
	}

	stgobs := &StorageObserver{
		filter: make(map[string][]byte),
		wsconn: c,
	}

	pA, ok := params.([]interface{})
	if !ok {
		return nil, fmt.Errorf("unknown parameter type")
	}
	for _, param := range pA {
		switch p := param.(type) {
		case []interface{}:
			for _, pp := range param.([]interface{}) {
				data, ok := pp.(string)
				if !ok {
					return nil, fmt.Errorf("unknown parameter type")
				}
				stgobs.filter[data] = []byte{}
			}
		case string:
			stgobs.filter[p] = []byte{}
		default:
			return nil, fmt.Errorf("unknown parameter type")
		}
	}

	c.mu.Lock()

	stgobs.id = atomic.AddUint32(&c.qtyListeners, 1)
	c.Subscriptions[stgobs.id] = stgobs

	c.mu.Unlock()

	c.StorageAPI.RegisterStorageObserver(stgobs)
	initRes := NewSubscriptionResponseJSON(stgobs.id, reqID)
	c.safeSend(initRes)

	return stgobs, nil
}

func (c *WSConn) initBlockListener(reqID float64, _ interface{}) (Listener, error) {
	bl := NewBlockListener(c)

	if c.BlockAPI == nil {
		c.safeSendError(reqID, nil, "error BlockAPI not set")
		return nil, fmt.Errorf("error BlockAPI not set")
	}

	bl.Channel = c.BlockAPI.GetImportedBlockNotifierChannel()

	c.mu.Lock()

	bl.subID = atomic.AddUint32(&c.qtyListeners, 1)
	c.Subscriptions[bl.subID] = bl

	c.mu.Unlock()

	c.safeSend(NewSubscriptionResponseJSON(bl.subID, reqID))

	return bl, nil
}

func (c *WSConn) initBlockFinalizedListener(reqID float64, _ interface{}) (Listener, error) {
	blockFinalizedListener := &BlockFinalizedListener{
		cancel:        make(chan struct{}, 1),
		done:          make(chan struct{}, 1),
		cancelTimeout: defaultCancelTimeout,
		wsconn:        c,
	}

	if c.BlockAPI == nil {
		c.safeSendError(reqID, nil, "error BlockAPI not set")
		return nil, fmt.Errorf("error BlockAPI not set")
	}

	blockFinalizedListener.channel = c.BlockAPI.GetFinalisedNotifierChannel()

	c.mu.Lock()

	blockFinalizedListener.subID = atomic.AddUint32(&c.qtyListeners, 1)
	c.Subscriptions[blockFinalizedListener.subID] = blockFinalizedListener

	c.mu.Unlock()

	initRes := NewSubscriptionResponseJSON(blockFinalizedListener.subID, reqID)
	c.safeSend(initRes)

	return blockFinalizedListener, nil
}

func (c *WSConn) initAllBlocksListerner(reqID float64, _ interface{}) (Listener, error) {
	listener := newAllBlockListener(c)

	if c.BlockAPI == nil {
		c.safeSendError(reqID, nil, "error BlockAPI not set")
		return nil, fmt.Errorf("error BlockAPI not set")
	}

	listener.importedChan = c.BlockAPI.GetImportedBlockNotifierChannel()
	listener.finalizedChan = c.BlockAPI.GetFinalisedNotifierChannel()

	c.mu.Lock()
	listener.subID = atomic.AddUint32(&c.qtyListeners, 1)
	c.Subscriptions[listener.subID] = listener
	c.mu.Unlock()

	c.safeSend(NewSubscriptionResponseJSON(listener.subID, reqID))
	return listener, nil
}

func (c *WSConn) initExtrinsicWatch(reqID float64, params interface{}) (Listener, error) {
	pA := params.([]interface{})

	if len(pA) != 1 {
		return nil, errors.New("expecting only one parameter")
	}

	// The passed parameter should be a HEX of a SCALE encoded extrinsic
	extBytes, err := common.HexToBytes(pA[0].(string))
	if err != nil {
		return nil, err
	}

	if c.BlockAPI == nil {
		return nil, fmt.Errorf("error BlockAPI not set")
	}

	txStatusChan := c.TxStateAPI.GetStatusNotifierChannel(extBytes)
	importedChan := c.BlockAPI.GetImportedBlockNotifierChannel()
	finalizedChan := c.BlockAPI.GetFinalisedNotifierChannel()

	extSubmitListener := NewExtrinsicSubmitListener(
		c,
		extBytes,
		importedChan,
		txStatusChan,
		finalizedChan,
	)

	c.mu.Lock()
	extSubmitListener.subID = atomic.AddUint32(&c.qtyListeners, 1)
	c.Subscriptions[extSubmitListener.subID] = extSubmitListener
	c.mu.Unlock()

	err = c.CoreAPI.HandleSubmittedExtrinsic(extBytes)
	if errors.Is(err, runtime.ErrInvalidTransaction) || errors.Is(err, runtime.ErrUnknownTransaction) {
		c.safeSend(newSubscriptionResponse(authorExtrinsicUpdatesMethod, extSubmitListener.subID, "invalid"))
		return nil, err
	} else if err != nil {
		c.safeSendError(reqID, nil, err.Error())
		return nil, err
	}

	c.safeSend(NewSubscriptionResponseJSON(extSubmitListener.subID, reqID))

	// todo (ed) determine which peer extrinsic has been broadcast to, and set status (#1535)
	return extSubmitListener, err
}

func (c *WSConn) initRuntimeVersionListener(reqID float64, _ interface{}) (Listener, error) {
	if c.CoreAPI == nil {
		c.safeSendError(reqID, nil, "error CoreAPI not set")
		return nil, fmt.Errorf("error CoreAPI not set")
	}

	rvl := &RuntimeVersionListener{
		wsconn:        c,
		runtimeUpdate: make(chan runtime.Version),
		coreAPI:       c.CoreAPI,
	}

	chanID, err := c.BlockAPI.RegisterRuntimeUpdatedChannel(rvl.runtimeUpdate)
	if err != nil {
		return nil, err
	}

	c.mu.Lock()

	rvl.channelID = chanID
	c.qtyListeners++
	rvl.subID = atomic.AddUint32(&c.qtyListeners, 1)
	c.Subscriptions[rvl.subID] = rvl

	c.mu.Unlock()

	c.safeSend(NewSubscriptionResponseJSON(rvl.subID, reqID))

	return rvl, nil
}

func (c *WSConn) initGrandpaJustificationListener(reqID float64, _ interface{}) (Listener, error) {
	if c.BlockAPI == nil {
		c.safeSendError(reqID, nil, "error BlockAPI not set")
		return nil, fmt.Errorf("error BlockAPI not set")
	}

	jl := &GrandpaJustificationListener{
		cancel:        make(chan struct{}, 1),
		done:          make(chan struct{}, 1),
		wsconn:        c,
		cancelTimeout: defaultCancelTimeout,
	}

	jl.finalisedCh = c.BlockAPI.GetFinalisedNotifierChannel()

	c.mu.Lock()

	jl.subID = atomic.AddUint32(&c.qtyListeners, 1)
	c.Subscriptions[jl.subID] = jl

	c.mu.Unlock()

	c.safeSend(NewSubscriptionResponseJSON(jl.subID, reqID))

	return jl, nil
}

func (c *WSConn) safeSend(msg interface{}) {
	c.mu.Lock()
	defer c.mu.Unlock()
	err := c.Wsconn.WriteJSON(msg)
	if err != nil {
		logger.Debugf("error sending websocket message: %s", err)
	}
}

func (c *WSConn) safeSendError(reqID float64, errorCode *big.Int, message string) {
	res := &ErrorResponseJSON{
		Jsonrpc: "2.0",
		Error: &ErrorMessageJSON{
			Code:    errorCode,
			Message: message,
		},
		ID: reqID,
	}
	c.mu.Lock()
	defer c.mu.Unlock()
	err := c.Wsconn.WriteJSON(res)
	if err != nil {
		logger.Debugf("error sending websocket message: %s", err)
	}
}

func (c *WSConn) prepareRequest(b []byte) (*http.Request, error) {
	buff := &bytes.Buffer{}
	if _, err := buff.Write(b); err != nil {
		logger.Warnf("failed to write message to buffer: %s", err)
		return nil, err
	}

	req, err := http.NewRequest("POST", c.RPCHost, buff)
	if err != nil {
		logger.Warnf("failed request to rpc service: %s", err)
		return nil, err
	}

	req.Header.Set("Content-Type", "application/json;")
	return req, nil
}

func (c *WSConn) executeRequest(r *http.Request, d interface{}) error {
	res, err := c.HTTP.Do(r)
	if err != nil {
		logger.Warnf("websocket error calling rpc: %s", err)
		return err
	}

	body, err := ioutil.ReadAll(res.Body)
	if err != nil {
		logger.Warnf("error reading response body: %s", err)
		return err
	}

	err = res.Body.Close()
	if err != nil {
		logger.Warnf("error closing response body: %s", err)
		return err
	}

	err = json.Unmarshal(body, d)

	if err != nil {
		logger.Warnf("error unmarshal rpc response: %s", err)
		return err
	}

	return nil
}

// ErrorResponseJSON json for error responses
type ErrorResponseJSON struct {
	Jsonrpc string            `json:"jsonrpc"`
	Error   *ErrorMessageJSON `json:"error"`
	ID      float64           `json:"id"`
}

// ErrorMessageJSON json for error messages
type ErrorMessageJSON struct {
	Code    *big.Int `json:"code"`
	Message string   `json:"message"`
}<|MERGE_RESOLUTION|>--- conflicted
+++ resolved
@@ -29,11 +29,7 @@
 	"sync/atomic"
 
 	"github.com/ChainSafe/gossamer/dot/rpc/modules"
-<<<<<<< HEAD
 	"github.com/ChainSafe/gossamer/internal/log"
-=======
-
->>>>>>> 0bc4bf18
 	"github.com/ChainSafe/gossamer/lib/common"
 	"github.com/ChainSafe/gossamer/lib/runtime"
 	"github.com/gorilla/websocket"
@@ -73,11 +69,7 @@
 		return nil, nil, errCannotReadFromWebsocket
 	}
 
-<<<<<<< HEAD
-	logger.Tracef("websocket message received: %v", mbytes)
-=======
-	logger.Trace("websocket received", "message", string(mbytes))
->>>>>>> 0bc4bf18
+	logger.Tracef("websocket message received: %s", string(mbytes))
 
 	// determine if request is for subscribe method type
 	var msg map[string]interface{}
