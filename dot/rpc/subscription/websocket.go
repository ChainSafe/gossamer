// Copyright 2020 ChainSafe Systems (ON) Corp.
// This file is part of gossamer.
//
// The gossamer library is free software: you can redistribute it and/or modify
// it under the terms of the GNU Lesser General Public License as published by
// the Free Software Foundation, either version 3 of the License, or
// (at your option) any later version.
//
// The gossamer library is distributed in the hope that it will be useful,
// but WITHOUT ANY WARRANTY; without even the implied warranty of
// MERCHANTABILITY or FITNESS FOR A PARTICULAR PURPOSE. See the
// GNU Lesser General Public License for more details.
//
// You should have received a copy of the GNU Lesser General Public License
// along with the gossamer library. If not, see <http://www.gnu.org/licenses/>.

package subscription

import (
	"bytes"
	"encoding/json"
	"errors"
	"fmt"
	"io/ioutil"
	"math/big"
	"net/http"
	"strings"
	"sync"
	"sync/atomic"

	"github.com/ChainSafe/gossamer/dot/rpc/modules"
<<<<<<< HEAD
=======
	"github.com/ChainSafe/gossamer/dot/state"
>>>>>>> 0932ee84
	"github.com/ChainSafe/gossamer/dot/types"
	"github.com/ChainSafe/gossamer/lib/common"
	log "github.com/ChainSafe/log15"
	"github.com/gorilla/websocket"
)

<<<<<<< HEAD
var logger = log.New("pkg", "rpc/subscription")

// WSConn struct to hold WebSocket Connection references
type WSConn struct {
	Wsconn             *websocket.Conn
	mu                 sync.Mutex
	BlockSubChannels   map[uint]byte
	StorageSubChannels map[int]byte
	qtyListeners       uint
	Subscriptions      map[uint]Listener
	StorageAPI         modules.StorageAPI
	BlockAPI           modules.BlockAPI
	RuntimeAPI         modules.RuntimeAPI
	CoreAPI            modules.CoreAPI
	TxStateAPI         modules.TransactionStateAPI
	RPCHost            string
=======
type httpclient interface {
	Do(*http.Request) (*http.Response, error)
}

var errCannotReadFromWebsocket = errors.New("cannot read message from websocket")
var errCannotUnmarshalMessage = errors.New("cannot unmarshal webasocket message data")
var logger = log.New("pkg", "rpc/subscription")

// DEFAULT_BUFFER_SIZE buffer size for channels
const DEFAULT_BUFFER_SIZE = 100

// WSConn struct to hold WebSocket Connection references
type WSConn struct {
	Wsconn        *websocket.Conn
	mu            sync.Mutex
	qtyListeners  uint32
	Subscriptions map[uint32]Listener
	StorageAPI    modules.StorageAPI
	BlockAPI      modules.BlockAPI
	CoreAPI       modules.CoreAPI
	TxStateAPI    modules.TransactionStateAPI
	RPCHost       string

	HTTP httpclient
}

// readWebsocketMessage will read and parse the message data to a string->interface{} data
func (c *WSConn) readWebsocketMessage() ([]byte, map[string]interface{}, error) {
	_, mbytes, err := c.Wsconn.ReadMessage()
	if err != nil {
		logger.Debug("websocket failed to read message", "error", err)
		return nil, nil, errCannotReadFromWebsocket
	}

	logger.Trace("websocket received", "message", mbytes)

	// determine if request is for subscribe method type
	var msg map[string]interface{}
	err = json.Unmarshal(mbytes, &msg)

	if err != nil {
		logger.Debug("websocket failed to unmarshal request message", "error", err)
		return nil, nil, errCannotUnmarshalMessage
	}

	return mbytes, msg, nil
>>>>>>> 0932ee84
}

//HandleComm handles messages received on websocket connections
func (c *WSConn) HandleComm() {
	for {
		mbytes, msg, err := c.readWebsocketMessage()
		if errors.Is(err, errCannotReadFromWebsocket) {
			return
		}

		if errors.Is(err, errCannotUnmarshalMessage) {
			c.safeSendError(0, big.NewInt(InvalidRequestCode), InvalidRequestMessage)
			continue
		}
<<<<<<< HEAD
		method := msg["method"]
		// if method contains subscribe, then register subscription
		if strings.Contains(fmt.Sprintf("%s", method), "subscribe") {
			reqid := msg["id"].(float64)
			params := msg["params"]
			switch method {
			case "chain_subscribeNewHeads", "chain_subscribeNewHead":
				bl, err1 := c.initBlockListener(reqid)
				if err1 != nil {
					logger.Warn("failed to create block listener", "error", err)
					continue
				}
				c.startListener(bl)
			case "state_subscribeStorage":
				_, err2 := c.initStorageChangeListener(reqid, params)
				if err2 != nil {
					logger.Warn("failed to create state change listener", "error", err2)
					continue
				}

			case "chain_subscribeFinalizedHeads":
				bfl, err3 := c.initBlockFinalizedListener(reqid)
				if err3 != nil {
					logger.Warn("failed to create block finalised", "error", err3)
=======

		params := msg["params"]
		reqid := msg["id"].(float64)
		method := msg["method"].(string)

		logger.Debug("ws method called", "method", method, "params", params)

		if strings.Contains(method, "_subscribe") {
			setup := c.getSetupListener(method)

			listener, err := setup(reqid, params) //nolint
			if err != nil {
				logger.Warn("failed to create listener", "method", method, "error", err)
				continue
			}

			listener.Listen()
			continue
		}

		if strings.Contains(method, "_unsubscribe") {
			unsub, listener, err := c.getUnsubListener(method, params) //nolint

			if err != nil {
				logger.Warn("failed to get unsubscriber", "method", method, "error", err)

				if errors.Is(err, errUknownParamSubscribeID) || errors.Is(err, errCannotFindUnsubsriber) {
					c.safeSendError(reqid, big.NewInt(InvalidRequestCode), InvalidRequestMessage)
>>>>>>> 0932ee84
					continue
				}

				if errors.Is(err, errCannotParseID) || errors.Is(err, errCannotFindListener) {
					c.safeSend(newBooleanResponseJSON(false, reqid))
					continue
				}
			}

			unsub(reqid, listener, params)
			err = listener.Stop()

			if err != nil {
				logger.Warn("failed to cancel listener goroutine", "method", method, "error", err)
			}

			continue
		}

		if strings.Contains(method, "submitAndWatchExtrinsic") {
			listener, err := c.initExtrinsicWatch(reqid, params) //nolint
			if err != nil {
				logger.Warn("failed to create listener", "method", method, "error", err)
				c.safeSendError(reqid, nil, err.Error())
				continue
			}

			listener.Listen()
			continue
		}

		// handle non-subscribe calls
		request, err := c.prepareRequest(mbytes)
		if err != nil {
			logger.Warn("failed while preparing the request", "error", err)
			return
		}

		var wsresponse interface{}
		err = c.executeRequest(request, &wsresponse)
		if err != nil {
			logger.Warn("problems while executing the request", "error", err)
			return
		}

		c.safeSend(wsresponse)
	}
}

func (c *WSConn) initStorageChangeListener(reqID float64, params interface{}) (Listener, error) {
	if c.StorageAPI == nil {
		c.safeSendError(reqID, nil, "error StorageAPI not set")
		return nil, fmt.Errorf("error StorageAPI not set")
	}

	stgobs := &StorageObserver{
		filter: make(map[string][]byte),
		wsconn: c,
	}

	pA, ok := params.([]interface{})
	if !ok {
		return nil, fmt.Errorf("unknown parameter type")
	}
	for _, param := range pA {
		switch p := param.(type) {
		case []interface{}:
			for _, pp := range param.([]interface{}) {
				data, ok := pp.(string)
				if !ok {
					return nil, fmt.Errorf("unknown parameter type")
				}
				stgobs.filter[data] = []byte{}
			}
		case string:
			stgobs.filter[p] = []byte{}
		default:
			return nil, fmt.Errorf("unknown parameter type")
		}
	}

	c.mu.Lock()

	stgobs.id = atomic.AddUint32(&c.qtyListeners, 1)
	c.Subscriptions[stgobs.id] = stgobs

	c.mu.Unlock()

	c.StorageAPI.RegisterStorageObserver(stgobs)
	initRes := NewSubscriptionResponseJSON(stgobs.id, reqID)
	c.safeSend(initRes)

	return stgobs, nil
}

func (c *WSConn) unsubscribeStorageListener(reqID float64, l Listener, _ interface{}) {
	observer, ok := l.(state.Observer)
	if !ok {
		initRes := newBooleanResponseJSON(false, reqID)
		c.safeSend(initRes)
		return
	}

	c.StorageAPI.UnregisterStorageObserver(observer)
	c.safeSend(newBooleanResponseJSON(true, reqID))
}

func (c *WSConn) initBlockListener(reqID float64, _ interface{}) (Listener, error) {
	bl := &BlockListener{
		Channel:       make(chan *types.Block, DEFAULT_BUFFER_SIZE),
		wsconn:        c,
		cancel:        make(chan struct{}, 1),
		cancelTimeout: defaultCancelTimeout,
		done:          make(chan struct{}, 1),
	}

	if c.BlockAPI == nil {
		c.safeSendError(reqID, nil, "error BlockAPI not set")
		return nil, fmt.Errorf("error BlockAPI not set")
	}

	var err error
	bl.ChanID, err = c.BlockAPI.RegisterImportedChannel(bl.Channel)

	if err != nil {
		return nil, err
	}

	c.mu.Lock()

	bl.subID = atomic.AddUint32(&c.qtyListeners, 1)
	c.Subscriptions[bl.subID] = bl

	c.mu.Unlock()

	c.safeSend(NewSubscriptionResponseJSON(bl.subID, reqID))

	return bl, nil
}

func (c *WSConn) initBlockFinalizedListener(reqID float64, _ interface{}) (Listener, error) {
	bfl := &BlockFinalizedListener{
		channel:       make(chan *types.FinalisationInfo),
		cancel:        make(chan struct{}, 1),
		done:          make(chan struct{}, 1),
		cancelTimeout: defaultCancelTimeout,
		wsconn:        c,
	}

	if c.BlockAPI == nil {
		c.safeSendError(reqID, nil, "error BlockAPI not set")
		return nil, fmt.Errorf("error BlockAPI not set")
	}
<<<<<<< HEAD
}

func (c *WSConn) initStorageChangeListener(reqID float64, params interface{}) (uint, error) {
	if c.StorageAPI == nil {
		c.safeSendError(reqID, nil, "error StorageAPI not set")
		return 0, fmt.Errorf("error StorageAPI not set")
	}

	myObs := &StorageObserver{
		filter: make(map[string][]byte),
		wsconn: c,
	}

	pA, ok := params.([]interface{})
	if !ok {
		return 0, fmt.Errorf("unknown parameter type")
	}
	for _, param := range pA {
		switch p := param.(type) {
		case []interface{}:
			for _, pp := range param.([]interface{}) {
				data, ok := pp.(string)
				if !ok {
					return 0, fmt.Errorf("unknown parameter type")
				}
				myObs.filter[data] = []byte{}
			}
		case string:
			myObs.filter[p] = []byte{}
		default:
			return 0, fmt.Errorf("unknown parameter type")
		}
	}

	c.qtyListeners++
	myObs.id = c.qtyListeners

	c.StorageAPI.RegisterStorageObserver(myObs)

	c.Subscriptions[myObs.id] = myObs

	initRes := newSubscriptionResponseJSON(myObs.id, reqID)
	c.safeSend(initRes)

	return myObs.id, nil
}

func (c *WSConn) initBlockListener(reqID float64) (uint, error) {
	bl := &BlockListener{
		Channel: make(chan *types.Block),
		wsconn:  c,
	}

	if c.BlockAPI == nil {
		c.safeSendError(reqID, nil, "error BlockAPI not set")
		return 0, fmt.Errorf("error BlockAPI not set")
	}
	chanID, err := c.BlockAPI.RegisterImportedChannel(bl.Channel)
	if err != nil {
		return 0, err
	}
	bl.ChanID = chanID
	c.qtyListeners++
	bl.subID = c.qtyListeners
	c.Subscriptions[bl.subID] = bl
	c.BlockSubChannels[bl.subID] = chanID
	initRes := newSubscriptionResponseJSON(bl.subID, reqID)
	c.safeSend(initRes)

	return bl.subID, nil
}

func (c *WSConn) initBlockFinalizedListener(reqID float64) (uint, error) {
	bfl := &BlockFinalizedListener{
		channel: make(chan *types.FinalisationInfo),
		wsconn:  c,
	}

	if c.BlockAPI == nil {
		c.safeSendError(reqID, nil, "error BlockAPI not set")
		return 0, fmt.Errorf("error BlockAPI not set")
	}
	chanID, err := c.BlockAPI.RegisterFinalizedChannel(bfl.channel)
	if err != nil {
		return 0, err
	}
	bfl.chanID = chanID
	c.qtyListeners++
	bfl.subID = c.qtyListeners
	c.Subscriptions[bfl.subID] = bfl
	c.BlockSubChannels[bfl.subID] = chanID
	initRes := newSubscriptionResponseJSON(bfl.subID, reqID)
	c.safeSend(initRes)

	return bfl.subID, nil
}

func (c *WSConn) initExtrinsicWatch(reqID float64, params interface{}) (uint, error) {
	pA := params.([]interface{})
	extBytes, err := common.HexToBytes(pA[0].(string))
	if err != nil {
		return 0, err
=======

	var err error
	bfl.chanID, err = c.BlockAPI.RegisterFinalizedChannel(bfl.channel)
	if err != nil {
		return nil, err
	}

	c.mu.Lock()

	bfl.subID = atomic.AddUint32(&c.qtyListeners, 1)
	c.Subscriptions[bfl.subID] = bfl

	c.mu.Unlock()

	initRes := NewSubscriptionResponseJSON(bfl.subID, reqID)
	c.safeSend(initRes)

	return bfl, nil
}

func (c *WSConn) initExtrinsicWatch(reqID float64, params interface{}) (Listener, error) {
	pA := params.([]interface{})
	extBytes, err := common.HexToBytes(pA[0].(string))
	if err != nil {
		return nil, err
>>>>>>> 0932ee84
	}

	// listen for built blocks
	esl := &ExtrinsicSubmitListener{
<<<<<<< HEAD
		importedChan:  make(chan *types.Block),
		wsconn:        c,
		extrinsic:     types.Extrinsic(extBytes),
		finalisedChan: make(chan *types.FinalisationInfo),
	}

	if c.BlockAPI == nil {
		return 0, fmt.Errorf("error BlockAPI not set")
	}
	esl.importedChanID, err = c.BlockAPI.RegisterImportedChannel(esl.importedChan)
	if err != nil {
		return 0, err
=======
		importedChan:  make(chan *types.Block, DEFAULT_BUFFER_SIZE),
		wsconn:        c,
		extrinsic:     types.Extrinsic(extBytes),
		finalisedChan: make(chan *types.FinalisationInfo),
		cancel:        make(chan struct{}, 1),
		done:          make(chan struct{}, 1),
		cancelTimeout: defaultCancelTimeout,
	}

	if c.BlockAPI == nil {
		return nil, fmt.Errorf("error BlockAPI not set")
	}
	esl.importedChanID, err = c.BlockAPI.RegisterImportedChannel(esl.importedChan)
	if err != nil {
		return nil, err
>>>>>>> 0932ee84
	}

	esl.finalisedChanID, err = c.BlockAPI.RegisterFinalizedChannel(esl.finalisedChan)
	if err != nil {
<<<<<<< HEAD
		return 0, err
	}

	c.qtyListeners++
	esl.subID = c.qtyListeners
	c.Subscriptions[esl.subID] = esl
	c.BlockSubChannels[esl.subID] = esl.importedChanID

	err = c.CoreAPI.HandleSubmittedExtrinsic(extBytes)
	if err != nil {
		return 0, err
	}
	c.safeSend(newSubscriptionResponseJSON(esl.subID, reqID))

	// TODO (ed) since HandleSubmittedExtrinsic has been called we assume the extrinsic is in the tx queue
	//  should we add a channel to tx queue so we're notified when it's in the queue (See issue #1535)
	if c.CoreAPI.IsBlockProducer() {
		c.safeSend(newSubscriptionResponse(AuthorExtrinsicUpdates, esl.subID, "ready"))
	}

	// todo (ed) determine which peer extrinsic has been broadcast to, and set status
	return esl.subID, err
}

func (c *WSConn) initRuntimeVersionListener(reqID float64) (uint, error) {
	rvl := &RuntimeVersionListener{
		wsconn: c,
	}
	if c.CoreAPI == nil {
		c.safeSendError(reqID, nil, "error CoreAPI not set")
		return 0, fmt.Errorf("error CoreAPI not set")
	}
	c.qtyListeners++
	rvl.subID = c.qtyListeners
	c.Subscriptions[rvl.subID] = rvl
	initRes := newSubscriptionResponseJSON(rvl.subID, reqID)
	c.safeSend(initRes)

	return rvl.subID, nil
=======
		return nil, err
	}

	c.mu.Lock()

	esl.subID = atomic.AddUint32(&c.qtyListeners, 1)
	c.Subscriptions[esl.subID] = esl

	c.mu.Unlock()

	err = c.CoreAPI.HandleSubmittedExtrinsic(extBytes)
	if err != nil {
		return nil, err
	}
	c.safeSend(NewSubscriptionResponseJSON(esl.subID, reqID))

	// TODO (ed) since HandleSubmittedExtrinsic has been called we assume the extrinsic is in the tx queue
	//  should we add a channel to tx queue so we're notified when it's in the queue (See issue #1535)
	c.safeSend(newSubscriptionResponse(authorExtrinsicUpdatesMethod, esl.subID, "ready"))

	// todo (ed) determine which peer extrinsic has been broadcast to, and set status
	return esl, err
}

func (c *WSConn) initRuntimeVersionListener(reqID float64, _ interface{}) (Listener, error) {
	rvl := &RuntimeVersionListener{
		wsconn: c,
	}

	if c.CoreAPI == nil {
		c.safeSendError(reqID, nil, "error CoreAPI not set")
		return nil, fmt.Errorf("error CoreAPI not set")
	}

	c.mu.Lock()

	rvl.subID = atomic.AddUint32(&c.qtyListeners, 1)
	c.Subscriptions[rvl.subID] = rvl

	c.mu.Unlock()

	c.safeSend(NewSubscriptionResponseJSON(rvl.subID, reqID))

	return rvl, nil
}

func (c *WSConn) initGrandpaJustificationListener(reqID float64, _ interface{}) (Listener, error) {
	if c.BlockAPI == nil {
		c.safeSendError(reqID, nil, "error BlockAPI not set")
		return nil, fmt.Errorf("error BlockAPI not set")
	}

	jl := &GrandpaJustificationListener{
		cancel:        make(chan struct{}, 1),
		done:          make(chan struct{}, 1),
		wsconn:        c,
		finalisedCh:   make(chan *types.FinalisationInfo, 1),
		cancelTimeout: defaultCancelTimeout,
	}

	var err error
	jl.finalisedChID, err = c.BlockAPI.RegisterFinalizedChannel(jl.finalisedCh)
	if err != nil {
		return nil, err
	}

	c.mu.Lock()

	jl.subID = atomic.AddUint32(&c.qtyListeners, 1)
	c.Subscriptions[jl.subID] = jl

	c.mu.Unlock()

	c.safeSend(NewSubscriptionResponseJSON(jl.subID, reqID))

	return jl, nil
}

func (c *WSConn) unsubscribeGrandpaJustificationListener(reqID float64, l Listener, params interface{}) {
	listener, ok := l.(*GrandpaJustificationListener)
	if !ok {
		c.safeSend(newBooleanResponseJSON(false, reqID))
		return
	}

	c.BlockAPI.UnregisterFinalisedChannel(listener.finalisedChID)
	c.safeSend(newBooleanResponseJSON(true, reqID))
>>>>>>> 0932ee84
}

func (c *WSConn) safeSend(msg interface{}) {
	c.mu.Lock()
	defer c.mu.Unlock()
	err := c.Wsconn.WriteJSON(msg)
	if err != nil {
		logger.Debug("error sending websocket message", "error", err)
	}
}
<<<<<<< HEAD
=======

>>>>>>> 0932ee84
func (c *WSConn) safeSendError(reqID float64, errorCode *big.Int, message string) {
	res := &ErrorResponseJSON{
		Jsonrpc: "2.0",
		Error: &ErrorMessageJSON{
			Code:    errorCode,
			Message: message,
		},
		ID: reqID,
	}
	c.mu.Lock()
	defer c.mu.Unlock()
	err := c.Wsconn.WriteJSON(res)
	if err != nil {
		logger.Debug("error sending websocket message", "error", err)
	}
}

<<<<<<< HEAD
=======
func (c *WSConn) prepareRequest(b []byte) (*http.Request, error) {
	buff := &bytes.Buffer{}
	if _, err := buff.Write(b); err != nil {
		logger.Warn("failed to write message to buffer", "error", buff)
		return nil, err
	}

	req, err := http.NewRequest("POST", c.RPCHost, buff)
	if err != nil {
		logger.Warn("failed request to rpc service", "error", err)
		return nil, err
	}

	req.Header.Set("Content-Type", "application/json;")
	return req, nil
}

func (c *WSConn) executeRequest(r *http.Request, d interface{}) error {
	res, err := c.HTTP.Do(r)
	if err != nil {
		logger.Warn("websocket error calling rpc", "error", err)
		return err
	}

	body, err := ioutil.ReadAll(res.Body)
	if err != nil {
		logger.Warn("error reading response body", "error", err)
		return err
	}

	err = res.Body.Close()
	if err != nil {
		logger.Warn("error closing response body", "error", err)
		return err
	}

	err = json.Unmarshal(body, d)

	if err != nil {
		logger.Warn("error unmarshal rpc response", "error", err)
		return err
	}

	return nil
}

>>>>>>> 0932ee84
// ErrorResponseJSON json for error responses
type ErrorResponseJSON struct {
	Jsonrpc string            `json:"jsonrpc"`
	Error   *ErrorMessageJSON `json:"error"`
	ID      float64           `json:"id"`
}

// ErrorMessageJSON json for error messages
type ErrorMessageJSON struct {
	Code    *big.Int `json:"code"`
	Message string   `json:"message"`
<<<<<<< HEAD
}

func (c *WSConn) startListener(lid uint) {
	go c.Subscriptions[lid].Listen()
=======
>>>>>>> 0932ee84
}<|MERGE_RESOLUTION|>--- conflicted
+++ resolved
@@ -29,34 +29,13 @@
 	"sync/atomic"
 
 	"github.com/ChainSafe/gossamer/dot/rpc/modules"
-<<<<<<< HEAD
-=======
 	"github.com/ChainSafe/gossamer/dot/state"
->>>>>>> 0932ee84
 	"github.com/ChainSafe/gossamer/dot/types"
 	"github.com/ChainSafe/gossamer/lib/common"
 	log "github.com/ChainSafe/log15"
 	"github.com/gorilla/websocket"
 )
 
-<<<<<<< HEAD
-var logger = log.New("pkg", "rpc/subscription")
-
-// WSConn struct to hold WebSocket Connection references
-type WSConn struct {
-	Wsconn             *websocket.Conn
-	mu                 sync.Mutex
-	BlockSubChannels   map[uint]byte
-	StorageSubChannels map[int]byte
-	qtyListeners       uint
-	Subscriptions      map[uint]Listener
-	StorageAPI         modules.StorageAPI
-	BlockAPI           modules.BlockAPI
-	RuntimeAPI         modules.RuntimeAPI
-	CoreAPI            modules.CoreAPI
-	TxStateAPI         modules.TransactionStateAPI
-	RPCHost            string
-=======
 type httpclient interface {
 	Do(*http.Request) (*http.Response, error)
 }
@@ -103,7 +82,6 @@
 	}
 
 	return mbytes, msg, nil
->>>>>>> 0932ee84
 }
 
 //HandleComm handles messages received on websocket connections
@@ -118,32 +96,6 @@
 			c.safeSendError(0, big.NewInt(InvalidRequestCode), InvalidRequestMessage)
 			continue
 		}
-<<<<<<< HEAD
-		method := msg["method"]
-		// if method contains subscribe, then register subscription
-		if strings.Contains(fmt.Sprintf("%s", method), "subscribe") {
-			reqid := msg["id"].(float64)
-			params := msg["params"]
-			switch method {
-			case "chain_subscribeNewHeads", "chain_subscribeNewHead":
-				bl, err1 := c.initBlockListener(reqid)
-				if err1 != nil {
-					logger.Warn("failed to create block listener", "error", err)
-					continue
-				}
-				c.startListener(bl)
-			case "state_subscribeStorage":
-				_, err2 := c.initStorageChangeListener(reqid, params)
-				if err2 != nil {
-					logger.Warn("failed to create state change listener", "error", err2)
-					continue
-				}
-
-			case "chain_subscribeFinalizedHeads":
-				bfl, err3 := c.initBlockFinalizedListener(reqid)
-				if err3 != nil {
-					logger.Warn("failed to create block finalised", "error", err3)
-=======
 
 		params := msg["params"]
 		reqid := msg["id"].(float64)
@@ -172,7 +124,6 @@
 
 				if errors.Is(err, errUknownParamSubscribeID) || errors.Is(err, errCannotFindUnsubsriber) {
 					c.safeSendError(reqid, big.NewInt(InvalidRequestCode), InvalidRequestMessage)
->>>>>>> 0932ee84
 					continue
 				}
 
@@ -326,110 +277,6 @@
 		c.safeSendError(reqID, nil, "error BlockAPI not set")
 		return nil, fmt.Errorf("error BlockAPI not set")
 	}
-<<<<<<< HEAD
-}
-
-func (c *WSConn) initStorageChangeListener(reqID float64, params interface{}) (uint, error) {
-	if c.StorageAPI == nil {
-		c.safeSendError(reqID, nil, "error StorageAPI not set")
-		return 0, fmt.Errorf("error StorageAPI not set")
-	}
-
-	myObs := &StorageObserver{
-		filter: make(map[string][]byte),
-		wsconn: c,
-	}
-
-	pA, ok := params.([]interface{})
-	if !ok {
-		return 0, fmt.Errorf("unknown parameter type")
-	}
-	for _, param := range pA {
-		switch p := param.(type) {
-		case []interface{}:
-			for _, pp := range param.([]interface{}) {
-				data, ok := pp.(string)
-				if !ok {
-					return 0, fmt.Errorf("unknown parameter type")
-				}
-				myObs.filter[data] = []byte{}
-			}
-		case string:
-			myObs.filter[p] = []byte{}
-		default:
-			return 0, fmt.Errorf("unknown parameter type")
-		}
-	}
-
-	c.qtyListeners++
-	myObs.id = c.qtyListeners
-
-	c.StorageAPI.RegisterStorageObserver(myObs)
-
-	c.Subscriptions[myObs.id] = myObs
-
-	initRes := newSubscriptionResponseJSON(myObs.id, reqID)
-	c.safeSend(initRes)
-
-	return myObs.id, nil
-}
-
-func (c *WSConn) initBlockListener(reqID float64) (uint, error) {
-	bl := &BlockListener{
-		Channel: make(chan *types.Block),
-		wsconn:  c,
-	}
-
-	if c.BlockAPI == nil {
-		c.safeSendError(reqID, nil, "error BlockAPI not set")
-		return 0, fmt.Errorf("error BlockAPI not set")
-	}
-	chanID, err := c.BlockAPI.RegisterImportedChannel(bl.Channel)
-	if err != nil {
-		return 0, err
-	}
-	bl.ChanID = chanID
-	c.qtyListeners++
-	bl.subID = c.qtyListeners
-	c.Subscriptions[bl.subID] = bl
-	c.BlockSubChannels[bl.subID] = chanID
-	initRes := newSubscriptionResponseJSON(bl.subID, reqID)
-	c.safeSend(initRes)
-
-	return bl.subID, nil
-}
-
-func (c *WSConn) initBlockFinalizedListener(reqID float64) (uint, error) {
-	bfl := &BlockFinalizedListener{
-		channel: make(chan *types.FinalisationInfo),
-		wsconn:  c,
-	}
-
-	if c.BlockAPI == nil {
-		c.safeSendError(reqID, nil, "error BlockAPI not set")
-		return 0, fmt.Errorf("error BlockAPI not set")
-	}
-	chanID, err := c.BlockAPI.RegisterFinalizedChannel(bfl.channel)
-	if err != nil {
-		return 0, err
-	}
-	bfl.chanID = chanID
-	c.qtyListeners++
-	bfl.subID = c.qtyListeners
-	c.Subscriptions[bfl.subID] = bfl
-	c.BlockSubChannels[bfl.subID] = chanID
-	initRes := newSubscriptionResponseJSON(bfl.subID, reqID)
-	c.safeSend(initRes)
-
-	return bfl.subID, nil
-}
-
-func (c *WSConn) initExtrinsicWatch(reqID float64, params interface{}) (uint, error) {
-	pA := params.([]interface{})
-	extBytes, err := common.HexToBytes(pA[0].(string))
-	if err != nil {
-		return 0, err
-=======
 
 	var err error
 	bfl.chanID, err = c.BlockAPI.RegisterFinalizedChannel(bfl.channel)
@@ -455,25 +302,10 @@
 	extBytes, err := common.HexToBytes(pA[0].(string))
 	if err != nil {
 		return nil, err
->>>>>>> 0932ee84
 	}
 
 	// listen for built blocks
 	esl := &ExtrinsicSubmitListener{
-<<<<<<< HEAD
-		importedChan:  make(chan *types.Block),
-		wsconn:        c,
-		extrinsic:     types.Extrinsic(extBytes),
-		finalisedChan: make(chan *types.FinalisationInfo),
-	}
-
-	if c.BlockAPI == nil {
-		return 0, fmt.Errorf("error BlockAPI not set")
-	}
-	esl.importedChanID, err = c.BlockAPI.RegisterImportedChannel(esl.importedChan)
-	if err != nil {
-		return 0, err
-=======
 		importedChan:  make(chan *types.Block, DEFAULT_BUFFER_SIZE),
 		wsconn:        c,
 		extrinsic:     types.Extrinsic(extBytes),
@@ -489,52 +321,10 @@
 	esl.importedChanID, err = c.BlockAPI.RegisterImportedChannel(esl.importedChan)
 	if err != nil {
 		return nil, err
->>>>>>> 0932ee84
 	}
 
 	esl.finalisedChanID, err = c.BlockAPI.RegisterFinalizedChannel(esl.finalisedChan)
 	if err != nil {
-<<<<<<< HEAD
-		return 0, err
-	}
-
-	c.qtyListeners++
-	esl.subID = c.qtyListeners
-	c.Subscriptions[esl.subID] = esl
-	c.BlockSubChannels[esl.subID] = esl.importedChanID
-
-	err = c.CoreAPI.HandleSubmittedExtrinsic(extBytes)
-	if err != nil {
-		return 0, err
-	}
-	c.safeSend(newSubscriptionResponseJSON(esl.subID, reqID))
-
-	// TODO (ed) since HandleSubmittedExtrinsic has been called we assume the extrinsic is in the tx queue
-	//  should we add a channel to tx queue so we're notified when it's in the queue (See issue #1535)
-	if c.CoreAPI.IsBlockProducer() {
-		c.safeSend(newSubscriptionResponse(AuthorExtrinsicUpdates, esl.subID, "ready"))
-	}
-
-	// todo (ed) determine which peer extrinsic has been broadcast to, and set status
-	return esl.subID, err
-}
-
-func (c *WSConn) initRuntimeVersionListener(reqID float64) (uint, error) {
-	rvl := &RuntimeVersionListener{
-		wsconn: c,
-	}
-	if c.CoreAPI == nil {
-		c.safeSendError(reqID, nil, "error CoreAPI not set")
-		return 0, fmt.Errorf("error CoreAPI not set")
-	}
-	c.qtyListeners++
-	rvl.subID = c.qtyListeners
-	c.Subscriptions[rvl.subID] = rvl
-	initRes := newSubscriptionResponseJSON(rvl.subID, reqID)
-	c.safeSend(initRes)
-
-	return rvl.subID, nil
-=======
 		return nil, err
 	}
 
@@ -622,7 +412,6 @@
 
 	c.BlockAPI.UnregisterFinalisedChannel(listener.finalisedChID)
 	c.safeSend(newBooleanResponseJSON(true, reqID))
->>>>>>> 0932ee84
 }
 
 func (c *WSConn) safeSend(msg interface{}) {
@@ -633,10 +422,7 @@
 		logger.Debug("error sending websocket message", "error", err)
 	}
 }
-<<<<<<< HEAD
-=======
-
->>>>>>> 0932ee84
+
 func (c *WSConn) safeSendError(reqID float64, errorCode *big.Int, message string) {
 	res := &ErrorResponseJSON{
 		Jsonrpc: "2.0",
@@ -654,8 +440,6 @@
 	}
 }
 
-<<<<<<< HEAD
-=======
 func (c *WSConn) prepareRequest(b []byte) (*http.Request, error) {
 	buff := &bytes.Buffer{}
 	if _, err := buff.Write(b); err != nil {
@@ -702,7 +486,6 @@
 	return nil
 }
 
->>>>>>> 0932ee84
 // ErrorResponseJSON json for error responses
 type ErrorResponseJSON struct {
 	Jsonrpc string            `json:"jsonrpc"`
@@ -714,11 +497,4 @@
 type ErrorMessageJSON struct {
 	Code    *big.Int `json:"code"`
 	Message string   `json:"message"`
-<<<<<<< HEAD
-}
-
-func (c *WSConn) startListener(lid uint) {
-	go c.Subscriptions[lid].Listen()
-=======
->>>>>>> 0932ee84
 }