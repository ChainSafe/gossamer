// Copyright 2021 ChainSafe Systems (ON)
// SPDX-License-Identifier: LGPL-3.0-only

package subscription

import (
	"bytes"
	"encoding/json"
	"errors"
	"fmt"
	"io"
	"math/big"
	"net/http"
	"strings"
	"sync"
	"sync/atomic"

	"github.com/ChainSafe/gossamer/dot/rpc/modules"
	"github.com/ChainSafe/gossamer/internal/log"
	"github.com/ChainSafe/gossamer/lib/common"
	"github.com/ChainSafe/gossamer/lib/runtime"
	"github.com/gorilla/websocket"
)

type websocketMessage struct {
	ID     float64 `json:"id"`
	Method string  `json:"method"`
	Params any     `json:"params"`
}

type httpclient interface {
	Do(*http.Request) (*http.Response, error)
}

var (
<<<<<<< HEAD
	errUnexpectedType          = errors.New("unexpected type")
	errUnexpectedParamLen      = errors.New("unexpected params length")
	errCannotReadFromWebsocket = errors.New("cannot read message from websocket")
	errCannotUnmarshalMessage  = errors.New("cannot unmarshal websocket message data")
=======
	errCannotReadFromWebsocket = errors.New("cannot read message from websocket")
	errEmptyMethod             = errors.New("empty method")
>>>>>>> 1f20d988
)

var logger = log.NewFromGlobal(log.AddContext("pkg", "rpc/subscription"))

// WSConn struct to hold WebSocket Connection references
type WSConn struct {
	UnsafeEnabled bool
	Wsconn        *websocket.Conn
	mu            sync.Mutex
	qtyListeners  uint32
	Subscriptions map[uint32]Listener
	StorageAPI    modules.StorageAPI
	BlockAPI      modules.BlockAPI
	CoreAPI       modules.CoreAPI
	TxStateAPI    modules.TransactionStateAPI
	RPCHost       string
	HTTP          httpclient
}

// readWebsocketMessage will read and parse the message data to a string->interface{} data
func (c *WSConn) readWebsocketMessage() (rawBytes []byte, wsMessage *websocketMessage, err error) {
	_, rawBytes, err = c.Wsconn.ReadMessage()
	if err != nil {
		return nil, nil, fmt.Errorf("%w: %s", errCannotReadFromWebsocket, err.Error())
	}

	wsMessage = new(websocketMessage)
	err = json.Unmarshal(rawBytes, wsMessage)
	if err != nil {
		return nil, nil, err
	}

	if wsMessage.Method == "" {
		return nil, nil, errEmptyMethod
	}

	return rawBytes, wsMessage, nil
}

// HandleConn handles messages received on websocket connections
func (c *WSConn) HandleConn() {
	for {
		rawBytes, wsMessage, err := c.readWebsocketMessage()
		if err != nil {
			logger.Debugf("websocket failed to read message: %s", err)
			if errors.Is(err, errCannotReadFromWebsocket) {
				return
			}

			c.safeSendError(0, big.NewInt(InvalidRequestCode), InvalidRequestMessage)
			continue
		}

		logger.Tracef("websocket message received: %s", string(rawBytes))
		logger.Debugf("ws method %s called with params %v", wsMessage.Method, wsMessage.Params)

		if !strings.Contains(wsMessage.Method, "_unsubscribe") && !strings.Contains(wsMessage.Method, "_unwatch") {
			setupListener := c.getSetupListener(wsMessage.Method)

			if setupListener == nil {
				c.executeRPCCall(rawBytes)
				continue
			}

			listener, err := setupListener(wsMessage.ID, wsMessage.Params)
			if err != nil {
				logger.Warnf("failed to create listener (method=%s): %s", wsMessage.Method, err)
				continue
			}

			listener.Listen()
			continue
		}

		listener, err := c.getUnsubListener(wsMessage.Params)
		if err != nil {
			logger.Warnf("failed to get unsubscriber (method=%s): %s", wsMessage.Method, err)

			if errors.Is(err, errUknownParamSubscribeID) || errors.Is(err, errCannotFindUnsubsriber) {
				c.safeSendError(wsMessage.ID, big.NewInt(InvalidRequestCode), InvalidRequestMessage)
				continue
			}

			if errors.Is(err, errCannotParseID) || errors.Is(err, errCannotFindListener) {
				c.safeSend(newBooleanResponseJSON(false, wsMessage.ID))
				continue
			}
		}

		err = listener.Stop()
		if err != nil {
			logger.Warnf("failed to stop listener goroutine (method=%s): %s", wsMessage.Method, err)
			c.safeSend(newBooleanResponseJSON(false, wsMessage.ID))
		}

		c.safeSend(newBooleanResponseJSON(true, wsMessage.ID))
		continue
	}
}

func (c *WSConn) executeRPCCall(data []byte) {
	request, err := c.prepareRequest(data)
	if err != nil {
		logger.Warnf("failed while preparing the request: %s", err)
		return
	}

	var wsresponse interface{}
	err = c.executeRequest(request, &wsresponse)
	if err != nil {
		logger.Warnf("problems while executing the request: %s", err)
		return
	}

	c.safeSend(wsresponse)
}

func (c *WSConn) initStorageChangeListener(reqID float64, params interface{}) (Listener, error) {
	if c.StorageAPI == nil {
		c.safeSendError(reqID, nil, "error StorageAPI not set")
		return nil, fmt.Errorf("error StorageAPI not set")
	}

	stgobs := &StorageObserver{
		filter: make(map[string][]byte),
		wsconn: c,
	}

	// the following type checking/casting is needed in order to satisfy some
	// websocket request field params eg.:
	// "params": ["0x..."] or
	// "params": [["0x...", "0x..."]]
	switch filters := params.(type) {
	case []interface{}:
		for _, interfaceKey := range filters {
			switch key := interfaceKey.(type) {
			case string:
				stgobs.filter[key] = []byte{}
			case []string:
				for _, k := range key {
					stgobs.filter[k] = []byte{}
				}
			case []interface{}:
				for _, k := range key {
					k, ok := k.(string)
					if !ok {
						return nil, fmt.Errorf("%w: %T, expected type string", errUnexpectedType, k)
					}

					stgobs.filter[k] = []byte{}
				}
			default:
				return nil, fmt.Errorf("%w: %T, expected type string, []string, []interface{}", errUnexpectedType, interfaceKey)
			}
		}
	default:
		return nil, fmt.Errorf("%w: %T, expected type []interface{}", errUnexpectedType, params)
	}

	c.mu.Lock()

	stgobs.id = atomic.AddUint32(&c.qtyListeners, 1)
	c.Subscriptions[stgobs.id] = stgobs

	c.mu.Unlock()

	c.StorageAPI.RegisterStorageObserver(stgobs)
	initRes := NewSubscriptionResponseJSON(stgobs.id, reqID)
	c.safeSend(initRes)

	return stgobs, nil
}

func (c *WSConn) initBlockListener(reqID float64, _ interface{}) (Listener, error) {
	bl := NewBlockListener(c)

	if c.BlockAPI == nil {
		c.safeSendError(reqID, nil, "error BlockAPI not set")
		return nil, fmt.Errorf("error BlockAPI not set")
	}

	bl.Channel = c.BlockAPI.GetImportedBlockNotifierChannel()

	c.mu.Lock()

	bl.subID = atomic.AddUint32(&c.qtyListeners, 1)
	c.Subscriptions[bl.subID] = bl

	c.mu.Unlock()

	c.safeSend(NewSubscriptionResponseJSON(bl.subID, reqID))

	return bl, nil
}

func (c *WSConn) initBlockFinalizedListener(reqID float64, _ interface{}) (Listener, error) {
	blockFinalizedListener := &BlockFinalizedListener{
		cancel:        make(chan struct{}, 1),
		done:          make(chan struct{}, 1),
		cancelTimeout: defaultCancelTimeout,
		wsconn:        c,
	}

	if c.BlockAPI == nil {
		c.safeSendError(reqID, nil, "error BlockAPI not set")
		return nil, fmt.Errorf("error BlockAPI not set")
	}

	blockFinalizedListener.channel = c.BlockAPI.GetFinalisedNotifierChannel()

	c.mu.Lock()

	blockFinalizedListener.subID = atomic.AddUint32(&c.qtyListeners, 1)
	c.Subscriptions[blockFinalizedListener.subID] = blockFinalizedListener

	c.mu.Unlock()

	initRes := NewSubscriptionResponseJSON(blockFinalizedListener.subID, reqID)
	c.safeSend(initRes)

	return blockFinalizedListener, nil
}

func (c *WSConn) initAllBlocksListerner(reqID float64, _ interface{}) (Listener, error) {
	listener := newAllBlockListener(c)

	if c.BlockAPI == nil {
		c.safeSendError(reqID, nil, "error BlockAPI not set")
		return nil, fmt.Errorf("error BlockAPI not set")
	}

	listener.importedChan = c.BlockAPI.GetImportedBlockNotifierChannel()
	listener.finalizedChan = c.BlockAPI.GetFinalisedNotifierChannel()

	c.mu.Lock()
	listener.subID = atomic.AddUint32(&c.qtyListeners, 1)
	c.Subscriptions[listener.subID] = listener
	c.mu.Unlock()

	c.safeSend(NewSubscriptionResponseJSON(listener.subID, reqID))
	return listener, nil
}

func (c *WSConn) initExtrinsicWatch(reqID float64, params interface{}) (Listener, error) {
	var encodedExtrinsic string

	switch encodedHex := params.(type) {
	case []string:
		if len(encodedHex) != 1 {
			return nil, fmt.Errorf("%w: expected 1 param, got: %d", errUnexpectedParamLen, len(encodedHex))
		}
		encodedExtrinsic = encodedHex[0]
	// the bellow case is needed to cover a interface{} slice containing one string
	// as `[]interface{"a"}` is not the same as `[]string{"a"}`
	case []interface{}:
		if len(encodedHex) != 1 {
			return nil, fmt.Errorf("%w: expected 1 param, got: %d", errUnexpectedParamLen, len(encodedHex))
		}

		var ok bool
		encodedExtrinsic, ok = encodedHex[0].(string)
		if !ok {
			return nil, fmt.Errorf("%w: %T, expected type string", errUnexpectedType, encodedHex[0])
		}
	default:
		return nil, fmt.Errorf("%w: %T, expected type []string or []interface{}", errUnexpectedType, params)
	}

	// The passed parameter should be a HEX of a SCALE encoded extrinsic
	extBytes, err := common.HexToBytes(encodedExtrinsic)
	if err != nil {
		return nil, err
	}

	if c.BlockAPI == nil {
		return nil, fmt.Errorf("error BlockAPI not set")
	}

	txStatusChan := c.TxStateAPI.GetStatusNotifierChannel(extBytes)
	importedChan := c.BlockAPI.GetImportedBlockNotifierChannel()
	finalizedChan := c.BlockAPI.GetFinalisedNotifierChannel()

	extSubmitListener := NewExtrinsicSubmitListener(
		c,
		extBytes,
		importedChan,
		txStatusChan,
		finalizedChan,
	)

	c.mu.Lock()
	extSubmitListener.subID = atomic.AddUint32(&c.qtyListeners, 1)
	c.Subscriptions[extSubmitListener.subID] = extSubmitListener
	c.mu.Unlock()

	err = c.CoreAPI.HandleSubmittedExtrinsic(extBytes)
	if errors.Is(err, runtime.ErrInvalidTransaction) || errors.Is(err, runtime.ErrUnknownTransaction) {
		c.safeSend(newSubscriptionResponse(authorExtrinsicUpdatesMethod, extSubmitListener.subID, "invalid"))
		return nil, err
	} else if err != nil {
		c.safeSendError(reqID, nil, err.Error())
		return nil, err
	}

	c.safeSend(NewSubscriptionResponseJSON(extSubmitListener.subID, reqID))

	// todo (ed) determine which peer extrinsic has been broadcast to, and set status (#1535)
	return extSubmitListener, err
}

func (c *WSConn) initRuntimeVersionListener(reqID float64, _ interface{}) (Listener, error) {
	if c.CoreAPI == nil {
		c.safeSendError(reqID, nil, "error CoreAPI not set")
		return nil, fmt.Errorf("error CoreAPI not set")
	}

	rvl := &RuntimeVersionListener{
		wsconn:        c,
		runtimeUpdate: make(chan runtime.Version),
		coreAPI:       c.CoreAPI,
	}

	chanID, err := c.BlockAPI.RegisterRuntimeUpdatedChannel(rvl.runtimeUpdate)
	if err != nil {
		return nil, err
	}

	c.mu.Lock()

	rvl.channelID = chanID
	c.qtyListeners++
	rvl.subID = atomic.AddUint32(&c.qtyListeners, 1)
	c.Subscriptions[rvl.subID] = rvl

	c.mu.Unlock()

	c.safeSend(NewSubscriptionResponseJSON(rvl.subID, reqID))

	return rvl, nil
}

func (c *WSConn) initGrandpaJustificationListener(reqID float64, _ interface{}) (Listener, error) {
	if c.BlockAPI == nil {
		c.safeSendError(reqID, nil, "error BlockAPI not set")
		return nil, fmt.Errorf("error BlockAPI not set")
	}

	jl := &GrandpaJustificationListener{
		cancel:        make(chan struct{}, 1),
		done:          make(chan struct{}, 1),
		wsconn:        c,
		cancelTimeout: defaultCancelTimeout,
	}

	jl.finalisedCh = c.BlockAPI.GetFinalisedNotifierChannel()

	c.mu.Lock()

	jl.subID = atomic.AddUint32(&c.qtyListeners, 1)
	c.Subscriptions[jl.subID] = jl

	c.mu.Unlock()

	c.safeSend(NewSubscriptionResponseJSON(jl.subID, reqID))

	return jl, nil
}

func (c *WSConn) safeSend(msg interface{}) {
	c.mu.Lock()
	defer c.mu.Unlock()
	err := c.Wsconn.WriteJSON(msg)
	if err != nil {
		logger.Debugf("error sending websocket message: %s", err)
	}
}

func (c *WSConn) safeSendError(reqID float64, errorCode *big.Int, message string) {
	res := &ErrorResponseJSON{
		Jsonrpc: "2.0",
		Error: &ErrorMessageJSON{
			Code:    errorCode,
			Message: message,
		},
		ID: reqID,
	}
	c.mu.Lock()
	defer c.mu.Unlock()
	err := c.Wsconn.WriteJSON(res)
	if err != nil {
		logger.Debugf("error sending websocket message: %s", err)
	}
}

func (c *WSConn) prepareRequest(b []byte) (*http.Request, error) {
	buff := &bytes.Buffer{}
	if _, err := buff.Write(b); err != nil {
		logger.Warnf("failed to write message to buffer: %s", err)
		return nil, err
	}

	req, err := http.NewRequest("POST", c.RPCHost, buff)
	if err != nil {
		logger.Warnf("failed request to rpc service: %s", err)
		return nil, err
	}

	req.Header.Set("Content-Type", "application/json;")
	return req, nil
}

func (c *WSConn) executeRequest(r *http.Request, d interface{}) error {
	res, err := c.HTTP.Do(r)
	if err != nil {
		logger.Warnf("websocket error calling rpc: %s", err)
		return err
	}

	body, err := io.ReadAll(res.Body)
	if err != nil {
		logger.Warnf("error reading response body: %s", err)
		return err
	}

	err = res.Body.Close()
	if err != nil {
		logger.Warnf("error closing response body: %s", err)
		return err
	}

	err = json.Unmarshal(body, d)

	if err != nil {
		logger.Warnf("error unmarshal rpc response: %s", err)
		return err
	}

	return nil
}

// ErrorResponseJSON json for error responses
type ErrorResponseJSON struct {
	Jsonrpc string            `json:"jsonrpc"`
	Error   *ErrorMessageJSON `json:"error"`
	ID      float64           `json:"id"`
}

// ErrorMessageJSON json for error messages
type ErrorMessageJSON struct {
	Code    *big.Int `json:"code"`
	Message string   `json:"message"`
}<|MERGE_RESOLUTION|>--- conflicted
+++ resolved
@@ -33,15 +33,11 @@
 }
 
 var (
-<<<<<<< HEAD
 	errUnexpectedType          = errors.New("unexpected type")
 	errUnexpectedParamLen      = errors.New("unexpected params length")
-	errCannotReadFromWebsocket = errors.New("cannot read message from websocket")
 	errCannotUnmarshalMessage  = errors.New("cannot unmarshal websocket message data")
-=======
 	errCannotReadFromWebsocket = errors.New("cannot read message from websocket")
 	errEmptyMethod             = errors.New("empty method")
->>>>>>> 1f20d988
 )
 
 var logger = log.NewFromGlobal(log.AddContext("pkg", "rpc/subscription"))
