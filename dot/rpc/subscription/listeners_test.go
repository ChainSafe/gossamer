// Copyright 2020 ChainSafe Systems (ON) Corp.
// This file is part of gossamer.
//
// The gossamer library is free software: you can redistribute it and/or modify
// it under the terms of the GNU Lesser General Public License as published by
// the Free Software Foundation, either version 3 of the License, or
// (at your option) any later version.
//
// The gossamer library is distributed in the hope that it will be useful,
// but WITHOUT ANY WARRANTY; without even the implied warranty of
// MERCHANTABILITY or FITNESS FOR A PARTICULAR PURPOSE. See the
// GNU Lesser General Public License for more details.
//
// You should have received a copy of the GNU Lesser General Public License
// along with the gossamer library. If not, see <http://www.gnu.org/licenses/>.

package subscription

import (
	"math/big"
	"testing"
	"time"

	"github.com/ChainSafe/gossamer/dot/rpc/modules"
	"github.com/ChainSafe/gossamer/dot/state"
	"github.com/ChainSafe/gossamer/dot/types"
	"github.com/ChainSafe/gossamer/lib/common"
	"github.com/stretchr/testify/require"
)

type MockWSConnAPI struct {
	lastMessage BaseResponseJSON
}

func (m *MockWSConnAPI) safeSend(msg interface{}) {
	m.lastMessage = msg.(BaseResponseJSON)
}

func TestStorageObserver_Update(t *testing.T) {
	mockConnection := &MockWSConnAPI{}
	storageObserver := StorageObserver{
		id:     0,
		wsconn: mockConnection,
	}

	data := []state.KeyValue{{
		Key:   []byte("key"),
		Value: []byte("value"),
	}}
	change := &state.SubscriptionResult{
		Hash:    common.Hash{},
		Changes: data,
	}

	expected := ChangeResult{
		Block:   change.Hash.String(),
		Changes: make([]Change, len(change.Changes)),
	}
	for i, v := range change.Changes {
		expected.Changes[i] = Change{common.BytesToHex(v.Key), common.BytesToHex(v.Value)}
	}

	expectedRespones := newSubcriptionBaseResponseJSON()
	expectedRespones.Method = "state_storage"
	expectedRespones.Params.Result = expected

	storageObserver.Update(change)
	time.Sleep(time.Millisecond * 10)
	require.Equal(t, expectedRespones, mockConnection.lastMessage)
}

func TestBlockListener_Listen(t *testing.T) {
	notifyChan := make(chan *types.Block)
	mockConnection := &MockWSConnAPI{}
	bl := BlockListener{
		Channel: notifyChan,
		wsconn:  mockConnection,
	}

	block := types.NewEmptyBlock()
	block.Header.Number = big.NewInt(1)

	head, err := modules.HeaderToJSON(*block.Header)
	require.NoError(t, err)

	expectedResposnse := newSubcriptionBaseResponseJSON()
	expectedResposnse.Method = "chain_newHead"
	expectedResposnse.Params.Result = head

	go bl.Listen()

	notifyChan <- block
	time.Sleep(time.Millisecond * 10)
	require.Equal(t, expectedResposnse, mockConnection.lastMessage)
}

func TestBlockFinalizedListener_Listen(t *testing.T) {
	notifyChan := make(chan *types.FinalisationInfo)
	mockConnection := &MockWSConnAPI{}
	bfl := BlockFinalizedListener{
		channel: notifyChan,
		wsconn:  mockConnection,
	}

	header := types.NewEmptyHeader()
	head, err := modules.HeaderToJSON(*header)
	if err != nil {
		logger.Error("failed to convert header to JSON", "error", err)
	}
	expectedResponse := newSubcriptionBaseResponseJSON()
	expectedResponse.Method = "chain_finalizedHead"
	expectedResponse.Params.Result = head

	go bfl.Listen()

	notifyChan <- &types.FinalisationInfo{
		Header: header,
	}
	time.Sleep(time.Millisecond * 10)
	require.Equal(t, expectedResponse, mockConnection.lastMessage)
}
func TestExtrinsicSubmitListener_Listen(t *testing.T) {
	notifyImportedChan := make(chan *types.Block, 100)
	notifyFinalizedChan := make(chan *types.FinalisationInfo, 100)

	mockConnection := &MockWSConnAPI{}
	esl := ExtrinsicSubmitListener{
		importedChan:  notifyImportedChan,
		finalisedChan: notifyFinalizedChan,
		wsconn:        mockConnection,
		extrinsic:     types.Extrinsic{1, 2, 3},
	}
	header := types.NewEmptyHeader()
	exts := []types.Extrinsic{{1, 2, 3}, {7, 8, 9, 0}, {0xa, 0xb}}

	body, err := types.NewBodyFromExtrinsics(exts)
	require.NoError(t, err)

	block := &types.Block{
		Header: header,
		Body:   body,
	}

	resImported := map[string]interface{}{"inBlock": block.Header.Hash().String()}
	expectedImportedRespones := newSubscriptionResponse(AuthorExtrinsicUpdates, esl.subID, resImported)

	go esl.Listen()

	notifyImportedChan <- block
	time.Sleep(time.Millisecond * 10)
	require.Equal(t, expectedImportedRespones, mockConnection.lastMessage)

	notifyFinalizedChan <- &types.FinalisationInfo{
		Header: header,
	}
	time.Sleep(time.Millisecond * 10)
	resFinalised := map[string]interface{}{"finalised": block.Header.Hash().String()}
<<<<<<< HEAD
	expectedFinalizedBytes, err := json.Marshal(newSubscriptionResponse(authorExtrinsicUpdatesMethod, esl.subID, resFinalised))
	require.NoError(t, err)
	require.Equal(t, string(expectedFinalizedBytes)+"\n", string(msg))
}

func TestGrandpaJustification_Listen(t *testing.T) {
	t.Run("When justification doesnt returns error", func(t *testing.T) {
		wsconn, ws, cancel := setupWSConn(t)
		defer cancel()

		mockedJust := grandpa.Justification{
			Round: 1,
			Commit: &grandpa.Commit{
				Hash:       common.Hash{},
				Number:     1,
				Precommits: nil,
			},
		}

		mockedJustBytes, err := mockedJust.Encode()
		require.NoError(t, err)

		blockStateMock := new(mocks.MockBlockAPI)
		blockStateMock.On("GetJustification", mock.AnythingOfType("common.Hash")).Return(mockedJustBytes, nil)
		blockStateMock.On("UnregisterFinalisedChannel", mock.AnythingOfType("uint8"))
		wsconn.BlockAPI = blockStateMock

		finchannel := make(chan *types.FinalisationInfo)
		sub := GrandpaJustificationListener{
			subID:         10,
			wsconn:        wsconn,
			cancel:        make(chan struct{}, 1),
			done:          make(chan struct{}, 1),
			finalisedCh:   finchannel,
			cancelTimeout: time.Second * 5,
		}

		sub.Listen()
		finchannel <- &types.FinalisationInfo{
			Header: types.NewEmptyHeader(),
		}

		time.Sleep(time.Second * 3)

		_, msg, err := ws.ReadMessage()
		require.NoError(t, err)

		expected := `{"jsonrpc":"2.0","method":"grandpa_justifications","params":{"result":"%s","subscription":10}}` + "\n"
		expected = fmt.Sprintf(expected, common.BytesToHex(mockedJustBytes))

		require.Equal(t, string(msg), expected)
		require.NoError(t, sub.Stop())
		wsconn.Wsconn.Close()
	})
}

func setupWSConn(t *testing.T) (*WSConn, *websocket.Conn, func()) {
	t.Helper()

	wskt := new(WSConn)
	var up = websocket.Upgrader{
		CheckOrigin: func(r *http.Request) bool { return true },
	}

	h := func(w http.ResponseWriter, r *http.Request) {
		c, err := up.Upgrade(w, r, nil)
		if err != nil {
			log.Print("error while setup handler:", err)
			return
		}

		wskt.Wsconn = c
	}

	server := httptest.NewServer(http.HandlerFunc(h))
	defer server.Close()

	wsURL := "ws" + strings.TrimPrefix(server.URL, "http")
	ws, r, err := websocket.DefaultDialer.Dial(wsURL, nil)
	defer r.Body.Close()

	require.NoError(t, err)

	cancel := func() {
		server.Close()
		ws.Close()
		wskt.Wsconn.Close()
	}

	return wskt, ws, cancel
=======
	expectedFinalizedRespones := newSubscriptionResponse(AuthorExtrinsicUpdates, esl.subID, resFinalised)
	require.Equal(t, expectedFinalizedRespones, mockConnection.lastMessage)
>>>>>>> 65380fdc
}<|MERGE_RESOLUTION|>--- conflicted
+++ resolved
@@ -17,14 +17,24 @@
 package subscription
 
 import (
+	"encoding/json"
+	"fmt"
+	"log"
 	"math/big"
+	"net/http"
+	"net/http/httptest"
+	"strings"
 	"testing"
 	"time"
 
 	"github.com/ChainSafe/gossamer/dot/rpc/modules"
+	"github.com/ChainSafe/gossamer/dot/rpc/modules/mocks"
 	"github.com/ChainSafe/gossamer/dot/state"
 	"github.com/ChainSafe/gossamer/dot/types"
 	"github.com/ChainSafe/gossamer/lib/common"
+	"github.com/ChainSafe/gossamer/lib/grandpa"
+	"github.com/gorilla/websocket"
+	"github.com/stretchr/testify/mock"
 	"github.com/stretchr/testify/require"
 )
 
@@ -70,65 +80,121 @@
 }
 
 func TestBlockListener_Listen(t *testing.T) {
+	wsconn, ws, cancel := setupWSConn(t)
+	defer cancel()
+
+	mockBlockAPI := new(mocks.MockBlockAPI)
+	mockBlockAPI.On("UnregisterImportedChannel", mock.AnythingOfType("uint8"))
+
+	wsconn.BlockAPI = mockBlockAPI
+
 	notifyChan := make(chan *types.Block)
-	mockConnection := &MockWSConnAPI{}
 	bl := BlockListener{
-		Channel: notifyChan,
-		wsconn:  mockConnection,
+		Channel:       notifyChan,
+		wsconn:        wsconn,
+		cancel:        make(chan struct{}),
+		done:          make(chan struct{}),
+		cancelTimeout: time.Second * 5,
 	}
 
 	block := types.NewEmptyBlock()
 	block.Header.Number = big.NewInt(1)
 
+	go bl.Listen()
+	defer func() {
+		require.NoError(t, bl.Stop())
+		time.Sleep(time.Millisecond * 10)
+		mockBlockAPI.AssertCalled(t, "UnregisterImportedChannel", mock.AnythingOfType("uint8"))
+	}()
+
+	notifyChan <- block
+	time.Sleep(time.Second * 2)
+
+	_, msg, err := ws.ReadMessage()
+	require.NoError(t, err)
+
 	head, err := modules.HeaderToJSON(*block.Header)
 	require.NoError(t, err)
 
 	expectedResposnse := newSubcriptionBaseResponseJSON()
-	expectedResposnse.Method = "chain_newHead"
+	expectedResposnse.Method = chainNewHeadMethod
 	expectedResposnse.Params.Result = head
 
-	go bl.Listen()
-
-	notifyChan <- block
-	time.Sleep(time.Millisecond * 10)
-	require.Equal(t, expectedResposnse, mockConnection.lastMessage)
+	expectedResponseBytes, err := json.Marshal(expectedResposnse)
+	require.NoError(t, err)
+
+	require.Equal(t, string(expectedResponseBytes)+"\n", string(msg))
 }
 
 func TestBlockFinalizedListener_Listen(t *testing.T) {
+	wsconn, ws, cancel := setupWSConn(t)
+	defer cancel()
+
+	mockBlockAPI := new(mocks.MockBlockAPI)
+	mockBlockAPI.On("UnregisterFinalisedChannel", mock.AnythingOfType("uint8"))
+
+	wsconn.BlockAPI = mockBlockAPI
+
 	notifyChan := make(chan *types.FinalisationInfo)
-	mockConnection := &MockWSConnAPI{}
 	bfl := BlockFinalizedListener{
-		channel: notifyChan,
-		wsconn:  mockConnection,
+		channel:       notifyChan,
+		wsconn:        wsconn,
+		cancel:        make(chan struct{}),
+		done:          make(chan struct{}),
+		cancelTimeout: time.Second * 5,
 	}
 
 	header := types.NewEmptyHeader()
+
+	bfl.Listen()
+	defer func() {
+		require.NoError(t, bfl.Stop())
+		time.Sleep(time.Millisecond * 10)
+		mockBlockAPI.AssertCalled(t, "UnregisterFinalisedChannel", mock.AnythingOfType("uint8"))
+	}()
+
+	notifyChan <- &types.FinalisationInfo{
+		Header: header,
+	}
+	time.Sleep(time.Second * 2)
+
+	_, msg, err := ws.ReadMessage()
+	require.NoError(t, err)
+
 	head, err := modules.HeaderToJSON(*header)
 	if err != nil {
 		logger.Error("failed to convert header to JSON", "error", err)
 	}
 	expectedResponse := newSubcriptionBaseResponseJSON()
-	expectedResponse.Method = "chain_finalizedHead"
+	expectedResponse.Method = chainFinalizedHeadMethod
 	expectedResponse.Params.Result = head
 
-	go bfl.Listen()
-
-	notifyChan <- &types.FinalisationInfo{
-		Header: header,
-	}
-	time.Sleep(time.Millisecond * 10)
-	require.Equal(t, expectedResponse, mockConnection.lastMessage)
+	expectedResponseBytes, err := json.Marshal(expectedResponse)
+	require.NoError(t, err)
+
+	require.Equal(t, string(expectedResponseBytes)+"\n", string(msg))
 }
 func TestExtrinsicSubmitListener_Listen(t *testing.T) {
+	wsconn, ws, cancel := setupWSConn(t)
+	defer cancel()
+
 	notifyImportedChan := make(chan *types.Block, 100)
 	notifyFinalizedChan := make(chan *types.FinalisationInfo, 100)
 
-	mockConnection := &MockWSConnAPI{}
+	mockBlockAPI := new(mocks.MockBlockAPI)
+	mockBlockAPI.On("UnregisterImportedChannel", mock.AnythingOfType("uint8"))
+	mockBlockAPI.On("UnregisterFinalisedChannel", mock.AnythingOfType("uint8"))
+
+	wsconn.BlockAPI = mockBlockAPI
+
 	esl := ExtrinsicSubmitListener{
 		importedChan:  notifyImportedChan,
 		finalisedChan: notifyFinalizedChan,
-		wsconn:        mockConnection,
+		wsconn:        wsconn,
 		extrinsic:     types.Extrinsic{1, 2, 3},
+		cancel:        make(chan struct{}),
+		done:          make(chan struct{}),
+		cancelTimeout: time.Second * 5,
 	}
 	header := types.NewEmptyHeader()
 	exts := []types.Extrinsic{{1, 2, 3}, {7, 8, 9, 0}, {0xa, 0xb}}
@@ -141,21 +207,33 @@
 		Body:   body,
 	}
 
+	esl.Listen()
+	defer func() {
+		require.NoError(t, esl.Stop())
+		time.Sleep(time.Millisecond * 10)
+
+		mockBlockAPI.AssertCalled(t, "UnregisterImportedChannel", mock.AnythingOfType("uint8"))
+		mockBlockAPI.AssertCalled(t, "UnregisterFinalisedChannel", mock.AnythingOfType("uint8"))
+	}()
+
+	notifyImportedChan <- block
+	time.Sleep(time.Second * 2)
+
+	_, msg, err := ws.ReadMessage()
+	require.NoError(t, err)
 	resImported := map[string]interface{}{"inBlock": block.Header.Hash().String()}
-	expectedImportedRespones := newSubscriptionResponse(AuthorExtrinsicUpdates, esl.subID, resImported)
-
-	go esl.Listen()
-
-	notifyImportedChan <- block
-	time.Sleep(time.Millisecond * 10)
-	require.Equal(t, expectedImportedRespones, mockConnection.lastMessage)
+	expectedImportedBytes, err := json.Marshal(newSubscriptionResponse(authorExtrinsicUpdatesMethod, esl.subID, resImported))
+	require.NoError(t, err)
+	require.Equal(t, string(expectedImportedBytes)+"\n", string(msg))
 
 	notifyFinalizedChan <- &types.FinalisationInfo{
 		Header: header,
 	}
-	time.Sleep(time.Millisecond * 10)
+	time.Sleep(time.Second * 2)
+
+	_, msg, err = ws.ReadMessage()
+	require.NoError(t, err)
 	resFinalised := map[string]interface{}{"finalised": block.Header.Hash().String()}
-<<<<<<< HEAD
 	expectedFinalizedBytes, err := json.Marshal(newSubscriptionResponse(authorExtrinsicUpdatesMethod, esl.subID, resFinalised))
 	require.NoError(t, err)
 	require.Equal(t, string(expectedFinalizedBytes)+"\n", string(msg))
@@ -246,8 +324,4 @@
 	}
 
 	return wskt, ws, cancel
-=======
-	expectedFinalizedRespones := newSubscriptionResponse(AuthorExtrinsicUpdates, esl.subID, resFinalised)
-	require.Equal(t, expectedFinalizedRespones, mockConnection.lastMessage)
->>>>>>> 65380fdc
 }