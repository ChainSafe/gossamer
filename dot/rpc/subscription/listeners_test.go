--- conflicted
+++ resolved
@@ -288,10 +288,6 @@
 		require.NoError(t, sub.Stop())
 		wsconn.Wsconn.Close()
 	})
-<<<<<<< HEAD
-=======
-
->>>>>>> 86df9573
 }
 
 func setupWSConn(t *testing.T) (*WSConn, *websocket.Conn, func()) {
