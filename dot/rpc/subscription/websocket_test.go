package subscription

import (
	"errors"
	"fmt"
	"math/big"
	"testing"
	"time"

	"github.com/ChainSafe/gossamer/dot/rpc/modules/mocks"

	"github.com/ChainSafe/gossamer/dot/rpc/modules"
	"github.com/ChainSafe/gossamer/dot/types"
	"github.com/ChainSafe/gossamer/lib/common"
	"github.com/ChainSafe/gossamer/lib/grandpa"
	"github.com/gorilla/websocket"
	"github.com/stretchr/testify/mock"
	"github.com/stretchr/testify/require"
)

func TestWSConn_HandleComm(t *testing.T) {
	wsconn, c, cancel := setupWSConn(t)
	wsconn.Subscriptions = make(map[uint32]Listener)
	defer cancel()

	go wsconn.HandleComm()
	time.Sleep(time.Second * 2)

	// test storageChangeListener
	res, err := wsconn.initStorageChangeListener(1, nil)
	require.Nil(t, res)
	require.Len(t, wsconn.Subscriptions, 0)
	require.EqualError(t, err, "error StorageAPI not set")
	_, msg, err := c.ReadMessage()
	require.NoError(t, err)
	require.Equal(t, []byte(`{"jsonrpc":"2.0","error":{"code":null,"message":"error StorageAPI not set"},"id":1}`+"\n"), msg)

	wsconn.StorageAPI = modules.NewMockStorageAPI()

	res, err = wsconn.initStorageChangeListener(1, nil)
	require.Nil(t, res)
	require.Len(t, wsconn.Subscriptions, 0)
	require.EqualError(t, err, "unknown parameter type")

	res, err = wsconn.initStorageChangeListener(2, []interface{}{})
	require.NotNil(t, res)
	require.NoError(t, err)
	require.Len(t, wsconn.Subscriptions, 1)
	_, msg, err = c.ReadMessage()
	require.NoError(t, err)
	require.Equal(t, []byte(`{"jsonrpc":"2.0","result":1,"id":2}`+"\n"), msg)

	res, err = wsconn.initStorageChangeListener(3, []interface{}{"0x26aa"})
	require.NotNil(t, res)
	require.NoError(t, err)
	require.Len(t, wsconn.Subscriptions, 2)
	_, msg, err = c.ReadMessage()
	require.NoError(t, err)
	require.Equal(t, []byte(`{"jsonrpc":"2.0","result":2,"id":3}`+"\n"), msg)

	var testFilters = []interface{}{}
	var testFilter1 = []interface{}{"0x26aa", "0x26a1"}
	res, err = wsconn.initStorageChangeListener(4, append(testFilters, testFilter1))
	require.NotNil(t, res)
	require.NoError(t, err)
	require.Len(t, wsconn.Subscriptions, 3)
	_, msg, err = c.ReadMessage()
	require.NoError(t, err)
	require.Equal(t, []byte(`{"jsonrpc":"2.0","result":3,"id":4}`+"\n"), msg)

	var testFilterWrongType = []interface{}{"0x26aa", 1}
	res, err = wsconn.initStorageChangeListener(5, append(testFilters, testFilterWrongType))
	require.EqualError(t, err, "unknown parameter type")
	require.Nil(t, res)
	// keep subscriptions len == 3, no additions was made
	require.Len(t, wsconn.Subscriptions, 3)

	res, err = wsconn.initStorageChangeListener(6, []interface{}{1})
	require.EqualError(t, err, "unknown parameter type")
	require.Nil(t, res)
	require.Len(t, wsconn.Subscriptions, 3)

	c.WriteMessage(websocket.TextMessage, []byte(`{
    "jsonrpc": "2.0",
    "method": "state_subscribeStorage",
    "params": ["0x26aa394eea5630e07c48ae0c9558cef7b99d880ec681799c0cf30e8886371da9de1e86a9a8c739864cf3cc5ec2bea59fd43593c715fdd31c61141abd04a99fd6822c8558854ccde39a5684e7a56da27d"],
    "id": 7}`))
	_, msg, err = c.ReadMessage()
	require.NoError(t, err)
	require.Equal(t, []byte(`{"jsonrpc":"2.0","result":4,"id":7}`+"\n"), msg)

	// test state_unsubscribeStorage
	c.WriteMessage(websocket.TextMessage, []byte(`{
    "jsonrpc": "2.0",
    "method": "state_unsubscribeStorage",
    "params": "foo",
    "id": 7}`))
	_, msg, err = c.ReadMessage()
	require.NoError(t, err)
	require.Equal(t, []byte(`{"jsonrpc":"2.0","error":{"code":-32600,"message":"Invalid request"},"id":7}`+"\n"), msg)

	c.WriteMessage(websocket.TextMessage, []byte(`{
    "jsonrpc": "2.0",
    "method": "state_unsubscribeStorage",
    "params": [],
    "id": 7}`))
	_, msg, err = c.ReadMessage()
	require.NoError(t, err)
	require.Equal(t, []byte(`{"jsonrpc":"2.0","error":{"code":-32600,"message":"Invalid request"},"id":7}`+"\n"), msg)

	c.WriteMessage(websocket.TextMessage, []byte(`{
    "jsonrpc": "2.0",
    "method": "state_unsubscribeStorage",
    "params": ["6"],
    "id": 7}`))
	_, msg, err = c.ReadMessage()
	require.NoError(t, err)
	require.Equal(t, []byte(`{"jsonrpc":"2.0","result":false,"id":7}`+"\n"), msg)

	c.WriteMessage(websocket.TextMessage, []byte(`{
    "jsonrpc": "2.0",
    "method": "state_unsubscribeStorage",
    "params": ["4"],
    "id": 7}`))
	_, msg, err = c.ReadMessage()
	require.NoError(t, err)
	require.Equal(t, []byte(`{"jsonrpc":"2.0","result":true,"id":7}`+"\n"), msg)

	c.WriteMessage(websocket.TextMessage, []byte(`{
    "jsonrpc": "2.0",
    "method": "state_unsubscribeStorage",
    "params": [6],
    "id": 7}`))
	_, msg, err = c.ReadMessage()
	require.NoError(t, err)
	require.Equal(t, []byte(`{"jsonrpc":"2.0","result":false,"id":7}`+"\n"), msg)

	c.WriteMessage(websocket.TextMessage, []byte(`{
    "jsonrpc": "2.0",
    "method": "state_unsubscribeStorage",
    "params": [4],
    "id": 7}`))
	_, msg, err = c.ReadMessage()
	require.NoError(t, err)
	require.Equal(t, []byte(`{"jsonrpc":"2.0","result":true,"id":7}`+"\n"), msg)

	// test initBlockListener
	res, err = wsconn.initBlockListener(1, nil)
	require.EqualError(t, err, "error BlockAPI not set")
	require.Nil(t, res)
	_, msg, err = c.ReadMessage()
	require.NoError(t, err)
	require.Equal(t, []byte(`{"jsonrpc":"2.0","error":{"code":null,"message":"error BlockAPI not set"},"id":1}`+"\n"), msg)

	wsconn.BlockAPI = modules.NewMockBlockAPI()

	res, err = wsconn.initBlockListener(1, nil)
	require.NoError(t, err)
	require.NotNil(t, res)
	require.Len(t, wsconn.Subscriptions, 5)
	_, msg, err = c.ReadMessage()
	require.NoError(t, err)
	require.Equal(t, []byte(`{"jsonrpc":"2.0","result":5,"id":1}`+"\n"), msg)

	c.WriteMessage(websocket.TextMessage, []byte(`{
		"jsonrpc": "2.0",
		"method": "chain_subscribeNewHeads",
		"params": [],
		"id": 8
	}`))
	_, msg, err = c.ReadMessage()
	require.NoError(t, err)
	require.Equal(t, []byte(`{"jsonrpc":"2.0","result":6,"id":8}`+"\n"), msg)

	// test initBlockFinalizedListener
	wsconn.BlockAPI = nil

	res, err = wsconn.initBlockFinalizedListener(1, nil)
	require.EqualError(t, err, "error BlockAPI not set")
	require.Nil(t, res)
	_, msg, err = c.ReadMessage()
	require.NoError(t, err)
	require.Equal(t, []byte(`{"jsonrpc":"2.0","error":{"code":null,"message":"error BlockAPI not set"},"id":1}`+"\n"), msg)

	wsconn.BlockAPI = modules.NewMockBlockAPI()

	res, err = wsconn.initBlockFinalizedListener(1, nil)
	require.NoError(t, err)
	require.NotNil(t, res)
	require.Len(t, wsconn.Subscriptions, 7)
	_, msg, err = c.ReadMessage()
	require.NoError(t, err)
	require.Equal(t, []byte(`{"jsonrpc":"2.0","result":7,"id":1}`+"\n"), msg)

	// test initExtrinsicWatch
	wsconn.CoreAPI = modules.NewMockCoreAPI()
	wsconn.BlockAPI = nil
	res, err = wsconn.initExtrinsicWatch(0, []interface{}{"NotHex"})
	require.EqualError(t, err, "could not byteify non 0x prefixed string")
	require.Nil(t, res)

	res, err = wsconn.initExtrinsicWatch(0, []interface{}{"0x26aa"})
	require.EqualError(t, err, "error BlockAPI not set")
	require.Nil(t, res)

	wsconn.BlockAPI = modules.NewMockBlockAPI()
	res, err = wsconn.initExtrinsicWatch(0, []interface{}{"0x26aa"})
	require.NoError(t, err)
	require.NotNil(t, res)
	require.Len(t, wsconn.Subscriptions, 8)

	_, msg, err = c.ReadMessage()
	require.NoError(t, err)
	require.Equal(t, `{"jsonrpc":"2.0","result":8,"id":0}`+"\n", string(msg))

	_, msg, err = c.ReadMessage()
	require.NoError(t, err)
	require.Equal(t, `{"jsonrpc":"2.0","method":"author_extrinsicUpdate","params":{"result":"ready","subscription":8}}`+"\n", string(msg))

	var fCh chan<- *types.FinalisationInfo
	mockedJust := grandpa.Justification{
		Round: 1,
		Commit: &grandpa.Commit{
			Hash:       common.Hash{},
			Number:     1,
			Precommits: nil,
		},
	}

	mockedJustBytes, err := mockedJust.Encode()
	require.NoError(t, err)

<<<<<<< HEAD
	BlockAPI := new(mocks.BlockAPI)
=======
	BlockAPI := new(modulesmocks.MockBlockAPI)
>>>>>>> 96c30a63
	BlockAPI.On("RegisterFinalizedChannel", mock.AnythingOfType("chan<- *types.FinalisationInfo")).
		Run(func(args mock.Arguments) {
			ch := args.Get(0).(chan<- *types.FinalisationInfo)
			fCh = ch
		}).
		Return(uint8(4), nil)

	BlockAPI.On("GetJustification", mock.AnythingOfType("common.Hash")).Return(mockedJustBytes, nil)
	BlockAPI.On("UnregisterFinalisedChannel", mock.AnythingOfType("uint8"))

	wsconn.BlockAPI = BlockAPI
	listener, err := wsconn.initGrandpaJustificationListener(0, nil)
	require.NoError(t, err)
	require.NotNil(t, listener)

	_, msg, err = c.ReadMessage()
	require.NoError(t, err)
	require.Equal(t, `{"jsonrpc":"2.0","result":9,"id":0}`+"\n", string(msg))

	listener.Listen()
	header := &types.Header{
		ParentHash: common.Hash{},
		Number:     big.NewInt(1),
	}

	fCh <- &types.FinalisationInfo{
		Header: *header,
	}

	time.Sleep(time.Second * 2)

	expected := `{"jsonrpc":"2.0","method":"grandpa_justifications","params":{"result":"%s","subscription":9}}` + "\n"
	expected = fmt.Sprintf(expected, common.BytesToHex(mockedJustBytes))
	_, msg, err = c.ReadMessage()
	require.NoError(t, err)
	require.Equal(t, []byte(expected), msg)

	err = listener.Stop()
	require.NoError(t, err)
}

func TestSubscribeAllHeads(t *testing.T) {
	wsconn, c, cancel := setupWSConn(t)
	wsconn.Subscriptions = make(map[uint32]Listener)
	defer cancel()

	go wsconn.HandleComm()
	time.Sleep(time.Second * 2)

	_, err := wsconn.initAllBlocksListerner(1, nil)
	require.EqualError(t, err, "error BlockAPI not set")
	_, msg, err := c.ReadMessage()
	require.NoError(t, err)
	require.Equal(t, []byte(`{"jsonrpc":"2.0","error":{"code":null,"message":"error BlockAPI not set"},"id":1}`+"\n"), msg)

	mockBlockAPI := new(mocks.MockBlockAPI)

	wsconn.BlockAPI = mockBlockAPI

	mockBlockAPI.On("GetImportedBlockNotifierChannel").Return(make(chan *types.Block)).Once()
	mockBlockAPI.On("RegisterFinalizedChannel", mock.AnythingOfType("chan<- *types.FinalisationInfo")).
		Return(uint8(0), errors.New("failed")).Once()

	_, err = wsconn.initAllBlocksListerner(1, nil)
	require.Error(t, err, "could not register finalised channel")
	c.ReadMessage()

	finalizedChanID := uint8(11)

	var fCh chan<- *types.FinalisationInfo
	iCh := make(chan *types.Block)
	mockBlockAPI.On("GetImportedBlockNotifierChannel").Return(iCh).Once()

	mockBlockAPI.On("RegisterFinalizedChannel", mock.AnythingOfType("chan<- *types.FinalisationInfo")).
		Run(func(args mock.Arguments) {
			ch := args.Get(0).(chan<- *types.FinalisationInfo)
			fCh = ch
		}).
		Return(finalizedChanID, nil).Once()

	l, err := wsconn.initAllBlocksListerner(1, nil)
	require.NoError(t, err)
	require.NotNil(t, l)
	require.IsType(t, &AllBlocksListener{}, l)
	require.Len(t, wsconn.Subscriptions, 1)

	_, msg, err = c.ReadMessage()
	require.NoError(t, err)
	require.Equal(t, []byte(`{"jsonrpc":"2.0","result":1,"id":1}`+"\n"), msg)

	l.Listen()
	time.Sleep(time.Millisecond * 500)

	expected := fmt.Sprintf(
		`{"jsonrpc":"2.0","method":"chain_allHead","params":{"result":{"parentHash":"%s","number":"0x00","stateRoot":"%s","extrinsicsRoot":"%s","digest":{"logs":["0x064241424504ff"]}},"subscription":1}}`,
		common.EmptyHash,
		common.EmptyHash,
		common.EmptyHash,
	)

	digest := types.NewDigest()
	err = digest.Add(*types.NewBABEPreRuntimeDigest([]byte{0xff}))
	require.NoError(t, err)
	fCh <- &types.FinalisationInfo{
		Header: types.Header{
			ParentHash:     common.EmptyHash,
			Number:         big.NewInt(0),
			StateRoot:      common.EmptyHash,
			ExtrinsicsRoot: common.EmptyHash,
			Digest:         digest,
		},
	}

	time.Sleep(time.Millisecond * 500)
	_, msg, err = c.ReadMessage()
	require.NoError(t, err)
	require.Equal(t, expected+"\n", string(msg))

	digest = types.NewDigest()
	err = digest.Add(*types.NewBABEPreRuntimeDigest([]byte{0xff}))
	require.NoError(t, err)

	iCh <- &types.Block{
		Header: types.Header{
			ParentHash:     common.EmptyHash,
			Number:         big.NewInt(0),
			StateRoot:      common.EmptyHash,
			ExtrinsicsRoot: common.EmptyHash,
			Digest:         digest,
		},
	}
	time.Sleep(time.Millisecond * 500)
	_, msg, err = c.ReadMessage()
	require.NoError(t, err)
	require.Equal(t, []byte(expected+"\n"), msg)

	mockBlockAPI.On("FreeImportedBlockNotifierChannel", mock.AnythingOfType("chan *types.Block"))
	mockBlockAPI.On("UnregisterFinalisedChannel", finalizedChanID)

	require.NoError(t, l.Stop())
	mockBlockAPI.On("FreeImportedBlockNotifierChannel", mock.AnythingOfType("chan *types.Block"))
	mockBlockAPI.AssertCalled(t, "UnregisterFinalisedChannel", finalizedChanID)
}<|MERGE_RESOLUTION|>--- conflicted
+++ resolved
@@ -230,11 +230,7 @@
 	mockedJustBytes, err := mockedJust.Encode()
 	require.NoError(t, err)
 
-<<<<<<< HEAD
-	BlockAPI := new(mocks.BlockAPI)
-=======
-	BlockAPI := new(modulesmocks.MockBlockAPI)
->>>>>>> 96c30a63
+	BlockAPI := new(mocks.MockBlockAPI)
 	BlockAPI.On("RegisterFinalizedChannel", mock.AnythingOfType("chan<- *types.FinalisationInfo")).
 		Run(func(args mock.Arguments) {
 			ch := args.Get(0).(chan<- *types.FinalisationInfo)
