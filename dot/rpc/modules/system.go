--- conflicted
+++ resolved
@@ -237,7 +237,6 @@
 	return nil
 }
 
-<<<<<<< HEAD
 // SyncState Returns the state of the syncing of the node.
 func (sm *SystemModule) SyncState(r *http.Request, req *EmptyRequest, res *SyncStateResponse) error {
 	h, err := sm.blockAPI.GetHeader(sm.blockAPI.BestBlockHash())
@@ -250,8 +249,9 @@
 		HighestBlock:  uint32(sm.networkAPI.HighestBlock()),
 		StartingBlock: uint32(sm.networkAPI.StartingBlock()),
 	}
-
-=======
+	return nil
+}
+
 // LocalListenAddresses Returns the libp2p multiaddresses that the local node is listening on
 func (sm *SystemModule) LocalListenAddresses(r *http.Request, req *EmptyRequest, res *[]string) error {
 	netstate := sm.networkAPI.NetworkState()
@@ -278,6 +278,5 @@
 	}
 
 	*res = base58.Encode([]byte(netstate.PeerID))
->>>>>>> c981d2e6
 	return nil
 }