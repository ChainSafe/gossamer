--- conflicted
+++ resolved
@@ -228,7 +228,6 @@
 	return nil
 }
 
-<<<<<<< HEAD
 // LocalListenAddresses Returns the libp2p multiaddresses that the local node is listening on
 func (sm *SystemModule) LocalListenAddresses(r *http.Request, req *EmptyRequest, res *[]string) error {
 	netstate := sm.networkAPI.NetworkState()
@@ -244,7 +243,9 @@
 	}
 
 	*res = addrs
-=======
+	return nil
+}
+
 // LocalPeerId Returns the base58-encoded PeerId fo the node.
 func (sm *SystemModule) LocalPeerId(r *http.Request, req *EmptyRequest, res *string) error { //nolint
 	netstate := sm.networkAPI.NetworkState()
@@ -253,6 +254,5 @@
 	}
 
 	*res = base58.Encode([]byte(netstate.PeerID))
->>>>>>> 7f51e4ce
 	return nil
 }