// Copyright 2019 ChainSafe Systems (ON) Corp.
// This file is part of gossamer.
//
// The gossamer library is free software: you can redistribute it and/or modify
// it under the terms of the GNU Lesser General Public License as published by
// the Free Software Foundation, either version 3 of the License, or
// (at your option) any later version.
//
// The gossamer library is distributed in the hope that it will be useful,
// but WITHOUT ANY WARRANTY; without even the implied warranty of
// MERCHANTABILITY or FITNESS FOR A PARTICULAR PURPOSE. See the
// GNU Lesser General Public License for more details.
//
// You should have received a copy of the GNU Lesser General Public License
// along with the gossamer library. If not, see <http://www.gnu.org/licenses/>.

package modules

import (
	"net/http"

	"github.com/ChainSafe/gossamer/lib/common"
)

// NOT_IMPLEMENTED used as placeholder for not implemented yet funcs
const NOT_IMPLEMENTED = "not yet implemented"

// SystemModule is an RPC module providing access to core API points
type SystemModule struct {
	networkAPI NetworkAPI
	rpcAPI     RPCAPI
}

// EmptyRequest represents an RPC request with no fields
type EmptyRequest struct{}

// StringResponse holds the string response
type StringResponse string

// SystemHealthResponse struct to marshal json
type SystemHealthResponse struct {
	Health common.Health `json:"health"`
}

// SystemNetworkStateResponse struct to marshal json
type SystemNetworkStateResponse struct {
	NetworkState common.NetworkState `json:"networkState"`
}

// SystemPeersResponse struct to marshal json
type SystemPeersResponse struct {
	Peers []common.PeerInfo `json:"peers"`
}

// SystemPropertiesResponse struct to marshal json
type SystemPropertiesResponse struct {
	Ss58Format    int    `json:"ss58Format"`
	TokenDecimals int    `json:"tokenDecimals"`
	TokenSymbol   string `json:"tokenSymbol"`
}

// NewSystemModule creates a new API instance
func NewSystemModule(net NetworkAPI, rpc RPCAPI) *SystemModule {
	return &SystemModule{
		networkAPI: net, // TODO: migrate to network state
		rpcAPI:     rpc,
	}
}

// Chain returns the runtime chain
<<<<<<< HEAD
func (sm *SystemModule) Chain(r *http.Request, req *EmptyRequest, res *string) error {
	*res = sm.rpcAPI.NodeName()
=======
func (sm *SystemModule) Chain(r *http.Request, req *EmptyRequest, res *StringResponse) error {
	// TODO implement lookup of value
	*res = "Development"
>>>>>>> b487bef7
	return nil
}

// Name returns the runtime name
<<<<<<< HEAD
func (sm *SystemModule) Name(r *http.Request, req *EmptyRequest, res *string) error {
	*res = sm.rpcAPI.SystemName()
=======
func (sm *SystemModule) Name(r *http.Request, req *EmptyRequest, res *StringResponse) error {
	// TODO implement lookup of value
	*res = "gossamer v0.0"
>>>>>>> b487bef7
	return nil
}

// Properties returns the runtime properties
func (sm *SystemModule) Properties(r *http.Request, req *EmptyRequest, res *SystemPropertiesResponse) error {
	// TODO implement lookup of this value
	sp := SystemPropertiesResponse{
		Ss58Format:    2,
		TokenDecimals: 12,
		TokenSymbol:   "KSM",
	}
	*res = sp
	return nil
}

// Version returns the runtime version
<<<<<<< HEAD
func (sm *SystemModule) Version(r *http.Request, req *EmptyRequest, res *string) error {
	*res = sm.rpcAPI.SystemVersion()
=======
func (sm *SystemModule) Version(r *http.Request, req *EmptyRequest, res *StringResponse) error {
	// TODO implement lookup of this
	*res = "0.0.0"
>>>>>>> b487bef7
	return nil
}

// Health returns the information about the health of the network
func (sm *SystemModule) Health(r *http.Request, req *EmptyRequest, res *SystemHealthResponse) error {
	health := sm.networkAPI.Health()
	res.Health = health
	return nil
}

// NetworkState returns the network state (basic information about the host)
func (sm *SystemModule) NetworkState(r *http.Request, req *EmptyRequest, res *SystemNetworkStateResponse) error {
	networkState := sm.networkAPI.NetworkState()
	res.NetworkState = networkState
	return nil
}

// Peers returns peer information for each connected and confirmed peer
func (sm *SystemModule) Peers(r *http.Request, req *EmptyRequest, res *SystemPeersResponse) error {
	peers := sm.networkAPI.Peers()
	res.Peers = peers
	return nil
}<|MERGE_RESOLUTION|>--- conflicted
+++ resolved
@@ -68,26 +68,14 @@
 }
 
 // Chain returns the runtime chain
-<<<<<<< HEAD
 func (sm *SystemModule) Chain(r *http.Request, req *EmptyRequest, res *string) error {
 	*res = sm.rpcAPI.NodeName()
-=======
-func (sm *SystemModule) Chain(r *http.Request, req *EmptyRequest, res *StringResponse) error {
-	// TODO implement lookup of value
-	*res = "Development"
->>>>>>> b487bef7
 	return nil
 }
 
 // Name returns the runtime name
-<<<<<<< HEAD
 func (sm *SystemModule) Name(r *http.Request, req *EmptyRequest, res *string) error {
 	*res = sm.rpcAPI.SystemName()
-=======
-func (sm *SystemModule) Name(r *http.Request, req *EmptyRequest, res *StringResponse) error {
-	// TODO implement lookup of value
-	*res = "gossamer v0.0"
->>>>>>> b487bef7
 	return nil
 }
 
@@ -104,14 +92,8 @@
 }
 
 // Version returns the runtime version
-<<<<<<< HEAD
 func (sm *SystemModule) Version(r *http.Request, req *EmptyRequest, res *string) error {
 	*res = sm.rpcAPI.SystemVersion()
-=======
-func (sm *SystemModule) Version(r *http.Request, req *EmptyRequest, res *StringResponse) error {
-	// TODO implement lookup of this
-	*res = "0.0.0"
->>>>>>> b487bef7
 	return nil
 }
 
