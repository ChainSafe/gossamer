--- conflicted
+++ resolved
@@ -321,13 +321,6 @@
 	return NewSystemModule(net, nil, core, chain.Storage, txQueue)
 }
 
-<<<<<<< HEAD
-type mockNetwork struct{}
-
-func (n *mockNetwork) GossipMessage(_ network.NotificationsMessage) {}
-
-=======
->>>>>>> c981d2e6
 func newCoreService(t *testing.T, srvc *state.Service) *core.Service {
 	// setup service
 	tt := trie.NewEmptyTrie()
@@ -347,7 +340,7 @@
 	}
 
 	mocknet := new(coremocks.MockNetwork)
-	mocknet.On("SendMessage", mock.AnythingOfType("network.NotificationsMessage"))
+	mocknet.On("GossipMessage", mock.AnythingOfType("network.NotificationsMessage"))
 
 	cfg := &core.Config{
 		Runtime:              rt,
