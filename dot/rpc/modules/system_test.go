// Copyright 2019 ChainSafe Systems (ON) Corp.
// This file is part of gossamer.
//
// The gossamer library is free software: you can redistribute it and/or modify
// it under the terms of the GNU Lesser General Public License as published by
// the Free Software Foundation, either version 3 of the License, or
// (at your option) any later version.
//
// The gossamer library is distributed in the hope that it will be useful,
// but WITHOUT ANY WARRANTY; without even the implied warranty of
// MERCHANTABILITY or FITNESS FOR A PARTICULAR PURPOSE. See the
// GNU Lesser General Public License for more details.
//
// You should have received a copy of the GNU Lesser General Public License
// along with the gossamer library. If not, see <http://www.gnu.org/licenses/>.

package modules

import (
	"os"
	"path"
	"testing"

	"github.com/ChainSafe/gossamer/dot/network"
	"github.com/ChainSafe/gossamer/dot/types"
	"github.com/ChainSafe/gossamer/lib/common"
	"github.com/stretchr/testify/require"
)

var (
	testHealth = common.Health{
		Peers:           0,
		IsSyncing:       true,
		ShouldHavePeers: true,
	}
	testPeers = []common.PeerInfo{}
)

type mockSyncer struct{}

func (s *mockSyncer) CreateBlockResponse(msg *network.BlockRequestMessage) (*network.BlockResponseMessage, error) {
	return nil, nil
}

func (s *mockSyncer) HandleBlockResponse(msg *network.BlockResponseMessage) *network.BlockRequestMessage {
	return nil
}

func (s *mockSyncer) HandleBlockAnnounce(msg *network.BlockAnnounceMessage) *network.BlockRequestMessage {
	return nil
}

type mockBlockState struct{}

func (s *mockBlockState) BestBlockHeader() (*types.Header, error) {
	return genesisHeader, nil
}

func (s *mockBlockState) GenesisHash() common.Hash {
	return genesisHeader.Hash()
}

func (s *mockSyncer) IsSynced() bool {
	return false
}

type mockTransactionHandler struct{}

func (h *mockTransactionHandler) HandleTransactionMessage(_ *network.TransactionMessage) error {
	return nil
}

func newNetworkService(t *testing.T) *network.Service {
	testDir := path.Join(os.TempDir(), "test_data")

	cfg := &network.Config{
<<<<<<< HEAD
		BasePath:   testDir,
		BlockState: &mockBlockState{},
		Syncer:     &mockSyncer{},
=======
		NoStatus:           true,
		NetworkState:       &state.NetworkState{},
		BasePath:           testDir,
		Syncer:             &mockSyncer{},
		TransactionHandler: &mockTransactionHandler{},
>>>>>>> 5e4878a3
	}

	srv, err := network.NewService(cfg)
	if err != nil {
		t.Fatal(err)
	}

	return srv
}

// Test RPC's System.Health() response
func TestSystemModule_Health(t *testing.T) {
	net := newNetworkService(t)
	sys := NewSystemModule(net, nil)

	res := &SystemHealthResponse{}
	err := sys.Health(nil, nil, res)
	require.NoError(t, err)

	if res.Health != testHealth {
		t.Errorf("System.Health.: expected: %+v got: %+v\n", testHealth, res.Health)
	}
}

// Test RPC's System.NetworkState() response
func TestSystemModule_NetworkState(t *testing.T) {
	net := newNetworkService(t)
	sys := NewSystemModule(net, nil)

	res := &SystemNetworkStateResponse{}
	err := sys.NetworkState(nil, nil, res)
	require.NoError(t, err)

	testNetworkState := net.NetworkState()

	if res.NetworkState.PeerID != testNetworkState.PeerID {
		t.Errorf("System.NetworkState: expected: %+v got: %+v\n", testNetworkState, res.NetworkState)
	}
}

// Test RPC's System.Peers() response
func TestSystemModule_Peers(t *testing.T) {
	net := newNetworkService(t)
	sys := NewSystemModule(net, nil)

	res := &SystemPeersResponse{}
	err := sys.Peers(nil, nil, res)
	require.NoError(t, err)

	if len(res.Peers) != len(testPeers) {
		t.Errorf("System.Peers: expected: %+v got: %+v\n", testPeers, res.Peers)
	}
}

func TestSystemModule_NodeRoles(t *testing.T) {
	net := newNetworkService(t)
	sys := NewSystemModule(net, nil)
	expected := []interface{}{"Full"}

	var res []interface{}
	err := sys.NodeRoles(nil, nil, &res)
	require.NoError(t, err)
	require.Equal(t, expected, res)
}<|MERGE_RESOLUTION|>--- conflicted
+++ resolved
@@ -74,17 +74,10 @@
 	testDir := path.Join(os.TempDir(), "test_data")
 
 	cfg := &network.Config{
-<<<<<<< HEAD
-		BasePath:   testDir,
-		BlockState: &mockBlockState{},
-		Syncer:     &mockSyncer{},
-=======
-		NoStatus:           true,
-		NetworkState:       &state.NetworkState{},
+		BlockState:         &mockBlockState{},
 		BasePath:           testDir,
 		Syncer:             &mockSyncer{},
 		TransactionHandler: &mockTransactionHandler{},
->>>>>>> 5e4878a3
 	}
 
 	srv, err := network.NewService(cfg)
