// Copyright 2019 ChainSafe Systems (ON) Corp.
// This file is part of gossamer.
//
// The gossamer library is free software: you can redistribute it and/or modify
// it under the terms of the GNU Lesser General Public License as published by
// the Free Software Foundation, either version 3 of the License, or
// (at your option) any later version.
//
// The gossamer library is distributed in the hope that it will be useful,
// but WITHOUT ANY WARRANTY; without even the implied warranty of
// MERCHANTABILITY or FITNESS FOR A PARTICULAR PURPOSE. See the
// GNU Lesser General Public License for more details.
//
// You should have received a copy of the GNU Lesser General Public License
// along with the gossamer library. If not, see <http://www.gnu.org/licenses/>.

package modules

import (
	"math/big"
	"os"
	"path"
	"testing"

	"github.com/ChainSafe/gossamer/dot/network"
	"github.com/ChainSafe/gossamer/dot/state"
	"github.com/ChainSafe/gossamer/lib/common"
	"github.com/stretchr/testify/require"
)

var (
	testHealth = common.Health{
		Peers:           0,
		IsSyncing:       false,
		ShouldHavePeers: true,
	}
	testPeers = []common.PeerInfo{}
)

type mockSyncer struct{}

func (s *mockSyncer) CreateBlockResponse(msg *network.BlockRequestMessage) (*network.BlockResponseMessage, error) {
	return nil, nil
}

func (s *mockSyncer) HandleBlockResponse(msg *network.BlockResponseMessage) *network.BlockRequestMessage {
	return nil
}

func (s *mockSyncer) HandleBlockAnnounce(msg *network.BlockAnnounceMessage) *network.BlockRequestMessage {
	return nil
}

func (s *mockSyncer) HandleSeenBlocks(num *big.Int) *network.BlockRequestMessage {
	return nil
}

func newNetworkService(t *testing.T) *network.Service {
	testDir := path.Join(os.TempDir(), "test_data")

	cfg := &network.Config{
		NoStatus:     true,
		NetworkState: &state.NetworkState{},
		BasePath:     testDir,
<<<<<<< HEAD
		MsgSend:      make(chan network.Message),
=======
>>>>>>> cfab2a41
		Syncer:       &mockSyncer{},
	}

	srv, err := network.NewService(cfg)
	if err != nil {
		t.Fatal(err)
	}

	return srv
}

// Test RPC's System.Health() response
func TestSystemModule_Health(t *testing.T) {
	net := newNetworkService(t)
	sys := NewSystemModule(net, nil)

	res := &SystemHealthResponse{}
	err := sys.Health(nil, nil, res)
	require.NoError(t, err)

	if res.Health != testHealth {
		t.Errorf("System.Health.: expected: %+v got: %+v\n", testHealth, res.Health)
	}
}

// Test RPC's System.NetworkState() response
func TestSystemModule_NetworkState(t *testing.T) {
	net := newNetworkService(t)
	sys := NewSystemModule(net, nil)

	res := &SystemNetworkStateResponse{}
	err := sys.NetworkState(nil, nil, res)
	require.NoError(t, err)

	testNetworkState := net.NetworkState()

	if res.NetworkState != testNetworkState {
		t.Errorf("System.NetworkState: expected: %+v got: %+v\n", testNetworkState, res.NetworkState)
	}
}

// Test RPC's System.Peers() response
func TestSystemModule_Peers(t *testing.T) {
	net := newNetworkService(t)
	sys := NewSystemModule(net, nil)

	res := &SystemPeersResponse{}
	err := sys.Peers(nil, nil, res)
	require.NoError(t, err)

	if len(res.Peers) != len(testPeers) {
		t.Errorf("System.Peers: expected: %+v got: %+v\n", testPeers, res.Peers)
	}
}

func TestSystemModule_NodeRoles(t *testing.T) {
	net := newNetworkService(t)
	sys := NewSystemModule(net, nil)
	expected := []interface{}{"Full"}

	var res []interface{}
	err := sys.NodeRoles(nil, nil, &res)
	require.NoError(t, err)
	require.Equal(t, expected, res)
}<|MERGE_RESOLUTION|>--- conflicted
+++ resolved
@@ -62,10 +62,6 @@
 		NoStatus:     true,
 		NetworkState: &state.NetworkState{},
 		BasePath:     testDir,
-<<<<<<< HEAD
-		MsgSend:      make(chan network.Message),
-=======
->>>>>>> cfab2a41
 		Syncer:       &mockSyncer{},
 	}
 
