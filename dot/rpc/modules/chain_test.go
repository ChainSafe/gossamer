--- conflicted
+++ resolved
@@ -368,27 +368,16 @@
 		ParentHash: gh,
 		StateRoot:  trie.EmptyHash,
 	}
-<<<<<<< HEAD
-	blockBody1 := types.Body{0, 1, 2, 3, 4, 5, 6, 7, 8, 9}
-=======
-	// Create blockHash
-	blockHash0 := header0.Hash()
-	block0 := &types.Block{
-		Header: *header0,
-		Body:   sampleBodyBytes,
-	}
->>>>>>> 4c09715c
 
 	block1 := &types.Block{
 		Header: *header1,
-		Body:   blockBody1,
+		Body:   sampleBodyBytes,
 	}
 
 	err := bs.AddBlock(block1)
 	require.NoError(t, err)
 	bs.StoreRuntime(header1.Hash(), rt)
 
-	// Create header & blockData for block 1
 	digest := types.NewDigest()
 	err = digest.Add(*types.NewBabeSecondaryPlainPreDigest(0, 1).ToPreRuntimeDigest())
 	require.NoError(t, err)
@@ -400,18 +389,11 @@
 		StateRoot:  trie.EmptyHash,
 	}
 
-<<<<<<< HEAD
 	block2 := &types.Block{
 		Header: *header2,
-		Body:   blockBody1,
-=======
-	block1 := &types.Block{
-		Header: *header1,
 		Body:   sampleBodyBytes,
->>>>>>> 4c09715c
-	}
-
-	// Add the block1 to the DB
+	}
+
 	err = bs.AddBlock(block2)
 	require.NoError(t, err)
 	bs.StoreRuntime(header2.Hash(), rt)
