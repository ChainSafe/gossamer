// Copyright 2020 ChainSafe Systems (ON) Corp.
// This file is part of gossamer.
//
// The gossamer library is free software: you can redistribute it and/or modify
// it under the terms of the GNU Lesser General Public License as published by
// the Free Software Foundation, either version 3 of the License, or
// (at your option) any later version.
//
// The gossamer library is distributed in the hope that it will be useful,
// but WITHOUT ANY WARRANTY; without even the implied warranty of
// MERCHANTABILITY or FITNESS FOR A PARTICULAR PURPOSE. See the
// GNU Lesser General Public License for more details.
//
// You should have received a copy of the GNU Lesser General Public License
// along with the gossamer library. If not, see <http://www.gnu.org/licenses/>.

package modules

import (
	"io/ioutil"
	"math/big"
	"testing"

	"github.com/ChainSafe/gossamer/dot/state"
	"github.com/ChainSafe/gossamer/dot/types"
	"github.com/ChainSafe/gossamer/lib/common"
	"github.com/ChainSafe/gossamer/lib/genesis"
	"github.com/ChainSafe/gossamer/lib/runtime"
	"github.com/ChainSafe/gossamer/lib/trie"
	"github.com/ChainSafe/gossamer/pkg/scale"

	database "github.com/ChainSafe/chaindb"
	log "github.com/ChainSafe/log15"
	"github.com/stretchr/testify/require"
)

// test data
var (
	sampleBodyBytes = *types.NewBody([]types.Extrinsic{[]byte{0, 1, 2, 3, 4, 5, 6, 7, 8, 9}})
	// sampleBodyString is string conversion of sampleBodyBytes
	sampleBodyString = []string{"0x2800010203040506070809"}
)

func TestChainGetHeader_Genesis(t *testing.T) {
	state := newTestStateService(t)
	svc := NewChainModule(state.Block)

	header, err := state.Block.BestBlockHeader()
	require.NoError(t, err)

	di := types.NewDigestItem()
	di.Set(*types.NewBabeSecondaryPlainPreDigest(0, 1).ToPreRuntimeDigest())

	d, err := scale.Marshal(di)
	require.NoError(t, err)

	expected := &ChainBlockHeaderResponse{
		ParentHash:     header.ParentHash.String(),
		Number:         common.BytesToHex(header.Number.Bytes()),
		StateRoot:      header.StateRoot.String(),
		ExtrinsicsRoot: header.ExtrinsicsRoot.String(),
		Digest: ChainBlockHeaderDigest{
			Logs: []string{common.BytesToHex(d)},
		},
	}

	hash := state.Block.BestBlockHash()

	res := &ChainBlockHeaderResponse{}
	req := &ChainHashRequest{Bhash: &hash}

	err = svc.GetHeader(nil, req, res)
	require.NoError(t, err)
	require.Equal(t, expected, res)
}

func TestChainGetHeader_Latest(t *testing.T) {
	state := newTestStateService(t)
	svc := NewChainModule(state.Block)

	header, err := state.Block.BestBlockHeader()
	require.NoError(t, err)

	di := types.NewDigestItem()
	di.Set(*types.NewBabeSecondaryPlainPreDigest(0, 1).ToPreRuntimeDigest())

	d, err := scale.Marshal(di)
	require.NoError(t, err)

	expected := &ChainBlockHeaderResponse{
		ParentHash:     header.ParentHash.String(),
		Number:         common.BytesToHex(header.Number.Bytes()),
		StateRoot:      header.StateRoot.String(),
		ExtrinsicsRoot: header.ExtrinsicsRoot.String(),
		Digest: ChainBlockHeaderDigest{
			Logs: []string{common.BytesToHex(d)},
		},
	}

	res := &ChainBlockHeaderResponse{}
	req := &ChainHashRequest{} // empty request should return latest hash

	err = svc.GetHeader(nil, req, res)
	require.NoError(t, err)
	require.Equal(t, expected, res)
}

func TestChainGetHeader_NotFound(t *testing.T) {
	chain := newTestStateService(t)
	svc := NewChainModule(chain.Block)

	bhash, err := common.HexToHash("0xea374832a2c3997280d2772c10e6e5b0b493ccd3d09c0ab14050320e34076c2c")
	require.NoError(t, err)

	res := &ChainBlockHeaderResponse{}
	req := &ChainHashRequest{Bhash: &bhash}

	err = svc.GetHeader(nil, req, res)
	require.EqualError(t, err, database.ErrKeyNotFound.Error())
}

func TestChainGetBlock_Genesis(t *testing.T) {
	state := newTestStateService(t)
	svc := NewChainModule(state.Block)

	header, err := state.Block.BestBlockHeader()
	require.NoError(t, err)

	di := types.NewDigestItem()
	di.Set(*types.NewBabeSecondaryPlainPreDigest(0, 1).ToPreRuntimeDigest())

	d, err := scale.Marshal(di)
	require.NoError(t, err)

	expectedHeader := &ChainBlockHeaderResponse{
		ParentHash:     header.ParentHash.String(),
		Number:         common.BytesToHex(header.Number.Bytes()),
		StateRoot:      header.StateRoot.String(),
		ExtrinsicsRoot: header.ExtrinsicsRoot.String(),
		Digest: ChainBlockHeaderDigest{
			Logs: []string{common.BytesToHex(d)},
		},
	}

	hash := state.Block.BestBlockHash()

	expected := &ChainBlockResponse{
		Block: ChainBlock{
			Header: *expectedHeader,
			Body:   sampleBodyString,
		},
	}

	res := &ChainBlockResponse{}
	req := &ChainHashRequest{Bhash: &hash}

	err = svc.GetBlock(nil, req, res)
	require.Nil(t, err)

	require.Equal(t, expected, res)
}

func TestChainGetBlock_Latest(t *testing.T) {
	state := newTestStateService(t)
	svc := NewChainModule(state.Block)

	header, err := state.Block.BestBlockHeader()
	require.NoError(t, err)

	di := types.NewDigestItem()
	di.Set(*types.NewBabeSecondaryPlainPreDigest(0, 1).ToPreRuntimeDigest())

	d, err := scale.Marshal(di)
	require.NoError(t, err)

	expectedHeader := &ChainBlockHeaderResponse{
		ParentHash:     header.ParentHash.String(),
		Number:         common.BytesToHex(header.Number.Bytes()),
		StateRoot:      header.StateRoot.String(),
		ExtrinsicsRoot: header.ExtrinsicsRoot.String(),
		Digest: ChainBlockHeaderDigest{
			Logs: []string{common.BytesToHex(d)},
		},
	}

	expected := &ChainBlockResponse{
		Block: ChainBlock{
			Header: *expectedHeader,
			Body:   sampleBodyString,
		},
	}

	res := &ChainBlockResponse{}
	req := &ChainHashRequest{} // empty request should return latest block

	err = svc.GetBlock(nil, req, res)
	require.NoError(t, err)
	require.Equal(t, expected, res)
}

func TestChainGetBlock_NoFound(t *testing.T) {
	state := newTestStateService(t)
	svc := NewChainModule(state.Block)

	bhash, err := common.HexToHash("0xea374832a2c3997280d2772c10e6e5b0b493ccd3d09c0ab14050320e34076c2c")
	require.NoError(t, err)

	res := &ChainBlockResponse{}
	req := &ChainHashRequest{Bhash: &bhash}

	err = svc.GetBlock(nil, req, res)
	require.EqualError(t, err, database.ErrKeyNotFound.Error())
}

func TestChainGetBlockHash_Latest(t *testing.T) {
	state := newTestStateService(t)
	svc := NewChainModule(state.Block)

	resString := string("")
	res := ChainHashResponse(resString)
	req := ChainBlockNumberRequest{nil}

	err := svc.GetBlockHash(nil, &req, &res)
	require.Nil(t, err)

	expected := state.Block.BestBlockHash()
	require.Equal(t, expected.String(), res)
}

func TestChainGetBlockHash_ByNumber(t *testing.T) {
	state := newTestStateService(t)
	svc := NewChainModule(state.Block)

	resString := string("")
	res := ChainHashResponse(resString)
	req := ChainBlockNumberRequest{"1"}

	err := svc.GetBlockHash(nil, &req, &res)
	require.Nil(t, err)

	expected, err := state.Block.GetBlockByNumber(big.NewInt(1))
	require.NoError(t, err)
	require.Equal(t, expected.Header.Hash().String(), res)
}

func TestChainGetBlockHash_ByHex(t *testing.T) {
	state := newTestStateService(t)
	svc := NewChainModule(state.Block)

	resString := string("")
	res := ChainHashResponse(resString)
	req := ChainBlockNumberRequest{"0x01"}

	err := svc.GetBlockHash(nil, &req, &res)
	require.NoError(t, err)

	expected, err := state.Block.GetBlockByNumber(big.NewInt(1))
	require.NoError(t, err)
	require.Equal(t, expected.Header.Hash().String(), res)
}

func TestChainGetBlockHash_Array(t *testing.T) {
	state := newTestStateService(t)
	svc := NewChainModule(state.Block)

	resString := string("")
	res := ChainHashResponse(resString)

	nums := make([]interface{}, 2)
	nums[0] = float64(0)     // as number
	nums[1] = string("0x01") // as hex string
	req := ChainBlockNumberRequest{nums}

	err := svc.GetBlockHash(nil, &req, &res)
	require.Nil(t, err)

	expected0, err := state.Block.GetBlockByNumber(big.NewInt(0))
	require.NoError(t, err)
	expected1, err := state.Block.GetBlockByNumber(big.NewInt(1))
	require.NoError(t, err)
	expected := []string{expected0.Header.Hash().String(), expected1.Header.Hash().String()}

	require.Equal(t, expected, res)
}

func TestChainGetFinalizedHead(t *testing.T) {
	state := newTestStateService(t)
	svc := NewChainModule(state.Block)
	_, _, genesisHeader := genesis.NewTestGenesisWithTrieAndHeader(t)
	var res ChainHashResponse
	err := svc.GetFinalizedHead(nil, &EmptyRequest{}, &res)
	require.NoError(t, err)

	expected := genesisHeader.Hash()
	require.Equal(t, common.BytesToHex(expected[:]), res)
}

func TestChainGetFinalizedHeadByRound(t *testing.T) {
	state := newTestStateService(t)
	svc := NewChainModule(state.Block)

	var res ChainHashResponse
	req := ChainFinalizedHeadRequest{0, 0}
	err := svc.GetFinalizedHeadByRound(nil, &req, &res)
	require.NoError(t, err)

	_, _, genesisHeader := genesis.NewTestGenesisWithTrieAndHeader(t)
	expected := genesisHeader.Hash()
	require.Equal(t, common.BytesToHex(expected[:]), res)

	digest := types.NewDigest()
	digest.Add(*types.NewBabeSecondaryPlainPreDigest(0, 1).ToPreRuntimeDigest())
<<<<<<< HEAD
	header := types.Header{
=======
	header := &types.Header{
>>>>>>> cdf6ed80
		ParentHash: genesisHeader.Hash(),
		Number:     big.NewInt(1),
		Digest:     digest,
	}
	err = state.Block.AddBlock(&types.Block{
<<<<<<< HEAD
		Header: header,
=======
		Header: *header,
>>>>>>> cdf6ed80
		Body:   types.Body{},
	})
	require.NoError(t, err)

	testhash := header.Hash()
	err = state.Block.SetFinalisedHash(testhash, 77, 1)
	require.NoError(t, err)

	req = ChainFinalizedHeadRequest{77, 1}
	err = svc.GetFinalizedHeadByRound(nil, &req, &res)
	require.NoError(t, err)
	require.Equal(t, common.BytesToHex(testhash[:]), res)
}

func newTestStateService(t *testing.T) *state.Service {
	testDatadirPath, err := ioutil.TempDir("/tmp", "test-datadir-*")
	require.NoError(t, err)

	config := state.Config{
		Path:     testDatadirPath,
		LogLevel: log.LvlInfo,
	}
	stateSrvc := state.NewService(config)
	stateSrvc.UseMemDB()

	gen, genTrie, genesisHeader := genesis.NewTestGenesisWithTrieAndHeader(t)

	err = stateSrvc.Initialise(gen, genesisHeader, genTrie)
	require.NoError(t, err)

	err = stateSrvc.Start()
	require.NoError(t, err)

	rt, err := stateSrvc.CreateGenesisRuntime(genTrie, gen)
	require.NoError(t, err)

	loadTestBlocks(t, genesisHeader.Hash(), stateSrvc.Block, rt)

	t.Cleanup(func() {
		stateSrvc.Stop()
	})
	return stateSrvc
}

func loadTestBlocks(t *testing.T, gh common.Hash, bs *state.BlockState, rt runtime.Instance) {
	header1 := &types.Header{
		Number:     big.NewInt(1),
		Digest:     types.NewDigest(),
		ParentHash: gh,
		StateRoot:  trie.EmptyHash,
	}

	block1 := &types.Block{
		Header: *header1,
		Body:   sampleBodyBytes,
	}

	err := bs.AddBlock(block1)
	require.NoError(t, err)
	bs.StoreRuntime(header1.Hash(), rt)

	digest := types.NewDigest()
	err = digest.Add(*types.NewBabeSecondaryPlainPreDigest(0, 1).ToPreRuntimeDigest())
	require.NoError(t, err)

	header2 := &types.Header{
		Number:     big.NewInt(2),
		Digest:     digest,
		ParentHash: header1.Hash(),
		StateRoot:  trie.EmptyHash,
	}

	block2 := &types.Block{
		Header: *header2,
		Body:   sampleBodyBytes,
	}

	err = bs.AddBlock(block2)
	require.NoError(t, err)
	bs.StoreRuntime(header2.Hash(), rt)
}<|MERGE_RESOLUTION|>--- conflicted
+++ resolved
@@ -310,21 +310,14 @@
 
 	digest := types.NewDigest()
 	digest.Add(*types.NewBabeSecondaryPlainPreDigest(0, 1).ToPreRuntimeDigest())
-<<<<<<< HEAD
+
 	header := types.Header{
-=======
-	header := &types.Header{
->>>>>>> cdf6ed80
 		ParentHash: genesisHeader.Hash(),
 		Number:     big.NewInt(1),
 		Digest:     digest,
 	}
 	err = state.Block.AddBlock(&types.Block{
-<<<<<<< HEAD
 		Header: header,
-=======
-		Header: *header,
->>>>>>> cdf6ed80
 		Body:   types.Body{},
 	})
 	require.NoError(t, err)
