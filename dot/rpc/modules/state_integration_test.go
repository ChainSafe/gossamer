--- conflicted
+++ resolved
@@ -574,11 +574,7 @@
 	err = ts.SetChildStorage([]byte(`:child1`), []byte(`:key1`), []byte(`:childValue1`))
 	require.NoError(t, err)
 
-<<<<<<< HEAD
-	sr1, err := ts.Root(trie.V0)
-=======
 	sr1, err := ts.Root()
->>>>>>> f5e48a97
 	require.NoError(t, err)
 	err = chain.Storage.StoreTrie(ts, nil)
 	require.NoError(t, err)
