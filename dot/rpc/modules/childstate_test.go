// Copyright 2021 ChainSafe Systems (ON)
// SPDX-License-Identifier: LGPL-3.0-only

package modules

import (
	"errors"
	"net/http"
	"testing"

	apimocks "github.com/ChainSafe/gossamer/dot/rpc/modules/mocks"
	"github.com/ChainSafe/gossamer/lib/common"
	rtstorage "github.com/ChainSafe/gossamer/lib/runtime/storage"
	"github.com/ChainSafe/gossamer/pkg/trie"
	"go.uber.org/mock/gomock"

	"github.com/stretchr/testify/assert"
	"github.com/stretchr/testify/require"
)

func createTestTrieState(t *testing.T) (*trie.Trie, common.Hash) {
	t.Helper()

	_, genesisTrie, _ := newWestendLocalGenesisWithTrieAndHeader(t)
	tr := rtstorage.NewTrieState(&genesisTrie)

	tr.Put([]byte(":first_key"), []byte(":value1"))
	tr.Put([]byte(":second_key"), []byte(":second_value"))

	childStorageKey := []byte(":child_storage_key")

	err := tr.SetChildStorage(childStorageKey, []byte(":child_first"), []byte(":child_first_value"))
	require.NoError(t, err)
	err = tr.SetChildStorage(childStorageKey, []byte(":child_second"), []byte(":child_second_value"))
	require.NoError(t, err)
	err = tr.SetChildStorage(childStorageKey, []byte(":another_child"), []byte("value"))
	require.NoError(t, err)

<<<<<<< HEAD
	stateRoot, err := tr.Root(trie.V0)
=======
	stateRoot, err := tr.Root()
>>>>>>> f5e48a97
	require.NoError(t, err)

	return tr.Trie(), stateRoot
}

func TestChildStateModule_GetKeys(t *testing.T) {
	ctrl := gomock.NewController(t)

	tr, sr := createTestTrieState(t)

	expKeys := tr.GetKeysWithPrefix([]byte{})
	expHexKeys := make([]string, len(expKeys))
	for idx, k := range expKeys {
		expHexKeys[idx] = common.BytesToHex(k)
	}

	mockStorageAPI := apimocks.NewMockStorageAPI(ctrl)
	mockErrorStorageAPI1 := apimocks.NewMockStorageAPI(ctrl)
	mockErrorStorageAPI2 := apimocks.NewMockStorageAPI(ctrl)
	mockBlockAPI := apimocks.NewMockBlockAPI(ctrl)

	hash := common.MustHexToHash("0x3aa96b0149b6ca3688878bdbd19464448624136398e3ce45b9e755d3ab61355a")
	mockBlockAPI.EXPECT().BestBlockHash().Return(hash).Times(2)

	mockStorageAPI.EXPECT().GetStateRootFromBlock(&hash).Return(&sr, nil).Times(2)
	mockStorageAPI.EXPECT().GetStorageChild(&sr, []byte(":child_storage_key")).
		Return(tr, nil).Times(2)

	mockErrorStorageAPI1.EXPECT().GetStateRootFromBlock(&common.Hash{}).Return(nil, nil)
	mockErrorStorageAPI1.EXPECT().GetStorageChild((*common.Hash)(nil), []byte(nil)).
		Return(nil, errors.New("GetStorageChild error"))

	mockErrorStorageAPI2.EXPECT().GetStateRootFromBlock(&hash).Return(nil, errors.New("GetStateRootFromBlock error"))

	childStateModule := NewChildStateModule(mockStorageAPI, mockBlockAPI)
	type fields struct {
		storageAPI StorageAPI
		blockAPI   BlockAPI
	}
	type args struct {
		in0 *http.Request
		req *GetKeysRequest
	}
	tests := []struct {
		name   string
		fields fields
		args   args
		expErr error
		exp    []string
	}{
		{
			name: "Get_Keys_Nil_Hash",
			fields: fields{
				childStateModule.storageAPI,
				childStateModule.blockAPI,
			},
			args: args{
				req: &GetKeysRequest{
					Key: []byte(":child_storage_key"),
				},
			},
			exp: expHexKeys,
		},
		{
			name: "Get_Keys_with_Hash",
			fields: fields{
				childStateModule.storageAPI,
				childStateModule.blockAPI,
			},
			args: args{
				req: &GetKeysRequest{
					Key:  []byte(":child_storage_key"),
					Hash: &hash,
				},
			},
			exp: expHexKeys,
		},
		{
			name: "GetStorageChild_error",
			fields: fields{
				mockErrorStorageAPI1,
				mockBlockAPI,
			},
			args: args{
				req: &GetKeysRequest{
					Hash: &common.Hash{},
				},
			},
			expErr: errors.New("GetStorageChild error"),
		},
		{
			name: "GetStateRootFromBlock_error",
			fields: fields{
				mockErrorStorageAPI2,
				mockBlockAPI,
			},
			args: args{
				req: &GetKeysRequest{
					Key: []byte(":child_storage_key"),
				},
			},
			expErr: errors.New("GetStateRootFromBlock error"),
		},
	}
	for _, tt := range tests {
		t.Run(tt.name, func(t *testing.T) {
			cs := &ChildStateModule{
				storageAPI: tt.fields.storageAPI,
				blockAPI:   tt.fields.blockAPI,
			}
			var res []string
			err := cs.GetKeys(tt.args.in0, tt.args.req, &res)
			if tt.expErr != nil {
				assert.EqualError(t, err, tt.expErr.Error())
			} else {
				assert.NoError(t, err)
			}
			assert.Equal(t, tt.exp, res)
		})
	}
}

func TestChildStateModule_GetStorageSize(t *testing.T) {
	ctrl := gomock.NewController(t)

	_, sr := createTestTrieState(t)

	mockStorageAPI := apimocks.NewMockStorageAPI(ctrl)
	mockErrorStorageAPI1 := apimocks.NewMockStorageAPI(ctrl)
	mockErrorStorageAPI2 := apimocks.NewMockStorageAPI(ctrl)
	mockBlockAPI := apimocks.NewMockBlockAPI(ctrl)

	hash := common.MustHexToHash("0x3aa96b0149b6ca3688878bdbd19464448624136398e3ce45b9e755d3ab61355a")
	mockBlockAPI.EXPECT().BestBlockHash().Return(hash)

	mockStorageAPI.EXPECT().GetStateRootFromBlock(&hash).Return(&sr, nil).Times(2)
	mockStorageAPI.EXPECT().GetStorageFromChild(&sr, []byte(":child_storage_key"), []byte(":child_first")).
		Return([]byte(""), nil).Times(2)

	mockErrorStorageAPI1.EXPECT().GetStateRootFromBlock(&hash).Return(nil, nil)
	mockErrorStorageAPI1.EXPECT().GetStorageFromChild((*common.Hash)(nil), []byte(nil), []byte(nil)).
		Return(nil, errors.New("GetStorageChild error"))

	mockErrorStorageAPI2.EXPECT().GetStateRootFromBlock(&hash).Return(nil, errors.New("GetStateRootFromBlock error"))

	childStateModule := NewChildStateModule(mockStorageAPI, mockBlockAPI)
	type fields struct {
		storageAPI StorageAPI
		blockAPI   BlockAPI
	}
	type args struct {
		in0 *http.Request
		req *GetChildStorageRequest
	}
	tests := []struct {
		name   string
		fields fields
		args   args
		expErr error
		exp    uint64
	}{
		{
			name: "Get_Keys_Nil_Hash",
			fields: fields{
				childStateModule.storageAPI,
				childStateModule.blockAPI,
			},
			args: args{
				req: &GetChildStorageRequest{
					KeyChild: []byte(":child_storage_key"),
					EntryKey: []byte(":child_first"),
				},
			},
			exp: uint64(0),
		},
		{
			name: "Get_Keys_with_Hash",
			fields: fields{
				childStateModule.storageAPI,
				childStateModule.blockAPI,
			},
			args: args{
				req: &GetChildStorageRequest{
					KeyChild: []byte(":child_storage_key"),
					EntryKey: []byte(":child_first"),
					Hash:     &hash,
				},
			},
			exp: uint64(0),
		},
		{
			name: "GetStorageChild_error",
			fields: fields{
				mockErrorStorageAPI1,
				mockBlockAPI,
			},
			args: args{
				req: &GetChildStorageRequest{
					Hash: &hash,
				},
			},
			expErr: errors.New("GetStorageChild error"),
		},
		{
			name: "GetStateRootFromBlock_error",
			fields: fields{
				mockErrorStorageAPI2,
				mockBlockAPI,
			},
			args: args{
				req: &GetChildStorageRequest{
					Hash: &hash,
				},
			},
			expErr: errors.New("GetStateRootFromBlock error"),
		},
	}
	for _, tt := range tests {
		t.Run(tt.name, func(t *testing.T) {
			cs := &ChildStateModule{
				storageAPI: tt.fields.storageAPI,
				blockAPI:   tt.fields.blockAPI,
			}
			res := uint64(0)
			err := cs.GetStorageSize(tt.args.in0, tt.args.req, &res)
			if tt.expErr != nil {
				assert.EqualError(t, err, tt.expErr.Error())
			} else {
				assert.NoError(t, err)
			}
			assert.Equal(t, tt.exp, res)
		})
	}
}

func TestChildStateModule_GetStorageHash(t *testing.T) {
	ctrl := gomock.NewController(t)

	_, sr := createTestTrieState(t)

	mockStorageAPI := apimocks.NewMockStorageAPI(ctrl)
	mockErrorStorageAPI1 := apimocks.NewMockStorageAPI(ctrl)
	mockErrorStorageAPI2 := apimocks.NewMockStorageAPI(ctrl)
	mockBlockAPI := apimocks.NewMockBlockAPI(ctrl)

	hash := common.MustHexToHash("0x3aa96b0149b6ca3688878bdbd19464448624136398e3ce45b9e755d3ab61355a")
	mockBlockAPI.EXPECT().BestBlockHash().Return(hash)

	mockStorageAPI.EXPECT().GetStateRootFromBlock(&hash).Return(&sr, nil).Times(2)
	mockStorageAPI.EXPECT().GetStorageFromChild(&sr, []byte(":child_storage_key"), []byte(":child_first")).
		Return([]byte(""), nil).Times(2)

	mockErrorStorageAPI1.EXPECT().GetStateRootFromBlock(&hash).Return(nil, nil)
	mockErrorStorageAPI1.EXPECT().GetStorageFromChild((*common.Hash)(nil), []byte(nil), []byte(nil)).
		Return(nil, errors.New("GetStorageChild error"))

	mockErrorStorageAPI2.EXPECT().GetStateRootFromBlock(&hash).Return(nil, errors.New("GetStateRootFromBlock error"))

	childStateModule := NewChildStateModule(mockStorageAPI, mockBlockAPI)
	type fields struct {
		storageAPI StorageAPI
		blockAPI   BlockAPI
	}
	type args struct {
		in0 *http.Request
		req *GetStorageHash
	}
	tests := []struct {
		name   string
		fields fields
		args   args
		expErr error
		exp    string
	}{
		{
			name: "Get_Keys_Nil_Hash",
			fields: fields{
				childStateModule.storageAPI,
				childStateModule.blockAPI,
			},
			args: args{
				req: &GetStorageHash{
					KeyChild: []byte(":child_storage_key"),
					EntryKey: []byte(":child_first"),
				},
			},
			exp: "0x0000000000000000000000000000000000000000000000000000000000000000",
		},
		{
			name: "Get_Keys_with_Hash",
			fields: fields{
				childStateModule.storageAPI,
				childStateModule.blockAPI,
			},
			args: args{
				req: &GetStorageHash{
					KeyChild: []byte(":child_storage_key"),
					EntryKey: []byte(":child_first"),
					Hash:     &hash,
				},
			},
			exp: "0x0000000000000000000000000000000000000000000000000000000000000000",
		},
		{
			name: "GetStorageChild_error",
			fields: fields{
				mockErrorStorageAPI1,
				mockBlockAPI,
			},
			args: args{
				req: &GetStorageHash{
					Hash: &hash,
				},
			},
			expErr: errors.New("GetStorageChild error"),
		},
		{
			name: "GetStateRootFromBlock_error",
			fields: fields{
				mockErrorStorageAPI2,
				mockBlockAPI,
			},
			args: args{
				req: &GetStorageHash{
					Hash: &hash,
				},
			},
			expErr: errors.New("GetStateRootFromBlock error"),
		},
	}
	for _, tt := range tests {
		t.Run(tt.name, func(t *testing.T) {
			cs := &ChildStateModule{
				storageAPI: tt.fields.storageAPI,
				blockAPI:   tt.fields.blockAPI,
			}
			res := ""
			err := cs.GetStorageHash(tt.args.in0, tt.args.req, &res)
			if tt.expErr != nil {
				assert.EqualError(t, err, tt.expErr.Error())
			} else {
				assert.NoError(t, err)
			}
			assert.Equal(t, tt.exp, res)
		})
	}
}

func TestChildStateModule_GetStorage(t *testing.T) {
	ctrl := gomock.NewController(t)

	_, sr := createTestTrieState(t)

	mockStorageAPI := apimocks.NewMockStorageAPI(ctrl)
	mockErrorStorageAPI1 := apimocks.NewMockStorageAPI(ctrl)
	mockErrorStorageAPI2 := apimocks.NewMockStorageAPI(ctrl)
	mockBlockAPI := apimocks.NewMockBlockAPI(ctrl)

	hash := common.MustHexToHash("0x3aa96b0149b6ca3688878bdbd19464448624136398e3ce45b9e755d3ab61355a")
	mockBlockAPI.EXPECT().BestBlockHash().Return(hash)

	mockStorageAPI.EXPECT().GetStateRootFromBlock(&hash).Return(&sr, nil).Times(2)
	mockStorageAPI.EXPECT().GetStorageFromChild(&sr, []byte(":child_storage_key"), []byte(":child_first")).
		Return([]byte("test"), nil).Times(2)

	mockErrorStorageAPI1.EXPECT().GetStateRootFromBlock(&hash).Return(nil, nil)
	mockErrorStorageAPI1.EXPECT().GetStorageFromChild((*common.Hash)(nil), []byte(nil), []byte(nil)).
		Return(nil, errors.New("GetStorageChild error"))

	mockErrorStorageAPI2.EXPECT().GetStateRootFromBlock(&hash).Return(nil, errors.New("GetStateRootFromBlock error"))

	childStateModule := NewChildStateModule(mockStorageAPI, mockBlockAPI)
	type fields struct {
		storageAPI StorageAPI
		blockAPI   BlockAPI
	}
	type args struct {
		in0 *http.Request
		req *ChildStateStorageRequest
	}
	tests := []struct {
		name   string
		fields fields
		args   args
		expErr error
		exp    StateStorageResponse
	}{
		{
			name: "Get_Keys_Nil_Hash",
			fields: fields{
				childStateModule.storageAPI,
				childStateModule.blockAPI,
			},
			args: args{
				req: &ChildStateStorageRequest{
					ChildStorageKey: []byte(":child_storage_key"),
					Key:             []byte(":child_first"),
				},
			},
			exp: StateStorageResponse("0x74657374"),
		},
		{
			name: "Get_Keys_with_Hash",
			fields: fields{
				childStateModule.storageAPI,
				childStateModule.blockAPI,
			},
			args: args{
				req: &ChildStateStorageRequest{
					ChildStorageKey: []byte(":child_storage_key"),
					Key:             []byte(":child_first"),
					Hash:            &hash,
				},
			},
			exp: StateStorageResponse("0x74657374"),
		},
		{
			name: "GetStorageChild_error",
			fields: fields{
				mockErrorStorageAPI1,
				mockBlockAPI,
			},
			args: args{
				req: &ChildStateStorageRequest{
					Hash: &hash,
				},
			},
			expErr: errors.New("GetStorageChild error"),
		},
		{
			name: "GetStateRootFromBlock_error",
			fields: fields{
				mockErrorStorageAPI2,
				mockBlockAPI,
			},
			args: args{
				req: &ChildStateStorageRequest{
					Hash: &hash,
				},
			},
			expErr: errors.New("GetStateRootFromBlock error"),
		},
	}
	for _, tt := range tests {
		t.Run(tt.name, func(t *testing.T) {
			cs := &ChildStateModule{
				storageAPI: tt.fields.storageAPI,
				blockAPI:   tt.fields.blockAPI,
			}
			res := StateStorageResponse("")
			err := cs.GetStorage(tt.args.in0, tt.args.req, &res)
			if tt.expErr != nil {
				assert.EqualError(t, err, tt.expErr.Error())
			} else {
				assert.NoError(t, err)
			}
			assert.Equal(t, tt.exp, res)
		})
	}
}<|MERGE_RESOLUTION|>--- conflicted
+++ resolved
@@ -36,11 +36,7 @@
 	err = tr.SetChildStorage(childStorageKey, []byte(":another_child"), []byte("value"))
 	require.NoError(t, err)
 
-<<<<<<< HEAD
-	stateRoot, err := tr.Root(trie.V0)
-=======
 	stateRoot, err := tr.Root()
->>>>>>> f5e48a97
 	require.NoError(t, err)
 
 	return tr.Trie(), stateRoot
