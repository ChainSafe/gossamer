--- conflicted
+++ resolved
@@ -174,17 +174,12 @@
 		return errors.New("generated public key does not equal provide public key")
 	}
 
-<<<<<<< HEAD
 	err = am.coreAPI.InsertKey(keyPair, keyReq.Type)
 	if err != nil {
 		return err
 	}
 
-	am.logger.Info("inserted key into keystore", "key", keyPair.Public().Hex())
-=======
-	am.coreAPI.InsertKey(keyPair)
 	am.logger.Info("inserted key " + keyPair.Public().Hex() + " into keystore")
->>>>>>> 756d42e6
 	return nil
 }
 
