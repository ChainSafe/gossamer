// Copyright 2021 ChainSafe Systems (ON)
// SPDX-License-Identifier: LGPL-3.0-only

//go:build integration

package modules

import (
	"errors"
	"fmt"
	"math/big"
	"os"
	"testing"
	"time"

	"github.com/btcsuite/btcd/btcutil/base58"
	"github.com/multiformats/go-multiaddr"
	"github.com/stretchr/testify/require"
	"go.uber.org/mock/gomock"

	"github.com/ChainSafe/gossamer/dot/core"
	"github.com/ChainSafe/gossamer/dot/network"
	"github.com/ChainSafe/gossamer/dot/rpc/modules/mocks"
	"github.com/ChainSafe/gossamer/dot/state"
	"github.com/ChainSafe/gossamer/dot/types"
	"github.com/ChainSafe/gossamer/lib/common"
	"github.com/ChainSafe/gossamer/lib/genesis"
	"github.com/ChainSafe/gossamer/lib/keystore"
	"github.com/ChainSafe/gossamer/lib/runtime"
	wazero_runtime "github.com/ChainSafe/gossamer/lib/runtime/wazero"
	"github.com/ChainSafe/gossamer/lib/transaction"
	"github.com/ChainSafe/gossamer/pkg/scale"
	"github.com/ChainSafe/gossamer/pkg/trie"
)

var (
	testHealth = common.Health{
		Peers:           0,
		IsSyncing:       true,
		ShouldHavePeers: true,
	}
	testPeers []common.PeerInfo
)

func newNetworkService(t *testing.T) *network.Service {
	ctrl := gomock.NewController(t)

	blockStateMock := NewMockBlockState(ctrl)
	blockStateMock.EXPECT().
		BestBlockHeader().
		Return(types.NewEmptyHeader(), nil).AnyTimes()
	blockStateMock.EXPECT().
		GetHighestFinalisedHeader().
		Return(types.NewEmptyHeader(), nil).AnyTimes()

	syncerMock := NewMockSyncer(ctrl)

	transactionHandlerMock := NewMockTransactionHandler(ctrl)
	transactionHandlerMock.EXPECT().TransactionsCount().Return(0).AnyTimes()

	telemetryMock := NewMockTelemetry(ctrl)
	telemetryMock.EXPECT().SendMessage(gomock.Any()).AnyTimes()

	cfg := &network.Config{
		BasePath:           t.TempDir(),
		SlotDuration:       time.Second,
		BlockState:         blockStateMock,
		Port:               0,
		Syncer:             syncerMock,
		TransactionHandler: transactionHandlerMock,
		Telemetry:          telemetryMock,
	}

	srv, err := network.NewService(cfg)
	require.NoError(t, err)

	err = srv.Start()
	require.NoError(t, err)

	t.Cleanup(func() {
		_ = srv.Stop()
		time.Sleep(time.Second)
		err = os.RemoveAll(cfg.BasePath)
		if err != nil {
			fmt.Printf("failed to remove path %s : %s\n", cfg.BasePath, err)
		}
	})

	return srv
}

// Test RPC's System.Health() response
func TestSystemModule_Health(t *testing.T) {
	ctrl := gomock.NewController(t)

	networkMock := mocks.NewMockNetworkAPI(ctrl)
	networkMock.EXPECT().Health().Return(testHealth)

	sys := NewSystemModule(networkMock, nil, nil, nil, nil, nil, nil)

	res := &SystemHealthResponse{}
	err := sys.Health(nil, nil, res)
	require.NoError(t, err)
	require.Equal(t, SystemHealthResponse(testHealth), *res)
}

// Test RPC's System.NetworkState() response
func TestSystemModule_NetworkState(t *testing.T) {
	net := newNetworkService(t)
	sys := NewSystemModule(net, nil, nil, nil, nil, nil, nil)

	res := &SystemNetworkStateResponse{}
	err := sys.NetworkState(nil, nil, res)
	require.NoError(t, err)

	testNetworkState := net.NetworkState()

	if res.NetworkState.PeerID != testNetworkState.PeerID {
		t.Errorf("System.NetworkState: expected: %+v got: %+v\n", testNetworkState, res.NetworkState)
	}
}

// Test RPC's System.Peers() response
func TestSystemModule_Peers(t *testing.T) {
	net := newNetworkService(t)
	net.Stop()
	sys := NewSystemModule(net, nil, nil, nil, nil, nil, nil)

	res := &SystemPeersResponse{}
	err := sys.Peers(nil, nil, res)
	require.NoError(t, err)

	if len(*res) != len(testPeers) {
		t.Errorf("System.Peers: expected: %+v got: %+v\n", testPeers, *res)
	}
}

func TestSystemModule_NodeRoles(t *testing.T) {
	net := newNetworkService(t)
	sys := NewSystemModule(net, nil, nil, nil, nil, nil, nil)
	expected := []interface{}{"Full"}

	var res []interface{}
	err := sys.NodeRoles(nil, nil, &res)
	require.NoError(t, err)
	require.Equal(t, expected, res)
}

var testSystemInfo = &types.SystemInfo{
	SystemName:    "gossamer",
	SystemVersion: "0",
}

var testGenesisData = &genesis.Data{
	Name:      "Gossamer",
	ID:        "gssmr",
	ChainType: "Local",
}

func TestSystemModule_Chain(t *testing.T) {
	ctrl := gomock.NewController(t)

	api := mocks.NewMockSystemAPI(ctrl)
	api.EXPECT().ChainName().Return(testGenesisData.Name)
	sys := NewSystemModule(nil, api, nil, nil, nil, nil, nil)

	res := new(string)
	err := sys.Chain(nil, nil, res)
	require.NoError(t, err)
	require.Equal(t, testGenesisData.Name, *res)
}

func TestSystemModule_ChainType(t *testing.T) {
	ctrl := gomock.NewController(t)

	api := mocks.NewMockSystemAPI(ctrl)
	api.EXPECT().ChainType().Return(testGenesisData.ChainType)

	sys := NewSystemModule(nil, api, nil, nil, nil, nil, nil)

	res := new(string)
	sys.ChainType(nil, nil, res)
	require.Equal(t, testGenesisData.ChainType, *res)
}
func TestSystemModule_Name(t *testing.T) {
	ctrl := gomock.NewController(t)

	api := mocks.NewMockSystemAPI(ctrl)
	api.EXPECT().SystemName().Return(testSystemInfo.SystemName)
	sys := NewSystemModule(nil, api, nil, nil, nil, nil, nil)

	res := new(string)
	err := sys.Name(nil, nil, res)
	require.NoError(t, err)
	require.Equal(t, testSystemInfo.SystemName, *res)
}

func TestSystemModule_Version(t *testing.T) {
	ctrl := gomock.NewController(t)

	api := mocks.NewMockSystemAPI(ctrl)
	api.EXPECT().SystemVersion().Return(testSystemInfo.SystemVersion)

	sys := NewSystemModule(nil, api, nil, nil, nil, nil, nil)

	res := new(string)
	err := sys.Version(nil, nil, res)
	require.NoError(t, err)
	require.Equal(t, testSystemInfo.SystemVersion, *res)
}

func TestSystemModule_Properties(t *testing.T) {
	ctrl := gomock.NewController(t)

	api := mocks.NewMockSystemAPI(ctrl)
	api.EXPECT().Properties().Return(nil)

	sys := NewSystemModule(nil, api, nil, nil, nil, nil, nil)

	expected := map[string]interface{}(nil)

	res := new(interface{})
	err := sys.Properties(nil, nil, res)
	require.NoError(t, err)
	require.Equal(t, expected, *res)
}

func TestSystemModule_AccountNextIndex_StoragePending(t *testing.T) {
	sys := setupSystemModule(t)
	expectedStored := U64Response(uint64(3))

	res := new(U64Response)
	req := StringRequest{
		String: "5GrwvaEF5zXb26Fz9rcQpDWS57CtERHpNehXCPcNoHGKutQY",
	}
	err := sys.AccountNextIndex(nil, &req, res)
	require.NoError(t, err)
	require.Equal(t, expectedStored, *res)

	// extrinsic for transfer signed by alice, nonce 4 (created with polkadot.js/api test_transaction)
	signedExt := common.MustHexToBytes("0xad018400d43593c715fdd31c61141abd04a99fd6822c8558854ccde39a5684e7a" +
		"56da27d0146d0050619728683af4e9659bf202aeb2b8b13b48a875adb663f449f1a71453903546f3252193964185eb91c482" +
		"cf95caf327db407d57ebda95046b5ef890187001000000108abcd")
	vtx := &transaction.ValidTransaction{
		Extrinsic: types.NewExtrinsic(signedExt),
		Validity:  new(transaction.Validity),
	}
	expectedPending := U64Response(uint64(4))
	sys.txStateAPI.(*state.TransactionState).AddToPool(vtx)

	err = sys.AccountNextIndex(nil, &req, res)
	require.NoError(t, err)
	require.Equal(t, expectedPending, *res)
}

func TestSystemModule_AccountNextIndex_Storage(t *testing.T) {
	sys := setupSystemModule(t)
	expectedStored := U64Response(uint64(3))

	res := new(U64Response)
	req := StringRequest{
		String: "5GrwvaEF5zXb26Fz9rcQpDWS57CtERHpNehXCPcNoHGKutQY",
	}
	err := sys.AccountNextIndex(nil, &req, res)
	require.NoError(t, err)

	require.Equal(t, expectedStored, *res)
}

func TestSystemModule_AccountNextIndex_Pending(t *testing.T) {
	sys := setupSystemModule(t)
	res := new(U64Response)
	req := StringRequest{
		String: "5GrwvaEF5zXb26Fz9rcQpDWS57CtERHpNehXCPcNoHGKutQY",
	}

	// extrinsic for transfer signed by alice, nonce 4 (created with polkadot.js/api test_transaction)
	signedExt := common.MustHexToBytes("0xad018400d43593c715fdd31c61141abd04a99fd6822c8558854ccde39a56" +
		"84e7a56da27d0146d0050619728683af4e9659bf202aeb2b8b13b48a875adb663f449f1a71453903546f325219396418" +
		"5eb91c482cf95caf327db407d57ebda95046b5ef890187001000000108abcd")
	vtx := &transaction.ValidTransaction{
		Extrinsic: types.NewExtrinsic(signedExt),
		Validity:  new(transaction.Validity),
	}
	expectedPending := U64Response(uint64(4))
	sys.txStateAPI.(*state.TransactionState).AddToPool(vtx)

	err := sys.AccountNextIndex(nil, &req, res)
	require.NoError(t, err)
	require.Equal(t, expectedPending, *res)
}

func setupSystemModule(t *testing.T) *SystemModule {
	// setup service
	net := newNetworkService(t)
	chain := newTestStateService(t)
	// init storage with test data
	ts, err := chain.Storage.TrieState(nil)
	require.NoError(t, err)

	aliceAcctStoKey, err := common.HexToBytes("0x26aa394eea5630e07c48ae0c9558cef7b99d880ec681799c" +
		"0cf30e8886371da9de1e86a9a8c739864cf3cc5ec2bea59fd43593c715fdd31c61141abd04a99fd6822c8558854ccde39a5684e7a56da27d")
	require.NoError(t, err)

	aliceAcctInfo := types.AccountInfo{
		Nonce: 3,
		//RefCount: 0,
		Data: types.AccountData{
			Free:       scale.MustNewUint128(big.NewInt(0)),
			Reserved:   scale.MustNewUint128(big.NewInt(0)),
			MiscFrozen: scale.MustNewUint128(big.NewInt(0)),
			FreeFrozen: scale.MustNewUint128(big.NewInt(0)),
		},
	}

	aliceAcctEncoded, err := scale.Marshal(aliceAcctInfo)
	require.NoError(t, err)
	ts.Put(aliceAcctStoKey, aliceAcctEncoded)

	err = chain.Storage.StoreTrie(ts, nil)
	require.NoError(t, err)

	digest := types.NewDigest()
	prd, err := types.NewBabeSecondaryPlainPreDigest(0, 1).ToPreRuntimeDigest()
	require.NoError(t, err)
	err = digest.Add(*prd)
	require.NoError(t, err)

	err = chain.Block.AddBlock(&types.Block{
		Header: types.Header{
			Number:     3,
			ParentHash: chain.Block.BestBlockHash(),
			StateRoot:  ts.MustRoot(),
			Digest:     digest,
		},
		Body: types.Body{},
	})
	require.NoError(t, err)

	core := newCoreService(t, chain)

	ctrl := gomock.NewController(t)
	telemetryMock := NewMockTelemetry(ctrl)

	telemetryMock.
		EXPECT().
		SendMessage(gomock.Any()).
		AnyTimes()

	txQueue := state.NewTransactionState(telemetryMock)
	return NewSystemModule(net, nil, core, chain.Storage, txQueue, nil, nil)
}

func newCoreService(t *testing.T, srvc *state.Service) *core.Service {
	// setup service
<<<<<<< HEAD
	tt := trie.NewEmptyInmemoryTrie()
	rt := wazero_runtime.NewTestInstanceWithTrie(t, runtime.WESTEND_RUNTIME_v0929, tt)
=======
	tt := trie.NewEmptyTrie()
	rt := wazero_runtime.NewTestInstance(t, runtime.WESTEND_RUNTIME_v0929, wazero_runtime.TestWithTrie(tt))
>>>>>>> 1a13e4cc
	ks := keystore.NewGlobalKeystore()
	t.Cleanup(func() {
		rt.Stop()
	})

	if srvc != nil {
		srvc.Block.StoreRuntime(srvc.Block.BestBlockHash(), rt)
	}

	// insert alice key for testing
	kr, err := keystore.NewSr25519Keyring()
	require.NoError(t, err)
	ks.Acco.Insert(kr.Alice())

	if srvc == nil {
		srvc = newTestStateService(t)
	}

	ctrl := gomock.NewController(t)

	mocknet := NewMockNetwork(ctrl)
	mocknet.EXPECT().GossipMessage(
		gomock.AssignableToTypeOf(new(network.TransactionMessage))).
		AnyTimes()

	cfg := &core.Config{
		Runtime:              rt,
		Keystore:             ks,
		TransactionState:     srvc.Transaction,
		BlockState:           srvc.Block,
		StorageState:         srvc.Storage,
		Network:              mocknet,
		CodeSubstitutedState: srvc.Base,
	}

	s, err := core.NewService(cfg)
	require.NoError(t, err)

	return s
}

func TestSyncState(t *testing.T) {
	ctrl := gomock.NewController(t)

	fakeCommonHash := common.NewHash([]byte("fake"))
	fakeHeader := &types.Header{
		Number: 49,
	}

	blockapiMock := mocks.NewMockBlockAPI(ctrl)
	blockapiMock.EXPECT().BestBlockHash().Return(fakeCommonHash).Times(2)
	blockapiMock.EXPECT().GetHeader(fakeCommonHash).Return(fakeHeader, nil)

	netapiMock := mocks.NewMockNetworkAPI(ctrl)
	netapiMock.EXPECT().StartingBlock().Return(int64(10))

	syncapiCtrl := gomock.NewController(t)
	syncapiMock := NewMockSyncAPI(syncapiCtrl)
	syncapiMock.EXPECT().HighestBlock().Return(uint(90))

	sysmodule := new(SystemModule)
	sysmodule.blockAPI = blockapiMock
	sysmodule.networkAPI = netapiMock
	sysmodule.syncAPI = syncapiMock

	var res SyncStateResponse
	err := sysmodule.SyncState(nil, nil, &res)
	require.NoError(t, err)

	expectedSyncState := SyncStateResponse{
		CurrentBlock:  uint32(49),
		HighestBlock:  uint32(90),
		StartingBlock: uint32(10),
	}

	require.Equal(t, expectedSyncState, res)

	blockapiMock.EXPECT().GetHeader(fakeCommonHash).Return(nil, errors.New("Problems while getting header"))
	err = sysmodule.SyncState(nil, nil, nil)
	require.Error(t, err)
}

func TestLocalListenAddresses(t *testing.T) {
	ctrl := gomock.NewController(t)

	ma, err := multiaddr.NewMultiaddr("/ip4/127.0.0.1/tcp/7001/p2p/12D3KooWCYyh5xoAc5oRyiGU4d9ktcqFQ23JjitNFR6bEcbw7YdN")
	require.NoError(t, err)

	mockedNetState := common.NetworkState{
		PeerID:     "fake-peer-id",
		Multiaddrs: []multiaddr.Multiaddr{ma},
	}

	mockNetAPI := mocks.NewMockNetworkAPI(ctrl)
	mockNetAPI.EXPECT().NetworkState().Return(mockedNetState)

	res := make([]string, 0)

	sysmodule := new(SystemModule)
	sysmodule.networkAPI = mockNetAPI

	err = sysmodule.LocalListenAddresses(nil, nil, &res)
	require.NoError(t, err)

	require.Len(t, res, 1)
	require.Equal(t, res[0], ma.String())

	mockNetAPI.EXPECT().NetworkState().Return(common.NetworkState{Multiaddrs: []multiaddr.Multiaddr{}})
	err = sysmodule.LocalListenAddresses(nil, nil, &res)
	require.Error(t, err, "multiaddress list is empty")
}

func TestLocalPeerId(t *testing.T) {
	ctrl := gomock.NewController(t)

	peerID := "12D3KooWBrwpqLE9Z23NEs59m2UHUs9sGYWenxjeCk489Xq7SG2h"
	encoded := base58.Encode([]byte(peerID))

	state := common.NetworkState{
		PeerID: peerID,
	}

	mocknetAPI := mocks.NewMockNetworkAPI(ctrl)
	mocknetAPI.EXPECT().NetworkState().Return(state)

	sysmodules := new(SystemModule)
	sysmodules.networkAPI = mocknetAPI

	var res string
	err := sysmodules.LocalPeerId(nil, nil, &res)
	require.NoError(t, err)

	require.Equal(t, res, encoded)

	state.PeerID = ""
	mocknetAPI.EXPECT().NetworkState().Return(state)
	err = sysmodules.LocalPeerId(nil, nil, &res)
	require.Error(t, err)
}

func TestAddReservedPeer(t *testing.T) {
	t.Run("Test_Add_and_Remove_reserved_peers_with_success", func(t *testing.T) {
		ctrl := gomock.NewController(t)

		networkMock := mocks.NewMockNetworkAPI(ctrl)
		networkMock.EXPECT().AddReservedPeers(gomock.Any()).Return(nil)
		networkMock.EXPECT().RemoveReservedPeers(gomock.Any()).Return(nil)

		multiAddrPeer := "/ip4/198.51.100.19/tcp/30333/p2p/QmSk5HQbn6LhUwDiNMseVUjuRYhEtYj4aUZ6WfWoGURpdV"
		sysModule := &SystemModule{
			networkAPI: networkMock,
		}

		var b *[]byte
		err := sysModule.AddReservedPeer(nil, &StringRequest{String: multiAddrPeer}, b)
		require.NoError(t, err)
		require.Nil(t, b)

		peerID := "QmSk5HQbn6LhUwDiNMseVUjuRYhEtYj4aUZ6WfWoGURpdV"
		err = sysModule.RemoveReservedPeer(nil, &StringRequest{String: peerID}, b)
		require.NoError(t, err)
		require.Nil(t, b)
	})

	t.Run("Test_Add_and_Remove_reserved_peers_without_success", func(t *testing.T) {
		ctrl := gomock.NewController(t)

		networkMock := mocks.NewMockNetworkAPI(ctrl)
		networkMock.EXPECT().AddReservedPeers(gomock.Any()).Return(errors.New("some problems"))
		networkMock.EXPECT().RemoveReservedPeers(gomock.Any()).Return(errors.New("other problems"))

		sysModule := &SystemModule{
			networkAPI: networkMock,
		}

		var b *[]byte
		err := sysModule.AddReservedPeer(nil, &StringRequest{String: ""}, b)
		require.Error(t, err, "cannot add an empty reserved peer")
		require.Nil(t, b)

		multiAddrPeer := "/ip4/198.51.100.19/tcp/30333/p2p/QmSk5HQbn6LhUwDiNMseVUjuRYhEtYj4aUZ6WfWoGURpdV"
		err = sysModule.AddReservedPeer(nil, &StringRequest{String: multiAddrPeer}, b)
		require.Error(t, err, "some problems")
		require.Nil(t, b)

		peerID := "QmSk5HQbn6LhUwDiNMseVUjuRYhEtYj4aUZ6WfWoGURpdV"
		err = sysModule.RemoveReservedPeer(nil, &StringRequest{String: peerID}, b)
		require.Error(t, err, "other problems")
		require.Nil(t, b)
	})

	t.Run("Test_trying_to_add_or_remove_peers_with_empty_or_white_space_request", func(t *testing.T) {
		sysModule := &SystemModule{}
		require.Error(t, sysModule.AddReservedPeer(nil, &StringRequest{String: ""}, nil))
		require.Error(t, sysModule.RemoveReservedPeer(nil, &StringRequest{String: "    "}, nil))
	})
}<|MERGE_RESOLUTION|>--- conflicted
+++ resolved
@@ -353,13 +353,8 @@
 
 func newCoreService(t *testing.T, srvc *state.Service) *core.Service {
 	// setup service
-<<<<<<< HEAD
 	tt := trie.NewEmptyInmemoryTrie()
-	rt := wazero_runtime.NewTestInstanceWithTrie(t, runtime.WESTEND_RUNTIME_v0929, tt)
-=======
-	tt := trie.NewEmptyTrie()
 	rt := wazero_runtime.NewTestInstance(t, runtime.WESTEND_RUNTIME_v0929, wazero_runtime.TestWithTrie(tt))
->>>>>>> 1a13e4cc
 	ks := keystore.NewGlobalKeystore()
 	t.Cleanup(func() {
 		rt.Stop()
