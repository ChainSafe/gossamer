--- conflicted
+++ resolved
@@ -220,46 +220,6 @@
 	return nil
 }
 
-<<<<<<< HEAD
-// GetChildKeys isn't implemented properly yet.
-func (sm *StateModule) GetChildKeys(r *http.Request, req *StateChildStorageRequest, res *StateKeysResponse) error {
-	// TODO implement change storage trie so that block hash parameter works (See issue #834)
-	return nil
-}
-
-// GetChildStorage returns a child storage entry.
-func (sm *StateModule) GetChildStorage(r *http.Request, req *StateChildStorageRequest, res *StateStorageDataResponse) error {
-	var (
-		item []byte
-		err  error
-	)
-
-	item, err = sm.storageAPI.GetStorageFromChild(req.Block, req.ChildStorageKey, req.Key)
-	if err != nil {
-		return err
-	}
-
-	if len(item) > 0 {
-		*res = StateStorageDataResponse(common.BytesToHex(item))
-	}
-
-	return nil
-}
-
-// GetChildStorageHash isn't implemented properly yet.
-func (sm *StateModule) GetChildStorageHash(r *http.Request, req *StateChildStorageRequest, res *StateChildStorageResponse) error {
-	// TODO implement change storage trie so that block hash parameter works (See issue #834)
-	return nil
-}
-
-// GetChildStorageSize isn't implemented properly yet.
-func (sm *StateModule) GetChildStorageSize(r *http.Request, req *StateChildStorageRequest, res *StateChildStorageSizeResponse) error {
-	// TODO implement change storage trie so that block hash parameter works (See issue #834)
-	return nil
-}
-
-=======
->>>>>>> 142ed59e
 // GetKeysPaged Returns the keys with prefix with pagination support.
 func (sm *StateModule) GetKeysPaged(_ *http.Request, req *StateStorageKeyRequest, res *StateStorageKeysResponse) error {
 	if req.Prefix == "" {
