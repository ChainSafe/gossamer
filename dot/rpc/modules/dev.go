--- conflicted
+++ resolved
@@ -68,64 +68,4 @@
 		}
 	}
 	return err
-<<<<<<< HEAD
-}
-
-// SetBlockProducerAuthorities dev rpc method that sets authorities for block producer
-func (m *DevModule) SetBlockProducerAuthorities(r *http.Request, req *[]interface{}, res *string) error {
-	ab := []*types.Authority{}
-	for _, v := range *req {
-		kb := crypto.PublicAddressToByteArray(common.Address(v.([]interface{})[0].(string)))
-		pk, err := sr25519.NewPublicKey(kb)
-		if err != nil {
-			return err
-		}
-		bd := &types.Authority{
-			Key:    pk,
-			Weight: uint64(v.([]interface{})[1].(float64)),
-		}
-		ab = append(ab, bd)
-	}
-
-	err := m.blockProducerAPI.SetAuthorities(ab)
-	*res = fmt.Sprintf("set %v block producer authorities", len(ab))
-	return err
-}
-
-// SetBABEThreshold dev rpc method that sets BABE Epoch Threshold of the BABE Producer
-func (m *DevModule) SetBABEThreshold(r *http.Request, req *string, res *string) error {
-	n := new(big.Int)
-	n, ok := n.SetString(*req, 10)
-	if !ok {
-		return fmt.Errorf("error setting threshold")
-	}
-	m.blockProducerAPI.SetThreshold(n)
-	*res = fmt.Sprintf("set BABE threshold to %v", n)
-
-	return nil
-}
-
-// SetBABERandomness dev rpc method to set BABE Randomness
-func (m *DevModule) SetBABERandomness(r *http.Request, req *[]string, res *string) error {
-	val := *req
-
-	reqB, err := common.HexToBytes(val[0])
-	if err != nil {
-		return err
-	}
-
-	if len(reqB) != types.RandomnessLength {
-		return fmt.Errorf("expected randomness value of %v bytes, received %v bytes", types.RandomnessLength, len(reqB))
-	}
-
-	b := [types.RandomnessLength]byte{}
-	for i := range b {
-		b[i] = reqB[i]
-	}
-	m.blockProducerAPI.SetRandomness(b)
-	*res = "updated BABE Randomness"
-
-	return nil
-=======
->>>>>>> 3acaf820
 }