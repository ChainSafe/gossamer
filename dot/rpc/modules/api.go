package modules

import (
	"math/big"

	"github.com/ChainSafe/gossamer/dot/state"
	"github.com/ChainSafe/gossamer/dot/types"
	"github.com/ChainSafe/gossamer/lib/babe"
	"github.com/ChainSafe/gossamer/lib/common"
	"github.com/ChainSafe/gossamer/lib/crypto"
	"github.com/ChainSafe/gossamer/lib/runtime"
	"github.com/ChainSafe/gossamer/lib/transaction"
)

// StorageAPI is the interface for the storage state
type StorageAPI interface {
	GetStorage(key []byte) ([]byte, error)
	Entries() map[string][]byte
	RegisterStorageChangeChannel(ch chan<- *state.KeyValue) (byte, error)
	UnregisterStorageChangeChannel(id byte)
}

// BlockAPI is the interface for the block state
type BlockAPI interface {
	GetHeader(hash common.Hash) (*types.Header, error)
	BestBlockHash() common.Hash
	GetBlockByHash(hash common.Hash) (*types.Block, error)
	GetBlockHash(blockNumber *big.Int) (*common.Hash, error)
	GetFinalizedHash(uint64) (common.Hash, error)
	RegisterImportedChannel(ch chan<- *types.Block) (byte, error)
	UnregisterImportedChannel(id byte)
}

// NetworkAPI interface for network state methods
type NetworkAPI interface {
	Health() common.Health
	NetworkState() common.NetworkState
	Peers() []common.PeerInfo
	NodeRoles() byte
	Stop() error
	Start() error
	IsStopped() bool
}

// BlockProducerAPI is the interface for BlockProducer methods
type BlockProducerAPI interface {
	Pause() error
	Resume() error
	SetAuthorities(data []*types.BABEAuthorityData) error
<<<<<<< HEAD
	SetEpochThreshold(a *big.Int)
=======
	SetRandomness(a [babe.RandomnessLength]byte)
>>>>>>> 67c88e21
}

// TransactionQueueAPI ...
type TransactionQueueAPI interface {
	Push(*transaction.ValidTransaction) (common.Hash, error)
	Pop() *transaction.ValidTransaction
	Peek() *transaction.ValidTransaction
	Pending() []*transaction.ValidTransaction
}

// CoreAPI is the interface for the core methods
type CoreAPI interface {
	InsertKey(kp crypto.Keypair)
	HasKey(pubKeyStr string, keyType string) (bool, error)
	GetRuntimeVersion() (*runtime.VersionAPI, error)
	IsBlockProducer() bool
	HandleSubmittedExtrinsic(types.Extrinsic) error
	GetMetadata() ([]byte, error)
}

// RPCAPI is the interface for methods related to RPC service
type RPCAPI interface {
	Methods() []string
	BuildMethodNames(rcvr interface{}, name string)
}

// RuntimeAPI is the interface for runtime methods
type RuntimeAPI interface {
	ValidateTransaction(e types.Extrinsic) (*transaction.Validity, error)
}

// SystemAPI is the interface for handling system methods
type SystemAPI interface {
	SystemName() string
	SystemVersion() string
	NodeName() string
	Properties() map[string]interface{}
}<|MERGE_RESOLUTION|>--- conflicted
+++ resolved
@@ -47,11 +47,8 @@
 	Pause() error
 	Resume() error
 	SetAuthorities(data []*types.BABEAuthorityData) error
-<<<<<<< HEAD
 	SetEpochThreshold(a *big.Int)
-=======
 	SetRandomness(a [babe.RandomnessLength]byte)
->>>>>>> 67c88e21
 }
 
 // TransactionQueueAPI ...
