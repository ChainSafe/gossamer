--- conflicted
+++ resolved
@@ -39,10 +39,7 @@
 // CoreAPI is the interface for the core methods
 type CoreAPI interface {
 	InsertKey(kp crypto.Keypair)
-<<<<<<< HEAD
-=======
 	GetRuntimeVersion() (*runtime.VersionAPI, error)
->>>>>>> f5288064
 	IsBabeAuthority() bool
 }
 
