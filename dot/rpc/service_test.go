--- conflicted
+++ resolved
@@ -33,11 +33,7 @@
 }
 
 func TestService_Methods(t *testing.T) {
-<<<<<<< HEAD
-	qtySystemMethods := 11
-=======
-	qtySystemMethods := 12
->>>>>>> c981d2e6
+	qtySystemMethods := 13
 	qtyRPCMethods := 1
 	qtyAuthorMethods := 7
 
