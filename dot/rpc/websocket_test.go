--- conflicted
+++ resolved
@@ -93,70 +93,4 @@
 		require.Nil(t, err)
 		require.Equal(t, item.expected, message)
 	}
-<<<<<<< HEAD
-}
-
-type MockBlockAPI struct {
-}
-
-func (m *MockBlockAPI) GetHeader(hash common.Hash) (*types.Header, error) {
-	return nil, nil
-}
-func (m *MockBlockAPI) BestBlockHash() common.Hash {
-	return common.Hash{}
-}
-func (m *MockBlockAPI) GetBlockByHash(hash common.Hash) (*types.Block, error) {
-	return nil, nil
-}
-func (m *MockBlockAPI) GetBlockHash(blockNumber *big.Int) (*common.Hash, error) {
-	return nil, nil
-}
-func (m *MockBlockAPI) GetFinalizedHash(uint64, uint64) (common.Hash, error) {
-	return common.Hash{}, nil
-}
-func (m *MockBlockAPI) RegisterImportedChannel(ch chan<- *types.Block) (byte, error) {
-	return 0, nil
-}
-func (m *MockBlockAPI) UnregisterImportedChannel(id byte) {
-}
-func (m *MockBlockAPI) RegisterFinalizedChannel(ch chan<- *types.FinalisationInfo) (byte, error) {
-	return 0, nil
-}
-func (m *MockBlockAPI) UnregisterFinalizedChannel(id byte) {}
-
-func (m *MockBlockAPI) GetJustification(hash common.Hash) ([]byte, error) {
-	return make([]byte, 10), nil
-}
-
-func (m *MockBlockAPI) HasJustification(hash common.Hash) (bool, error) {
-	return true, nil
-}
-
-func (m *MockBlockAPI) SubChain(start, end common.Hash) ([]common.Hash, error) {
-	return make([]common.Hash, 0), nil
-}
-
-type MockStorageAPI struct{}
-
-func (m *MockStorageAPI) GetStorage(_ *common.Hash, key []byte) ([]byte, error) {
-	return nil, nil
-}
-func (m *MockStorageAPI) Entries(_ *common.Hash) (map[string][]byte, error) {
-	return nil, nil
-}
-func (m *MockStorageAPI) GetStorageByBlockHash(_ common.Hash, key []byte) ([]byte, error) {
-	return nil, nil
-}
-func (m *MockStorageAPI) RegisterStorageObserver(observer state.Observer) {
-}
-
-func (m *MockStorageAPI) UnregisterStorageObserver(observer state.Observer) {
-}
-func (m *MockStorageAPI) GetStateRootFromBlock(bhash *common.Hash) (*common.Hash, error) {
-	return nil, nil
-}
-func (m *MockStorageAPI) GetKeysWithPrefix(root *common.Hash, prefix []byte) ([][]byte, error) {
-	return nil, nil
-=======
->>>>>>> 0932ee84
 }