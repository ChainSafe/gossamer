--- conflicted
+++ resolved
@@ -25,26 +25,19 @@
 }
 
 func TestNewWebSocketServer(t *testing.T) {
-<<<<<<< HEAD
 	ctx := &cli.Context{
 		App: &cli.App{
 			Name:    "gossamer",
 			Version: "0.0.1",
 		},
 	}
-=======
 	coreAPI := core.NewTestService(t, nil)
->>>>>>> b487bef7
 	cfg := &HTTPServerConfig{
 		Modules: []string{"system", "chain"},
 		RPCPort: 8545,
 		WSPort:  8546,
-<<<<<<< HEAD
 		RPCAPI:  NewService(ctx, "gssmr"),
-=======
-		RPCAPI:  NewService(),
 		CoreAPI: coreAPI,
->>>>>>> b487bef7
 	}
 	s := NewHTTPServer(cfg)
 	err := s.Start()
