--- conflicted
+++ resolved
@@ -24,7 +24,6 @@
 	"github.com/ChainSafe/gossamer/dot/rpc/modules"
 	"github.com/ChainSafe/gossamer/dot/rpc/modules/mocks"
 	"github.com/ChainSafe/gossamer/dot/state"
-	"github.com/ChainSafe/gossamer/dot/types"
 	"github.com/ChainSafe/gossamer/internal/log"
 	"github.com/ChainSafe/gossamer/lib/common"
 	"github.com/ChainSafe/gossamer/lib/crypto/sr25519"
@@ -310,25 +309,10 @@
 	telemetryMock.EXPECT().SendMessage(gomock.Any()).AnyTimes()
 
 	config := state.Config{
-<<<<<<< HEAD
-		Path:      testDatadirPath,
-		LogLevel:  log.Debug,
-		Telemetry: telemetryMock,
-		GenesisBABEConfig: &types.BabeConfiguration{
-			SlotDuration:       1000,
-			EpochLength:        200,
-			C1:                 1,
-			C2:                 4,
-			GenesisAuthorities: []types.AuthorityRaw{},
-			Randomness:         [32]byte{},
-			SecondarySlots:     0,
-		},
-=======
 		Path:              testDatadirPath,
 		LogLevel:          log.Debug,
 		Telemetry:         telemetryMock,
 		GenesisBABEConfig: config.BABEConfigurationTestDefault,
->>>>>>> d5aa79bf
 	}
 
 	stateSrvc := state.NewService(config)
