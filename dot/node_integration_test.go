--- conflicted
+++ resolved
@@ -56,12 +56,7 @@
 	initConfig.ChainSpec = genFile
 	initConfig.Account.Key = "alice"
 	initConfig.Core.Role = common.FullNodeRole
-<<<<<<< HEAD
-	initConfig.Core.WasmInterpreter = wasmer.Name
-=======
 	initConfig.Core.WasmInterpreter = wazero_runtime.Name
-
->>>>>>> 308b10af
 	initConfig.Log.Digest = "critical"
 
 	networkConfig := &network.Config{
