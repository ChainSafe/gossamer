// Copyright 2021 ChainSafe Systems (ON)
// SPDX-License-Identifier: LGPL-3.0-only

//go:build integration

package dot

import (
	"context"
	"encoding/hex"
	"encoding/json"
	"fmt"
	"os"
	"path/filepath"
	"testing"

	"github.com/ChainSafe/gossamer/chain/westend"
	"github.com/ChainSafe/gossamer/tests/utils/config"

	cfg "github.com/ChainSafe/gossamer/config"
	"github.com/ChainSafe/gossamer/dot/core"
	digest "github.com/ChainSafe/gossamer/dot/digest"
	network "github.com/ChainSafe/gossamer/dot/network"
	"github.com/ChainSafe/gossamer/dot/state"
	dotsync "github.com/ChainSafe/gossamer/dot/sync"
	system "github.com/ChainSafe/gossamer/dot/system"
	"github.com/ChainSafe/gossamer/dot/telemetry"
	"github.com/ChainSafe/gossamer/dot/types"
	"github.com/ChainSafe/gossamer/internal/database"
	"github.com/ChainSafe/gossamer/internal/log"
	"github.com/ChainSafe/gossamer/lib/babe"
	"github.com/ChainSafe/gossamer/lib/common"
	"github.com/ChainSafe/gossamer/lib/crypto/sr25519"
	"github.com/ChainSafe/gossamer/lib/genesis"
	"github.com/ChainSafe/gossamer/lib/grandpa"
	"github.com/ChainSafe/gossamer/lib/keystore"
	"github.com/ChainSafe/gossamer/lib/runtime"
	wazero_runtime "github.com/ChainSafe/gossamer/lib/runtime/wazero"
	"github.com/ChainSafe/gossamer/pkg/trie"
	inmemory_trie "github.com/ChainSafe/gossamer/pkg/trie/inmemory"
	"github.com/stretchr/testify/assert"
	"github.com/stretchr/testify/require"
	gomock "go.uber.org/mock/gomock"
)

func TestNewNode(t *testing.T) {
	ctrl := gomock.NewController(t)

	mockTelemetryClient := NewMockTelemetry(ctrl)
	mockTelemetryClient.EXPECT().SendMessage(gomock.Any())

	basepath := t.TempDir()
	initConfig := westend.DefaultConfig()
	genFile := NewTestGenesisRawFile(t, initConfig)

	initConfig.Name = "TestNode"
	initConfig.BasePath = basepath
	initConfig.ChainSpec = genFile
	initConfig.Account.Key = "alice"
	initConfig.Core.Role = common.FullNodeRole
	initConfig.Core.WasmInterpreter = wazero_runtime.Name
	initConfig.Log.Digest = "critical"

	networkConfig := &network.Config{
		BasePath:    basepath,
		NoBootstrap: true,
		NoMDNS:      true,
	}
	setConfigTestDefaults(t, networkConfig)

	testNetworkService, err := network.NewService(networkConfig)
	require.NoError(t, err)

	logLevel, err := log.ParseLevel(initConfig.Log.State)
	require.NoError(t, err)
	stateConfig := state.Config{
<<<<<<< HEAD
		Path:     initConfig.BasePath,
		LogLevel: logLevel,
		GenesisBABEConfig: &types.BabeConfiguration{
			SlotDuration:       1000,
			EpochLength:        200,
			C1:                 1,
			C2:                 4,
			GenesisAuthorities: []types.AuthorityRaw{},
			Randomness:         [32]byte{},
			SecondarySlots:     0,
		},
=======
		Path:              initConfig.BasePath,
		LogLevel:          logLevel,
		GenesisBABEConfig: config.BABEConfigurationTestDefault,
>>>>>>> d5aa79bf
	}

	systemInfo := &types.SystemInfo{
		SystemName:    initConfig.System.SystemName,
		SystemVersion: initConfig.System.SystemVersion,
	}

	ks, err := initKeystore(t, initConfig)
	assert.NoError(t, err)

	mockServiceRegistry := NewMockServiceRegisterer(ctrl)
	mockServiceRegistry.EXPECT().RegisterService(gomock.Any()).Times(8)

	m := NewMocknodeBuilderIface(ctrl)
	m.EXPECT().createStateService(initConfig).DoAndReturn(func(config *cfg.Config) (*state.Service, error) {
		stateSrvc := state.NewService(stateConfig)
		// create genesis from configuration file
		gen, err := genesis.NewGenesisFromJSONRaw(config.ChainSpec)
		if err != nil {
			return nil, fmt.Errorf("failed to load genesis from file: %w", err)
		}
		// create trie from genesis
		trie, err := runtime.NewTrieFromGenesis(*gen)
		if err != nil {
			return nil, fmt.Errorf("failed to create trie from genesis: %w", err)
		}
		// create genesis block from trie
		header, err := runtime.GenesisBlockFromTrie(trie)
		if err != nil {
			return nil, fmt.Errorf("failed to create genesis block from trie: %w", err)
		}
		stateSrvc.Telemetry = mockTelemetryClient
		err = stateSrvc.Initialise(gen, &header, trie)
		if err != nil {
			return nil, fmt.Errorf("failed to initialise state service: %s", err)
		}

		err = stateSrvc.SetupBase()
		if err != nil {
			return nil, fmt.Errorf("cannot setup base: %w", err)
		}
		return stateSrvc, nil
	})

	m.EXPECT().createRuntimeStorage(gomock.AssignableToTypeOf(&state.Service{})).Return(&runtime.
		NodeStorage{}, nil)
	m.EXPECT().loadRuntime(initConfig, &runtime.NodeStorage{}, gomock.AssignableToTypeOf(&state.Service{}),
		ks, gomock.AssignableToTypeOf(&network.Service{})).Return(nil)
	m.EXPECT().createBlockVerifier(gomock.AssignableToTypeOf(&state.Service{})).
		Return(&babe.VerificationManager{})
	m.EXPECT().createDigestHandler(gomock.AssignableToTypeOf(&state.Service{})).
		Return(&digest.Handler{}, nil)
	m.EXPECT().createCoreService(initConfig, ks, gomock.AssignableToTypeOf(&state.Service{}),
		gomock.AssignableToTypeOf(&network.Service{})).
		Return(&core.Service{}, nil)
	m.EXPECT().createGRANDPAService(initConfig, gomock.AssignableToTypeOf(&state.Service{}),
		ks.Gran, gomock.AssignableToTypeOf(&network.Service{}),
		gomock.AssignableToTypeOf(&telemetry.Mailer{})).
		Return(&grandpa.Service{}, nil)
	m.EXPECT().newSyncService(initConfig, gomock.AssignableToTypeOf(&state.Service{}), &grandpa.Service{},
		&babe.VerificationManager{}, &core.Service{}, gomock.AssignableToTypeOf(&network.Service{}),
		gomock.AssignableToTypeOf(&telemetry.Mailer{})).
		Return(&dotsync.Service{}, nil)
	m.EXPECT().createBABEService(initConfig, gomock.AssignableToTypeOf(&state.Service{}), ks.Babe,
		&core.Service{}, gomock.AssignableToTypeOf(&telemetry.Mailer{})).
		Return(&babe.Service{}, nil)
	m.EXPECT().createSystemService(systemInfo, gomock.AssignableToTypeOf(&state.Service{})).
		DoAndReturn(func(cfg *types.SystemInfo, stateSrvc *state.Service) (*system.Service, error) {
			gd, err := stateSrvc.Base.LoadGenesisData()
			systemService := system.NewService(cfg, gd)
			return systemService, err
		})
	m.EXPECT().createNetworkService(initConfig, gomock.AssignableToTypeOf(&state.Service{}),
		gomock.AssignableToTypeOf(&telemetry.Mailer{})).Return(testNetworkService, nil)

	got, err := newNode(initConfig, ks, m, mockServiceRegistry)
	assert.NoError(t, err)

	expected := &Node{
		Name: "TestNode",
	}

	assert.Equal(t, expected.Name, got.Name)
}

func Test_nodeBuilder_loadRuntime(t *testing.T) {
	config := DefaultTestWestendDevConfig(t)

	type args struct {
		config *cfg.Config
		ns     *runtime.NodeStorage
		ks     *keystore.GlobalKeystore
		net    *network.Service
	}
	tests := []struct {
		name string
		args args
		err  error
	}{
		{
			name: "base_case",
			args: args{
				config: config,
				ns:     &runtime.NodeStorage{},
				ks:     nil,
				net:    nil,
			},
			err: nil,
		},
	}
	for _, tt := range tests {
		t.Run(tt.name, func(t *testing.T) {
			ctrl := gomock.NewController(t)
			stateSrvc := newStateService(t, ctrl)
			no := nodeBuilder{}
			err := no.loadRuntime(tt.args.config, tt.args.ns, stateSrvc, tt.args.ks, tt.args.net)
			assert.ErrorIs(t, err, tt.err)
			blocks := stateSrvc.Block.GetNonFinalisedBlocks()
			for i := range blocks {
				hash := &blocks[i]
				code, err := stateSrvc.Storage.GetStorageByBlockHash(hash, []byte(":code"))
				require.NoError(t, err)
				require.NotEmpty(t, code)
			}
		})
	}
}

func TestInitNode_Integration(t *testing.T) {
	config := DefaultTestWestendDevConfig(t)

	genFile := NewTestGenesisRawFile(t, config)

	config.ChainSpec = genFile

	err := InitNode(config)
	require.NoError(t, err)

	// confirm database was setup

	db, err := database.LoadDatabase(config.BasePath, false)
	require.NoError(t, err)
	require.NotNil(t, db)
	err = db.Close()
	require.NoError(t, err)
}

func TestInitNode_GenesisSpec(t *testing.T) {
	config := DefaultTestWestendDevConfig(t)

	genFile := NewTestGenesisRawFile(t, config)

	config.ChainSpec = genFile

	err := InitNode(config)
	require.NoError(t, err)
	// confirm database was setup
	db, err := database.LoadDatabase(config.BasePath, false)
	require.NoError(t, err)
	require.NotNil(t, db)

	err = db.Close()
	require.NoError(t, err)
}

func TestNodeInitializedIntegration(t *testing.T) {
	config := DefaultTestWestendDevConfig(t)

	genFile := NewTestGenesisRawFile(t, config)

	config.ChainSpec = genFile

	result, err := IsNodeInitialised(config.BasePath)
	require.NoError(t, err)
	require.False(t, result)

	err = InitNode(config)
	require.NoError(t, err)

	result, err = IsNodeInitialised(config.BasePath)
	require.NoError(t, err)
	require.True(t, result)
}

func TestNewNodeIntegration(t *testing.T) {
	config := DefaultTestWestendDevConfig(t)

	genFile := NewTestGenesisRawFile(t, config)

	config.ChainSpec = genFile

	err := InitNode(config)
	require.NoError(t, err)

	ks := keystore.NewGlobalKeystore()
	ed25519keyRing, err := keystore.NewEd25519Keyring()
	require.NoError(t, err)
	err = keystore.LoadKeystore("alice", ks.Gran, ed25519keyRing)
	require.NoError(t, err)
	sr25519keyRing, err := keystore.NewSr25519Keyring()
	require.NoError(t, err)
	err = keystore.LoadKeystore("alice", ks.Babe, sr25519keyRing)
	require.NoError(t, err)

	config.Core.Role = common.FullNodeRole

	node, err := NewNode(config, ks)
	require.NoError(t, err)

	bp := node.ServiceRegistry.Get(&babe.Service{})
	require.IsType(t, &babe.Service{}, bp)
	fg := node.ServiceRegistry.Get(&grandpa.Service{})
	require.IsType(t, &grandpa.Service{}, fg)
}

func TestNewNode_Authority(t *testing.T) {
	config := DefaultTestWestendDevConfig(t)

	genFile := NewTestGenesisRawFile(t, config)

	config.ChainSpec = genFile

	err := InitNode(config)
	require.NoError(t, err)

	ks := keystore.NewGlobalKeystore()
	ed25519keyRing, err := keystore.NewEd25519Keyring()
	require.NoError(t, err)
	err = keystore.LoadKeystore("alice", ks.Gran, ed25519keyRing)
	require.NoError(t, err)
	require.Equal(t, 1, ks.Gran.Size())

	sr25519keyRing, err := keystore.NewSr25519Keyring()
	require.NoError(t, err)
	err = keystore.LoadKeystore("alice", ks.Babe, sr25519keyRing)
	require.NoError(t, err)
	require.Equal(t, 1, ks.Babe.Size())

	config.Core.Role = common.AuthorityRole

	node, err := NewNode(config, ks)
	require.NoError(t, err)

	bp := node.ServiceRegistry.Get(&babe.Service{})
	require.NotNil(t, bp)
	fg := node.ServiceRegistry.Get(&grandpa.Service{})
	require.NotNil(t, fg)
}

func TestStartStopNode(t *testing.T) {
	config := DefaultTestWestendDevConfig(t)

	genFile := NewTestGenesisRawFile(t, config)

	config.ChainSpec = genFile
	config.Core.GrandpaAuthority = false
	config.Core.BabeAuthority = false

	err := InitNode(config)
	require.NoError(t, err)

	ks := keystore.NewGlobalKeystore()

	ed25519keyRing, err := keystore.NewEd25519Keyring()
	require.NoError(t, err)
	err = keystore.LoadKeystore("alice", ks.Gran, ed25519keyRing)
	require.NoError(t, err)

	sr25519keyRing, err := keystore.NewSr25519Keyring()
	require.NoError(t, err)
	err = keystore.LoadKeystore("alice", ks.Babe, sr25519keyRing)
	require.NoError(t, err)

	config.Core.Role = common.FullNodeRole

	node, err := NewNode(config, ks)
	require.NoError(t, err)

	go func() {
		<-node.started
		node.Stop()
	}()
	err = node.Start()
	require.NoError(t, err)
}

func TestInitNode_LoadStorageRoot(t *testing.T) {
	config := DefaultTestWestendDevConfig(t)

	genPath := newTestGenesisAndRuntime(t)

	config.Core.Role = common.FullNodeRole
	config.Core.BabeAuthority = false
	config.Core.GrandpaAuthority = false
	config.ChainSpec = genPath

	gen, err := genesis.NewGenesisFromJSONRaw(genPath)
	require.NoError(t, err)

	err = InitNode(config)
	require.NoError(t, err)

	ks := keystore.NewGlobalKeystore()
	ed25519Keyring, _ := keystore.NewEd25519Keyring()
	ks.Gran.Insert(ed25519Keyring.Alice())
	sr25519Keyring, _ := keystore.NewSr25519Keyring()
	ks.Babe.Insert(sr25519Keyring.Alice())
	node, err := NewNode(config, ks)
	require.NoError(t, err)

	expected, err := inmemory_trie.LoadFromMap(gen.GenesisFields().Raw["top"], trie.V0)
	require.NoError(t, err)

	expectedRoot, err := trie.V0.Hash(expected) // Since we are using a runtime with state trie V0
	require.NoError(t, err)

	coreServiceInterface := node.ServiceRegistry.Get(&core.Service{})

	coreSrvc, ok := coreServiceInterface.(*core.Service)
	require.True(t, ok, "could not find core service")
	require.NotNil(t, coreSrvc)

	stateRoot, err := coreSrvc.StorageRoot()
	require.NoError(t, err)
	require.Equal(t, expectedRoot, stateRoot)
}

func balanceKey(t *testing.T, publicKey [32]byte) (storageTrieKey []byte) {
	accountKey := append([]byte("balance:"), publicKey[:]...)
	hash, err := common.Blake2bHash(accountKey)
	require.NoError(t, err)
	return hash[:]
}

func TestInitNode_LoadBalances(t *testing.T) {
	config := DefaultTestWestendDevConfig(t)

	genPath := newTestGenesisAndRuntime(t)

	config.Core.Role = common.FullNodeRole
	config.Core.BabeAuthority = false
	config.Core.GrandpaAuthority = false
	config.ChainSpec = genPath

	err := InitNode(config)
	require.NoError(t, err)

	ks := keystore.NewGlobalKeystore()
	ed25519Keyring, _ := keystore.NewEd25519Keyring()
	ks.Gran.Insert(ed25519Keyring.Alice())

	node, err := NewNode(config, ks)
	require.NoError(t, err)

	mgr := node.ServiceRegistry.Get(&state.Service{})

	stateSrv, ok := mgr.(*state.Service)
	require.True(t, ok, "could not find core service")
	require.NotNil(t, stateSrv)

	kr, _ := keystore.NewSr25519Keyring()
	alice := kr.Alice().Public().(*sr25519.PublicKey).AsBytes()

	bal, err := stateSrv.Storage.GetStorage(nil, balanceKey(t, alice))
	require.NoError(t, err)

	const genesisBalance = "0x0000000000000001"
	expected, err := common.HexToBytes(genesisBalance)
	require.NoError(t, err)
	require.Equal(t, expected, bal)
}

func TestNode_PersistGlobalName_WhenInitialize(t *testing.T) {
	globalName := RandomNodeName()

	config := DefaultTestWestendDevConfig(t)
	config.Name = globalName

	config.Core.Role = common.FullNodeRole
	config.Core.BabeAuthority = false
	config.Core.GrandpaAuthority = false
	config.ChainSpec = newTestGenesisAndRuntime(t)

	err := InitNode(config)
	require.NoError(t, err)

	storedName, err := LoadGlobalNodeName(config.BasePath)
	require.NoError(t, err)
	require.Equal(t, globalName, storedName)
}

// newTestGenesisAndRuntime create a new test runtime and a new test genesis
// file with the test runtime stored in raw data and returns the genesis file
func newTestGenesisAndRuntime(t *testing.T) (filename string) {
	runtimeFilePath, err := runtime.GetRuntime(context.Background(), runtime.WESTEND_RUNTIME_v0929)
	require.NoError(t, err)
	runtimeData, err := os.ReadFile(runtimeFilePath)
	require.NoError(t, err)

	gen := NewTestGenesis(t)
	hex := hex.EncodeToString(runtimeData)

	gen.Genesis.Raw = map[string]map[string]string{
		"top": {
			"0x3a636f6465": "0x" + hex,
			"0xcf722c0832b5231d35e29f319ff27389f5032bfc7bfc3ba5ed7839f2042fb99f": "0x0000000000000001",
		},
	}

	genData, err := json.Marshal(gen)
	require.NoError(t, err)

	filename = filepath.Join(t.TempDir(), "genesis.json")
	err = os.WriteFile(filename, genData, os.ModePerm)
	require.NoError(t, err)

	return filename
}<|MERGE_RESOLUTION|>--- conflicted
+++ resolved
@@ -74,23 +74,9 @@
 	logLevel, err := log.ParseLevel(initConfig.Log.State)
 	require.NoError(t, err)
 	stateConfig := state.Config{
-<<<<<<< HEAD
-		Path:     initConfig.BasePath,
-		LogLevel: logLevel,
-		GenesisBABEConfig: &types.BabeConfiguration{
-			SlotDuration:       1000,
-			EpochLength:        200,
-			C1:                 1,
-			C2:                 4,
-			GenesisAuthorities: []types.AuthorityRaw{},
-			Randomness:         [32]byte{},
-			SecondarySlots:     0,
-		},
-=======
 		Path:              initConfig.BasePath,
 		LogLevel:          logLevel,
 		GenesisBABEConfig: config.BABEConfigurationTestDefault,
->>>>>>> d5aa79bf
 	}
 
 	systemInfo := &types.SystemInfo{
