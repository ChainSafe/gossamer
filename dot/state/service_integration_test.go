--- conflicted
+++ resolved
@@ -32,25 +32,10 @@
 	telemetryMock.EXPECT().SendMessage(gomock.Any()).AnyTimes()
 
 	config := Config{
-<<<<<<< HEAD
-		Path:      t.TempDir(),
-		LogLevel:  log.Info,
-		Telemetry: telemetryMock,
-		GenesisBABEConfig: &types.BabeConfiguration{
-			SlotDuration:       1000,
-			EpochLength:        200,
-			C1:                 1,
-			C2:                 4,
-			GenesisAuthorities: []types.AuthorityRaw{},
-			Randomness:         [32]byte{},
-			SecondarySlots:     0,
-		},
-=======
 		Path:              t.TempDir(),
 		LogLevel:          log.Info,
 		Telemetry:         telemetryMock,
 		GenesisBABEConfig: config.BABEConfigurationTestDefault,
->>>>>>> d5aa79bf
 	}
 	state = NewService(config)
 	return state
@@ -63,25 +48,10 @@
 
 	testDatadirPath := t.TempDir()
 	config := Config{
-<<<<<<< HEAD
-		Path:      testDatadirPath,
-		LogLevel:  log.Info,
-		Telemetry: telemetryMock,
-		GenesisBABEConfig: &types.BabeConfiguration{
-			SlotDuration:       1000,
-			EpochLength:        200,
-			C1:                 1,
-			C2:                 4,
-			GenesisAuthorities: []types.AuthorityRaw{},
-			Randomness:         [32]byte{},
-			SecondarySlots:     0,
-		},
-=======
 		Path:              testDatadirPath,
 		LogLevel:          log.Info,
 		Telemetry:         telemetryMock,
 		GenesisBABEConfig: config.BABEConfigurationTestDefault,
->>>>>>> d5aa79bf
 	}
 	state := NewService(config)
 	state.UseMemDB()
@@ -162,25 +132,10 @@
 		MaxTimes(2)
 
 	config := Config{
-<<<<<<< HEAD
-		Path:      t.TempDir(),
-		LogLevel:  log.Info,
-		Telemetry: telemetryMock,
-		GenesisBABEConfig: &types.BabeConfiguration{
-			SlotDuration:       1000,
-			EpochLength:        200,
-			C1:                 1,
-			C2:                 4,
-			GenesisAuthorities: []types.AuthorityRaw{},
-			Randomness:         [32]byte{},
-			SecondarySlots:     0,
-		},
-=======
 		Path:              t.TempDir(),
 		LogLevel:          log.Info,
 		Telemetry:         telemetryMock,
 		GenesisBABEConfig: config.BABEConfigurationTestDefault,
->>>>>>> d5aa79bf
 	}
 
 	stateA := NewService(config)
@@ -233,21 +188,8 @@
 			// Mode:           pruner.Full,
 			RetainedBlocks: uint32(retainBlocks),
 		},
-<<<<<<< HEAD
-		Telemetry: telemetryMock,
-		GenesisBABEConfig: &types.BabeConfiguration{
-			SlotDuration:       1000,
-			EpochLength:        200,
-			C1:                 1,
-			C2:                 4,
-			GenesisAuthorities: []types.AuthorityRaw{},
-			Randomness:         [32]byte{},
-			SecondarySlots:     0,
-		},
-=======
-		Telemetry:         telemetryMock,
-		GenesisBABEConfig: config.BABEConfigurationTestDefault,
->>>>>>> d5aa79bf
+		Telemetry:         telemetryMock,
+		GenesisBABEConfig: config.BABEConfigurationTestDefault,
 	}
 	serv := NewService(config)
 	serv.UseMemDB()
@@ -294,25 +236,10 @@
 	telemetryMock.EXPECT().SendMessage(gomock.Any()).Times(2)
 
 	config := Config{
-<<<<<<< HEAD
-		Path:      t.TempDir(),
-		LogLevel:  log.Info,
-		Telemetry: telemetryMock,
-		GenesisBABEConfig: &types.BabeConfiguration{
-			SlotDuration:       1000,
-			EpochLength:        200,
-			C1:                 1,
-			C2:                 4,
-			GenesisAuthorities: []types.AuthorityRaw{},
-			Randomness:         [32]byte{},
-			SecondarySlots:     0,
-		},
-=======
 		Path:              t.TempDir(),
 		LogLevel:          log.Info,
 		Telemetry:         telemetryMock,
 		GenesisBABEConfig: config.BABEConfigurationTestDefault,
->>>>>>> d5aa79bf
 	}
 	serv := NewService(config)
 	serv.UseMemDB()
@@ -391,25 +318,10 @@
 	telemetryMock.EXPECT().SendMessage(gomock.Any()).Times(3)
 
 	config := Config{
-<<<<<<< HEAD
-		Path:      t.TempDir(),
-		LogLevel:  log.Info,
-		Telemetry: telemetryMock,
-		GenesisBABEConfig: &types.BabeConfiguration{
-			SlotDuration:       1000,
-			EpochLength:        200,
-			C1:                 1,
-			C2:                 4,
-			GenesisAuthorities: []types.AuthorityRaw{},
-			Randomness:         [32]byte{},
-			SecondarySlots:     0,
-		},
-=======
 		Path:              t.TempDir(),
 		LogLevel:          log.Info,
 		Telemetry:         telemetryMock,
 		GenesisBABEConfig: config.BABEConfigurationTestDefault,
->>>>>>> d5aa79bf
 	}
 	serv := NewService(config)
 	serv.UseMemDB()
@@ -465,25 +377,10 @@
 	telemetryMock.EXPECT().SendMessage(gomock.Any())
 
 	config := Config{
-<<<<<<< HEAD
-		Path:      t.TempDir(),
-		LogLevel:  log.Info,
-		Telemetry: telemetryMock,
-		GenesisBABEConfig: &types.BabeConfiguration{
-			SlotDuration:       1000,
-			EpochLength:        200,
-			C1:                 1,
-			C2:                 4,
-			GenesisAuthorities: []types.AuthorityRaw{},
-			Randomness:         [32]byte{},
-			SecondarySlots:     0,
-		},
-=======
 		Path:              t.TempDir(),
 		LogLevel:          log.Info,
 		Telemetry:         telemetryMock,
 		GenesisBABEConfig: config.BABEConfigurationTestDefault,
->>>>>>> d5aa79bf
 	}
 	serv := NewService(config)
 	serv.UseMemDB()
