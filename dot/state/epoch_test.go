// Copyright 2021 ChainSafe Systems (ON)
// SPDX-License-Identifier: LGPL-3.0-only

package state

import (
	"encoding/binary"
	"testing"
	"time"

	"github.com/ChainSafe/gossamer/dot/types"
	"github.com/ChainSafe/gossamer/lib/common"
	"github.com/ChainSafe/gossamer/lib/crypto/sr25519"
	"github.com/ChainSafe/gossamer/lib/keystore"
	"github.com/ChainSafe/gossamer/pkg/scale"
	"github.com/ChainSafe/gossamer/tests/utils/config"

	"github.com/stretchr/testify/require"
)

func newEpochStateFromGenesis(t *testing.T) *EpochState {
	db := NewInMemoryDB(t)
	blockState := newTestBlockState(t, newTriesEmpty())
	s, err := NewEpochStateFromGenesis(db, blockState, config.BABEConfigurationTestDefault)
	require.NoError(t, err)
	return s
}

func TestNewEpochStateFromGenesis(t *testing.T) {
	_ = newEpochStateFromGenesis(t)
}

func TestEpochState_CurrentEpoch(t *testing.T) {
	s := newEpochStateFromGenesis(t)
	epoch, err := s.GetCurrentEpoch()
	require.NoError(t, err)
	require.Equal(t, uint64(0), epoch)

	err = s.StoreCurrentEpoch(1)
	require.NoError(t, err)
	epoch, err = s.GetCurrentEpoch()
	require.NoError(t, err)
	require.Equal(t, uint64(1), epoch)
}

func TestEpochState_EpochData(t *testing.T) {
	s := newEpochStateFromGenesis(t)

	keyring, err := keystore.NewSr25519Keyring()
	require.NoError(t, err)

	auth := types.AuthorityRaw{
		Key:    keyring.Alice().Public().(*sr25519.PublicKey).AsBytes(),
		Weight: 1,
	}

	info := &types.EpochDataRaw{
		Authorities: []types.AuthorityRaw{auth},
		Randomness:  [32]byte{77},
	}

	err = s.SetEpochDataRaw(1, info)
	require.NoError(t, err)
	res, err := s.GetEpochDataRaw(1, nil)
	require.NoError(t, err)
	require.Equal(t, info.Randomness, res.Randomness)

	for i, auth := range res.Authorities {
		require.Equal(t, info.Authorities[i], auth)
	}
}

func TestEpochState_GetStartSlotForEpoch(t *testing.T) {
	s := newEpochStateFromGenesis(t)

	// let's say first slot is 1 second after January 1, 1970 UTC
	startAtTime := time.Unix(1, 0)
	slotDuration := time.Millisecond * time.Duration(config.BABEConfigurationTestDefault.SlotDuration)
	firstSlot := uint64(startAtTime.UnixNano()) / uint64(slotDuration.Nanoseconds())

	digest := types.NewDigest()
	di, err := types.NewBabeSecondaryPlainPreDigest(0, firstSlot).ToPreRuntimeDigest()
	require.NoError(t, err)
	require.NotNil(t, di)
	err = digest.Add(*di)
	require.NoError(t, err)

	header1 := types.Header{
		Number:     1,
		Digest:     digest,
		ParentHash: s.blockState.genesisHash,
	}

	err = s.blockState.AddBlock(&types.Block{
		Header: header1,
		Body:   types.Body{},
	})
	require.NoError(t, err)

	start, err := s.GetStartSlotForEpoch(0, header1.Hash())
	require.NoError(t, err)
	require.Equal(t, uint64(1), start)

	start, err = s.GetStartSlotForEpoch(1, header1.Hash())
	require.NoError(t, err)
	require.Equal(t, uint64(201), start)

	start, err = s.GetStartSlotForEpoch(2, header1.Hash())
	require.NoError(t, err)
	require.Equal(t, uint64(401), start)
}

func TestEpochState_ConfigData(t *testing.T) {
	s := newEpochStateFromGenesis(t)

	data := &types.ConfigData{
		C1:             1,
		C2:             8,
		SecondarySlots: 1,
	}

	err := s.StoreConfigData(1, data)
	require.NoError(t, err)

	ret, err := s.GetConfigData(1, nil)
	require.NoError(t, err)
	require.Equal(t, data, ret)
}

func createAndImportBlockOne(t *testing.T, slotNumber uint64, blockState *BlockState) (blockOneHeader *types.Header) {
	babeHeader := types.NewBabeDigest()
	err := babeHeader.SetValue(*types.NewBabePrimaryPreDigest(0, slotNumber, [32]byte{}, [64]byte{}))
	require.NoError(t, err)
	enc, err := scale.Marshal(babeHeader)
	require.NoError(t, err)
	d := types.NewBABEPreRuntimeDigest(enc)
	digest := types.NewDigest()
	digest.Add(*d)

	blockOneHeader = &types.Header{
		Number:     1,
		Digest:     digest,
		ParentHash: blockState.genesisHash,
	}

	err = blockState.AddBlock(&types.Block{
		Header: *blockOneHeader,
		Body:   *types.NewBody([]types.Extrinsic{}),
	})
	require.NoError(t, err)

	return blockOneHeader
}

func TestEpochState_GetEpochForBlock(t *testing.T) {
	s := newEpochStateFromGenesis(t)

	firstSlot := uint64(1)
	blockOneHeader := createAndImportBlockOne(t, firstSlot, s.blockState)

	babeHeader := types.NewBabeDigest()
	err := babeHeader.SetValue(*types.NewBabePrimaryPreDigest(0, s.epochLength*1+1, [32]byte{}, [64]byte{}))
	require.NoError(t, err)
	enc, err := scale.Marshal(babeHeader)
	require.NoError(t, err)
	d := types.NewBABEPreRuntimeDigest(enc)
	digest := types.NewDigest()
	digest.Add(*d)

	header2 := &types.Header{
		Number:     2,
		Digest:     digest,
		ParentHash: blockOneHeader.Hash(),
	}

	err = s.blockState.AddBlock(&types.Block{
		Header: *header2,
		Body:   *types.NewBody([]types.Extrinsic{}),
	})
	require.NoError(t, err)

	epoch, err := s.GetEpochForBlock(header2)
	require.NoError(t, err)
	require.Equal(t, uint64(1), epoch)

	babeHeader = types.NewBabeDigest()
	err = babeHeader.SetValue(*types.NewBabePrimaryPreDigest(0, s.epochLength*2+1, [32]byte{}, [64]byte{}))
	require.NoError(t, err)
	enc, err = scale.Marshal(babeHeader)
	require.NoError(t, err)
	d = types.NewBABEPreRuntimeDigest(enc)
	digest2 := types.NewDigest()
	digest2.Add(*d)

	header3 := &types.Header{
		Number:     3,
		Digest:     digest2,
		ParentHash: header2.Hash(),
	}

	err = s.blockState.AddBlock(&types.Block{
		Header: *header3,
		Body:   *types.NewBody([]types.Extrinsic{}),
	})
	require.NoError(t, err)

	epoch, err = s.GetEpochForBlock(header3)
	require.NoError(t, err)
	require.Equal(t, uint64(2), epoch)
}

func TestEpochState_SetAndGetSlotDuration(t *testing.T) {
	s := newEpochStateFromGenesis(t)
	expected := time.Millisecond * time.Duration(config.BABEConfigurationTestDefault.SlotDuration)

	ret, err := s.GetSlotDuration()
	require.NoError(t, err)
	require.Equal(t, expected, ret)
}

type inMemoryBABEData[T any] struct {
	epoch    uint64
	hashes   []common.Hash
	nextData []T
}

func TestStoreAndFinalizeBabeNextEpochData(t *testing.T) {
	/*
	* Setup the services: StateService, DigestHandler, EpochState
	* and VerificationManager
	 */

	keyring, _ := keystore.NewSr25519Keyring()
	keyPairs := []*sr25519.Keypair{
		keyring.KeyAlice, keyring.KeyBob, keyring.KeyCharlie,
		keyring.KeyDave, keyring.KeyEve, keyring.KeyFerdie,
		keyring.KeyGeorge, keyring.KeyHeather, keyring.KeyIan,
	}

	authorities := make([]types.AuthorityRaw, len(keyPairs))
	for i, keyPair := range keyPairs {
		authorities[i] = types.AuthorityRaw{
			Key: keyPair.Public().(*sr25519.PublicKey).AsBytes(),
		}
	}

	babePrimaryPreDigest := types.BabePrimaryPreDigest{
		SlotNumber: 301, // block on epoch 0 with digest for epoch 1
		VRFOutput:  [32]byte{},
		VRFProof:   [64]byte{},
	}

	preRuntimeDigest, err := babePrimaryPreDigest.ToPreRuntimeDigest()
	require.NoError(t, err)

	digest := types.NewDigest()

	require.NoError(t, digest.Add(*preRuntimeDigest))

	// a random finalized header for testing purposes
	finalizedHeader := &types.Header{
		ParentHash: common.Hash{},
		Number:     1,
		Digest:     digest,
	}

	finalizedHeaderHash := finalizedHeader.Hash()

	tests := map[string]struct {
		finalizedHeader      *types.Header
		inMemoryEpoch        []inMemoryBABEData[types.NextEpochData]
		finalizeEpoch        uint64
		expectErr            error
		shouldRemainInMemory int
	}{
		"store_and_finalize_successfully": {
			shouldRemainInMemory: 2,
			finalizeEpoch:        1,
			finalizedHeader:      finalizedHeader,
			inMemoryEpoch: []inMemoryBABEData[types.NextEpochData]{
				{
					epoch: 1,
					hashes: []common.Hash{
						common.MustHexToHash("0x9da3ce2785da743bfbc13449db7dcb7a69c07ca914276d839abe7bedc6ac8fed"),
						common.MustHexToHash("0x91b171bb158e2d3848fa23a9f1c25182fb8e20313b2c1eb49219da7a70ce90c3"),
						finalizedHeaderHash,
					},
					nextData: []types.NextEpochData{
						{
							Authorities: authorities[:3],
							Randomness:  [32]byte{1},
						},
						{
							Authorities: authorities[3:6],
							Randomness:  [32]byte{2},
						},
						{
							Authorities: authorities[6:],
							Randomness:  [32]byte{3},
						},
					},
				},
				{
					epoch: 2,
					hashes: []common.Hash{
						common.MustHexToHash("0x5b940c7fc0a1c5a58e4d80c5091dd003303b8f18e90a989f010c1be6f392bed1"),
						common.MustHexToHash("0xd380bee22de487a707cbda65dd9d4e2188f736908c42cf390c8919d4f7fc547c"),
					},
					nextData: []types.NextEpochData{
						{
							Authorities: authorities[6:],
							Randomness:  [32]byte{1},
						},
						{
							Authorities: authorities[:3],
							Randomness:  [32]byte{2},
						},
						{
							Authorities: authorities[3:6],
							Randomness:  [32]byte{3},
						},
					},
				},
				{
					epoch: 3,
					hashes: []common.Hash{
						common.MustHexToHash("0xab5c9230a7dde8bb90a6728ba4a0165423294dac14336b1443f865b796ff682c"),
					},
					nextData: []types.NextEpochData{
						{
							Authorities: authorities[6:],
							Randomness:  [32]byte{1},
						},
					},
				},
			},
		},
		"cannot_finalize_hash_not_stored": {
			shouldRemainInMemory: 1,
			finalizeEpoch:        1,
			// this header hash is not in the database
			finalizedHeader: finalizedHeader,
			expectErr:       errHashNotPersisted,
			inMemoryEpoch: []inMemoryBABEData[types.NextEpochData]{
				{
					epoch: 1,
					hashes: []common.Hash{
						common.MustHexToHash("0x9da3ce2785da743bfbc13449db7dcb7a69c07ca914276d839abe7bedc6ac8fed"),
						common.MustHexToHash("0x91b171bb158e2d3848fa23a9f1c25182fb8e20313b2c1eb49219da7a70ce90c3"),
						common.MustHexToHash("0xc0096358534ec8d21d01d34b836eed476a1c343f8724fa2153dc0725ad797a90"),
					},
					nextData: []types.NextEpochData{
						{
							Authorities: authorities[:3],
							Randomness:  [32]byte{1},
						},
						{
							Authorities: authorities[3:6],
							Randomness:  [32]byte{2},
						},
						{
							Authorities: authorities[6:],
							Randomness:  [32]byte{3},
						},
					},
				},
			},
		},
		"cannot_finalize_in_memory_epoch_not_found": {
			shouldRemainInMemory: 0,
			finalizeEpoch:        3, // try to finalize a epoch that does not exists
			finalizedHeader:      finalizedHeader,
			expectErr:            ErrEpochNotInMemory,
			inMemoryEpoch:        []inMemoryBABEData[types.NextEpochData]{},
		},
	}

	for testName, tt := range tests {
		t.Run(testName, func(t *testing.T) {
			epochState := newEpochStateFromGenesis(t)

			for _, e := range tt.inMemoryEpoch {
				for i, hash := range e.hashes {
					epochState.storeBABENextEpochData(e.epoch, hash, e.nextData[i])
				}
			}

			require.Len(t, epochState.nextEpochData, len(tt.inMemoryEpoch))
			expectedNextEpochData := epochState.nextEpochData[tt.finalizeEpoch][tt.finalizedHeader.Hash()]

			err := epochState.blockState.SetHeader(tt.finalizedHeader)
			require.NoError(t, err)

			err = epochState.FinalizeBABENextEpochData(tt.finalizedHeader)
			if tt.expectErr != nil {
				require.ErrorIs(t, err, tt.expectErr)
			} else {
				require.NoError(t, err)

				expected := expectedNextEpochData.ToEpochDataRaw()
				gotNextEpochData, err := epochState.GetEpochDataRaw(tt.finalizeEpoch, nil)
				require.NoError(t, err)

				require.Equal(t, expected, gotNextEpochData)
			}

			// should delete previous epochs since the most up to date epoch is stored
			require.Len(t, epochState.nextEpochData, tt.shouldRemainInMemory)
		})
	}
}

func newBlockWithPrimaryDigest(t *testing.T, slotNumber uint64, blockNumber uint) *types.Header {
	babePrimaryPreDigest := types.BabePrimaryPreDigest{
		SlotNumber: slotNumber, // block on epoch 0 with changes to epoch 1
		VRFOutput:  [32]byte{},
		VRFProof:   [64]byte{},
	}

	preRuntimeDigest, err := babePrimaryPreDigest.ToPreRuntimeDigest()
	require.NoError(t, err)

	digest := types.NewDigest()

	require.NoError(t, digest.Add(*preRuntimeDigest))

	return &types.Header{
		ParentHash: common.Hash{},
		Number:     blockNumber,
		Digest:     digest,
	}
}

func TestStoreAndFinalizeBabeNextConfigData(t *testing.T) {
	chainFirstSlotNumber := uint64(1)
	blockNumber1 := newBlockWithPrimaryDigest(t,
		chainFirstSlotNumber, 1)
	blockNumber2 := newBlockWithPrimaryDigest(t,
		chainFirstSlotNumber+config.BABEConfigurationTestDefault.EpochLength, 2)

	finalizedHeaders := []*types.Header{blockNumber1, blockNumber2}

	tests := map[string]struct {
		finalizedHeader      *types.Header
		inMemoryEpoch        []inMemoryBABEData[types.NextConfigDataV1]
		finalizedEpoch       uint64
		expectErr            error
		shouldRemainInMemory int
	}{
		"store_and_finalize_successfully": {
			shouldRemainInMemory: 1,
			finalizedEpoch:       2,
			finalizedHeader:      blockNumber2,
			inMemoryEpoch: []inMemoryBABEData[types.NextConfigDataV1]{
				{
					epoch: 1,
					hashes: []common.Hash{
						common.MustHexToHash("0x9da3ce2785da743bfbc13449db7dcb7a69c07ca914276d839abe7bedc6ac8fed"),
						common.MustHexToHash("0x91b171bb158e2d3848fa23a9f1c25182fb8e20313b2c1eb49219da7a70ce90c3"),
						common.MustHexToHash("0xc0096358534ec8d21d01d34b836eed476a1c343f8724fa2153dc0725ad797a90"),
					},
					nextData: []types.NextConfigDataV1{
						{
							C1:             1,
							C2:             2,
							SecondarySlots: 0,
						},
						{
							C1:             2,
							C2:             3,
							SecondarySlots: 1,
						},
						{
							C1:             3,
							C2:             4,
							SecondarySlots: 0,
						},
					},
				},
				{
					epoch: 2,
					hashes: []common.Hash{
						common.MustHexToHash("0x5b940c7fc0a1c5a58e4d80c5091dd003303b8f18e90a989f010c1be6f392bed1"),
						common.MustHexToHash("0xd380bee22de487a707cbda65dd9d4e2188f736908c42cf390c8919d4f7fc547c"),
						blockNumber2.Hash(),
					},
					nextData: []types.NextConfigDataV1{
						{
							C1:             1,
							C2:             2,
							SecondarySlots: 0,
						},
						{
							C1:             2,
							C2:             3,
							SecondarySlots: 1,
						},
						{
							C1:             3,
							C2:             4,
							SecondarySlots: 0,
						},
					},
				},
				{
					epoch: 3,
					hashes: []common.Hash{
						common.MustHexToHash("0xab5c9230a7dde8bb90a6728ba4a0165423294dac14336b1443f865b796ff682c"),
					},
					nextData: []types.NextConfigDataV1{
						{
							C1:             1,
							C2:             2,
							SecondarySlots: 0,
						},
					},
				},
			},
		},
		"cannot_finalize_hash_doesnt_exists": {
			shouldRemainInMemory: 1,
			finalizedEpoch:       2,
			finalizedHeader:      blockNumber2, // finalize when the hash does not exist
			expectErr:            errHashNotPersisted,
			inMemoryEpoch: []inMemoryBABEData[types.NextConfigDataV1]{
				{
					epoch: 2,
					hashes: []common.Hash{
						common.MustHexToHash("0x9da3ce2785da743bfbc13449db7dcb7a69c07ca914276d839abe7bedc6ac8fed"),
						common.MustHexToHash("0x91b171bb158e2d3848fa23a9f1c25182fb8e20313b2c1eb49219da7a70ce90c3"),
						common.MustHexToHash("0xc0096358534ec8d21d01d34b836eed476a1c343f8724fa2153dc0725ad797a90"),
					},
					nextData: []types.NextConfigDataV1{
						{
							C1:             1,
							C2:             2,
							SecondarySlots: 0,
						},
						{
							C1:             2,
							C2:             3,
							SecondarySlots: 1,
						},
						{
							C1:             3,
							C2:             4,
							SecondarySlots: 0,
						},
					},
				},
			},
		},
		"in_memory_config_not_found_shouldnt_return_error": {
			shouldRemainInMemory: 0,
			finalizedEpoch:       1, // try to finalize an epoch that does not exist
			finalizedHeader:      blockNumber1,
			inMemoryEpoch:        []inMemoryBABEData[types.NextConfigDataV1]{},
		},
	}

	for testName, tt := range tests {
		t.Run(testName, func(t *testing.T) {
			epochState := newEpochStateFromGenesis(t)

			for _, finalized := range finalizedHeaders {
				// mapping number #1 to the block hash
				// then we can retrieve the slot number
				// using the block number
				err := epochState.blockState.db.Put(
					headerHashKey(uint64(finalized.Number)),
					finalized.Hash().ToBytes(),
				)
				require.NoError(t, err)

				err = epochState.blockState.SetHeader(finalized)
				require.NoError(t, err)
			}

			for _, e := range tt.inMemoryEpoch {
				for i, hash := range e.hashes {
					epochState.storeBABENextConfigData(e.epoch, hash, e.nextData[i])
				}
			}

			require.Len(t, epochState.nextConfigData, len(tt.inMemoryEpoch))

			// if there is no data in memory we try to finalize the next config data
			// it should return nil since next epoch config data will not be in every epoch's first block
			if len(tt.inMemoryEpoch) == 0 {
				err := epochState.FinalizeBABENextConfigData(tt.finalizedHeader)
				require.NoError(t, err)
				return
			}

			expectedConfigData := epochState.nextConfigData[tt.finalizedEpoch][tt.finalizedHeader.Hash()]

			err := epochState.FinalizeBABENextConfigData(tt.finalizedHeader)
			if tt.expectErr != nil {
				require.ErrorIs(t, err, tt.expectErr)
			} else {
				require.NoError(t, err)

				gotConfigData, err := epochState.GetConfigData(tt.finalizedEpoch, nil)
				require.NoError(t, err)
				require.Equal(t, expectedConfigData.ToConfigData(), gotConfigData)
			}

			// should delete previous epochs since the most up to date epoch is stored
			require.Len(t, epochState.nextConfigData, tt.shouldRemainInMemory)
		})
	}
}

func currentSlot(ts, slotDuration uint64) uint64 {
	return ts / slotDuration
}

func buildBlockPrimaryDigest(t *testing.T, primaryPreDigest types.BabePrimaryPreDigest) types.Digest {
	babeDigest := types.NewBabeDigest()
	err := babeDigest.SetValue(primaryPreDigest)
	require.NoError(t, err)

	bdEnc, err := scale.Marshal(babeDigest)
	require.NoError(t, err)

	digestPrimary := types.NewDigest()
	err = digestPrimary.Add(types.PreRuntimeDigest{
		ConsensusEngineID: types.BabeEngineID,
		Data:              bdEnc,
	})
	require.NoError(t, err)

	return digestPrimary
}

func TestRetrieveChainFirstSlot(t *testing.T) {
	// test case: setup a chain that will have two blocks with number 1
	// one created in slot X and the other created on slot Y
	// slot Y is 1000 slots ahead of slot X, Gossamer should handle
	// each chain correctly, blocks built on Y should have the correct
	// epoch calculation, same for blocks on X
	// when finalisation happens Gossamer should retrieve the chain first
	// slot for the finalized chain, given that the other chain will be pruned
	singleEpochState := newEpochStateFromGenesis(t)

	// calling without any block it must return error
	_, err := singleEpochState.retrieveFirstNonOriginBlockSlot(common.Hash{})
	require.ErrorIs(t, err, errNoFirstNonOriginBlock)

	slotDuration, err := singleEpochState.GetSlotDuration()
	require.NoError(t, err)

	genesisHash := singleEpochState.blockState.genesisHash

	slotX := currentSlot(uint64(time.Now().UnixNano()),
		uint64(slotDuration.Nanoseconds()))

	block01OnSlotX := types.NewEmptyHeader()
	block01OnSlotX.ParentHash = genesisHash
	block01OnSlotX.Number = 1
	block01OnSlotX.Digest = buildBlockPrimaryDigest(t,
		types.BabePrimaryPreDigest{AuthorityIndex: 0, SlotNumber: slotX})

	err = singleEpochState.blockState.AddBlock(
		&types.Block{Header: *block01OnSlotX, Body: *types.NewBody([]types.Extrinsic{})})
	require.NoError(t, err)

	slotY := slotX + 1000

	block01OnSlotY := types.NewEmptyHeader()
	block01OnSlotY.ParentHash = genesisHash
	block01OnSlotY.Number = 1
	block01OnSlotY.Digest = buildBlockPrimaryDigest(t,
		types.BabePrimaryPreDigest{AuthorityIndex: 1, SlotNumber: slotY})

	singleEpochState.blockState.AddBlock(
		&types.Block{Header: *block01OnSlotY, Body: *types.NewBody([]types.Extrinsic{})})
	require.NoError(t, err)

	// creating another block on top of each fork
	block02OnSlotX := types.NewEmptyHeader()
	block02OnSlotX.ParentHash = block01OnSlotX.Hash()
	block02OnSlotX.Number = 2
	block02OnSlotX.Digest = buildBlockPrimaryDigest(t,
		types.BabePrimaryPreDigest{AuthorityIndex: 0, SlotNumber: slotX + 1})

	err = singleEpochState.blockState.AddBlock(
		&types.Block{Header: *block02OnSlotX, Body: *types.NewBody([]types.Extrinsic{})})
	require.NoError(t, err)

	block02OnSlotY := types.NewEmptyHeader()
	block02OnSlotY.ParentHash = block01OnSlotY.Hash()
	block02OnSlotY.Number = 2
	block02OnSlotY.Digest = buildBlockPrimaryDigest(t,
		types.BabePrimaryPreDigest{AuthorityIndex: 0, SlotNumber: slotY + 1})

	err = singleEpochState.blockState.AddBlock(
		&types.Block{Header: *block02OnSlotY, Body: *types.NewBody([]types.Extrinsic{})})
	require.NoError(t, err)

	testcases := map[string]struct {
		blockHeader            *types.Header
		expectedChainFirstSlot uint64
		expectedSlotNumber     uint64
		expectedEpoch          uint64
	}{
		"block_2_on_X_fork": {
			blockHeader:            block02OnSlotX,
			expectedChainFirstSlot: slotX,
			expectedEpoch:          0,
		},
		"block_2_on_Y_fork": {
			blockHeader:            block02OnSlotY,
			expectedChainFirstSlot: slotY,
			expectedEpoch:          0,
		},
	}

	for tname, tt := range testcases {
		tt := tt

		t.Run(tname, func(t *testing.T) {
			chainFirstSlot, err := singleEpochState.retrieveFirstNonOriginBlockSlot(tt.blockHeader.Hash())
			require.NoError(t, err)
			require.Equal(t, tt.expectedChainFirstSlot, chainFirstSlot)

			epoch, err := singleEpochState.GetEpochForBlock(tt.blockHeader)
			require.NoError(t, err)
			require.Equal(t, tt.expectedEpoch, epoch)
		})
	}

}

<<<<<<< HEAD
func TestRetrieveAndUpdate(t *testing.T) {
	epochState := newEpochStateFromGenesis(t)
	blockState := epochState.blockState

	nem := nextEpochMap[types.NextEpochData]{}

	// setup 2 headers
	headerA := types.NewHeader(
		common.BytesToHash([]byte{0x01}),
		common.BytesToHash([]byte{0x01}),
		common.BytesToHash([]byte{0x01}),
		1,
		types.NewDigest(),
	)

	headerB := types.NewHeader(
		common.BytesToHash([]byte{0x02}),
		common.BytesToHash([]byte{0x02}),
		common.BytesToHash([]byte{0x02}),
		1,
		types.NewDigest(),
	)

	headerC := types.NewHeader(
		common.BytesToHash([]byte{0x03}),
		common.BytesToHash([]byte{0x03}),
		common.BytesToHash([]byte{0x03}),
		2,
		types.NewDigest(),
	)

	// both headers are targeting its epoch data
	// in the mapping for epoch 3
	epoch3Mapping := make(map[common.Hash]types.NextEpochData)
	headerANextEpochData := types.NextEpochData{
		Authorities: []types.AuthorityRaw{
			{Key: [32]byte(kr.KeyAlice.Public().Encode())},
			{Key: [32]byte(kr.KeyBob.Public().Encode())},
		},
		Randomness: [32]byte{90, 90, 0x1},
	}
	epoch3Mapping[headerA.Hash()] = headerANextEpochData

	headerBNextEpochData := types.NextEpochData{
		Authorities: []types.AuthorityRaw{
			{Key: [32]byte(kr.KeyIan.Public().Encode())},
			{Key: [32]byte(kr.KeyCharlie.Public().Encode())},
		},
		Randomness: [32]byte{0, 42, 0xff},
	}
	epoch3Mapping[headerB.Hash()] = headerBNextEpochData
	nem[3] = epoch3Mapping

	// inserting a hash in the epoch 8 mapping
	// so updating the header B to epoch 8 mapping
	// should not mess with the data already there
	epoch8Mapping := make(map[common.Hash]types.NextEpochData)
	headerCNextEpochData := types.NextEpochData{
		Authorities: []types.AuthorityRaw{
			{Key: [32]byte(kr.KeyIan.Public().Encode())},
			{Key: [32]byte(kr.KeyCharlie.Public().Encode())},
		},
		Randomness: [32]byte{0, 42, 0xff},
	}
	epoch8Mapping[headerC.Hash()] = headerCNextEpochData
	nem[8] = epoch8Mapping

	// when retrieving and updating header B to
	// target now epoch 8, we should keep the
	// epoch 3 mapping since it might be used
	// the prune should only happens only on finalisation
	const oldEpoch = 3
	const newEpoch = 8
	nextEpochDataRaw, err := nem.RetrieveAndUpdate(blockState, oldEpoch, newEpoch, headerB)
	require.NoError(t, err)
	require.Equal(t, &headerBNextEpochData, nextEpochDataRaw)

	expectedEpoch3Map := map[common.Hash]types.NextEpochData{
		headerA.Hash(): headerANextEpochData,
	}
	require.Equal(t, expectedEpoch3Map, nem[3])

	expectedEpoch8Map := map[common.Hash]types.NextEpochData{
		headerB.Hash(): headerBNextEpochData,
		headerC.Hash(): headerCNextEpochData,
	}
	require.Equal(t, expectedEpoch8Map, nem[8])
=======
func TestFirstSlotNumberFromDb(t *testing.T) {
	// test case to check whether we have the correct first slot number in the database
	epochState := newEpochStateFromGenesis(t)
	slotDuration, err := epochState.GetSlotDuration()
	require.NoError(t, err)

	genesisHash := epochState.blockState.genesisHash

	// setting a predefined slot number
	predefinedSlotNumber := uint64(1000)
	buf := make([]byte, 8)
	binary.LittleEndian.PutUint64(buf, predefinedSlotNumber)
	err = epochState.blockState.db.Put(firstSlotNumberKey, buf)
	require.NoError(t, err)

	slotNumber := currentSlot(uint64(time.Now().UnixNano()),
		uint64(slotDuration.Nanoseconds()))

	firstNonOrirginBlock := types.NewEmptyHeader()
	firstNonOrirginBlock.ParentHash = genesisHash
	firstNonOrirginBlock.Number = 1
	firstNonOrirginBlock.Digest = buildBlockPrimaryDigest(t,
		types.BabePrimaryPreDigest{AuthorityIndex: 0, SlotNumber: slotNumber})

	err = epochState.blockState.AddBlock(
		&types.Block{Header: *firstNonOrirginBlock, Body: *types.NewBody([]types.Extrinsic{})})
	require.NoError(t, err)

	h := firstNonOrirginBlock.Hash()
	firstSlotNumber, err := epochState.retrieveFirstNonOriginBlockSlot(h)
	require.NoError(t, err)
	require.EqualValuesf(t, predefinedSlotNumber, firstSlotNumber,
		"expected: %d, got: %d", predefinedSlotNumber, firstSlotNumber)
>>>>>>> 3fd6ed7c
}<|MERGE_RESOLUTION|>--- conflicted
+++ resolved
@@ -732,7 +732,6 @@
 
 }
 
-<<<<<<< HEAD
 func TestRetrieveAndUpdate(t *testing.T) {
 	epochState := newEpochStateFromGenesis(t)
 	blockState := epochState.blockState
@@ -820,7 +819,8 @@
 		headerC.Hash(): headerCNextEpochData,
 	}
 	require.Equal(t, expectedEpoch8Map, nem[8])
-=======
+}
+
 func TestFirstSlotNumberFromDb(t *testing.T) {
 	// test case to check whether we have the correct first slot number in the database
 	epochState := newEpochStateFromGenesis(t)
@@ -854,5 +854,4 @@
 	require.NoError(t, err)
 	require.EqualValuesf(t, predefinedSlotNumber, firstSlotNumber,
 		"expected: %d, got: %d", predefinedSlotNumber, firstSlotNumber)
->>>>>>> 3fd6ed7c
 }