--- conflicted
+++ resolved
@@ -74,11 +74,7 @@
 
 	// let's say first slot is 1 second after January 1, 1970 UTC
 	startAtTime := time.Unix(1, 0)
-<<<<<<< HEAD
-	slotDuration := time.Millisecond * time.Duration(genesisBABEConfig.SlotDuration)
-=======
 	slotDuration := time.Millisecond * time.Duration(config.BABEConfigurationTestDefault.SlotDuration)
->>>>>>> d5aa79bf
 	firstSlot := uint64(startAtTime.UnixNano()) / uint64(slotDuration.Nanoseconds())
 
 	digest := types.NewDigest()
@@ -101,26 +97,14 @@
 	require.NoError(t, err)
 
 	start, err := s.GetStartSlotForEpoch(0, header1.Hash())
-<<<<<<< HEAD
-	fmt.Println(start)
-=======
->>>>>>> d5aa79bf
 	require.NoError(t, err)
 	require.Equal(t, uint64(1), start)
 
 	start, err = s.GetStartSlotForEpoch(1, header1.Hash())
-<<<<<<< HEAD
-	fmt.Println(start)
-=======
->>>>>>> d5aa79bf
 	require.NoError(t, err)
 	require.Equal(t, uint64(201), start)
 
 	start, err = s.GetStartSlotForEpoch(2, header1.Hash())
-<<<<<<< HEAD
-	fmt.Println(start)
-=======
->>>>>>> d5aa79bf
 	require.NoError(t, err)
 	require.Equal(t, uint64(401), start)
 }
@@ -237,69 +221,6 @@
 	require.Equal(t, expected, ret)
 }
 
-<<<<<<< HEAD
-func TestEpochState_GetEpochFromTime(t *testing.T) {
-	s := newEpochStateFromGenesis(t)
-	s.blockState = newTestBlockState(t, newTriesEmpty())
-
-	// let's say first slot is 1 second after January 1, 1970 UTC
-	start := time.Unix(1, 0)
-	slotDuration := time.Millisecond * time.Duration(genesisBABEConfig.SlotDuration)
-	firstSlot := uint64(start.UnixNano()) / uint64(slotDuration.Nanoseconds())
-
-	digest := types.NewDigest()
-	di, err := types.NewBabeSecondaryPlainPreDigest(0, firstSlot).ToPreRuntimeDigest()
-	require.NoError(t, err)
-	require.NotNil(t, di)
-	err = digest.Add(*di)
-	require.NoError(t, err)
-
-	header1 := types.Header{
-		Number:     1,
-		Digest:     digest,
-		ParentHash: s.blockState.genesisHash,
-	}
-
-	err = s.blockState.AddBlock(&types.Block{
-		Header: header1,
-		Body:   types.Body{},
-	})
-	require.NoError(t, err)
-
-	epochDuration, err := time.ParseDuration(
-		fmt.Sprintf("%dms",
-			genesisBABEConfig.SlotDuration*genesisBABEConfig.EpochLength))
-	require.NoError(t, err)
-
-	require.NoError(t, err)
-
-	epoch, err := s.GetEpochFromTime(start, header1.Hash())
-	require.NoError(t, err)
-	require.Equal(t, uint64(0), epoch)
-
-	epoch, err = s.GetEpochFromTime(start.Add(epochDuration), header1.Hash())
-	require.NoError(t, err)
-	require.Equal(t, uint64(1), epoch)
-
-	epoch, err = s.GetEpochFromTime(start.Add(epochDuration/2), header1.Hash())
-	require.NoError(t, err)
-	require.Equal(t, uint64(0), epoch)
-
-	epoch, err = s.GetEpochFromTime(start.Add(epochDuration*3/2), header1.Hash())
-	require.NoError(t, err)
-	require.Equal(t, uint64(1), epoch)
-
-	epoch, err = s.GetEpochFromTime(start.Add(epochDuration*100+1), header1.Hash())
-	require.NoError(t, err)
-	require.Equal(t, uint64(100), epoch)
-
-	epoch, err = s.GetEpochFromTime(start.Add(epochDuration*100-1), header1.Hash())
-	require.NoError(t, err)
-	require.Equal(t, uint64(99), epoch)
-}
-
-=======
->>>>>>> d5aa79bf
 type inMemoryBABEData[T any] struct {
 	epoch    uint64
 	hashes   []common.Hash
@@ -518,11 +439,7 @@
 	blockNumber1 := newBlockWithPrimaryDigest(t,
 		chainFirstSlotNumber, 1)
 	blockNumber2 := newBlockWithPrimaryDigest(t,
-<<<<<<< HEAD
-		chainFirstSlotNumber+genesisBABEConfig.EpochLength, 2)
-=======
 		chainFirstSlotNumber+config.BABEConfigurationTestDefault.EpochLength, 2)
->>>>>>> d5aa79bf
 
 	finalizedHeaders := []*types.Header{blockNumber1, blockNumber2}
 
