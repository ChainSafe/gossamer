// Copyright 2022 ChainSafe Systems (ON)
// SPDX-License-Identifier: LGPL-3.0-only

package state

import (
	"sync"

	"github.com/ChainSafe/gossamer/lib/common"
	"github.com/ChainSafe/gossamer/lib/trie"
	"github.com/prometheus/client_golang/prometheus"
	"github.com/prometheus/client_golang/prometheus/promauto"
)

var (
	triesGauge = promauto.NewGauge(prometheus.GaugeOpts{
		Namespace: "gossamer_storage_tries",
		Name:      "cached_total",
		Help:      "total number of tries cached in memory",
	})
	setCounter = promauto.NewCounter(prometheus.CounterOpts{
		Namespace: "gossamer_storage_tries",
		Name:      "set_total",
		Help:      "total number of tries cached set in memory",
	})
	deleteCounter = promauto.NewCounter(prometheus.CounterOpts{
		Namespace: "gossamer_storage_tries",
		Name:      "delete_total",
		Help:      "total number of tries deleted from memory",
	})
)

// Tries is a thread safe map of root hash
// to trie.
type tries struct {
	rootToTrie    map[common.Hash]*trie.Trie
	mapMutex      sync.RWMutex
	triesGauge    prometheus.Gauge
	setCounter    prometheus.Counter
	deleteCounter prometheus.Counter
}

// newTries creates a new thread safe map of root hash
// to trie.
func newTries() *tries {
	return &tries{
		rootToTrie:    make(map[common.Hash]*trie.Trie),
		triesGauge:    triesGauge,
		setCounter:    setCounter,
		deleteCounter: deleteCounter,
	}
}

// SetEmptyTrie sets the empty trie in the tries.
// Note the empty trie is the same for the v0 and the v1
// state trie versions.
func (t *tries) SetEmptyTrie() {
	t.softSet(trie.EmptyHash, trie.NewEmptyTrie())
}

// SetTrie sets the trie at its root hash in the tries map.
<<<<<<< HEAD
func (t *tries) SetTrie(trie *trie.Trie) {
	t.softSet(trie.MustHash(), trie)
=======
func (t *Tries) SetTrie(tr *trie.Trie) {
	t.softSet(tr.MustHash(trie.NoMaxInlineValueSize), tr)
>>>>>>> 7ebf37ae
}

// softSet sets the given trie at the given root hash
// in the memory map only if it is not already set.
func (t *tries) softSet(root common.Hash, trie *trie.Trie) {
	t.mapMutex.Lock()
	defer t.mapMutex.Unlock()

	_, has := t.rootToTrie[root]
	if has {
		return
	}

	t.triesGauge.Inc()
	t.setCounter.Inc()
	t.rootToTrie[root] = trie
}

func (t *tries) delete(root common.Hash) {
	t.mapMutex.Lock()
	defer t.mapMutex.Unlock()
	delete(t.rootToTrie, root)
	// Note we use .Set instead of .Dec in case nothing
	// was deleted since nothing existed at the hash given.
	t.triesGauge.Set(float64(len(t.rootToTrie)))
	t.deleteCounter.Inc()
}

// get retrieves the trie corresponding to the root hash given
// from the in-memory thread safe map.
func (t *tries) get(root common.Hash) (tr *trie.Trie) {
	t.mapMutex.RLock()
	defer t.mapMutex.RUnlock()
	return t.rootToTrie[root]
}

// len returns the current numbers of tries
// stored in the in-memory map.
func (t *tries) len() int {
	t.mapMutex.RLock()
	defer t.mapMutex.RUnlock()
	return len(t.rootToTrie)
}<|MERGE_RESOLUTION|>--- conflicted
+++ resolved
@@ -59,13 +59,8 @@
 }
 
 // SetTrie sets the trie at its root hash in the tries map.
-<<<<<<< HEAD
-func (t *tries) SetTrie(trie *trie.Trie) {
-	t.softSet(trie.MustHash(), trie)
-=======
-func (t *Tries) SetTrie(tr *trie.Trie) {
+func (t *tries) SetTrie(tr *trie.Trie) {
 	t.softSet(tr.MustHash(trie.NoMaxInlineValueSize), tr)
->>>>>>> 7ebf37ae
 }
 
 // softSet sets the given trie at the given root hash
