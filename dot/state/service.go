// Copyright 2021 ChainSafe Systems (ON)
// SPDX-License-Identifier: LGPL-3.0-only

package state

import (
	"fmt"
	"path/filepath"

	"github.com/ChainSafe/gossamer/dot/state/pruner"
	"github.com/ChainSafe/gossamer/dot/types"
	"github.com/ChainSafe/gossamer/internal/database"
	"github.com/ChainSafe/gossamer/internal/log"
	"github.com/ChainSafe/gossamer/internal/metrics"
	"github.com/ChainSafe/gossamer/lib/blocktree"
	"github.com/ChainSafe/gossamer/pkg/trie"
	inmemory_trie "github.com/ChainSafe/gossamer/pkg/trie/inmemory"
)

var logger = log.NewFromGlobal(
	log.AddContext("pkg", "state"),
)

// Service is the struct that holds storage, block and network states
type Service struct {
<<<<<<< HEAD
	dbPath            string
	logLvl            log.Level
	db                database.Database
	isMemDB           bool // set to true if using an in-memory database; only used for testing.
	Base              *BaseState
	Storage           *StorageState
	Block             *BlockState
	Transaction       *TransactionState
	Epoch             *EpochState
	Grandpa           *GrandpaState
	Slot              *SlotState
	closeCh           chan interface{}
	genesisBABEConfig *types.BabeConfiguration
=======
	dbPath      string
	logLvl      log.Level
	db          database.Database
	isMemDB     bool // set to true if using an in-memory database; only used for testing.
	Base        *BaseState
	Storage     *InmemoryStorageState
	Block       *BlockState
	Transaction *TransactionState
	Epoch       *EpochState
	Grandpa     *GrandpaState
	Slot        *SlotState
	closeCh     chan interface{}
>>>>>>> a4e1f12a

	PrunerCfg pruner.Config
	Telemetry Telemetry

	// Below are for testing only.
	BabeThresholdNumerator   uint64
	BabeThresholdDenominator uint64
}

// Pause Pauses the state service
func (s *Service) Pause() error {
	return s.Block.Pause()
}

// Config is the default configuration used by state service.
type Config struct {
	Path              string
	LogLevel          log.Level
	PrunerCfg         pruner.Config
	Telemetry         Telemetry
	Metrics           metrics.IntervalConfig
	GenesisBABEConfig *types.BabeConfiguration
}

// NewService create a new instance of Service
func NewService(config Config) *Service {
	logger.Patch(log.SetLevel(config.LogLevel))

	return &Service{
		dbPath:            config.Path,
		logLvl:            config.LogLevel,
		db:                nil,
		isMemDB:           false,
		Storage:           nil,
		Block:             nil,
		closeCh:           make(chan interface{}),
		PrunerCfg:         config.PrunerCfg,
		Telemetry:         config.Telemetry,
		genesisBABEConfig: config.GenesisBABEConfig,
	}
}

// UseMemDB tells the service to use an in-memory key-value store instead of a persistent database.
// This should be called after NewService, and before Initialise.
// This should only be used for testing.
func (s *Service) UseMemDB() {
	s.isMemDB = true
}

// DB returns the Service's database
func (s *Service) DB() database.Database {
	return s.db
}

// SetupBase intitializes state.Base property with
// the instance of a chain.NewBadger database
func (s *Service) SetupBase() error {
	if s.isMemDB {
		return nil
	}

	basepath, err := filepath.Abs(s.dbPath)
	if err != nil {
		return err
	}

	// initialise database
	db, err := database.LoadDatabase(basepath, false)
	if err != nil {
		return err
	}

	s.db = db
	s.Base = NewBaseState(db)

	return nil
}

// Start initialises the Storage database and the Block database.
func (s *Service) Start() (err error) {
	if !s.isMemDB && (s.Storage != nil || s.Block != nil || s.Epoch != nil || s.Grandpa != nil) {
		return nil
	}

	tries := NewTries()
	tries.SetEmptyTrie()

	// create block state
	s.Block, err = NewBlockState(s.db, tries, s.Telemetry)
	if err != nil {
		return fmt.Errorf("failed to create block state: %w", err)
	}

	// retrieve latest header
	bestHeader, err := s.Block.GetHighestFinalisedHeader()
	if err != nil {
		return fmt.Errorf("failed to get best block hash: %w", err)
	}

	stateRoot := bestHeader.StateRoot
	logger.Debugf("start with latest state root: %s", stateRoot)

	// create storage state
	s.Storage, err = NewStorageState(s.db, s.Block, tries)
	if err != nil {
		return fmt.Errorf("failed to create storage state: %w", err)
	}

	// load current storage state trie into memory
	_, err = s.Storage.LoadFromDB(stateRoot)
	if err != nil {
		return fmt.Errorf("failed to load storage trie from database: %w", err)
	}

	// create transaction queue
	s.Transaction = NewTransactionState(s.Telemetry)

	// create epoch and slot state
	s.Slot = NewSlotState(s.db)

	s.Epoch, err = NewEpochState(s.db, s.Block, s.genesisBABEConfig)
	if err != nil {
		return fmt.Errorf("failed to create epoch state: %w", err)
	}

	s.Grandpa = NewGrandpaState(s.db, s.Block, s.Telemetry)
	num, _ := s.Block.BestBlockNumber()
	logger.Infof(
		"created state service with head %s, highest number %d and genesis hash %s",
		s.Block.BestBlockHash(), num, s.Block.genesisHash.String())

	return nil
}

// Rewind rewinds the chain to the given block number.
// If the given number of blocks is greater than the chain height, it will rewind to genesis.
func (s *Service) Rewind(toBlock uint) error {
	num, _ := s.Block.BestBlockNumber()
	if toBlock > num {
		return fmt.Errorf("cannot rewind, given height is higher than our current height")
	}

	logger.Infof(
		"rewinding state from current height %s to desired height %d...",
		num, toBlock)

	root, err := s.Block.GetBlockByNumber(toBlock)
	if err != nil {
		return err
	}

	s.Block.bt = blocktree.NewBlockTreeFromRoot(&root.Header)

	header, err := s.Block.BestBlockHeader()
	if err != nil {
		return err
	}

	s.Block.lastFinalised = header.Hash()
	logger.Infof(
		"rewinding state for new height %s and best block hash %s...",
		header.Number, header.Hash())

	epoch, err := s.Epoch.GetEpochForBlock(header)
	if err != nil {
		return err
	}

	err = s.Epoch.StoreCurrentEpoch(epoch)
	if err != nil {
		return err
	}

	s.Block.lastFinalised = header.Hash()

	// TODO: this is broken, it needs to set the latest finalised header after
	// rewinding to some block number, but there is no reverse lookup function
	// for block -> (round, setID) where it was finalised (#1859)
	err = s.Block.SetFinalisedHash(header.Hash(), 0, 0)
	if err != nil {
		return err
	}

	// update the current grandpa set ID
	prevSetID, err := s.Grandpa.GetCurrentSetID()
	if err != nil {
		return err
	}

	newSetID, err := s.Grandpa.GetSetIDByBlockNumber(header.Number)
	if err != nil {
		return err
	}

	err = s.Grandpa.setCurrentSetID(newSetID)
	if err != nil {
		return err
	}

	// remove previously set grandpa changes, need to go up to prevSetID+1 in case of a scheduled change
	for i := newSetID + 1; i <= prevSetID+1; i++ {
		err = s.Grandpa.db.Del(setIDChangeKey(i))
		if err != nil {
			return err
		}
	}

	return nil
}

// Stop closes each state database
func (s *Service) Stop() error {
	close(s.closeCh)

	hash, err := s.Block.GetHighestFinalisedHash()
	if err != nil {
		return err
	}

	logger.Debugf("stop with best finalised hash %s", hash)

	if err = s.db.Flush(); err != nil {
		return err
	}

	return s.db.Close()
}

// Import imports the given state corresponding to the given header and sets the head of the chain
// to it. Additionally, it uses the first slot to correctly set the epoch number of the block.
func (s *Service) Import(header *types.Header, t trie.Trie, stateTrieVersion trie.TrieLayout, firstSlot uint64) error {
	var err error
	// initialise database using data directory
	if !s.isMemDB {
		s.db, err = database.LoadDatabase(s.dbPath, s.isMemDB)
		if err != nil {
			return fmt.Errorf("failed to create database: %w", err)
		}
	}

	block := &BlockState{
		db: database.NewTable(s.db, blockPrefix),
	}

	storage := &InmemoryStorageState{
		db: database.NewTable(s.db, storagePrefix),
	}

	epoch, err := NewEpochState(s.db, block, nil)
	if err != nil {
		return err
	}

	s.Base = NewBaseState(s.db)

	if err = s.Base.storeFirstSlot(firstSlot); err != nil {
		return err
	}

	blockEpoch, err := epoch.GetEpochForBlock(header)
	if err != nil {
		return err
	}

	skipTo := blockEpoch + 1

	if err := s.Base.storeSkipToEpoch(skipTo); err != nil {
		return err
	}
	logger.Debugf("skip BABE verification up to epoch %d", skipTo)

	if err := epoch.StoreCurrentEpoch(blockEpoch); err != nil {
		return err
	}

	root := stateTrieVersion.MustHash(t)
	if root != header.StateRoot {
		return fmt.Errorf("trie state root does not equal header state root")
	}

	logger.Info("importing storage trie from base path " +
		s.dbPath + " with root " + root.String() + "...")

	// TODO: all trie related db operations should be done in pkg/trie
	if inmemoryTrie, ok := t.(*inmemory_trie.InMemoryTrie); ok {
		if err := inmemoryTrie.WriteDirty(storage.db); err != nil {
			return err
		}
	}

	hash := header.Hash()
	if err := block.SetHeader(header); err != nil {
		return err
	}

	// TODO: this is broken, need to know round and setID for the header as well
	if err := block.db.Put(finalisedHashKey(0, 0), hash[:]); err != nil {
		return err
	}
	if err := block.setHighestRoundAndSetID(0, 0); err != nil {
		return err
	}

	logger.Debugf(
		"Import best block hash %s with latest state root %s",
		hash, root)
	if err := s.db.Flush(); err != nil {
		return err
	}

	logger.Info("finished state import")
	if s.isMemDB {
		return nil
	}

	return s.db.Close()
}<|MERGE_RESOLUTION|>--- conflicted
+++ resolved
@@ -23,13 +23,12 @@
 
 // Service is the struct that holds storage, block and network states
 type Service struct {
-<<<<<<< HEAD
 	dbPath            string
 	logLvl            log.Level
 	db                database.Database
 	isMemDB           bool // set to true if using an in-memory database; only used for testing.
 	Base              *BaseState
-	Storage           *StorageState
+	Storage           *InmemoryStorageState
 	Block             *BlockState
 	Transaction       *TransactionState
 	Epoch             *EpochState
@@ -37,20 +36,6 @@
 	Slot              *SlotState
 	closeCh           chan interface{}
 	genesisBABEConfig *types.BabeConfiguration
-=======
-	dbPath      string
-	logLvl      log.Level
-	db          database.Database
-	isMemDB     bool // set to true if using an in-memory database; only used for testing.
-	Base        *BaseState
-	Storage     *InmemoryStorageState
-	Block       *BlockState
-	Transaction *TransactionState
-	Epoch       *EpochState
-	Grandpa     *GrandpaState
-	Slot        *SlotState
-	closeCh     chan interface{}
->>>>>>> a4e1f12a
 
 	PrunerCfg pruner.Config
 	Telemetry Telemetry
