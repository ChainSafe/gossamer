// Copyright 2019 ChainSafe Systems (ON) Corp.
// This file is part of gossamer.
//
// The gossamer library is free software: you can redistribute it and/or modify
// it under the terms of the GNU Lesser General Public License as published by
// the Free Software Foundation, either version 3 of the License, or
// (at your option) any later version.
//
// The gossamer library is distributed in the hope that it will be useful,
// but WITHOUT ANY WARRANTY; without even the implied warranty of
// MERCHANTABILITY or FITNESS FOR A PARTICULAR PURPOSE. See the
// GNU Lesser General Public License for more details.
//
// You should have received a copy of the GNU Lesser General Public License
// along with the gossamer library. If not, see <http://www.gnu.org/licenses/>.

package state

import (
	"bytes"
	"fmt"
	"math/big"
	"os"
	"path/filepath"

	"github.com/ChainSafe/gossamer/dot/types"
	"github.com/ChainSafe/gossamer/lib/blocktree"
	"github.com/ChainSafe/gossamer/lib/trie"

	"github.com/ChainSafe/chaindb"
	log "github.com/ChainSafe/log15"
)

var logger = log.New("pkg", "state")

// Service is the struct that holds storage, block and network states
type Service struct {
	dbPath      string
	logLvl      log.Lvl
	db          chaindb.Database
	isMemDB     bool // set to true if using an in-memory database; only used for testing.
	Base        *BaseState
	Storage     *StorageState
	Block       *BlockState
	Transaction *TransactionState
	Epoch       *EpochState
	Grandpa     *GrandpaState
	closeCh     chan interface{}

	// Below are for testing only.
	BabeThresholdNumerator   uint64
	BabeThresholdDenominator uint64
}

// NewService create a new instance of Service
func NewService(path string, lvl log.Lvl) *Service {
	handler := log.StreamHandler(os.Stdout, log.TerminalFormat())
	handler = log.CallerFileHandler(handler)
	logger.SetHandler(log.LvlFilterHandler(lvl, handler))

	return &Service{
		dbPath:  path,
		logLvl:  lvl,
		db:      nil,
		isMemDB: false,
		Storage: nil,
		Block:   nil,
		closeCh: make(chan interface{}),
	}
}

// UseMemDB tells the service to use an in-memory key-value store instead of a persistent database.
// This should be called after NewService, and before Initialise.
// This should only be used for testing.
func (s *Service) UseMemDB() {
	s.isMemDB = true
}

// DB returns the Service's database
func (s *Service) DB() chaindb.Database {
	return s.db
}

// Start initialises the Storage database and the Block database.
func (s *Service) Start() error {
	if !s.isMemDB && (s.Storage != nil || s.Block != nil || s.Epoch != nil || s.Grandpa != nil) {
		return nil
	}

	db := s.db
	if !s.isMemDB {
		basepath, err := filepath.Abs(s.dbPath)
		if err != nil {
			return err
		}

		cfg := &chaindb.Config{
			DataDir: basepath,
		}

		// initialise database
		db, err = chaindb.NewBadgerDB(cfg)
		if err != nil {
			return err
		}

		s.db = db
		s.Base = NewBaseState(db)
	}

	// retrieve latest header
	bestHash, err := s.Base.LoadBestBlockHash()
	if err != nil {
		return fmt.Errorf("failed to get best block hash: %w", err)
	}

	logger.Trace("start", "best block hash", bestHash)

	// load blocktree
	bt := blocktree.NewEmptyBlockTree(db)
	if err = bt.Load(); err != nil {
		return fmt.Errorf("failed to load blocktree: %w", err)
	}

	// create block state
	s.Block, err = NewBlockState(db, bt)
	if err != nil {
		return fmt.Errorf("failed to create block state: %w", err)
	}

	// if blocktree head isn't "best hash", then the node shutdown abnormally.
	// restore state from last finalised hash.
	btHead := bt.DeepestBlockHash()
	if !bytes.Equal(btHead[:], bestHash[:]) {
		logger.Info("detected abnormal node shutdown, restoring from last finalised block")

		lastFinalised, err := s.Block.GetFinalizedHeader(0, 0) //nolint
		if err != nil {
			return fmt.Errorf("failed to get latest finalised block: %w", err)
		}

		s.Block.bt = blocktree.NewBlockTreeFromRoot(lastFinalised, db)
	}

	// create storage state
	s.Storage, err = NewStorageState(db, s.Block, trie.NewEmptyTrie())
	if err != nil {
		return fmt.Errorf("failed to create storage state: %w", err)
	}

	stateRoot, err := s.Base.LoadLatestStorageHash()
	if err != nil {
		return fmt.Errorf("cannot load latest storage root: %w", err)
	}

	logger.Debug("start", "latest state root", stateRoot)

	// load current storage state
	_, err = s.Storage.LoadFromDB(stateRoot)
	if err != nil {
		return fmt.Errorf("failed to load storage trie from database: %w", err)
	}

	// create transaction queue
	s.Transaction = NewTransactionState()

	// create epoch state
	s.Epoch, err = NewEpochState(db)
	if err != nil {
		return fmt.Errorf("failed to create epoch state: %w", err)
	}

	s.Grandpa, err = NewGrandpaState(db)
	if err != nil {
		return fmt.Errorf("failed to create grandpa state: %w", err)
	}

	num, _ := s.Block.BestBlockNumber()
	logger.Info("created state service", "head", s.Block.BestBlockHash(), "highest number", num)
	// Start background goroutine to GC pruned keys.
	go s.Storage.pruneStorage(s.closeCh)
	return nil
}

// Rewind rewinds the chain to the given block number.
// If the given number of blocks is greater than the chain height, it will rewind to genesis.
func (s *Service) Rewind(toBlock int64) error {
	num, _ := s.Block.BestBlockNumber()
	if toBlock > num.Int64() {
		return fmt.Errorf("cannot rewind, given height is higher than our current height")
	}

	logger.Info("rewinding state...", "current height", num, "desired height", toBlock)

	root, err := s.Block.GetBlockByNumber(big.NewInt(toBlock))
	if err != nil {
		return err
	}

	s.Block.bt = blocktree.NewBlockTreeFromRoot(root.Header, s.db)
	newHead := s.Block.BestBlockHash()

	header, _ := s.Block.BestBlockHeader()
	logger.Info("rewinding state...", "new height", header.Number, "best block hash", newHead)

	epoch, err := s.Epoch.GetEpochForBlock(header)
	if err != nil {
		return err
	}

	err = s.Epoch.SetCurrentEpoch(epoch)
	if err != nil {
		return err
	}

	err = s.Block.SetFinalizedHash(header.Hash(), 0, 0)
	if err != nil {
		return err
	}

<<<<<<< HEAD
	// update the current grandpa set ID
	prevSetID, err := s.Grandpa.GetCurrentSetID()
	if err != nil {
		return err
	}

	newSetID, err := s.Grandpa.GetSetIDByBlockNumber(header.Number)
	if err != nil {
		return err
	}

	err = s.Grandpa.setCurrentSetID(newSetID)
	if err != nil {
		return err
	}

	// remove previously set grandpa changes, need to go up to prevSetID+1 in case of a scheduled change
	for i := newSetID + 1; i <= prevSetID+1; i++ {
		err = s.Grandpa.db.Del(setIDChangeKey(i))
		if err != nil {
			return err
		}
	}

	return StoreBestBlockHash(s.db, newHead)
=======
	return s.Base.StoreBestBlockHash(newHead)
>>>>>>> ebe6dec1
}

// Stop closes each state database
func (s *Service) Stop() error {
	head, err := s.Block.BestBlockStateRoot()
	if err != nil {
		return err
	}

	s.Storage.lock.RLock()
	t := s.Storage.tries[head]
	s.Storage.lock.RUnlock()

	if t == nil {
		return errTrieDoesNotExist(head)
	}

	if err = s.Base.StoreLatestStorageHash(head); err != nil {
		return err
	}

	logger.Debug("storing latest storage trie", "root", head)

	if err = t.Store(s.Storage.db); err != nil {
		return err
	}

	if err = s.Block.bt.Store(); err != nil {
		return err
	}

	hash := s.Block.BestBlockHash()
	if err = s.Base.StoreBestBlockHash(hash); err != nil {
		return err
	}

	thash, err := t.Hash()
	if err != nil {
		return err
	}
	close(s.closeCh)

	logger.Debug("stop", "best block hash", hash, "latest state root", thash)

	if err = s.db.Flush(); err != nil {
		return err
	}

	return s.db.Close()
}

// Import imports the given state corresponding to the given header and sets the head of the chain
// to it. Additionally, it uses the first slot to correctly set the epoch number of the block.
func (s *Service) Import(header *types.Header, t *trie.Trie, firstSlot uint64) error {
	cfg := &chaindb.Config{
		DataDir: s.dbPath,
	}

	if s.isMemDB {
		cfg.InMemory = true
	}

	var err error
	// initialise database using data directory
	s.db, err = chaindb.NewBadgerDB(cfg)
	if err != nil {
		return fmt.Errorf("failed to create database: %s", err)
	}

	block := &BlockState{
		db: chaindb.NewTable(s.db, blockPrefix),
	}

	storage := &StorageState{
		db: chaindb.NewTable(s.db, storagePrefix),
	}

	epoch, err := NewEpochState(s.db)
	if err != nil {
		return err
	}

	s.Base = NewBaseState(s.db)

	if err = s.Base.storeFirstSlot(firstSlot); err != nil {
		return err
	}

	epoch.firstSlot = firstSlot
	blockEpoch, err := epoch.GetEpochForBlock(header)
	if err != nil {
		return err
	}

	skipTo := blockEpoch + 1

	if err := s.Base.storeSkipToEpoch(skipTo); err != nil {
		return err
	}
	logger.Debug("skip BABE verification up to epoch", "epoch", skipTo)

	if err := epoch.SetCurrentEpoch(blockEpoch); err != nil {
		return err
	}

	root := t.MustHash()
	if root != header.StateRoot {
		return fmt.Errorf("trie state root does not equal header state root")
	}

	if err := s.Base.StoreLatestStorageHash(root); err != nil {
		return err
	}

	logger.Info("importing storage trie...", "basepath", s.dbPath, "root", root)

	if err := t.Store(storage.db); err != nil {
		return err
	}

	bt := blocktree.NewBlockTreeFromRoot(header, s.db)
	if err := bt.Store(); err != nil {
		return err
	}

	if err := s.Base.StoreBestBlockHash(header.Hash()); err != nil {
		return err
	}

	if err := block.SetHeader(header); err != nil {
		return err
	}

	logger.Debug("Import", "best block hash", header.Hash(), "latest state root", root)
	if err := s.db.Flush(); err != nil {
		return err
	}

	logger.Info("finished state import")
	if s.isMemDB {
		return nil
	}

	return s.db.Close()
}<|MERGE_RESOLUTION|>--- conflicted
+++ resolved
@@ -218,7 +218,6 @@
 		return err
 	}
 
-<<<<<<< HEAD
 	// update the current grandpa set ID
 	prevSetID, err := s.Grandpa.GetCurrentSetID()
 	if err != nil {
@@ -243,10 +242,7 @@
 		}
 	}
 
-	return StoreBestBlockHash(s.db, newHead)
-=======
 	return s.Base.StoreBestBlockHash(newHead)
->>>>>>> ebe6dec1
 }
 
 // Stop closes each state database
