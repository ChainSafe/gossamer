--- conflicted
+++ resolved
@@ -31,18 +31,12 @@
 
 func TestStorage_StoreAndLoadTrie(t *testing.T) {
 	t.Skip()
-
-<<<<<<< HEAD
+	// FIX ME
+
 	/*
 		storage := newTestStorageState(t)
 		ts, err := storage.TrieState(&trie.EmptyHash)
 		require.NoError(t, err)
-=======
-	root, err := ts.Root()
-	require.NoError(t, err)
-	err = storage.StoreTrie(ts, nil)
-	require.NoError(t, err)
->>>>>>> f5e48a97
 
 		root, err := ts.Root(trie.NoMaxInlineValueSize)
 		require.NoError(t, err)
@@ -69,11 +63,7 @@
 	value := []byte("testvalue")
 	ts.Put(key, value)
 
-<<<<<<< HEAD
-	root, err := ts.Root(trie.V0)
-=======
 	root, err := ts.Root()
->>>>>>> f5e48a97
 	require.NoError(t, err)
 	err = storage.StoreTrie(ts, nil)
 	require.NoError(t, err)
@@ -105,11 +95,7 @@
 	require.NoError(t, err)
 	ts.Put([]byte("noot"), []byte("washere"))
 
-<<<<<<< HEAD
-	root, err := ts.Root(trie.V0)
-=======
 	root, err := ts.Root()
->>>>>>> f5e48a97
 	require.NoError(t, err)
 	err = storage.StoreTrie(ts, nil)
 	require.NoError(t, err)
@@ -143,11 +129,7 @@
 		ts.Put(kv.key, kv.value)
 	}
 
-<<<<<<< HEAD
-	root, err := ts.Root(trie.V0)
-=======
 	root, err := ts.Root()
->>>>>>> f5e48a97
 	require.NoError(t, err)
 
 	// Write trie to disk.
@@ -220,11 +202,7 @@
 
 	trieState := runtime.NewTrieState(&genTrie)
 
-<<<<<<< HEAD
-	header := types.NewHeader(blockState.GenesisHash(), trieState.MustRoot(trie.V0),
-=======
 	header := types.NewHeader(blockState.GenesisHash(), trieState.MustRoot(),
->>>>>>> f5e48a97
 		common.Hash{}, 1, types.NewDigest())
 
 	err = storage.StoreTrie(trieState, header)
