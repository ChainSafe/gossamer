// Copyright 2021 ChainSafe Systems (ON)
// SPDX-License-Identifier: LGPL-3.0-only

package state

import (
	"math/big"
	"testing"
	"time"

	"github.com/ChainSafe/gossamer/dot/state/pruner"
	"github.com/ChainSafe/gossamer/dot/telemetry"
	"github.com/ChainSafe/gossamer/dot/types"
	"github.com/ChainSafe/gossamer/internal/trie/node"
	"github.com/ChainSafe/gossamer/lib/common"
	"github.com/ChainSafe/gossamer/lib/genesis"
	runtime "github.com/ChainSafe/gossamer/lib/runtime/storage"
	"github.com/ChainSafe/gossamer/lib/trie"
	"github.com/ChainSafe/gossamer/lib/utils"
	"github.com/golang/mock/gomock"

	"github.com/stretchr/testify/require"
)

func newTestStorageState(t *testing.T, tries *Tries) *StorageState {
	db := NewInMemoryDB(t)

	bs := newTestBlockState(t, testGenesisHeader, tries)

	s, err := NewStorageState(db, bs, tries, pruner.Config{})
	require.NoError(t, err)
	return s
}

func TestStorage_StoreAndLoadTrie(t *testing.T) {
	ctrl := gomock.NewController(t)

	triesGauge := NewMockGauge(ctrl)
	triesGauge.EXPECT().Inc()
	tries := &Tries{
		rootToTrie: make(map[common.Hash]*trie.Trie),
		triesGauge: triesGauge,
	}

	storage := newTestStorageState(t, tries)
	ts, err := storage.TrieState(&trie.EmptyHash)
	require.NoError(t, err)

	root, err := ts.Root()
	require.NoError(t, err)
	err = storage.StoreTrie(ts, nil)
	require.NoError(t, err)

	time.Sleep(time.Millisecond * 100)

	trie, err := storage.LoadFromDB(root)
	require.NoError(t, err)
	ts2, err := runtime.NewTrieState(trie)
	require.NoError(t, err)
	new := ts2.Snapshot()
	require.Equal(t, ts.Trie(), new)
}

func TestStorage_GetStorageByBlockHash(t *testing.T) {
	ctrl := gomock.NewController(t)

	triesGauge := NewMockGauge(ctrl)
	triesGauge.EXPECT().Inc().Times(2)
	tries := &Tries{
		rootToTrie: make(map[common.Hash]*trie.Trie),
		triesGauge: triesGauge,
	}

	storage := newTestStorageState(t, tries)
	ts, err := storage.TrieState(&trie.EmptyHash)
	require.NoError(t, err)

	key := []byte("testkey")
	value := []byte("testvalue")
	ts.Set(key, value)

	root, err := ts.Root()
	require.NoError(t, err)
	err = storage.StoreTrie(ts, nil)
	require.NoError(t, err)

	body, err := types.NewBodyFromBytes([]byte{})
	require.NoError(t, err)

	block := &types.Block{
		Header: types.Header{
			ParentHash: testGenesisHeader.Hash(),
			Number:     big.NewInt(1),
			StateRoot:  root,
			Digest:     createPrimaryBABEDigest(t),
		},
		Body: *body,
	}
	err = storage.blockState.AddBlock(block)
	require.NoError(t, err)

	hash := block.Header.Hash()
	res, err := storage.GetStorageByBlockHash(&hash, key)
	require.NoError(t, err)
	require.Equal(t, value, res)
}

func TestStorage_TrieState(t *testing.T) {
	ctrl := gomock.NewController(t)

	triesGauge := NewMockGauge(ctrl)
	triesGauge.EXPECT().Inc().Times(3)
	triesGauge.EXPECT().Set(1.00).Times(1)
	tries := &Tries{
		rootToTrie: make(map[common.Hash]*trie.Trie),
		triesGauge: triesGauge,
	}

	storage := newTestStorageState(t, tries)
	ts, err := storage.TrieState(&trie.EmptyHash)
	require.NoError(t, err)
	ts.Set([]byte("noot"), []byte("washere"))

	root, err := ts.Root()
	require.NoError(t, err)
	err = storage.StoreTrie(ts, nil)
	require.NoError(t, err)

	time.Sleep(time.Millisecond * 100)

	// get trie from db
	storage.blockState.tries.delete(root)
	ts3, err := storage.TrieState(&root)
	require.NoError(t, err)
	require.Equal(t, ts.Trie().MustHash(), ts3.Trie().MustHash())
}

func TestStorage_LoadFromDB(t *testing.T) {
	ctrl := gomock.NewController(t)

	triesGauge := NewMockGauge(ctrl)
	triesGauge.EXPECT().Inc().Times(4)
	triesGauge.EXPECT().Set(1.00).Times(3)
	tries := &Tries{
		rootToTrie: make(map[common.Hash]*trie.Trie),
		triesGauge: triesGauge,
	}

	storage := newTestStorageState(t, tries)
	ts, err := storage.TrieState(&trie.EmptyHash)
	require.NoError(t, err)

	trieKV := []struct {
		key   []byte
		value []byte
	}{{},
		{[]byte("key1"), []byte("value1")},
		{[]byte("key2"), []byte("value2")},
		{[]byte("xyzKey1"), []byte("xyzValue1")},
	}

	for _, kv := range trieKV {
		ts.Set(kv.key, kv.value)
	}

	root, err := ts.Root()
	require.NoError(t, err)

	// Write trie to disk.
	err = storage.StoreTrie(ts, nil)
	require.NoError(t, err)

	// Clear trie from cache and fetch data from disk.
	storage.blockState.tries.delete(root)

	data, err := storage.GetStorage(&root, trieKV[0].key)
	require.NoError(t, err)
	require.Equal(t, trieKV[0].value, data)

	storage.blockState.tries.delete(root)

	prefixKeys, err := storage.GetKeysWithPrefix(&root, []byte("ke"))
	require.NoError(t, err)
	require.Equal(t, 2, len(prefixKeys))

	storage.blockState.tries.delete(root)

	entries, err := storage.Entries(&root)
	require.NoError(t, err)
	require.Equal(t, 3, len(entries))
}

func TestStorage_StoreTrie_NotSyncing(t *testing.T) {
	ctrl := gomock.NewController(t)

	triesGauge := NewMockGauge(ctrl)
	triesGauge.EXPECT().Inc().Times(2)
	tries := &Tries{
		rootToTrie: make(map[common.Hash]*trie.Trie),
		triesGauge: triesGauge,
	}

	storage := newTestStorageState(t, tries)
	ts, err := storage.TrieState(&trie.EmptyHash)
	require.NoError(t, err)

	key := []byte("testkey")
	value := []byte("testvalue")
	ts.Set(key, value)

	err = storage.StoreTrie(ts, nil)
	require.NoError(t, err)
	require.Equal(t, 2, storage.blockState.tries.len())
}

func TestGetStorageChildAndGetStorageFromChild(t *testing.T) {
	// initialise database using data directory
	basepath := t.TempDir()
	db, err := utils.SetupDatabase(basepath, false)
	require.NoError(t, err)

	_, genTrie, genHeader := genesis.NewTestGenesisWithTrieAndHeader(t)

	ctrl := gomock.NewController(t)
	telemetryMock := NewMockClient(ctrl)
	telemetryMock.EXPECT().SendMessage(telemetry.NewNotifyFinalized(
		genHeader.Hash(),
		"0",
	))

<<<<<<< HEAD
	blockState, err := NewBlockStateFromGenesis(db, genHeader, telemetryMock)
	require.NoError(t, err)

	key := []byte{1, 2}
	value := []byte{3, 4}
	const dirty = true
	const generation = 0
	testChildTrie := trie.NewTrie(node.NewLeaf(key, value, dirty, generation))

=======
	testChildTrie := trie.NewEmptyTrie()
>>>>>>> 666795ba
	testChildTrie.Put([]byte("keyInsidechild"), []byte("voila"))

	err = genTrie.PutChild([]byte("keyToChild"), testChildTrie)
	require.NoError(t, err)

	triesGauge := NewMockGauge(ctrl)
	triesGauge.EXPECT().Inc().Times(2)
	triesGauge.EXPECT().Set(0.00)
	tries := &Tries{
		rootToTrie: make(map[common.Hash]*trie.Trie),
		triesGauge: triesGauge,
	}

	blockState, err := NewBlockStateFromGenesis(db, tries, genHeader, telemetryMock)
	require.NoError(t, err)

	storage, err := NewStorageState(db, blockState, tries, pruner.Config{})
	require.NoError(t, err)

	trieState, err := runtime.NewTrieState(genTrie)
	require.NoError(t, err)

	header, err := types.NewHeader(blockState.GenesisHash(), trieState.MustRoot(),
		common.Hash{}, big.NewInt(1), types.NewDigest())
	require.NoError(t, err)

	err = storage.StoreTrie(trieState, header)
	require.NoError(t, err)

	rootHash, err := genTrie.Hash()
	require.NoError(t, err)

	_, err = storage.GetStorageChild(&rootHash, []byte("keyToChild"))
	require.NoError(t, err)

	// Clear trie from cache and fetch data from disk.
	storage.blockState.tries.delete(rootHash)

	_, err = storage.GetStorageChild(&rootHash, []byte("keyToChild"))
	require.NoError(t, err)

	value, err = storage.GetStorageFromChild(&rootHash, []byte("keyToChild"), []byte("keyInsidechild"))
	require.NoError(t, err)

	require.Equal(t, []byte("voila"), value)
}<|MERGE_RESOLUTION|>--- conflicted
+++ resolved
@@ -228,9 +228,8 @@
 		"0",
 	))
 
-<<<<<<< HEAD
-	blockState, err := NewBlockStateFromGenesis(db, genHeader, telemetryMock)
-	require.NoError(t, err)
+	// blockState, err := NewBlockStateFromGenesis(db, genHeader, telemetryMock)
+	// require.NoError(t, err)
 
 	key := []byte{1, 2}
 	value := []byte{3, 4}
@@ -238,9 +237,6 @@
 	const generation = 0
 	testChildTrie := trie.NewTrie(node.NewLeaf(key, value, dirty, generation))
 
-=======
-	testChildTrie := trie.NewEmptyTrie()
->>>>>>> 666795ba
 	testChildTrie.Put([]byte("keyInsidechild"), []byte("voila"))
 
 	err = genTrie.PutChild([]byte("keyToChild"), testChildTrie)
@@ -249,6 +245,7 @@
 	triesGauge := NewMockGauge(ctrl)
 	triesGauge.EXPECT().Inc().Times(2)
 	triesGauge.EXPECT().Set(0.00)
+
 	tries := &Tries{
 		rootToTrie: make(map[common.Hash]*trie.Trie),
 		triesGauge: triesGauge,
