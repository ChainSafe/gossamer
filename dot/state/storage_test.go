--- conflicted
+++ resolved
@@ -4,11 +4,7 @@
 package state
 
 import (
-<<<<<<< HEAD
 	"fmt"
-	"math/big"
-=======
->>>>>>> 42d15329
 	"testing"
 	"time"
 
@@ -196,14 +192,7 @@
 	err = genTrie.PutChild([]byte("keyToChild"), testChildTrie)
 	require.NoError(t, err)
 
-	triesGauge := NewMockGauge(ctrl)
-	triesGauge.EXPECT().Inc().Times(2)
-	triesGauge.EXPECT().Set(0.00)
-
-	tries := &Tries{
-		rootToTrie: make(map[common.Hash]*trie.Trie),
-		triesGauge: triesGauge,
-	}
+	tries := newTriesEmpty()
 
 	blockState, err := NewBlockStateFromGenesis(db, tries, genHeader, telemetryMock)
 	require.NoError(t, err)
