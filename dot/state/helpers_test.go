--- conflicted
+++ resolved
@@ -13,17 +13,13 @@
 	"github.com/ChainSafe/gossamer/lib/genesis"
 	"github.com/ChainSafe/gossamer/lib/runtime"
 	"github.com/ChainSafe/gossamer/lib/utils"
-	inmemory_trie "github.com/ChainSafe/gossamer/pkg/trie/inmemory"
+	"github.com/ChainSafe/gossamer/pkg/trie"
 	"github.com/stretchr/testify/require"
 )
 
 func newTriesEmpty() *Tries {
 	return &Tries{
-<<<<<<< HEAD
-		rootToTrie:    make(map[common.Hash]*inmemory_trie.InMemoryTrie),
-=======
 		rootToTrie:    make(map[common.Hash]trie.Trie),
->>>>>>> 121d0822
 		triesGauge:    triesGauge,
 		setCounter:    setCounter,
 		deleteCounter: deleteCounter,
@@ -94,11 +90,7 @@
 }
 
 func newWestendDevGenesisWithTrieAndHeader(t *testing.T) (
-<<<<<<< HEAD
-	gen genesis.Genesis, genesisTrie *inmemory_trie.InMemoryTrie, genesisHeader types.Header) {
-=======
 	gen genesis.Genesis, genesisTrie trie.Trie, genesisHeader types.Header) {
->>>>>>> 121d0822
 	t.Helper()
 
 	genesisPath := utils.GetWestendDevRawGenesisPath(t)
@@ -111,7 +103,7 @@
 
 	parentHash := common.NewHash([]byte{0})
 	stateRoot := genesisTrie.MustHash()
-	extrinsicRoot := inmemory_trie.EmptyHash
+	extrinsicRoot := trie.EmptyHash
 	const number = 0
 	digest := types.NewDigest()
 	genesisHeader = *types.NewHeader(parentHash,
