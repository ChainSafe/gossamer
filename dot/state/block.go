// Copyright 2019 ChainSafe Systems (ON) Corp.
// This file is part of gossamer.
//
// The gossamer library is free software: you can redistribute it and/or modify
// it under the terms of the GNU Lesser General Public License as published by
// the Free Software Foundation, either version 3 of the License, or
// (at your option) any later version.
//
// The gossamer library is distributed in the hope that it will be useful,
// but WITHOUT ANY WARRANTY; without even the implied warranty of
// MERCHANTABILITY or FITNESS FOR A PARTICULAR PURPOSE. See the
// GNU Lesser General Public License for more details.
//
// You should have received a copy of the GNU Lesser General Public License
// along with the gossamer library. If not, see <http://www.gnu.org/licenses/>.

package state

import (
	"encoding/binary"
	"fmt"
	"math/big"
	"reflect"
	"sync"
	"time"

	"github.com/ChainSafe/gossamer/dot/core/types"
	babetypes "github.com/ChainSafe/gossamer/lib/babe/types"
	"github.com/ChainSafe/gossamer/lib/blocktree"
	"github.com/ChainSafe/gossamer/lib/common"
	"github.com/ChainSafe/gossamer/lib/database"
)

var blockPrefix = []byte("block")

// BlockDB stores block's in an underlying Database
type BlockDB struct {
	db database.Database
}

// Put appends `block` to the key and sets the key-value pair in the db
func (blockDB *BlockDB) Put(key, value []byte) error {
	key = append(blockPrefix, key...)
	return blockDB.db.Put(key, value)
}

// Get appends `block` to the key and retrieves the value from the db
func (blockDB *BlockDB) Get(key []byte) ([]byte, error) {
	key = append(blockPrefix, key...)
	return blockDB.db.Get(key)
}

// BlockState defines fields for manipulating the state of blocks, such as BlockTree, BlockDB and Header
type BlockState struct {
	bt                 *blocktree.BlockTree
	db                 *BlockDB
	lock               sync.RWMutex
	genesisHash        common.Hash
	highestBlockHeader *types.Header
}

// NewBlockDB instantiates a badgerDB instance for storing relevant BlockData
func NewBlockDB(db database.Database) *BlockDB {
	return &BlockDB{
		db,
	}
}

// NewBlockState will create a new BlockState backed by the database located at dataDir
func NewBlockState(db database.Database, bt *blocktree.BlockTree) (*BlockState, error) {
	if bt == nil {
		return nil, fmt.Errorf("block tree is nil")
	}

	bs := &BlockState{
		bt: bt,
		db: NewBlockDB(db),
	}

	bs.genesisHash = bt.GenesisHash()
	var err error
	bs.highestBlockHeader, err = bs.BestBlockHeader()
	if err != nil {
		return nil, err
	}

	return bs, nil
}

// NewBlockStateFromGenesis initializes a BlockState from a genesis header, saving it to the database located at dataDir
func NewBlockStateFromGenesis(db database.Database, header *types.Header) (*BlockState, error) {
	bs := &BlockState{
		bt: blocktree.NewBlockTreeFromGenesis(header, db),
		db: NewBlockDB(db),
	}

	err := bs.setArrivalTime(header.Hash(), uint64(time.Now().Unix()))
	if err != nil {
		return nil, err
	}

	err = bs.SetHeader(header)
	if err != nil {
		return nil, err
	}

	err = bs.SetBlockBody(header.Hash(), types.NewBody([]byte{}))

	if err != nil {
		return nil, err
	}

	bs.genesisHash = header.Hash()

	return bs, nil
}

var (
	// Data prefixes
	headerPrefix        = []byte("hdr") // headerPrefix + hash -> header
	babeHeaderPrefix    = []byte("hba") // babeHeaderPrefix || epoch || slot -> babeHeader
	blockBodyPrefix     = []byte("blb") // blockBodyPrefix + hash -> body
	headerHashPrefix    = []byte("hsh") // headerHashPrefix + encodedBlockNum -> hash
	arrivalTimePrefix   = []byte("arr") // arrivalTimePrefix || hash -> arrivalTime
	receiptPrefix       = []byte("rcp") // receiptPrefix + hash -> receipt
	messageQueuePrefix  = []byte("mqp") // messageQueuePrefix + hash -> message queue
	justificationPrefix = []byte("jcp") // justificationPrefix + hash -> justification
)

// encodeBlockNumber encodes a block number as big endian uint64
func encodeBlockNumber(number uint64) []byte {
	enc := make([]byte, 8) // encoding results in 8 bytes
	binary.BigEndian.PutUint64(enc, number)
	return enc
}

// headerKey = headerPrefix + hash
func headerKey(hash common.Hash) []byte {
	return append(headerPrefix, hash.ToBytes()...)
}

// headerHashKey = headerHashPrefix + num (uint64 big endian)
func headerHashKey(number uint64) []byte {
	return append(headerHashPrefix, encodeBlockNumber(number)...)
}

// blockBodyKey = blockBodyPrefix + hash
func blockBodyKey(hash common.Hash) []byte {
	return append(blockBodyPrefix, hash.ToBytes()...)
}

// arrivalTimeKey = arrivalTimePrefix + hash
func arrivalTimeKey(hash common.Hash) []byte {
	return append(arrivalTimePrefix, hash.ToBytes()...)
}

// GenesisHash returns the hash of the genesis block
func (bs *BlockState) GenesisHash() common.Hash {
	return bs.genesisHash
}

// GetHeader returns a BlockHeader for a given hash
func (bs *BlockState) GetHeader(hash common.Hash) (*types.Header, error) {
	result := new(types.Header)

	data, err := bs.db.Get(headerKey(hash))
	if err != nil {
		return nil, err
	}

	err = result.Decode(data)
	if err != nil {
		return nil, err
	}

	if reflect.DeepEqual(result, new(types.Header)) {
		return nil, fmt.Errorf("header does not exist")
	}

	result.Hash()
	return result, err
}

// GetBlockByHash returns a block for a given hash
func (bs *BlockState) GetBlockByHash(hash common.Hash) (*types.Block, error) {
	header, err := bs.GetHeader(hash)
	if err != nil {
		return nil, err
	}

	blockBody, err := bs.GetBlockBody(hash)
	if err != nil {
		return nil, err
	}
	return &types.Block{Header: header, Body: blockBody}, nil
}

// GetBlockByNumber returns a block for a given blockNumber
func (bs *BlockState) GetBlockByNumber(blockNumber *big.Int) (*types.Block, error) {
	// First retrieve the block hash in a byte array based on the block number from the database
	byteHash, err := bs.db.Get(headerHashKey(blockNumber.Uint64()))
	if err != nil {
		return nil, fmt.Errorf("cannot get block %d: %s", blockNumber, err)
	}

	// Then find the block based on the hash
	hash := common.NewHash(byteHash)
	block, err := bs.GetBlockByHash(hash)
	if err != nil {
		return nil, err
	}

	return block, nil
}

// SetHeader will set the header into DB
func (bs *BlockState) SetHeader(header *types.Header) error {
	bs.lock.Lock()
	defer bs.lock.Unlock()

	hash := header.Hash()

	// if this is the highest block we've seen, save it
	if bs.highestBlockHeader == nil {
		bs.highestBlockHeader = header
	} else if bs.highestBlockHeader.Number.Cmp(header.Number) == -1 {
		bs.highestBlockHeader = header
	}

	// Write the encoded header
	bh, err := header.Encode()
	if err != nil {
		return err
	}

	err = bs.db.Put(headerKey(hash), bh)
	if err != nil {
		return err
	}

	return nil
}

// GetBlockBody will return Body for a given hash
func (bs *BlockState) GetBlockBody(hash common.Hash) (*types.Body, error) {
	data, err := bs.db.Get(blockBodyKey(hash))
	if err != nil {
		return nil, err
	}

	return types.NewBody(data), nil
}

// SetBlockBody will add a block body to the db
func (bs *BlockState) SetBlockBody(hash common.Hash, body *types.Body) error {
	bs.lock.Lock()
	defer bs.lock.Unlock()

	err := bs.db.Put(blockBodyKey(hash), body.AsOptional().Value)
	return err
}

// CompareAndSetBlockData will compare empty fields and set all elements in a block data to db
func (bs *BlockState) CompareAndSetBlockData(bd *types.BlockData) error {
	var existingData = new(types.BlockData)

	if bd.Header != nil && (existingData.Header == nil || (!existingData.Header.Exists() && bd.Header.Exists())) {
		existingData.Header = bd.Header
		header, err := types.NewHeaderFromOptional(existingData.Header)
		if err != nil && header != nil {
			err = bs.SetHeader(header)
			if err != nil {
				return err
			}
		}
	}

	if bd.Body != nil && (existingData.Body == nil || (!existingData.Body.Exists && bd.Body.Exists)) {
		existingData.Body = bd.Body
		err := bs.SetBlockBody(bd.Hash, types.NewBody(existingData.Body.Value))
		if err != nil {
			return err
		}
	}

	if bd.Receipt != nil && (existingData.Receipt == nil || (!existingData.Receipt.Exists() && bd.Receipt.Exists())) {
		existingData.Receipt = bd.Receipt
		err := bs.SetReceipt(bd.Hash, existingData.Receipt.Value())
		if err != nil {
			return err
		}
	}

	if bd.MessageQueue != nil && (existingData.MessageQueue == nil || (!existingData.MessageQueue.Exists() && bd.MessageQueue.Exists())) {
		existingData.MessageQueue = bd.MessageQueue
		err := bs.SetMessageQueue(bd.Hash, existingData.MessageQueue.Value())
		if err != nil {
			return err
		}
	}

	if bd.Justification != nil && (existingData.Justification == nil || (!existingData.Justification.Exists() && bd.Justification.Exists())) {
		existingData.Justification = bd.Justification
		err := bs.SetJustification(bd.Hash, existingData.Justification.Value())
		if err != nil {
			return err
		}
	}

	return nil
}

// AddBlock adds a block to the blocktree and the DB with arrival time as current unix time
func (bs *BlockState) AddBlock(block *types.Block) error {
	return bs.AddBlockWithArrivalTime(block, uint64(time.Now().Unix()))
}

// AddBlockWithArrivalTime adds a block to the blocktree and the DB with the given arrival time
func (bs *BlockState) AddBlockWithArrivalTime(block *types.Block, arrivalTime uint64) error {
	err := bs.setArrivalTime(block.Header.Hash(), arrivalTime)
	if err != nil {
		return err
	}

	// add block to blocktree
	err = bs.bt.AddBlock(block, arrivalTime)
	if err != nil {
		return err
	}

	// add the header to the DB
	err = bs.SetHeader(block.Header)
	if err != nil {
		return err
	}
	hash := block.Header.Hash()

<<<<<<< HEAD
	// TODO: update to use canonical path
	err = bs.setBestBlockHashKey(hash)
	if err != nil {
		return err
	}

	// TODO: only set number->hash mapping for our canonical chain, otherwise, this messes up BlockResponses
=======
	// set best block key if this is the highest block we've seen
	// TODO: use leftmost path to set BestBlockHash
	if block.Header.Number.Cmp(bs.highestBlockHeader.Number) == 1 {
		err = bs.setBestBlockHashKey(hash)
		if err != nil {
			return err
		}
	}

	// store number to hash
>>>>>>> 5743b861
	err = bs.db.Put(headerHashKey(block.Header.Number.Uint64()), hash.ToBytes())
	if err != nil {
		return err
	}

	err = bs.SetBlockBody(block.Header.Hash(), types.NewBody(block.Body.AsOptional().Value))
	if err != nil {
		return err
	}
	return err
}

// HighestBlockHash returns the hash of the block with the highest number we have received
// This block may not necessarily be in the blocktree.
// TODO: can probably remove this once BlockResponses are implemented
func (bs *BlockState) HighestBlockHash() common.Hash {
	return bs.highestBlockHeader.Hash()
}

// HighestBlockNumber returns the largest block number we have seen
// This block may not necessarily be in the blocktree.
// TODO: can probably remove this once BlockResponses are implemented
func (bs *BlockState) HighestBlockNumber() *big.Int {
	return bs.highestBlockHeader.Number
}

// BestBlockHash returns the hash of the head of the current chain
func (bs *BlockState) BestBlockHash() common.Hash {
	return bs.bt.DeepestBlockHash()
}

// BestBlockHeader returns the block header of the current head of the chain
func (bs *BlockState) BestBlockHeader() (*types.Header, error) {
	return bs.GetHeader(bs.BestBlockHash())
}

// BestBlockNumber returns the block number of the current head of the chain
func (bs *BlockState) BestBlockNumber() (*big.Int, error) {
	header, err := bs.GetHeader(bs.BestBlockHash())
	if err != nil {
		return nil, err
	}

	return header.Number, nil
}

// BestBlock returns the current head of the chain
func (bs *BlockState) BestBlock() (*types.Block, error) {
	return bs.GetBlockByHash(bs.BestBlockHash())
}

// GetSlotForBlock returns the slot for a block
func (bs *BlockState) GetSlotForBlock(hash common.Hash) (uint64, error) {
	header, err := bs.GetHeader(hash)
	if err != nil {
		return 0, err
	}

	if len(header.Digest) == 0 {
		return 0, fmt.Errorf("chain head missing digest")
	}

	preDigestBytes := header.Digest[0]

	digestItem, err := types.DecodeDigestItem(preDigestBytes)
	if err != nil {
		return 0, err
	}

	preDigest, ok := digestItem.(*types.PreRuntimeDigest)
	if !ok {
		return 0, fmt.Errorf("first digest item is not pre-digest")
	}

	babeHeader := new(babetypes.BabeHeader)
	err = babeHeader.Decode(preDigest.Data)
	if err != nil {
		return 0, fmt.Errorf("cannot decode babe header from pre-digest: %s", err)
	}

	return babeHeader.SlotNumber, nil
}

// SubChain returns the sub-blockchain between the starting hash and the ending hash using the block tree
func (bs *BlockState) SubChain(start, end common.Hash) ([]common.Hash, error) {
	if bs.bt == nil {
		return nil, fmt.Errorf("blocktree is nil")
	}

	return bs.bt.SubBlockchain(start, end)
}

func (bs *BlockState) setBestBlockHashKey(hash common.Hash) error {
	return StoreBestBlockHash(bs.db.db, hash)
}

// GetArrivalTime returns the arrival time of a block given its hash
func (bs *BlockState) GetArrivalTime(hash common.Hash) (uint64, error) {
	arrivalTime, err := bs.db.db.Get(arrivalTimeKey(hash))
	if err != nil {
		return 0, err
	}

	return binary.LittleEndian.Uint64(arrivalTime), nil
}

func (bs *BlockState) setArrivalTime(hash common.Hash, arrivalTime uint64) error {
	buf := make([]byte, 8)
	binary.LittleEndian.PutUint64(buf, arrivalTime)
	return bs.db.db.Put(arrivalTimeKey(hash), buf)
}

// babeHeaderKey = babeHeaderPrefix || epoch || slice
func babeHeaderKey(epoch uint64, slot uint64) []byte {
	epochBytes := make([]byte, 8)
	binary.LittleEndian.PutUint64(epochBytes, epoch)
	sliceBytes := make([]byte, 8)
	binary.LittleEndian.PutUint64(sliceBytes, slot)
	combined := append(epochBytes, sliceBytes...)
	return append(babeHeaderPrefix, combined...)
}

// GetBabeHeader retrieves a BabeHeader from the database
func (bs *BlockState) GetBabeHeader(epoch uint64, slot uint64) (*babetypes.BabeHeader, error) {
	result := new(babetypes.BabeHeader)

	data, err := bs.db.Get(babeHeaderKey(epoch, slot))
	if err != nil {
		return nil, err
	}

	err = result.Decode(data)

	return result, err
}

// SetBabeHeader sets a BabeHeader in the database
func (bs *BlockState) SetBabeHeader(epoch uint64, slot uint64, bh *babetypes.BabeHeader) error {
	// Write the encoded header
	enc := bh.Encode()

	return bs.db.Put(babeHeaderKey(epoch, slot), enc)
}<|MERGE_RESOLUTION|>--- conflicted
+++ resolved
@@ -335,17 +335,8 @@
 	}
 	hash := block.Header.Hash()
 
-<<<<<<< HEAD
+	// set best block key if this is the highest block we've seen
 	// TODO: update to use canonical path
-	err = bs.setBestBlockHashKey(hash)
-	if err != nil {
-		return err
-	}
-
-	// TODO: only set number->hash mapping for our canonical chain, otherwise, this messes up BlockResponses
-=======
-	// set best block key if this is the highest block we've seen
-	// TODO: use leftmost path to set BestBlockHash
 	if block.Header.Number.Cmp(bs.highestBlockHeader.Number) == 1 {
 		err = bs.setBestBlockHashKey(hash)
 		if err != nil {
@@ -353,8 +344,8 @@
 		}
 	}
 
+	// TODO: only set number->hash mapping for our canonical chain, otherwise, this messes up BlockResponses
 	// store number to hash
->>>>>>> 5743b861
 	err = bs.db.Put(headerHashKey(block.Header.Number.Uint64()), hash.ToBytes())
 	if err != nil {
 		return err
