// Copyright 2019 ChainSafe Systems (ON) Corp.
// This file is part of gossamer.
//
// The gossamer library is free software: you can redistribute it and/or modify
// it under the terms of the GNU Lesser General Public License as published by
// the Free Software Foundation, either version 3 of the License, or
// (at your option) any later version.
//
// The gossamer library is distributed in the hope that it will be useful,
// but WITHOUT ANY WARRANTY; without even the implied warranty of
// MERCHANTABILITY or FITNESS FOR A PARTICULAR PURPOSE. See the
// GNU Lesser General Public License for more details.
//
// You should have received a copy of the GNU Lesser General Public License
// along with the gossamer library. If not, see <http://www.gnu.org/licenses/>.

package state

import (
	"bytes"
	"encoding/binary"

	"fmt"
	"math/big"
	"reflect"
	"sync"
	"time"

	"github.com/ChainSafe/gossamer/dot/core/types"
	babetypes "github.com/ChainSafe/gossamer/lib/babe/types"
	"github.com/ChainSafe/gossamer/lib/blocktree"
	"github.com/ChainSafe/gossamer/lib/common"
	dbutils "github.com/ChainSafe/gossamer/lib/common/database"
	"github.com/ChainSafe/gossamer/lib/common/optional"
	"github.com/ChainSafe/gossamer/lib/database"
)

var blockPrefix = []byte("block")

// BlockDB stores block's in an underlying Database
type BlockDB struct {
	db database.Database
}

// Put appends `block` to the key and sets the key-value pair in the db
func (blockDB *BlockDB) Put(key, value []byte) error {
	key = append(blockPrefix, key...)
	return blockDB.db.Put(key, value)
}

// Get appends `block` to the key and retrieves the value from the db
func (blockDB *BlockDB) Get(key []byte) ([]byte, error) {
	key = append(blockPrefix, key...)
	return blockDB.db.Get(key)
}

// BlockState defines fields for manipulating the state of blocks, such as BlockTree, BlockDB and Header
type BlockState struct {
	bt                 *blocktree.BlockTree
	db                 *BlockDB
	lock               sync.RWMutex
	genesisHash        common.Hash
	highestBlockHeader *types.Header
}

// NewBlockDB instantiates a badgerDB instance for storing relevant BlockData
func NewBlockDB(db database.Database) *BlockDB {
	return &BlockDB{
		db,
	}
}

// NewBlockState will create a new BlockState backed by the database located at dataDir
func NewBlockState(db database.Database, bt *blocktree.BlockTree) (*BlockState, error) {
	if bt == nil {
		return nil, fmt.Errorf("block tree is nil")
	}

	bs := &BlockState{
		bt: bt,
		db: NewBlockDB(db),
	}

	bs.genesisHash = bt.GenesisHash()
	var err error
	bs.highestBlockHeader, err = bs.BestBlockHeader()
	if err != nil {
		return nil, err
	}

	return bs, nil
}

// NewBlockStateFromGenesis initializes a BlockState from a genesis header, saving it to the database located at dataDir
func NewBlockStateFromGenesis(db database.Database, header *types.Header) (*BlockState, error) {
	bs := &BlockState{
		bt: blocktree.NewBlockTreeFromGenesis(header, db),
		db: NewBlockDB(db),
	}

	err := bs.setArrivalTime(header.Hash(), uint64(time.Now().Unix()))
	if err != nil {
		return nil, err
	}

	err = bs.SetHeader(header)
	if err != nil {
		return nil, err
	}

	err = bs.SetBlock(&types.Block{
		Header: header,
		Body:   types.NewBody([]byte{}),
	})
	if err != nil {
		return nil, err
	}

	bs.genesisHash = header.Hash()

	return bs, nil
}

var (
	// Data prefixes
	headerPrefix      = []byte("hdr") // headerPrefix + hash -> header
	babeHeaderPrefix  = []byte("hba") // babeHeaderPrefix || epoch || slot -> babeHeader
	blockDataPrefix   = []byte("bld") // blockDataPrefix + hash -> blockData
	headerHashPrefix  = []byte("hsh") // headerHashPrefix + encodedBlockNum -> hash
	arrivalTimePrefix = []byte("arr") // arrivalTimePrefix || hash -> arrivalTime
)

// encodeBlockNumber encodes a block number as big endian uint64
func encodeBlockNumber(number uint64) []byte {
	enc := make([]byte, 8) // encoding results in 8 bytes
	binary.BigEndian.PutUint64(enc, number)
	return enc
}

// headerKey = headerPrefix + hash
func headerKey(hash common.Hash) []byte {
	return append(headerPrefix, hash.ToBytes()...)
}

// headerHashKey = headerHashPrefix + num (uint64 big endian)
func headerHashKey(number uint64) []byte {
	return append(headerHashPrefix, encodeBlockNumber(number)...)
}

// blockDataKey = blockDataPrefix + hash
func blockDataKey(hash common.Hash) []byte {
	return append(blockDataPrefix, hash.ToBytes()...)
}

// arrivalTimeKey = arrivalTimePrefix + hash
func arrivalTimeKey(hash common.Hash) []byte {
	return append(arrivalTimePrefix, hash.ToBytes()...)
}

// GenesisHash returns the hash of the genesis block
func (bs *BlockState) GenesisHash() common.Hash {
	return bs.genesisHash
}

// GetHeader returns a BlockHeader for a given hash
func (bs *BlockState) GetHeader(hash common.Hash) (*types.Header, error) {
	result := new(types.Header)

	data, err := bs.db.Get(headerKey(hash))
	if err != nil {
		return nil, err
	}

	err = result.Decode(data)
	if err != nil {
		return nil, err
	}

	if reflect.DeepEqual(result, new(types.Header)) {
		return nil, fmt.Errorf("header does not exist")
	}

	result.Hash()
	return result, err
}

// GetBlockData returns a BlockData for a given hash
func (bs *BlockState) GetBlockData(hash common.Hash) (*types.BlockData, error) {
	result := new(types.BlockData)

	data, err := bs.db.Get(blockDataKey(hash))
	if err != nil {
		return nil, err
	}

	r := &bytes.Buffer{}
	_, err = r.Write(data)
	if err != nil {
		return nil, err
	}

	err = result.Decode(r)
	if err != nil {
		return nil, err
	}

	if result.Header == nil {
		result.Header = optional.NewHeader(false, nil)
	}

	if result.Body == nil {
		result.Body = optional.NewBody(false, nil)
	}

	if result.Receipt == nil {
		result.Receipt = optional.NewBytes(false, nil)
	}

	if result.MessageQueue == nil {
		result.MessageQueue = optional.NewBytes(false, nil)
	}

	if result.Justification == nil {
		result.Justification = optional.NewBytes(false, nil)
	}

	return result, nil
}

// GetBlockByHash returns a block for a given hash
func (bs *BlockState) GetBlockByHash(hash common.Hash) (*types.Block, error) {
	header, err := bs.GetHeader(hash)
	if err != nil {
		return nil, err
	}

	blockData, err := bs.GetBlockData(hash)
	if err != nil {
		return nil, err
	}

	body, err := types.NewBodyFromOptional(blockData.Body)
	if err != nil {
		return nil, err
	}
	return &types.Block{Header: header, Body: body}, nil
}

// GetBlockByNumber returns a block for a given blockNumber
func (bs *BlockState) GetBlockByNumber(blockNumber *big.Int) (*types.Block, error) {
	// First retrieve the block hash in a byte array based on the block number from the database
	byteHash, err := bs.db.Get(headerHashKey(blockNumber.Uint64()))
	if err != nil {
		return nil, fmt.Errorf("cannot get block %d: %s", blockNumber, err)
	}

	// Then find the block based on the hash
	hash := common.NewHash(byteHash)
	block, err := bs.GetBlockByHash(hash)
	if err != nil {
		return nil, err
	}

	return block, nil
}

// SetHeader will set the header into DB
func (bs *BlockState) SetHeader(header *types.Header) error {
	bs.lock.Lock()
	defer bs.lock.Unlock()

	hash := header.Hash()

	// if this is the highest block we've seen, save it
	if bs.highestBlockHeader == nil {
		bs.highestBlockHeader = header
	} else if bs.highestBlockHeader.Number.Cmp(header.Number) == -1 {
		bs.highestBlockHeader = header
	}

	// Write the encoded header
	bh, err := header.Encode()
	if err != nil {
		return err
	}

	err = bs.db.Put(headerKey(hash), bh)
	if err != nil {
		return err
	}

	return nil
}

// SetBlock will add a block to the DB
func (bs *BlockState) SetBlock(block *types.Block) error {
	// Add the blockHeader to the DB
	err := bs.SetHeader(block.Header)
	if err != nil {
		return err
	}

	blockData := &types.BlockData{
		Hash:   block.Header.Hash(),
		Header: block.Header.AsOptional(),
		Body:   block.Body.AsOptional(),
	}
	return bs.SetBlockData(blockData)
}

// SetBlockData will set the block data using given hash and blockData into DB
func (bs *BlockState) SetBlockData(blockData *types.BlockData) error {
	bs.lock.Lock()
	defer bs.lock.Unlock()

	// Write the encoded header
	bh, err := blockData.Encode()
	if err != nil {
		return err
	}

	err = bs.db.Put(blockDataKey(blockData.Hash), bh)
	return err
}

// AddBlock adds a block to the blocktree and the DB with arrival time as current unix time
func (bs *BlockState) AddBlock(block *types.Block) error {
	return bs.AddBlockWithArrivalTime(block, uint64(time.Now().Unix()))
}

// AddBlockWithArrivalTime adds a block to the blocktree and the DB with the given arrival time
func (bs *BlockState) AddBlockWithArrivalTime(block *types.Block, arrivalTime uint64) error {
	err := bs.setArrivalTime(block.Header.Hash(), arrivalTime)
	if err != nil {
		return err
	}

	// add block to blocktree
	err = bs.bt.AddBlock(block)
	if err != nil {
		return err
	}

	// add the header to the DB
	err = bs.SetHeader(block.Header)
	if err != nil {
		return err
	}
	hash := block.Header.Hash()

<<<<<<< HEAD
	// set best block key if this is the highest block we've seen
	// TODO: use leftmost path to set BestBlockHash
	if block.Header.Number.Cmp(bs.highestBlockHeader.Number) == 1 {
		err = bs.setBestBlockHashKey(hash)
		if err != nil {
			return err
		}
=======
	// TODO: update to use leftmost path

	err = bs.setBestBlockHashKey(hash)
	if err != nil {
		return err
>>>>>>> 414bdb14
	}

	// store number to hash
	err = bs.db.Put(headerHashKey(block.Header.Number.Uint64()), hash.ToBytes())
	if err != nil {
		return err
	}

	// add block data to the DB
	bd := &types.BlockData{
		Hash:   hash,
		Header: block.Header.AsOptional(),
		Body:   block.Body.AsOptional(),
	}
	err = bs.SetBlockData(bd)
	return err
}

// HighestBlockHash returns the hash of the block with the highest number we have received
// This block may not necessarily be in the blocktree.
// TODO: can probably remove this once BlockResponses are implemented
func (bs *BlockState) HighestBlockHash() common.Hash {
	return bs.highestBlockHeader.Hash()
}

// HighestBlockNumber returns the largest block number we have seen
// This block may not necessarily be in the blocktree.
// TODO: can probably remove this once BlockResponses are implemented
func (bs *BlockState) HighestBlockNumber() *big.Int {
	return bs.highestBlockHeader.Number
}

// BestBlockHash returns the hash of the head of the current chain
func (bs *BlockState) BestBlockHash() common.Hash {
	return bs.bt.DeepestBlockHash()
}

// BestBlockHeader returns the block header of the current head of the chain
func (bs *BlockState) BestBlockHeader() (*types.Header, error) {
	return bs.GetHeader(bs.BestBlockHash())
}

// BestBlockNumber returns the block number of the current head of the chain
func (bs *BlockState) BestBlockNumber() (*big.Int, error) {
	header, err := bs.GetHeader(bs.BestBlockHash())
	if err != nil {
		return nil, err
	}

	return header.Number, nil
}

// BestBlock returns the current head of the chain
func (bs *BlockState) BestBlock() (*types.Block, error) {
	return bs.GetBlockByHash(bs.BestBlockHash())
}

// GetSlotForBlock returns the slot for a block
func (bs *BlockState) GetSlotForBlock(hash common.Hash) (uint64, error) {
	header, err := bs.GetHeader(hash)
	if err != nil {
		return 0, err
	}

	if len(header.Digest) == 0 {
		return 0, fmt.Errorf("chain head missing digest")
	}

	preDigestBytes := header.Digest[0]

	digestItem, err := types.DecodeDigestItem(preDigestBytes)
	if err != nil {
		return 0, err
	}

	preDigest, ok := digestItem.(*types.PreRuntimeDigest)
	if !ok {
		return 0, fmt.Errorf("first digest item is not pre-digest")
	}

	babeHeader := new(babetypes.BabeHeader)
	err = babeHeader.Decode(preDigest.Data)
	if err != nil {
		return 0, fmt.Errorf("cannot decode babe header from pre-digest: %s", err)
	}

	return babeHeader.SlotNumber, nil
}

// SubChain returns the sub-blockchain between the starting hash and the ending hash using the block tree
func (bs *BlockState) SubChain(start, end common.Hash) ([]common.Hash, error) {
	return bs.bt.SubBlockchain(start, end)
}

func (bs *BlockState) setBestBlockHashKey(hash common.Hash) error {
	return dbutils.StoreBestBlockHash(bs.db.db, hash)
}

// GetArrivalTime returns the arrival time of a block given its hash
func (bs *BlockState) GetArrivalTime(hash common.Hash) (uint64, error) {
	time, err := bs.db.db.Get(arrivalTimeKey(hash))
	if err != nil {
		return 0, err
	}

	return binary.LittleEndian.Uint64(time), nil
}

func (bs *BlockState) setArrivalTime(hash common.Hash, arrivalTime uint64) error {
	buf := make([]byte, 8)
	binary.LittleEndian.PutUint64(buf, arrivalTime)
	return bs.db.db.Put(arrivalTimeKey(hash), buf)
}

// babeHeaderKey = babeHeaderPrefix || epoch || slice
func babeHeaderKey(epoch uint64, slot uint64) []byte {
	epochBytes := make([]byte, 8)
	binary.LittleEndian.PutUint64(epochBytes, epoch)
	sliceBytes := make([]byte, 8)
	binary.LittleEndian.PutUint64(sliceBytes, slot)
	combined := append(epochBytes, sliceBytes...)
	return append(babeHeaderPrefix, combined...)
}

// GetBabeHeader retrieves a BabeHeader from the database
func (bs *BlockState) GetBabeHeader(epoch uint64, slot uint64) (*babetypes.BabeHeader, error) {
	result := new(babetypes.BabeHeader)

	data, err := bs.db.Get(babeHeaderKey(epoch, slot))
	if err != nil {
		return nil, err
	}

	err = result.Decode(data)

	return result, err
}

// SetBabeHeader sets a BabeHeader in the database
func (bs *BlockState) SetBabeHeader(epoch uint64, slot uint64, bh *babetypes.BabeHeader) error {
	// Write the encoded header
	enc := bh.Encode()

	return bs.db.Put(babeHeaderKey(epoch, slot), enc)
}<|MERGE_RESOLUTION|>--- conflicted
+++ resolved
@@ -348,7 +348,6 @@
 	}
 	hash := block.Header.Hash()
 
-<<<<<<< HEAD
 	// set best block key if this is the highest block we've seen
 	// TODO: use leftmost path to set BestBlockHash
 	if block.Header.Number.Cmp(bs.highestBlockHeader.Number) == 1 {
@@ -356,13 +355,6 @@
 		if err != nil {
 			return err
 		}
-=======
-	// TODO: update to use leftmost path
-
-	err = bs.setBestBlockHashKey(hash)
-	if err != nil {
-		return err
->>>>>>> 414bdb14
 	}
 
 	// store number to hash
