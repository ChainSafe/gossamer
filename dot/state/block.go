// Copyright 2019 ChainSafe Systems (ON) Corp.
// This file is part of gossamer.
//
// The gossamer library is free software: you can redistribute it and/or modify
// it under the terms of the GNU Lesser General Public License as published by
// the Free Software Foundation, either version 3 of the License, or
// (at your option) any later version.
//
// The gossamer library is distributed in the hope that it will be useful,
// but WITHOUT ANY WARRANTY; without even the implied warranty of
// MERCHANTABILITY or FITNESS FOR A PARTICULAR PURPOSE. See the
// GNU Lesser General Public License for more details.
//
// You should have received a copy of the GNU Lesser General Public License
// along with the gossamer library. If not, see <http://www.gnu.org/licenses/>.

package state

import (
	"bytes"
	"encoding/binary"
	"errors"
	"fmt"
	"math/big"
	"sync"
	"time"

	"github.com/ChainSafe/chaindb"
	"github.com/ChainSafe/gossamer/dot/types"
	"github.com/ChainSafe/gossamer/lib/blocktree"
	"github.com/ChainSafe/gossamer/lib/common"
	"github.com/ChainSafe/gossamer/lib/runtime"
	"github.com/ChainSafe/gossamer/pkg/scale"

	rtstorage "github.com/ChainSafe/gossamer/lib/runtime/storage"
	"github.com/ChainSafe/gossamer/lib/runtime/wasmer"
)

const (
	pruneKeyBufferSize = 1000
	blockPrefix        = "block"
)

var (
	headerPrefix        = []byte("hdr") // headerPrefix + hash -> header
	blockBodyPrefix     = []byte("blb") // blockBodyPrefix + hash -> body
	headerHashPrefix    = []byte("hsh") // headerHashPrefix + encodedBlockNum -> hash
	arrivalTimePrefix   = []byte("arr") // arrivalTimePrefix || hash -> arrivalTime
	receiptPrefix       = []byte("rcp") // receiptPrefix + hash -> receipt
	messageQueuePrefix  = []byte("mqp") // messageQueuePrefix + hash -> message queue
	justificationPrefix = []byte("jcp") // justificationPrefix + hash -> justification

	errNilBlockBody = errors.New("block body is nil")
)

// BlockState contains the historical block data of the blockchain, including block headers and bodies.
// It wraps the blocktree (which contains unfinalised blocks) and the database (which contains finalised blocks).
type BlockState struct {
	bt        *blocktree.BlockTree
	baseState *BaseState
	dbPath    string
	db        chaindb.Database
	sync.RWMutex
	genesisHash       common.Hash
	lastFinalised     common.Hash
	unfinalisedBlocks *sync.Map // map[common.Hash]*types.Block

	// block notifiers
	imported                       map[chan *types.Block]struct{}
	finalised                      map[chan *types.FinalisationInfo]struct{}
	finalisedLock                  sync.RWMutex
	importedLock                   sync.RWMutex
	runtimeUpdateSubscriptionsLock sync.RWMutex
	runtimeUpdateSubscriptions     map[uint32]chan<- runtime.Version

	pruneKeyCh chan *types.Header
}

// NewBlockState will create a new BlockState backed by the database located at basePath
func NewBlockState(db chaindb.Database) (*BlockState, error) {
	bs := &BlockState{
		dbPath:                     db.Path(),
		baseState:                  NewBaseState(db),
		db:                         chaindb.NewTable(db, blockPrefix),
		unfinalisedBlocks:          new(sync.Map),
		imported:                   make(map[chan *types.Block]struct{}),
		finalised:                  make(map[chan *types.FinalisationInfo]struct{}),
		pruneKeyCh:                 make(chan *types.Header, pruneKeyBufferSize),
		runtimeUpdateSubscriptions: make(map[uint32]chan<- runtime.Version),
	}

	gh, err := bs.db.Get(headerHashKey(0))
	if err != nil {
		return nil, fmt.Errorf("cannot get block 0: %w", err)
	}
	genesisHash := common.NewHash(gh)

	header, err := bs.GetHighestFinalisedHeader()
	if err != nil {
		return nil, fmt.Errorf("failed to get last finalised header: %w", err)
	}

	bs.genesisHash = genesisHash
	bs.lastFinalised = header.Hash()
	bs.bt = blocktree.NewBlockTreeFromRoot(header)
	return bs, nil
}

// NewBlockStateFromGenesis initialises a BlockState from a genesis header, saving it to the database located at basePath
func NewBlockStateFromGenesis(db chaindb.Database, header *types.Header) (*BlockState, error) {
	bs := &BlockState{
		bt:                         blocktree.NewBlockTreeFromRoot(header),
		baseState:                  NewBaseState(db),
		db:                         chaindb.NewTable(db, blockPrefix),
		unfinalisedBlocks:          new(sync.Map),
		imported:                   make(map[chan *types.Block]struct{}),
		finalised:                  make(map[chan *types.FinalisationInfo]struct{}),
		pruneKeyCh:                 make(chan *types.Header, pruneKeyBufferSize),
		runtimeUpdateSubscriptions: make(map[uint32]chan<- runtime.Version),
		genesisHash:                header.Hash(),
		lastFinalised:              header.Hash(),
	}

	if err := bs.setArrivalTime(header.Hash(), time.Now()); err != nil {
		return nil, err
	}

	if err := bs.SetHeader(header); err != nil {
		return nil, err
	}

	if err := bs.db.Put(headerHashKey(header.Number.Uint64()), header.Hash().ToBytes()); err != nil {
		return nil, err
	}

	if err := bs.SetBlockBody(header.Hash(), types.NewBody([]types.Extrinsic{})); err != nil {
		return nil, err
	}

	bs.genesisHash = header.Hash()
	bs.lastFinalised = header.Hash()

	if err := bs.db.Put(highestRoundAndSetIDKey, roundAndSetIDToBytes(0, 0)); err != nil {
		return nil, err
	}

	// set the latest finalised head to the genesis header
	if err := bs.SetFinalisedHash(bs.genesisHash, 0, 0); err != nil {
		return nil, err
	}

	return bs, nil
}

// encodeBlockNumber encodes a block number as big endian uint64
func encodeBlockNumber(number uint64) []byte {
	enc := make([]byte, 8) // encoding results in 8 bytes
	binary.BigEndian.PutUint64(enc, number)
	return enc
}

// headerKey = headerPrefix + hash
func headerKey(hash common.Hash) []byte {
	return append(headerPrefix, hash.ToBytes()...)
}

// headerHashKey = headerHashPrefix + num (uint64 big endian)
func headerHashKey(number uint64) []byte {
	return append(headerHashPrefix, encodeBlockNumber(number)...)
}

// blockBodyKey = blockBodyPrefix + hash
func blockBodyKey(hash common.Hash) []byte {
	return append(blockBodyPrefix, hash.ToBytes()...)
}

// arrivalTimeKey = arrivalTimePrefix + hash
func arrivalTimeKey(hash common.Hash) []byte {
	return append(arrivalTimePrefix, hash.ToBytes()...)
}

// GenesisHash returns the hash of the genesis block
func (bs *BlockState) GenesisHash() common.Hash {
	return bs.genesisHash
}

func (bs *BlockState) storeUnfinalisedBlock(block *types.Block) {
	bs.unfinalisedBlocks.Store(block.Header.Hash(), block)
}

func (bs *BlockState) hasUnfinalisedBlock(hash common.Hash) bool {
	_, has := bs.unfinalisedBlocks.Load(hash)
	return has
}

func (bs *BlockState) getUnfinalisedHeader(hash common.Hash) (*types.Header, bool) {
	block, has := bs.getUnfinalisedBlock(hash)
	if !has {
		return nil, false
	}

	return &block.Header, true
}

func (bs *BlockState) getUnfinalisedBlock(hash common.Hash) (*types.Block, bool) {
	block, has := bs.unfinalisedBlocks.Load(hash)
	if !has {
		return nil, false
	}

	// TODO: dot/core tx re-org test seems to abort here due to block body being invalid?
	return block.(*types.Block), true
}

func (bs *BlockState) getAndDeleteUnfinalisedBlock(hash common.Hash) (*types.Block, bool) {
	block, has := bs.unfinalisedBlocks.LoadAndDelete(hash)
	if !has {
		return nil, false
	}

	return block.(*types.Block), true
}

// HasHeader returns if the db contains a header with the given hash
func (bs *BlockState) HasHeader(hash common.Hash) (bool, error) {
	if bs.hasUnfinalisedBlock(hash) {
		return true, nil
	}

	return bs.db.Has(headerKey(hash))
}

// GetHeader returns a BlockHeader for a given hash
func (bs *BlockState) GetHeader(hash common.Hash) (*types.Header, error) {
	header, has := bs.getUnfinalisedHeader(hash)
	if has {
		return header, nil
	}

	result := types.NewEmptyHeader()

	if bs.db == nil {
		return nil, fmt.Errorf("database is nil")
	}

	if has, _ := bs.HasHeader(hash); !has {
		return nil, chaindb.ErrKeyNotFound
	}

	data, err := bs.db.Get(headerKey(hash))
	if err != nil {
		return nil, err
	}

	err = scale.Unmarshal(data, result)
	if err != nil {
		return nil, err
	}

	if result.Empty() {
		return nil, chaindb.ErrKeyNotFound
	}

	result.Hash()
	return result, nil
}

// GetHashByNumber returns the block hash on our best chain with the given number
func (bs *BlockState) GetHashByNumber(num *big.Int) (common.Hash, error) {
	hash, err := bs.bt.GetHashByNumber(num)
	if err == nil {
		return hash, nil
	} else if !errors.Is(err, blocktree.ErrNumLowerThanRoot) {
		return common.Hash{}, fmt.Errorf("failed to get hash from blocktree: %w", err)
	}

	// if error is ErrNumLowerThanRoot, number has already been finalised, so check db
	bh, err := bs.db.Get(headerHashKey(num.Uint64()))
	if err != nil {
		return common.Hash{}, fmt.Errorf("cannot get block %d: %w", num, err)
	}

	return common.NewHash(bh), nil
}

// GetHeaderByNumber returns the block header on our best chain with the given number
func (bs *BlockState) GetHeaderByNumber(num *big.Int) (*types.Header, error) {
	hash, err := bs.GetHashByNumber(num)
	if err != nil {
		return nil, err
	}

	return bs.GetHeader(hash)
}

// GetBlockByNumber returns the block on our best chain with the given number
func (bs *BlockState) GetBlockByNumber(num *big.Int) (*types.Block, error) {
	hash, err := bs.GetHashByNumber(num)
	if err != nil {
		return nil, err
	}

	block, err := bs.GetBlockByHash(hash)
	if err != nil {
		return nil, err
	}

	return block, nil
}

// GetBlockByHash returns a block for a given hash
func (bs *BlockState) GetBlockByHash(hash common.Hash) (*types.Block, error) {
	bs.RLock()
	defer bs.RUnlock()

	block, has := bs.getUnfinalisedBlock(hash)
	if has {
		return block, nil
	}

	header, err := bs.GetHeader(hash)
	if err != nil {
		return nil, err
	}

	blockBody, err := bs.GetBlockBody(hash)
	if err != nil {
		return nil, err
	}
	return &types.Block{Header: *header, Body: *blockBody}, nil
}

// GetBlockHash returns block hash for a given block number
// TODO: remove in favour of GetHashByNumber
func (bs *BlockState) GetBlockHash(num *big.Int) (common.Hash, error) {
	return bs.GetHashByNumber(num)
}

// SetHeader will set the header into DB
func (bs *BlockState) SetHeader(header *types.Header) error {
	bh, err := scale.Marshal(*header)
	if err != nil {
		return err
	}

	return bs.db.Put(headerKey(header.Hash()), bh)
}

// HasBlockBody returns true if the db contains the block body
func (bs *BlockState) HasBlockBody(hash common.Hash) (bool, error) {
	bs.RLock()
	defer bs.RUnlock()

	if bs.hasUnfinalisedBlock(hash) {
		return true, nil
	}

	return bs.db.Has(blockBodyKey(hash))
}

// GetBlockBody will return Body for a given hash
func (bs *BlockState) GetBlockBody(hash common.Hash) (*types.Body, error) {
	bs.RLock()
	defer bs.RUnlock()

	block, has := bs.getUnfinalisedBlock(hash)
	if has {
		return &block.Body, nil
	}

	data, err := bs.db.Get(blockBodyKey(hash))
	if err != nil {
		return nil, err
	}

	return types.NewBodyFromBytes(data)
}

// SetBlockBody will add a block body to the db
func (bs *BlockState) SetBlockBody(hash common.Hash, body *types.Body) error {
	encodedBody, err := scale.Marshal(*body)
	if err != nil {
		return err
	}

	return bs.db.Put(blockBodyKey(hash), encodedBody)
}

// CompareAndSetBlockData will compare empty fields and set all elements in a block data to db
func (bs *BlockState) CompareAndSetBlockData(bd *types.BlockData) error {
	hasReceipt, _ := bs.HasReceipt(bd.Hash)
	if bd.Receipt != nil && !hasReceipt {
		err := bs.SetReceipt(bd.Hash, *bd.Receipt)
		if err != nil {
			return err
		}
	}

	hasMessageQueue, _ := bs.HasMessageQueue(bd.Hash)
	if bd.MessageQueue != nil && !hasMessageQueue {
		err := bs.SetMessageQueue(bd.Hash, *bd.MessageQueue)
		if err != nil {
			return err
		}
	}

	return nil
}

// AddBlock adds a block to the blocktree and the DB with arrival time as current unix time
func (bs *BlockState) AddBlock(block *types.Block) error {
	bs.Lock()
	defer bs.Unlock()
	return bs.AddBlockWithArrivalTime(block, time.Now())
}

// AddBlockWithArrivalTime adds a block to the blocktree and the DB with the given arrival time
func (bs *BlockState) AddBlockWithArrivalTime(block *types.Block, arrivalTime time.Time) error {
<<<<<<< HEAD
	if block.Body == nil {
		return errNilBlockBody
	}

	// add block to blocktree
	if err := bs.bt.AddBlock(&block.Header, arrivalTime); err != nil {
=======
	// add block to blocktree
	if err := bs.bt.AddBlock(&block.Header, uint64(arrivalTime.UnixNano())); err != nil {
		return err
	}

	if err := bs.setArrivalTime(block.Header.Hash(), arrivalTime); err != nil {
		return err
	}

	prevHead := bs.bt.DeepestBlockHash()

	// add the header to the DB
	err := bs.SetHeader(&block.Header)
	if err != nil {
		return err
	}
	hash := block.Header.Hash()

	// set best block key if this is the highest block we've seen
	if hash == bs.BestBlockHash() {
		err = bs.setBestBlockHashKey(hash)
		if err != nil {
			return err
		}
	}

	// only set number->hash mapping for our current chain
	var onChain bool
	if onChain, err = bs.isBlockOnCurrentChain(&block.Header); onChain && err == nil {
		err = bs.db.Put(headerHashKey(block.Header.Number.Uint64()), hash.ToBytes())
		if err != nil {
			return err
		}
	}

	err = bs.SetBlockBody(block.Header.Hash(), &block.Body)
	if err != nil {
		return err
	}

	// check if there was a re-org, if so, re-set the canonical number->hash mapping
	err = bs.handleAddedBlock(prevHead, bs.bt.DeepestBlockHash())
	if err != nil {
>>>>>>> fab5a6eb
		return err
	}

	bs.storeUnfinalisedBlock(block)
	go bs.notifyImported(block)
<<<<<<< HEAD
	return nil
=======
	return bs.db.Flush()
}

// handleAddedBlock re-sets the canonical number->hash mapping if there was a chain re-org.
// prev is the previous best block hash before the new block was added to the blocktree.
// curr is the current best block hash.
func (bs *BlockState) handleAddedBlock(prev, curr common.Hash) error {
	ancestor, err := bs.HighestCommonAncestor(prev, curr)
	if err != nil {
		return err
	}

	// if the highest common ancestor of the previous chain head and current chain head is the previous chain head,
	// then the current chain head is the descendant of the previous and thus are on the same chain
	if ancestor == prev {
		return nil
	}

	subchain, err := bs.SubChain(ancestor, curr)
	if err != nil {
		return err
	}

	batch := bs.db.NewBatch()
	for _, hash := range subchain {
		header, err := bs.GetHeader(hash)
		if err != nil {
			return fmt.Errorf("failed to get header in subchain: %w", err)
		}

		err = batch.Put(headerHashKey(header.Number.Uint64()), hash.ToBytes())
		if err != nil {
			return err
		}
	}

	return batch.Flush()
>>>>>>> fab5a6eb
}

// AddBlockToBlockTree adds the given block to the blocktree. It does not write it to the database.
// TODO: remove this func and usage from sync (after sync refactor?)
func (bs *BlockState) AddBlockToBlockTree(header *types.Header) error {
	bs.Lock()
	defer bs.Unlock()

	arrivalTime, err := bs.GetArrivalTime(header.Hash())
	if err != nil {
		arrivalTime = time.Now()
	}

	return bs.bt.AddBlock(header, arrivalTime)
}

// GetAllBlocksAtDepth returns all hashes with the depth of the given hash plus one
func (bs *BlockState) GetAllBlocksAtDepth(hash common.Hash) []common.Hash {
	return bs.bt.GetAllBlocksAtDepth(hash)
}

func (bs *BlockState) isBlockOnCurrentChain(header *types.Header) (bool, error) {
	bestBlock, err := bs.BestBlockHeader()
	if err != nil {
		return false, err
	}

	// if the new block is ahead of our best block, then it is on our current chain.
	if header.Number.Cmp(bestBlock.Number) > 0 {
		return true, nil
	}

	is, err := bs.IsDescendantOf(header.Hash(), bestBlock.Hash())
	if err != nil {
		return false, err
	}

	if !is {
		return false, nil
	}

	return true, nil
}

// BestBlockHash returns the hash of the head of the current chain
func (bs *BlockState) BestBlockHash() common.Hash {
	if bs.bt == nil {
		return common.Hash{}
	}

	return bs.bt.DeepestBlockHash()
}

// BestBlockHeader returns the block header of the current head of the chain
func (bs *BlockState) BestBlockHeader() (*types.Header, error) {
	return bs.GetHeader(bs.BestBlockHash())
}

// BestBlockStateRoot returns the state root of the current head of the chain
func (bs *BlockState) BestBlockStateRoot() (common.Hash, error) {
	header, err := bs.GetHeader(bs.BestBlockHash())
	if err != nil {
		return common.Hash{}, err
	}

	return header.StateRoot, nil
}

// GetBlockStateRoot returns the state root of the given block hash
func (bs *BlockState) GetBlockStateRoot(bhash common.Hash) (common.Hash, error) {
	header, err := bs.GetHeader(bhash)
	if err != nil {
		return common.EmptyHash, err
	}

	return header.StateRoot, nil
}

// BestBlockNumber returns the block number of the current head of the chain
func (bs *BlockState) BestBlockNumber() (*big.Int, error) {
	header, err := bs.GetHeader(bs.BestBlockHash())
	if err != nil {
		return nil, err
	}

	if header == nil {
		return nil, fmt.Errorf("failed to get best block header")
	}

	return header.Number, nil
}

// BestBlock returns the current head of the chain
func (bs *BlockState) BestBlock() (*types.Block, error) {
	return bs.GetBlockByHash(bs.BestBlockHash())
}

// GetSlotForBlock returns the slot for a block
func (bs *BlockState) GetSlotForBlock(hash common.Hash) (uint64, error) {
	header, err := bs.GetHeader(hash)
	if err != nil {
		return 0, err
	}

	return types.GetSlotFromHeader(header)
}

// SubChain returns the sub-blockchain between the starting hash and the ending hash using the block tree
func (bs *BlockState) SubChain(start, end common.Hash) ([]common.Hash, error) {
	if bs.bt == nil {
		return nil, fmt.Errorf("blocktree is nil")
	}

	return bs.bt.SubBlockchain(start, end)
}

// IsDescendantOf returns true if child is a descendant of parent, false otherwise.
// it returns an error if parent or child are not in the blocktree.
func (bs *BlockState) IsDescendantOf(parent, child common.Hash) (bool, error) {
	if bs.bt == nil {
		return false, fmt.Errorf("blocktree is nil")
	}

	return bs.bt.IsDescendantOf(parent, child)
}

// HighestCommonAncestor returns the block with the highest number that is an ancestor of both a and b
func (bs *BlockState) HighestCommonAncestor(a, b common.Hash) (common.Hash, error) {
	return bs.bt.HighestCommonAncestor(a, b)
}

// Leaves returns the leaves of the blocktree as an array
func (bs *BlockState) Leaves() []common.Hash {
	return bs.bt.Leaves()
}

// BlocktreeAsString returns the blocktree as a string
func (bs *BlockState) BlocktreeAsString() string {
	return bs.bt.String()
}

// GetArrivalTime returns the arrival time in nanoseconds since the Unix epoch of a block given its hash
func (bs *BlockState) GetArrivalTime(hash common.Hash) (time.Time, error) {
	at, err := bs.bt.GetArrivalTime(hash)
	if err == nil {
		return at, nil
	}

	arrivalTime, err := bs.db.Get(arrivalTimeKey(hash))
	if err != nil {
		return time.Time{}, err
	}

	ns := binary.LittleEndian.Uint64(arrivalTime)
	return time.Unix(0, int64(ns)), nil
}

func (bs *BlockState) setArrivalTime(hash common.Hash, arrivalTime time.Time) error {
	buf := make([]byte, 8)
	binary.LittleEndian.PutUint64(buf, uint64(arrivalTime.UnixNano()))
	return bs.db.Put(arrivalTimeKey(hash), buf)
}

// HandleRuntimeChanges handles the update in runtime.
func (bs *BlockState) HandleRuntimeChanges(newState *rtstorage.TrieState, rt runtime.Instance, bHash common.Hash) error {
	currCodeHash, err := newState.LoadCodeHash()
	if err != nil {
		return err
	}

	codeHash := rt.GetCodeHash()
	if bytes.Equal(codeHash[:], currCodeHash[:]) {
		bs.StoreRuntime(bHash, rt)
		return nil
	}

	logger.Info("🔄 detected runtime code change, upgrading...", "block", bHash, "previous code hash", codeHash, "new code hash", currCodeHash)
	code := newState.LoadCode()
	if len(code) == 0 {
		return errors.New("new :code is empty")
	}

	codeSubBlockHash := bs.baseState.LoadCodeSubstitutedBlockHash()

	if !codeSubBlockHash.Equal(common.Hash{}) {
		newVersion, err := rt.CheckRuntimeVersion(code) //nolint
		if err != nil {
			return err
		}

		// only update runtime during code substitution if runtime SpecVersion is updated
		previousVersion, _ := rt.Version()
		if previousVersion.SpecVersion() == newVersion.SpecVersion() {
			logger.Info("not upgrading runtime code during code substitution")
			bs.StoreRuntime(bHash, rt)
			return nil
		}

		logger.Info("🔄 detected runtime code change, upgrading...", "block", bHash,
			"previous code hash", codeHash, "new code hash", currCodeHash,
			"previous spec version", previousVersion.SpecVersion(), "new spec version", newVersion.SpecVersion())
	}

	rtCfg := &wasmer.Config{
		Imports: wasmer.ImportsNodeRuntime,
	}

	rtCfg.Storage = newState
	rtCfg.Keystore = rt.Keystore()
	rtCfg.NodeStorage = rt.NodeStorage()
	rtCfg.Network = rt.NetworkService()
	rtCfg.CodeHash = currCodeHash

	if rt.Validator() {
		rtCfg.Role = 4
	}

	instance, err := wasmer.NewInstance(code, rtCfg)
	if err != nil {
		return err
	}

	bs.StoreRuntime(bHash, instance)

	err = bs.baseState.StoreCodeSubstitutedBlockHash(common.Hash{})
	if err != nil {
		return fmt.Errorf("failed to update code substituted block hash: %w", err)
	}

	newVersion, err := rt.Version()
	if err != nil {
		return fmt.Errorf("failed to retrieve runtime version: %w", err)
	}
	go bs.notifyRuntimeUpdated(newVersion)
	return nil
}

// GetRuntime gets the runtime for the corresponding block hash.
func (bs *BlockState) GetRuntime(hash *common.Hash) (runtime.Instance, error) {
	if hash == nil {
		rt, err := bs.bt.GetBlockRuntime(bs.BestBlockHash())
		if err != nil {
			return nil, err
		}
		return rt, nil
	}

	return bs.bt.GetBlockRuntime(*hash)
}

// StoreRuntime stores the runtime for corresponding block hash.
func (bs *BlockState) StoreRuntime(hash common.Hash, rt runtime.Instance) {
	bs.bt.StoreRuntime(hash, rt)
}

// GetNonFinalisedBlocks get all the blocks in the blocktree
func (bs *BlockState) GetNonFinalisedBlocks() []common.Hash {
	return bs.bt.GetAllBlocks()
}<|MERGE_RESOLUTION|>--- conflicted
+++ resolved
@@ -416,104 +416,18 @@
 
 // AddBlockWithArrivalTime adds a block to the blocktree and the DB with the given arrival time
 func (bs *BlockState) AddBlockWithArrivalTime(block *types.Block, arrivalTime time.Time) error {
-<<<<<<< HEAD
 	if block.Body == nil {
 		return errNilBlockBody
 	}
 
 	// add block to blocktree
 	if err := bs.bt.AddBlock(&block.Header, arrivalTime); err != nil {
-=======
-	// add block to blocktree
-	if err := bs.bt.AddBlock(&block.Header, uint64(arrivalTime.UnixNano())); err != nil {
-		return err
-	}
-
-	if err := bs.setArrivalTime(block.Header.Hash(), arrivalTime); err != nil {
-		return err
-	}
-
-	prevHead := bs.bt.DeepestBlockHash()
-
-	// add the header to the DB
-	err := bs.SetHeader(&block.Header)
-	if err != nil {
-		return err
-	}
-	hash := block.Header.Hash()
-
-	// set best block key if this is the highest block we've seen
-	if hash == bs.BestBlockHash() {
-		err = bs.setBestBlockHashKey(hash)
-		if err != nil {
-			return err
-		}
-	}
-
-	// only set number->hash mapping for our current chain
-	var onChain bool
-	if onChain, err = bs.isBlockOnCurrentChain(&block.Header); onChain && err == nil {
-		err = bs.db.Put(headerHashKey(block.Header.Number.Uint64()), hash.ToBytes())
-		if err != nil {
-			return err
-		}
-	}
-
-	err = bs.SetBlockBody(block.Header.Hash(), &block.Body)
-	if err != nil {
-		return err
-	}
-
-	// check if there was a re-org, if so, re-set the canonical number->hash mapping
-	err = bs.handleAddedBlock(prevHead, bs.bt.DeepestBlockHash())
-	if err != nil {
->>>>>>> fab5a6eb
 		return err
 	}
 
 	bs.storeUnfinalisedBlock(block)
 	go bs.notifyImported(block)
-<<<<<<< HEAD
 	return nil
-=======
-	return bs.db.Flush()
-}
-
-// handleAddedBlock re-sets the canonical number->hash mapping if there was a chain re-org.
-// prev is the previous best block hash before the new block was added to the blocktree.
-// curr is the current best block hash.
-func (bs *BlockState) handleAddedBlock(prev, curr common.Hash) error {
-	ancestor, err := bs.HighestCommonAncestor(prev, curr)
-	if err != nil {
-		return err
-	}
-
-	// if the highest common ancestor of the previous chain head and current chain head is the previous chain head,
-	// then the current chain head is the descendant of the previous and thus are on the same chain
-	if ancestor == prev {
-		return nil
-	}
-
-	subchain, err := bs.SubChain(ancestor, curr)
-	if err != nil {
-		return err
-	}
-
-	batch := bs.db.NewBatch()
-	for _, hash := range subchain {
-		header, err := bs.GetHeader(hash)
-		if err != nil {
-			return fmt.Errorf("failed to get header in subchain: %w", err)
-		}
-
-		err = batch.Put(headerHashKey(header.Number.Uint64()), hash.ToBytes())
-		if err != nil {
-			return err
-		}
-	}
-
-	return batch.Flush()
->>>>>>> fab5a6eb
 }
 
 // AddBlockToBlockTree adds the given block to the blocktree. It does not write it to the database.
@@ -532,7 +446,7 @@
 
 // GetAllBlocksAtDepth returns all hashes with the depth of the given hash plus one
 func (bs *BlockState) GetAllBlocksAtDepth(hash common.Hash) []common.Hash {
-	return bs.bt.GetAllBlocksAtDepth(hash)
+	return bs.bt.GetAllBlocksAtNumber(hash)
 }
 
 func (bs *BlockState) isBlockOnCurrentChain(header *types.Header) (bool, error) {
