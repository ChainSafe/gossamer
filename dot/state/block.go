// Copyright 2019 ChainSafe Systems (ON) Corp.
// This file is part of gossamer.
//
// The gossamer library is free software: you can redistribute it and/or modify
// it under the terms of the GNU Lesser General Public License as published by
// the Free Software Foundation, either version 3 of the License, or
// (at your option) any later version.
//
// The gossamer library is distributed in the hope that it will be useful,
// but WITHOUT ANY WARRANTY; without even the implied warranty of
// MERCHANTABILITY or FITNESS FOR A PARTICULAR PURPOSE. See the
// GNU Lesser General Public License for more details.
//
// You should have received a copy of the GNU Lesser General Public License
// along with the gossamer library. If not, see <http://www.gnu.org/licenses/>.

package state

import (
	"bytes"
	"encoding/binary"
	"fmt"
	"math/big"
	"reflect"
	"sync"
	"time"

	"github.com/ChainSafe/gossamer/dot/types"
	"github.com/ChainSafe/gossamer/lib/blocktree"
	"github.com/ChainSafe/gossamer/lib/common"

	"github.com/ChainSafe/chaindb"
)

var blockPrefix = "block"

const pruneKeyBufferSize = 1000

// BlockState defines fields for manipulating the state of blocks, such as BlockTree, BlockDB and Header
type BlockState struct {
	bt        *blocktree.BlockTree
	baseState *BaseState
	db        chaindb.Database
	sync.RWMutex
	genesisHash common.Hash

	// block notifiers
	imported      map[byte]chan<- *types.Block
	finalised     map[byte]chan<- *types.FinalisationInfo
	importedLock  sync.RWMutex
	finalisedLock sync.RWMutex

	pruneKeyCh chan *types.Header
}

// NewBlockState will create a new BlockState backed by the database located at basePath
func NewBlockState(db chaindb.Database, bt *blocktree.BlockTree) (*BlockState, error) {
	if bt == nil {
		return nil, fmt.Errorf("block tree is nil")
	}

	bs := &BlockState{
		bt:         bt,
		baseState:  NewBaseState(db),
		db:         chaindb.NewTable(db, blockPrefix),
		imported:   make(map[byte]chan<- *types.Block),
		finalised:  make(map[byte]chan<- *types.FinalisationInfo),
		pruneKeyCh: make(chan *types.Header, pruneKeyBufferSize),
	}

	genesisBlock, err := bs.GetBlockByNumber(big.NewInt(0))
	if err != nil {
		return nil, fmt.Errorf("failed to get genesis header: %w", err)
	}

	bs.genesisHash = genesisBlock.Header.Hash()
	return bs, nil
}

// NewBlockStateFromGenesis initialises a BlockState from a genesis header, saving it to the database located at basePath
func NewBlockStateFromGenesis(db chaindb.Database, header *types.Header) (*BlockState, error) {
	bs := &BlockState{
		bt:         blocktree.NewBlockTreeFromRoot(header, db),
		baseState:  NewBaseState(db),
		db:         chaindb.NewTable(db, blockPrefix),
		imported:   make(map[byte]chan<- *types.Block),
		finalised:  make(map[byte]chan<- *types.FinalisationInfo),
		pruneKeyCh: make(chan *types.Header, pruneKeyBufferSize),
	}

	err := bs.setArrivalTime(header.Hash(), time.Now())
	if err != nil {
		return nil, err
	}

	err = bs.SetHeader(header)
	if err != nil {
		return nil, err
	}

	err = bs.db.Put(headerHashKey(header.Number.Uint64()), header.Hash().ToBytes())
	if err != nil {
		return nil, err
	}

	err = bs.SetBlockBody(header.Hash(), types.NewBody([]byte{}))
	if err != nil {
		return nil, err
	}

	bs.genesisHash = header.Hash()

	// set the latest finalised head to the genesis header
	err = bs.SetFinalizedHash(bs.genesisHash, 0, 0)
	if err != nil {
		return nil, err
	}

	err = bs.SetRound(0)
	if err != nil {
		return nil, err
	}

	return bs, nil
}

var (
	// Data prefixes
	headerPrefix        = []byte("hdr") // headerPrefix + hash -> header
	blockBodyPrefix     = []byte("blb") // blockBodyPrefix + hash -> body
	headerHashPrefix    = []byte("hsh") // headerHashPrefix + encodedBlockNum -> hash
	arrivalTimePrefix   = []byte("arr") // arrivalTimePrefix || hash -> arrivalTime
	receiptPrefix       = []byte("rcp") // receiptPrefix + hash -> receipt
	messageQueuePrefix  = []byte("mqp") // messageQueuePrefix + hash -> message queue
	justificationPrefix = []byte("jcp") // justificationPrefix + hash -> justification
)

// encodeBlockNumber encodes a block number as big endian uint64
func encodeBlockNumber(number uint64) []byte {
	enc := make([]byte, 8) // encoding results in 8 bytes
	binary.BigEndian.PutUint64(enc, number)
	return enc
}

// headerKey = headerPrefix + hash
func headerKey(hash common.Hash) []byte {
	return append(headerPrefix, hash.ToBytes()...)
}

// headerHashKey = headerHashPrefix + num (uint64 big endian)
func headerHashKey(number uint64) []byte {
	return append(headerHashPrefix, encodeBlockNumber(number)...)
}

// blockBodyKey = blockBodyPrefix + hash
func blockBodyKey(hash common.Hash) []byte {
	return append(blockBodyPrefix, hash.ToBytes()...)
}

// arrivalTimeKey = arrivalTimePrefix + hash
func arrivalTimeKey(hash common.Hash) []byte {
	return append(arrivalTimePrefix, hash.ToBytes()...)
}

// finalizedHashKey = hashkey + round + setID (LE encoded)
func finalizedHashKey(round, setID uint64) []byte {
	buf := make([]byte, 8)
	binary.LittleEndian.PutUint64(buf, round)
	key := append(common.FinalizedBlockHashKey, buf...)
	buf2 := make([]byte, 8)
	binary.LittleEndian.PutUint64(buf2, setID)
	return append(key, buf2...)
}

// GenesisHash returns the hash of the genesis block
func (bs *BlockState) GenesisHash() common.Hash {
	return bs.genesisHash
}

// DeleteBlock deletes all instances of the block and its related data in the database
func (bs *BlockState) DeleteBlock(hash common.Hash) error {
	if has, _ := bs.HasHeader(hash); has {
		err := bs.db.Del(headerKey(hash))
		if err != nil {
			return err
		}
	}

	if has, _ := bs.HasBlockBody(hash); has {
		err := bs.db.Del(blockBodyKey(hash))
		if err != nil {
			return err
		}
	}

	if has, _ := bs.HasArrivalTime(hash); has {
		err := bs.db.Del(arrivalTimeKey(hash))
		if err != nil {
			return err
		}
	}

	if has, _ := bs.HasReceipt(hash); has {
		err := bs.db.Del(prefixKey(hash, receiptPrefix))
		if err != nil {
			return err
		}
	}

	if has, _ := bs.HasMessageQueue(hash); has {
		err := bs.db.Del(prefixKey(hash, messageQueuePrefix))
		if err != nil {
			return err
		}
	}

	if has, _ := bs.HasJustification(hash); has {
		err := bs.db.Del(prefixKey(hash, justificationPrefix))
		if err != nil {
			return err
		}
	}

	return nil
}

// HasHeader returns if the db contains a header with the given hash
func (bs *BlockState) HasHeader(hash common.Hash) (bool, error) {
	return bs.db.Has(headerKey(hash))
}

// GetHeader returns a BlockHeader for a given hash
func (bs *BlockState) GetHeader(hash common.Hash) (*types.Header, error) {
	result := new(types.Header)

	if bs.db == nil {
		return nil, fmt.Errorf("database is nil")
	}

	if has, _ := bs.HasHeader(hash); !has {
		return nil, chaindb.ErrKeyNotFound
	}

	data, err := bs.db.Get(headerKey(hash))
	if err != nil {
		return nil, err
	}

	rw := &bytes.Buffer{}
	_, err = rw.Write(data)
	if err != nil {
		return nil, err
	}

	_, err = result.Decode(rw)
	if err != nil {
		return nil, err
	}

	if reflect.DeepEqual(result, new(types.Header)) {
		return nil, chaindb.ErrKeyNotFound
	}

	result.Hash()
	return result, err
}

// GetHashByNumber returns the block hash given the number
func (bs *BlockState) GetHashByNumber(num *big.Int) (common.Hash, error) {
	bh, err := bs.db.Get(headerHashKey(num.Uint64()))
	if err != nil {
		return common.Hash{}, fmt.Errorf("cannot get block %d: %w", num, err)
	}

	return common.NewHash(bh), nil
}

// GetHeaderByNumber returns a block header given a number
func (bs *BlockState) GetHeaderByNumber(num *big.Int) (*types.Header, error) {
	bh, err := bs.db.Get(headerHashKey(num.Uint64()))
	if err != nil {
		return nil, fmt.Errorf("cannot get block %d: %w", num, err)
	}

	hash := common.NewHash(bh)
	return bs.GetHeader(hash)
}

// GetBlockByHash returns a block for a given hash
func (bs *BlockState) GetBlockByHash(hash common.Hash) (*types.Block, error) {
	header, err := bs.GetHeader(hash)
	if err != nil {
		return nil, err
	}

	blockBody, err := bs.GetBlockBody(hash)
	if err != nil {
		return nil, err
	}
	return &types.Block{Header: header, Body: blockBody}, nil
}

// GetBlockByNumber returns a block for a given blockNumber
func (bs *BlockState) GetBlockByNumber(num *big.Int) (*types.Block, error) {
	// First retrieve the block hash in a byte array based on the block number from the database
	byteHash, err := bs.db.Get(headerHashKey(num.Uint64()))
	if err != nil {
		return nil, fmt.Errorf("cannot get block %d: %w", num, err)
	}

	// Then find the block based on the hash
	hash := common.NewHash(byteHash)
	block, err := bs.GetBlockByHash(hash)
	if err != nil {
		return nil, err
	}

	return block, nil
}

// GetBlockHash returns block hash for a given blockNumber
func (bs *BlockState) GetBlockHash(blockNumber *big.Int) (*common.Hash, error) {
	// First retrieve the block hash in a byte array based on the block number from the database
	byteHash, err := bs.db.Get(headerHashKey(blockNumber.Uint64()))
	if err != nil {
		return nil, fmt.Errorf("cannot get block %d: %w", blockNumber, err)
	}
	hash := common.NewHash(byteHash)
	return &hash, nil
}

// SetHeader will set the header into DB
func (bs *BlockState) SetHeader(header *types.Header) error {
	hash := header.Hash()

	// Write the encoded header
	bh, err := header.Encode()
	if err != nil {
		return err
	}

	err = bs.db.Put(headerKey(hash), bh)
	if err != nil {
		return err
	}

	return nil
}

// HasBlockBody returns true if the db contains the block body
func (bs *BlockState) HasBlockBody(hash common.Hash) (bool, error) {
	return bs.db.Has(blockBodyKey(hash))
}

// GetBlockBody will return Body for a given hash
func (bs *BlockState) GetBlockBody(hash common.Hash) (*types.Body, error) {
	data, err := bs.db.Get(blockBodyKey(hash))
	if err != nil {
		return nil, err
	}

	return types.NewBody(data), nil
}

// SetBlockBody will add a block body to the db
func (bs *BlockState) SetBlockBody(hash common.Hash, body *types.Body) error {
	return bs.db.Put(blockBodyKey(hash), body.AsOptional().Value())
}

// HasFinalizedBlock returns true if there is a finalised block for a given round and setID, false otherwise
func (bs *BlockState) HasFinalizedBlock(round, setID uint64) (bool, error) {
<<<<<<< HEAD
	has, err := bs.db.Has(finalizedHashKey(round, setID))
	if err != nil {
		return false, err
	}

	return has, nil
=======
	return bs.db.Has(finalizedHashKey(round, setID))
>>>>>>> 291588e6
}

// GetFinalizedHeader returns the latest finalised block header
func (bs *BlockState) GetFinalizedHeader(round, setID uint64) (*types.Header, error) {
	h, err := bs.GetFinalizedHash(round, setID)
	if err != nil {
		return nil, err
	}

	header, err := bs.GetHeader(h)
	if err != nil {
		return nil, err
	}

	return header, nil
}

// GetFinalizedHash gets the latest finalised block header
func (bs *BlockState) GetFinalizedHash(round, setID uint64) (common.Hash, error) {
	h, err := bs.db.Get(finalizedHashKey(round, setID))
	if err != nil {
		return common.Hash{}, err
	}

	return common.NewHash(h), nil
}

// SetFinalizedHash sets the latest finalised block header
func (bs *BlockState) SetFinalizedHash(hash common.Hash, round, setID uint64) error {
	bs.Lock()
	defer bs.Unlock()

	go bs.notifyFinalized(hash, round, setID)
	if round > 0 {
		err := bs.SetRound(round)
		if err != nil {
			return err
		}
	}

	pruned := bs.bt.Prune(hash)
	for _, rem := range pruned {
		header, err := bs.GetHeader(rem)
		if err != nil {
			return err
		}

		err = bs.DeleteBlock(rem)
		if err != nil {
			return err
		}

		logger.Trace("pruned block", "hash", rem)
		bs.pruneKeyCh <- header
	}

	return bs.db.Put(finalizedHashKey(round, setID), hash[:])
}

// SetRound sets the latest finalised GRANDPA round in the db
// TODO: this needs to use both setID and round
func (bs *BlockState) SetRound(round uint64) error {
	buf := make([]byte, 8)
	binary.LittleEndian.PutUint64(buf, round)
	return bs.db.Put(common.LatestFinalizedRoundKey, buf)
}

// GetRound gets the latest finalised GRANDPA round from the db
func (bs *BlockState) GetRound() (uint64, error) {
	r, err := bs.db.Get(common.LatestFinalizedRoundKey)
	if err != nil {
		return 0, err
	}

	round := binary.LittleEndian.Uint64(r)
	return round, nil
}

// CompareAndSetBlockData will compare empty fields and set all elements in a block data to db
func (bs *BlockState) CompareAndSetBlockData(bd *types.BlockData) error {
	hasReceipt, _ := bs.HasReceipt(bd.Hash)
	if bd.Receipt != nil && bd.Receipt.Exists() && !hasReceipt {
		err := bs.SetReceipt(bd.Hash, bd.Receipt.Value())
		if err != nil {
			return err
		}
	}

	hasMessageQueue, _ := bs.HasMessageQueue(bd.Hash)
	if bd.MessageQueue != nil && bd.MessageQueue.Exists() && !hasMessageQueue {
		err := bs.SetMessageQueue(bd.Hash, bd.MessageQueue.Value())
		if err != nil {
			return err
		}
	}

	return nil
}

// AddBlock adds a block to the blocktree and the DB with arrival time as current unix time
func (bs *BlockState) AddBlock(block *types.Block) error {
	bs.Lock()
	defer bs.Unlock()
	return bs.AddBlockWithArrivalTime(block, time.Now())
}

// AddBlockWithArrivalTime adds a block to the blocktree and the DB with the given arrival time
func (bs *BlockState) AddBlockWithArrivalTime(block *types.Block, arrivalTime time.Time) error {
	err := bs.setArrivalTime(block.Header.Hash(), arrivalTime)
	if err != nil {
		return err
	}

	prevHead := bs.bt.DeepestBlockHash()

	// add block to blocktree
	err = bs.bt.AddBlock(block.Header, uint64(arrivalTime.UnixNano()))
	if err != nil {
		return err
	}

	// add the header to the DB
	err = bs.SetHeader(block.Header)
	if err != nil {
		return err
	}
	hash := block.Header.Hash()

	// set best block key if this is the highest block we've seen
	if hash == bs.BestBlockHash() {
		err = bs.setBestBlockHashKey(hash)
		if err != nil {
			return err
		}
	}

	// only set number->hash mapping for our current chain
	var onChain bool
	if onChain, err = bs.isBlockOnCurrentChain(block.Header); onChain && err == nil {
		err = bs.db.Put(headerHashKey(block.Header.Number.Uint64()), hash.ToBytes())
		if err != nil {
			return err
		}
	}

	err = bs.SetBlockBody(block.Header.Hash(), types.NewBody(block.Body.AsOptional().Value()))
	if err != nil {
		return err
	}

	// check if there was a re-org, if so, re-set the canonical number->hash mapping
	err = bs.handleAddedBlock(prevHead, bs.bt.DeepestBlockHash())
	if err != nil {
		return err
	}

	go bs.notifyImported(block)
	return bs.db.Flush()
}

// handleAddedBlock re-sets the canonical number->hash mapping if there was a chain re-org.
// prev is the previous best block hash before the new block was added to the blocktree.
// curr is the current best blogetck hash.
func (bs *BlockState) handleAddedBlock(prev, curr common.Hash) error {
	ancestor, err := bs.HighestCommonAncestor(prev, curr)
	if err != nil {
		return err
	}

	// if the highest common ancestor of the previous chain head and current chain head is the previous chain head,
	// then the current chain head is the descendant of the previous and thus are on the same chain
	if ancestor == prev {
		return nil
	}

	subchain, err := bs.SubChain(ancestor, curr)
	if err != nil {
		return err
	}

	batch := bs.db.NewBatch()
	for _, hash := range subchain {
		// TODO: set number from ancestor.Number + i ?
		header, err := bs.GetHeader(hash)
		if err != nil {
			return fmt.Errorf("failed to get header in subchain: %w", err)
		}

		err = batch.Put(headerHashKey(header.Number.Uint64()), hash.ToBytes())
		if err != nil {
			return err
		}
	}

	return batch.Flush()
}

// AddBlockToBlockTree adds the given block to the blocktree. It does not write it to the database.
func (bs *BlockState) AddBlockToBlockTree(header *types.Header) error {
	bs.Lock()
	defer bs.Unlock()

	arrivalTime, err := bs.GetArrivalTime(header.Hash())
	if err != nil {
		arrivalTime = time.Now()
	}

	return bs.bt.AddBlock(header, uint64(arrivalTime.UnixNano()))
}

// GetAllBlocksAtDepth returns all hashes with the depth of the given hash plus one
func (bs *BlockState) GetAllBlocksAtDepth(hash common.Hash) []common.Hash {
	return bs.bt.GetAllBlocksAtDepth(hash)
}

func (bs *BlockState) isBlockOnCurrentChain(header *types.Header) (bool, error) {
	bestBlock, err := bs.BestBlockHeader()
	if err != nil {
		return false, err
	}

	// if the new block is ahead of our best block, then it is on our current chain.
	if header.Number.Cmp(bestBlock.Number) > 0 {
		return true, nil
	}

	is, err := bs.IsDescendantOf(header.Hash(), bestBlock.Hash())
	if err != nil {
		return false, err
	}

	if !is {
		return false, nil
	}

	return true, nil
}

// BestBlockHash returns the hash of the head of the current chain
func (bs *BlockState) BestBlockHash() common.Hash {
	if bs.bt == nil {
		return common.Hash{}
	}

	return bs.bt.DeepestBlockHash()
}

// BestBlockHeader returns the block header of the current head of the chain
func (bs *BlockState) BestBlockHeader() (*types.Header, error) {
	return bs.GetHeader(bs.BestBlockHash())
}

// BestBlockStateRoot returns the state root of the current head of the chain
func (bs *BlockState) BestBlockStateRoot() (common.Hash, error) {
	header, err := bs.GetHeader(bs.BestBlockHash())
	if err != nil {
		return common.Hash{}, err
	}

	return header.StateRoot, nil
}

// BestBlockNumber returns the block number of the current head of the chain
func (bs *BlockState) BestBlockNumber() (*big.Int, error) {
	header, err := bs.GetHeader(bs.BestBlockHash())
	if err != nil {
		return nil, err
	}

	if header == nil {
		return nil, fmt.Errorf("failed to get best block header")
	}

	return header.Number, nil
}

// BestBlock returns the current head of the chain
func (bs *BlockState) BestBlock() (*types.Block, error) {
	return bs.GetBlockByHash(bs.BestBlockHash())
}

// GetSlotForBlock returns the slot for a block
func (bs *BlockState) GetSlotForBlock(hash common.Hash) (uint64, error) {
	header, err := bs.GetHeader(hash)
	if err != nil {
		return 0, err
	}

	return types.GetSlotFromHeader(header)
}

// SubChain returns the sub-blockchain between the starting hash and the ending hash using the block tree
func (bs *BlockState) SubChain(start, end common.Hash) ([]common.Hash, error) {
	if bs.bt == nil {
		return nil, fmt.Errorf("blocktree is nil")
	}

	return bs.bt.SubBlockchain(start, end)
}

// IsDescendantOf returns true if child is a descendant of parent, false otherwise.
// it returns an error if parent or child are not in the blocktree.
func (bs *BlockState) IsDescendantOf(parent, child common.Hash) (bool, error) {
	if bs.bt == nil {
		return false, fmt.Errorf("blocktree is nil")
	}

	return bs.bt.IsDescendantOf(parent, child)
}

// HighestCommonAncestor returns the block with the highest number that is an ancestor of both a and b
func (bs *BlockState) HighestCommonAncestor(a, b common.Hash) (common.Hash, error) {
	return bs.bt.HighestCommonAncestor(a, b)
}

// Leaves returns the leaves of the blocktree as an array
func (bs *BlockState) Leaves() []common.Hash {
	return bs.bt.Leaves()
}

// BlocktreeAsString returns the blocktree as a string
func (bs *BlockState) BlocktreeAsString() string {
	return bs.bt.String()
}

func (bs *BlockState) setBestBlockHashKey(hash common.Hash) error {
	return bs.baseState.StoreBestBlockHash(hash)
}

// HasArrivalTime returns true if the db contains the block's arrival time
func (bs *BlockState) HasArrivalTime(hash common.Hash) (bool, error) {
	return bs.db.Has(arrivalTimeKey(hash))
}

// GetArrivalTime returns the arrival time in nanoseconds since the Unix epoch of a block given its hash
func (bs *BlockState) GetArrivalTime(hash common.Hash) (time.Time, error) {
	arrivalTime, err := bs.db.Get(arrivalTimeKey(hash))
	if err != nil {
		return time.Time{}, err
	}

	ns := binary.LittleEndian.Uint64(arrivalTime)
	return time.Unix(0, int64(ns)), nil
}

func (bs *BlockState) setArrivalTime(hash common.Hash, arrivalTime time.Time) error {
	buf := make([]byte, 8)
	binary.LittleEndian.PutUint64(buf, uint64(arrivalTime.UnixNano()))
	return bs.db.Put(arrivalTimeKey(hash), buf)
}<|MERGE_RESOLUTION|>--- conflicted
+++ resolved
@@ -369,16 +369,7 @@
 
 // HasFinalizedBlock returns true if there is a finalised block for a given round and setID, false otherwise
 func (bs *BlockState) HasFinalizedBlock(round, setID uint64) (bool, error) {
-<<<<<<< HEAD
-	has, err := bs.db.Has(finalizedHashKey(round, setID))
-	if err != nil {
-		return false, err
-	}
-
-	return has, nil
-=======
 	return bs.db.Has(finalizedHashKey(round, setID))
->>>>>>> 291588e6
 }
 
 // GetFinalizedHeader returns the latest finalised block header
