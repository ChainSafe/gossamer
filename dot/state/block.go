--- conflicted
+++ resolved
@@ -423,10 +423,7 @@
 	// Write the encoded header
 	enc := bh.Encode()
 
-<<<<<<< HEAD
+
 	err := bs.db.Db.Put(babeHeaderKey(epoch, slot), enc)
-=======
-	err = bs.db.Put(babeHeaderKey(epoch, slot), enc)
->>>>>>> 42ce5bc5
 	return err
 }