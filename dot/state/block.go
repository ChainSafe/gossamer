--- conflicted
+++ resolved
@@ -357,16 +357,12 @@
 
 // SetBlockBody will add a block body to the db
 func (bs *BlockState) SetBlockBody(hash common.Hash, body *types.Body) error {
-<<<<<<< HEAD
-	return bs.db.Put(blockBodyKey(hash), *body)
-=======
 	encodedBody, err := scale.Marshal(*body)
 	if err != nil {
 		return err
 	}
 
 	return bs.db.Put(blockBodyKey(hash), encodedBody)
->>>>>>> 3d949f2e
 }
 
 // CompareAndSetBlockData will compare empty fields and set all elements in a block data to db
