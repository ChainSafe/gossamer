// Copyright 2019 ChainSafe Systems (ON) Corp.
// This file is part of gossamer.
//
// The gossamer library is free software: you can redistribute it and/or modify
// it under the terms of the GNU Lesser General Public License as published by
// the Free Software Foundation, either version 3 of the License, or
// (at your option) any later version.
//
// The gossamer library is distributed in the hope that it will be useful,
// but WITHOUT ANY WARRANTY; without even the implied warranty of
// MERCHANTABILITY or FITNESS FOR A PARTICULAR PURPOSE. See the
// GNU Lesser General Public License for more details.
//
// You should have received a copy of the GNU Lesser General Public License
// along with the gossamer library. If not, see <http://www.gnu.org/licenses/>.

package state

import (
	"bytes"
	"encoding/binary"
	"fmt"
	"math/big"
	"reflect"
	"sync"
	"time"

	"github.com/ChainSafe/gossamer/dot/types"
	"github.com/ChainSafe/gossamer/lib/blocktree"
	"github.com/ChainSafe/gossamer/lib/common"

	database "github.com/ChainSafe/chaindb"
)

var blockPrefix = []byte("block")

// BlockDB stores block's in an underlying Database
type BlockDB struct {
	db database.Database
}

// Put appends `block` to the key and sets the key-value pair in the db
func (blockDB *BlockDB) Put(key, value []byte) error {
	key = append(blockPrefix, key...)
	return blockDB.db.Put(key, value)
}

// Get appends `block` to the key and retrieves the value from the db
func (blockDB *BlockDB) Get(key []byte) ([]byte, error) {
	key = append(blockPrefix, key...)
	return blockDB.db.Get(key)
}

// Has appends `block` to the key and checks for existence in the db
func (blockDB *BlockDB) Has(key []byte) (bool, error) {
	key = append(blockPrefix, key...)
	return blockDB.db.Has(key)
}

// BlockState defines fields for manipulating the state of blocks, such as BlockTree, BlockDB and Header
type BlockState struct {
	bt                 *blocktree.BlockTree
	db                 *BlockDB
	lock               sync.RWMutex
	genesisHash        common.Hash
	highestBlockHeader *types.Header
	blockNotifier      chan<- *types.Block
	doneNotifying      <-chan struct{}
}

// NewBlockDB instantiates a badgerDB instance for storing relevant BlockData
func NewBlockDB(db database.Database) *BlockDB {
	return &BlockDB{
		db,
	}
}

// NewBlockState will create a new BlockState backed by the database located at basePath
func NewBlockState(db database.Database, bt *blocktree.BlockTree) (*BlockState, error) {
	if bt == nil {
		return nil, fmt.Errorf("block tree is nil")
	}

	bs := &BlockState{
		bt: bt,
		db: NewBlockDB(db),
	}

	bs.genesisHash = bt.GenesisHash()
	var err error

	// set the current highest block
	bs.highestBlockHeader, err = bs.BestBlockHeader()
	if err != nil {
		return nil, err
	}

	// set the latest finalized head to the genesis header
	// TODO: will need to load and set this upon node startup to the actual hash stored in the db
	err = bs.SetFinalizedHash(bs.genesisHash)
	if err != nil {
		return nil, err
	}

	return bs, nil
}

// NewBlockStateFromGenesis initializes a BlockState from a genesis header, saving it to the database located at basePath
func NewBlockStateFromGenesis(db database.Database, header *types.Header) (*BlockState, error) {
	bs := &BlockState{
		bt: blocktree.NewBlockTreeFromGenesis(header, db),
		db: NewBlockDB(db),
	}

	err := bs.setArrivalTime(header.Hash(), uint64(time.Now().Unix()))
	if err != nil {
		return nil, err
	}

	err = bs.SetHeader(header)
	if err != nil {
		return nil, err
	}

	err = bs.db.Put(headerHashKey(header.Number.Uint64()), header.Hash().ToBytes())
	if err != nil {
		return nil, err
	}

	err = bs.SetBlockBody(header.Hash(), types.NewBody([]byte{}))

	if err != nil {
		return nil, err
	}

	bs.genesisHash = header.Hash()

	return bs, nil
}

var (
	// Data prefixes
	headerPrefix        = []byte("hdr") // headerPrefix + hash -> header
	babeHeaderPrefix    = []byte("hba") // babeHeaderPrefix || epoch || slot -> babeHeader
	blockBodyPrefix     = []byte("blb") // blockBodyPrefix + hash -> body
	headerHashPrefix    = []byte("hsh") // headerHashPrefix + encodedBlockNum -> hash
	arrivalTimePrefix   = []byte("arr") // arrivalTimePrefix || hash -> arrivalTime
	receiptPrefix       = []byte("rcp") // receiptPrefix + hash -> receipt
	messageQueuePrefix  = []byte("mqp") // messageQueuePrefix + hash -> message queue
	justificationPrefix = []byte("jcp") // justificationPrefix + hash -> justification
)

// encodeBlockNumber encodes a block number as big endian uint64
func encodeBlockNumber(number uint64) []byte {
	enc := make([]byte, 8) // encoding results in 8 bytes
	binary.BigEndian.PutUint64(enc, number)
	return enc
}

// headerKey = headerPrefix + hash
func headerKey(hash common.Hash) []byte {
	return append(headerPrefix, hash.ToBytes()...)
}

// headerHashKey = headerHashPrefix + num (uint64 big endian)
func headerHashKey(number uint64) []byte {
	return append(headerHashPrefix, encodeBlockNumber(number)...)
}

// blockBodyKey = blockBodyPrefix + hash
func blockBodyKey(hash common.Hash) []byte {
	return append(blockBodyPrefix, hash.ToBytes()...)
}

// arrivalTimeKey = arrivalTimePrefix + hash
func arrivalTimeKey(hash common.Hash) []byte {
	return append(arrivalTimePrefix, hash.ToBytes()...)
}

// GenesisHash returns the hash of the genesis block
func (bs *BlockState) GenesisHash() common.Hash {
	return bs.genesisHash
}

// HasHeader returns if the db contains a header with the given hash
func (bs *BlockState) HasHeader(hash common.Hash) (bool, error) {
	return bs.db.Has(headerKey(hash))
}

// GetHeader returns a BlockHeader for a given hash
func (bs *BlockState) GetHeader(hash common.Hash) (*types.Header, error) {
	result := new(types.Header)

	data, err := bs.db.Get(headerKey(hash))
	if err != nil {
		return nil, err
	}

	rw := &bytes.Buffer{}
<<<<<<< HEAD
	rw.Write(data)
=======
	_, err = rw.Write(data)
	if err != nil {
		return nil, err
	}

>>>>>>> 2c207ad7
	_, err = result.Decode(rw)
	if err != nil {
		return nil, err
	}

	if reflect.DeepEqual(result, new(types.Header)) {
		return nil, fmt.Errorf("header does not exist")
	}

	result.Hash()
	return result, err
}

// GetHeaderByNumber returns a block header given a number
func (bs *BlockState) GetHeaderByNumber(num *big.Int) (*types.Header, error) {
	bh, err := bs.db.Get(headerHashKey(num.Uint64()))
	if err != nil {
		return nil, fmt.Errorf("cannot get block %d: %s", num, err)
	}

	hash := common.NewHash(bh)
	return bs.GetHeader(hash)
}

// GetBlockByHash returns a block for a given hash
func (bs *BlockState) GetBlockByHash(hash common.Hash) (*types.Block, error) {
	header, err := bs.GetHeader(hash)
	if err != nil {
		return nil, err
	}

	blockBody, err := bs.GetBlockBody(hash)
	if err != nil {
		return nil, err
	}
	return &types.Block{Header: header, Body: blockBody}, nil
}

// GetBlockByNumber returns a block for a given blockNumber
func (bs *BlockState) GetBlockByNumber(num *big.Int) (*types.Block, error) {
	// First retrieve the block hash in a byte array based on the block number from the database
	byteHash, err := bs.db.Get(headerHashKey(num.Uint64()))
	if err != nil {
		return nil, fmt.Errorf("cannot get block %d: %s", num, err)
	}

	// Then find the block based on the hash
	hash := common.NewHash(byteHash)
	block, err := bs.GetBlockByHash(hash)
	if err != nil {
		return nil, err
	}

	return block, nil
}

// GetBlockHash returns block hash for a given blockNumber
func (bs *BlockState) GetBlockHash(blockNumber *big.Int) (*common.Hash, error) {
	// First retrieve the block hash in a byte array based on the block number from the database
	byteHash, err := bs.db.Get(headerHashKey(blockNumber.Uint64()))
	if err != nil {
		return nil, fmt.Errorf("cannot get block %d: %s", blockNumber, err)
	}
	hash := common.NewHash(byteHash)
	return &hash, nil
}

// SetHeader will set the header into DB
func (bs *BlockState) SetHeader(header *types.Header) error {
	bs.lock.Lock()
	defer bs.lock.Unlock()

	hash := header.Hash()

	// if this is the highest block we've seen, save it
	if bs.highestBlockHeader == nil {
		bs.highestBlockHeader = header
	} else if bs.highestBlockHeader.Number.Cmp(header.Number) == -1 {
		bs.highestBlockHeader = header
	}

	// Write the encoded header
	bh, err := header.Encode()
	if err != nil {
		return err
	}

	err = bs.db.Put(headerKey(hash), bh)
	if err != nil {
		return err
	}

	return nil
}

// GetBlockBody will return Body for a given hash
func (bs *BlockState) GetBlockBody(hash common.Hash) (*types.Body, error) {
	data, err := bs.db.Get(blockBodyKey(hash))
	if err != nil {
		return nil, err
	}

	return types.NewBody(data), nil
}

// GetFinalizedHeader returns the latest finalized block header
func (bs *BlockState) GetFinalizedHeader() (*types.Header, error) {
	h, err := bs.db.Get(common.FinalizedBlockHashKey)
	if err != nil {
		return nil, err
	}

	header, err := bs.GetHeader(common.NewHash(h))
	if err != nil {
		return nil, err
	}

	return header, nil
}

// SetFinalizedHash sets the latest finalized block header
func (bs *BlockState) SetFinalizedHash(hash common.Hash) error {
	return bs.db.Put(common.FinalizedBlockHashKey, hash[:])
}

// SetBlockBody will add a block body to the db
func (bs *BlockState) SetBlockBody(hash common.Hash, body *types.Body) error {
	bs.lock.Lock()
	defer bs.lock.Unlock()

	err := bs.db.Put(blockBodyKey(hash), body.AsOptional().Value)
	return err
}

// CompareAndSetBlockData will compare empty fields and set all elements in a block data to db
func (bs *BlockState) CompareAndSetBlockData(bd *types.BlockData) error {
	var existingData = new(types.BlockData)

	if bd.Header != nil && (existingData.Header == nil || (!existingData.Header.Exists() && bd.Header.Exists())) {
		existingData.Header = bd.Header
		header, err := types.NewHeaderFromOptional(existingData.Header)
		if err != nil && header != nil {
			err = bs.SetHeader(header)
			if err != nil {
				return err
			}
		}
	}

	if bd.Body != nil && (existingData.Body == nil || (!existingData.Body.Exists && bd.Body.Exists)) {
		existingData.Body = bd.Body
		err := bs.SetBlockBody(bd.Hash, types.NewBody(existingData.Body.Value))
		if err != nil {
			return err
		}
	}

	if bd.Receipt != nil && (existingData.Receipt == nil || (!existingData.Receipt.Exists() && bd.Receipt.Exists())) {
		existingData.Receipt = bd.Receipt
		err := bs.SetReceipt(bd.Hash, existingData.Receipt.Value())
		if err != nil {
			return err
		}
	}

	if bd.MessageQueue != nil && (existingData.MessageQueue == nil || (!existingData.MessageQueue.Exists() && bd.MessageQueue.Exists())) {
		existingData.MessageQueue = bd.MessageQueue
		err := bs.SetMessageQueue(bd.Hash, existingData.MessageQueue.Value())
		if err != nil {
			return err
		}
	}

	if bd.Justification != nil && (existingData.Justification == nil || (!existingData.Justification.Exists() && bd.Justification.Exists())) {
		existingData.Justification = bd.Justification
		err := bs.SetJustification(bd.Hash, existingData.Justification.Value())
		if err != nil {
			return err
		}
	}

	return nil
}

// AddBlock adds a block to the blocktree and the DB with arrival time as current unix time
func (bs *BlockState) AddBlock(block *types.Block) error {
	return bs.AddBlockWithArrivalTime(block, uint64(time.Now().Unix()))
}

// AddBlockWithArrivalTime adds a block to the blocktree and the DB with the given arrival time
func (bs *BlockState) AddBlockWithArrivalTime(block *types.Block, arrivalTime uint64) error {
	err := bs.setArrivalTime(block.Header.Hash(), arrivalTime)
	if err != nil {
		return err
	}

	// add block to blocktree
	err = bs.bt.AddBlock(block, arrivalTime)
	if err != nil {
		return err
	}

	// add the header to the DB
	err = bs.SetHeader(block.Header)
	if err != nil {
		return err
	}
	hash := block.Header.Hash()

	// set best block key if this is the highest block we've seen
	if hash == bs.BestBlockHash() {
		err = bs.setBestBlockHashKey(hash)
		if err != nil {
			return err
		}
	}

	// only set number->hash mapping for our current chain
	var onChain bool
	if onChain, err = bs.isBlockOnCurrentChain(block.Header); onChain && err == nil {
		err = bs.db.Put(headerHashKey(block.Header.Number.Uint64()), hash.ToBytes())
		if err != nil {
			return err
		}
	}

	err = bs.SetBlockBody(block.Header.Hash(), types.NewBody(block.Body.AsOptional().Value))
	if err != nil {
		return err
	}

	if bs.blockNotifier != nil {
		select {
		case <-bs.doneNotifying:
			close(bs.blockNotifier)
			bs.blockNotifier = nil
		default:
			bs.blockNotifier <- block
		}
	}

	return err
}

// GetAllBlocksAtDepth returns all hashes with the depth of the given hash plus one
func (bs *BlockState) GetAllBlocksAtDepth(hash common.Hash) []common.Hash {
	return bs.bt.GetAllBlocksAtDepth(hash)
}

func (bs *BlockState) isBlockOnCurrentChain(header *types.Header) (bool, error) {
	bestBlock, err := bs.BestBlockHeader()
	if err != nil {
		return false, err
	}

	// if the new block is ahead of our best block, then it is on our current chain.
	if header.Number.Cmp(bestBlock.Number) == 1 {
		return true, nil
	}

	is, err := bs.IsDescendantOf(header.Hash(), bestBlock.Hash())
	if err != nil {
		return false, err
	}

	if !is {
		return false, nil
	}

	return true, nil
}

// HighestBlockHash returns the hash of the block with the highest number we have received
// This block may not necessarily be in the blocktree.
// TODO: can probably remove this once BlockResponses are implemented
func (bs *BlockState) HighestBlockHash() common.Hash {
	return bs.highestBlockHeader.Hash()
}

// HighestBlockNumber returns the largest block number we have seen
// This block may not necessarily be in the blocktree.
// TODO: can probably remove this once BlockResponses are implemented
func (bs *BlockState) HighestBlockNumber() *big.Int {
	return bs.highestBlockHeader.Number
}

// BestBlockHash returns the hash of the head of the current chain
func (bs *BlockState) BestBlockHash() common.Hash {
	return bs.bt.DeepestBlockHash()
}

// BestBlockHeader returns the block header of the current head of the chain
func (bs *BlockState) BestBlockHeader() (*types.Header, error) {
	return bs.GetHeader(bs.BestBlockHash())
}

// BestBlockNumber returns the block number of the current head of the chain
func (bs *BlockState) BestBlockNumber() (*big.Int, error) {
	header, err := bs.GetHeader(bs.BestBlockHash())
	if err != nil {
		return nil, err
	}

	return header.Number, nil
}

// BestBlock returns the current head of the chain
func (bs *BlockState) BestBlock() (*types.Block, error) {
	return bs.GetBlockByHash(bs.BestBlockHash())
}

// GetSlotForBlock returns the slot for a block
func (bs *BlockState) GetSlotForBlock(hash common.Hash) (uint64, error) {
	header, err := bs.GetHeader(hash)
	if err != nil {
		return 0, err
	}

	if len(header.Digest) == 0 {
		return 0, fmt.Errorf("chain head missing digest")
	}

	preDigestBytes := header.Digest[0]

	digestItem, err := types.DecodeDigestItem(preDigestBytes)
	if err != nil {
		return 0, err
	}

	preDigest, ok := digestItem.(*types.PreRuntimeDigest)
	if !ok {
		return 0, fmt.Errorf("first digest item is not pre-digest")
	}

	babeHeader := new(types.BabeHeader)
	err = babeHeader.Decode(preDigest.Data)
	if err != nil {
		return 0, fmt.Errorf("cannot decode babe header from pre-digest: %s", err)
	}

	return babeHeader.SlotNumber, nil
}

// SubChain returns the sub-blockchain between the starting hash and the ending hash using the block tree
func (bs *BlockState) SubChain(start, end common.Hash) ([]common.Hash, error) {
	if bs.bt == nil {
		return nil, fmt.Errorf("blocktree is nil")
	}

	return bs.bt.SubBlockchain(start, end)
}

// IsDescendantOf returns true if child is a descendant of parent, false otherwise.
// it returns an error if parent or child are not in the blocktree.
func (bs *BlockState) IsDescendantOf(parent, child common.Hash) (bool, error) {
	if bs.bt == nil {
		return false, fmt.Errorf("blocktree is nil")
	}

	return bs.bt.IsDescendantOf(parent, child)
}

// HighestCommonAncestor returns the block with the highest number that is an ancestor of both a and b
func (bs *BlockState) HighestCommonAncestor(a, b common.Hash) (common.Hash, error) {
	return bs.bt.HighestCommonAncestor(a, b)
}

// Leaves returns the leaves of the blocktree as an array
func (bs *BlockState) Leaves() []common.Hash {
	return bs.bt.Leaves()
}

// BlocktreeAsString returns the blocktree as a string
func (bs *BlockState) BlocktreeAsString() string {
	return bs.bt.String()
}

func (bs *BlockState) setBestBlockHashKey(hash common.Hash) error {
	return StoreBestBlockHash(bs.db.db, hash)
}

// GetArrivalTime returns the arrival time of a block given its hash
func (bs *BlockState) GetArrivalTime(hash common.Hash) (uint64, error) {
	arrivalTime, err := bs.db.db.Get(arrivalTimeKey(hash))
	if err != nil {
		return 0, err
	}

	return binary.LittleEndian.Uint64(arrivalTime), nil
}

func (bs *BlockState) setArrivalTime(hash common.Hash, arrivalTime uint64) error {
	buf := make([]byte, 8)
	binary.LittleEndian.PutUint64(buf, arrivalTime)
	return bs.db.db.Put(arrivalTimeKey(hash), buf)
}

// babeHeaderKey = babeHeaderPrefix || epoch || slice
func babeHeaderKey(epoch uint64, slot uint64) []byte {
	epochBytes := make([]byte, 8)
	binary.LittleEndian.PutUint64(epochBytes, epoch)
	sliceBytes := make([]byte, 8)
	binary.LittleEndian.PutUint64(sliceBytes, slot)
	combined := append(epochBytes, sliceBytes...)
	return append(babeHeaderPrefix, combined...)
}

// GetBabeHeader retrieves a BabeHeader from the database
func (bs *BlockState) GetBabeHeader(epoch uint64, slot uint64) (*types.BabeHeader, error) {
	result := new(types.BabeHeader)

	data, err := bs.db.Get(babeHeaderKey(epoch, slot))
	if err != nil {
		return nil, err
	}

	err = result.Decode(data)

	return result, err
}

// SetBabeHeader sets a BabeHeader in the database
func (bs *BlockState) SetBabeHeader(epoch uint64, slot uint64, bh *types.BabeHeader) error {
	// Write the encoded header
	enc := bh.Encode()

	return bs.db.Put(babeHeaderKey(epoch, slot), enc)
}

// SetBlockAddedChannel to sets channel that blocks will be received on
func (bs *BlockState) SetBlockAddedChannel(rcvr chan<- *types.Block, done <-chan struct{}) {
	bs.blockNotifier = rcvr
	bs.doneNotifying = done
}<|MERGE_RESOLUTION|>--- conflicted
+++ resolved
@@ -197,15 +197,11 @@
 	}
 
 	rw := &bytes.Buffer{}
-<<<<<<< HEAD
-	rw.Write(data)
-=======
 	_, err = rw.Write(data)
 	if err != nil {
 		return nil, err
 	}
 
->>>>>>> 2c207ad7
 	_, err = result.Decode(rw)
 	if err != nil {
 		return nil, err
