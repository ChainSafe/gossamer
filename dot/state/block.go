// Copyright 2021 ChainSafe Systems (ON)
// SPDX-License-Identifier: LGPL-3.0-only

package state

import (
	"bytes"
	"encoding/binary"
	"errors"
	"fmt"
	"sort"
	"sync"
	"time"

	"github.com/ChainSafe/chaindb"
	"github.com/ChainSafe/gossamer/dot/types"
	"github.com/ChainSafe/gossamer/lib/blocktree"
	"github.com/ChainSafe/gossamer/lib/common"
	"github.com/ChainSafe/gossamer/lib/runtime"
	"github.com/ChainSafe/gossamer/pkg/scale"
	"github.com/prometheus/client_golang/prometheus"
	"github.com/prometheus/client_golang/prometheus/promauto"
	"golang.org/x/exp/slices"

	rtstorage "github.com/ChainSafe/gossamer/lib/runtime/storage"
	"github.com/ChainSafe/gossamer/lib/runtime/wasmer"
)

const (
	blockPrefix = "block"
)

var (
	headerPrefix        = []byte("hdr") // headerPrefix + hash -> header
	blockBodyPrefix     = []byte("blb") // blockBodyPrefix + hash -> body
	headerHashPrefix    = []byte("hsh") // headerHashPrefix + encodedBlockNum -> hash
	arrivalTimePrefix   = []byte("arr") // arrivalTimePrefix || hash -> arrivalTime
	receiptPrefix       = []byte("rcp") // receiptPrefix + hash -> receipt
	messageQueuePrefix  = []byte("mqp") // messageQueuePrefix + hash -> message queue
	justificationPrefix = []byte("jcp") // justificationPrefix + hash -> justification

	errNilBlockTree = errors.New("blocktree is nil")
	errNilBlockBody = errors.New("block body is nil")

	syncedBlocksGauge = promauto.NewGauge(prometheus.GaugeOpts{
		Namespace: "gossamer_network_syncer",
		Name:      "blocks_synced_total",
		Help:      "total number of blocks synced",
	})
)

// BlockState contains the historical block data of the blockchain, including block headers and bodies.
// It wraps the blocktree (which contains unfinalised blocks) and the database (which contains finalised blocks).
type BlockState struct {
	bt        *blocktree.BlockTree
	baseState *BaseState
	dbPath    string
	db        BlockStateDatabase
	sync.RWMutex
	genesisHash       common.Hash
	lastFinalised     common.Hash
	unfinalisedBlocks *hashToBlockMap
	tries             *Tries

	// block notifiers
	imported                       map[chan *types.Block]struct{}
	finalised                      map[chan *types.FinalisationInfo]struct{}
	finalisedLock                  sync.RWMutex
	importedLock                   sync.RWMutex
	runtimeUpdateSubscriptionsLock sync.RWMutex
	runtimeUpdateSubscriptions     map[uint32]chan<- runtime.Version

	telemetry Telemetry
}

// NewBlockState will create a new BlockState backed by the database located at basePath
func NewBlockState(db *chaindb.BadgerDB, trs *Tries, telemetry Telemetry) (*BlockState, error) {
	bs := &BlockState{
		dbPath:                     db.Path(),
		baseState:                  NewBaseState(db),
		db:                         chaindb.NewTable(db, blockPrefix),
		unfinalisedBlocks:          newHashToBlockMap(),
		tries:                      trs,
		imported:                   make(map[chan *types.Block]struct{}),
		finalised:                  make(map[chan *types.FinalisationInfo]struct{}),
		runtimeUpdateSubscriptions: make(map[uint32]chan<- runtime.Version),
		telemetry:                  telemetry,
	}

	gh, err := bs.db.Get(headerHashKey(0))
	if err != nil {
		return nil, fmt.Errorf("cannot get block 0: %w", err)
	}
	genesisHash := common.NewHash(gh)

	header, err := bs.GetHighestFinalisedHeader()
	if err != nil {
		return nil, fmt.Errorf("failed to get last finalised header: %w", err)
	}

	bs.genesisHash = genesisHash
	bs.lastFinalised = header.Hash()
	bs.bt = blocktree.NewBlockTreeFromRoot(header)
	return bs, nil
}

// NewBlockStateFromGenesis initialises a BlockState from a genesis header,
// saving it to the database located at basePath
func NewBlockStateFromGenesis(db *chaindb.BadgerDB, trs *Tries, header *types.Header,
	telemetryMailer Telemetry) (*BlockState, error) {
	bs := &BlockState{
		bt:                         blocktree.NewBlockTreeFromRoot(header),
		baseState:                  NewBaseState(db),
		db:                         chaindb.NewTable(db, blockPrefix),
		unfinalisedBlocks:          newHashToBlockMap(),
		tries:                      trs,
		imported:                   make(map[chan *types.Block]struct{}),
		finalised:                  make(map[chan *types.FinalisationInfo]struct{}),
		runtimeUpdateSubscriptions: make(map[uint32]chan<- runtime.Version),
		genesisHash:                header.Hash(),
		lastFinalised:              header.Hash(),
		telemetry:                  telemetryMailer,
	}

	if err := bs.setArrivalTime(header.Hash(), time.Now()); err != nil {
		return nil, err
	}

	if err := bs.SetHeader(header); err != nil {
		return nil, err
	}

	if err := bs.db.Put(headerHashKey(uint64(header.Number)), header.Hash().ToBytes()); err != nil {
		return nil, err
	}

	if err := bs.SetBlockBody(header.Hash(), types.NewBody([]types.Extrinsic{})); err != nil {
		return nil, err
	}

	bs.genesisHash = header.Hash()
	bs.lastFinalised = header.Hash()

	if err := bs.db.Put(highestRoundAndSetIDKey, roundAndSetIDToBytes(0, 0)); err != nil {
		return nil, err
	}

	// set the latest finalised head to the genesis header
	if err := bs.SetFinalisedHash(bs.genesisHash, 0, 0); err != nil {
		return nil, err
	}

	return bs, nil
}

// encodeBlockNumber encodes a block number as big endian uint64
func encodeBlockNumber(number uint64) []byte {
	enc := make([]byte, 8) // encoding results in 8 bytes
	binary.BigEndian.PutUint64(enc, number)
	return enc
}

// headerKey = headerPrefix + hash
func headerKey(hash common.Hash) []byte {
	return append(headerPrefix, hash.ToBytes()...)
}

// headerHashKey = headerHashPrefix + num (uint64 big endian)
func headerHashKey(number uint64) []byte {
	return append(headerHashPrefix, encodeBlockNumber(number)...)
}

// blockBodyKey = blockBodyPrefix + hash
func blockBodyKey(hash common.Hash) []byte {
	return append(blockBodyPrefix, hash.ToBytes()...)
}

// arrivalTimeKey = arrivalTimePrefix + hash
func arrivalTimeKey(hash common.Hash) []byte {
	return append(arrivalTimePrefix, hash.ToBytes()...)
}

// GenesisHash returns the hash of the genesis block
func (bs *BlockState) GenesisHash() common.Hash {
	return bs.genesisHash
}

// HasHeader returns true if the hash is part of the unfinalised blocks in-memory or
// persisted in the database.
func (bs *BlockState) HasHeader(hash common.Hash) (bool, error) {
	if bs.unfinalisedBlocks.getBlock(hash) != nil {
		return true, nil
	}

	return bs.db.Has(headerKey(hash))
}

// HasHeaderInDatabase returns true if the database contains a header with the given hash
func (bs *BlockState) HasHeaderInDatabase(hash common.Hash) (bool, error) {
	return bs.db.Has(headerKey(hash))
}

// GetHeader returns a BlockHeader for a given hash
func (bs *BlockState) GetHeader(hash common.Hash) (header *types.Header, err error) {
	header = bs.unfinalisedBlocks.getBlockHeader(hash)
	if header != nil {
		return header, nil
	}

	if bs.db == nil {
		return nil, fmt.Errorf("database is nil")
	}

	if has, _ := bs.HasHeader(hash); !has {
		return nil, chaindb.ErrKeyNotFound
	}

	data, err := bs.db.Get(headerKey(hash))
	if err != nil {
		return nil, err
	}

	result := types.NewEmptyHeader()
	err = scale.Unmarshal(data, result)
	if err != nil {
		return nil, err
	}

	if result.Empty() {
		return nil, chaindb.ErrKeyNotFound
	}

	result.Hash()
	return result, nil
}

// GetHashByNumber returns the block hash on our best chain with the given number
func (bs *BlockState) GetHashByNumber(num uint) (common.Hash, error) {
	hash, err := bs.bt.GetHashByNumber(num)
	if err == nil {
		return hash, nil
	} else if !errors.Is(err, blocktree.ErrNumLowerThanRoot) {
		return common.Hash{}, fmt.Errorf("failed to get hash from blocktree: %w", err)
	}

	// if error is ErrNumLowerThanRoot, number has already been finalised, so check db
	bh, err := bs.db.Get(headerHashKey(uint64(num)))
	if err != nil {
		return common.Hash{}, fmt.Errorf("cannot get block %d: %w", num, err)
	}

	return common.NewHash(bh), nil
}

// GetHashesByNumber returns the block hashes with the given number
func (bs *BlockState) GetHashesByNumber(blockNumber uint) ([]common.Hash, error) {
	block, err := bs.GetBlockByNumber(blockNumber)
	if err != nil {
		return nil, fmt.Errorf("getting block by number: %w", err)
	}

	blockHashes := bs.bt.GetAllBlocksAtNumber(block.Header.ParentHash)

	hash := block.Header.Hash()
	if !slices.Contains(blockHashes, hash) {
		blockHashes = append(blockHashes, hash)
	}

	return blockHashes, nil
}

// GetAllDescendants gets all the descendants for a given block hash (including itself), by first checking in memory
// and, if not found, reading from the block state database.
func (bs *BlockState) GetAllDescendants(hash common.Hash) ([]common.Hash, error) {
	allDescendants, err := bs.bt.GetAllDescendants(hash)
	if err != nil && !errors.Is(err, blocktree.ErrNodeNotFound) {
		return nil, err
	}

	if err == nil {
		return allDescendants, nil
	}

	allDescendants = []common.Hash{hash}

	header, err := bs.GetHeader(hash)
	if err != nil {
		return nil, fmt.Errorf("getting header: %w", err)
	}

	nextBlockHashes, err := bs.GetHashesByNumber(header.Number + 1)
	if err != nil {
		return nil, fmt.Errorf("getting hashes by number: %w", err)
	}

	for _, nextBlockHash := range nextBlockHashes {
		nextHeader, err := bs.GetHeader(nextBlockHash)
		if err != nil {
			return nil, fmt.Errorf("getting header from block hash %s: %w", nextBlockHash, err)
		}
		// next block is not a descendant of the block for the given hash
		if nextHeader.ParentHash != hash {
			return []common.Hash{hash}, nil
		}

		nextDescendants, err := bs.bt.GetAllDescendants(nextBlockHash)
		if err != nil && !errors.Is(err, blocktree.ErrNodeNotFound) {
			return nil, fmt.Errorf("getting all descendants: %w", err)
		}
		if err == nil {
			allDescendants = append(allDescendants, nextDescendants...)
			return allDescendants, nil
		}

		nextDescendants, err = bs.GetAllDescendants(nextBlockHash)
		if err != nil {
			return nil, err
		}

		allDescendants = append(allDescendants, nextDescendants...)
	}

	return allDescendants, nil
}

// GetBlockHashesBySlot gets all block hashes that were produced in the given slot.
func (bs *BlockState) GetBlockHashesBySlot(slotNum uint64) ([]common.Hash, error) {
	highestFinalisedHash, err := bs.GetHighestFinalisedHash()
	if err != nil {
		return nil, fmt.Errorf("failed to get highest finalised hash: %w", err)
	}

	descendants, err := bs.GetAllDescendants(highestFinalisedHash)
	if err != nil {
		return nil, fmt.Errorf("failed to get descendants: %w", err)
	}

	blocksWithGivenSlot := []common.Hash{}

	for _, desc := range descendants {
		descSlot, err := bs.GetSlotForBlock(desc)
		if errors.Is(err, types.ErrGenesisHeader) {
			continue
		}
		if err != nil {
			return nil, fmt.Errorf("could not get slot for block: %w", err)
		}

		if descSlot == slotNum {
			blocksWithGivenSlot = append(blocksWithGivenSlot, desc)
		}
	}

	return blocksWithGivenSlot, nil
}

// GetHeaderByNumber returns the block header on our best chain with the given number
func (bs *BlockState) GetHeaderByNumber(num uint) (*types.Header, error) {
	hash, err := bs.GetHashByNumber(num)
	if err != nil {
		return nil, err
	}

	return bs.GetHeader(hash)
}

// GetBlockByNumber returns the block on our best chain with the given number
func (bs *BlockState) GetBlockByNumber(num uint) (*types.Block, error) {
	hash, err := bs.GetHashByNumber(num)
	if err != nil {
		return nil, err
	}

	block, err := bs.GetBlockByHash(hash)
	if err != nil {
		return nil, err
	}

	return block, nil
}

// GetBlockByHash returns a block for a given hash
func (bs *BlockState) GetBlockByHash(hash common.Hash) (*types.Block, error) {
	bs.RLock()
	defer bs.RUnlock()

	block := bs.unfinalisedBlocks.getBlock(hash)
	if block != nil {
		return block, nil
	}

	header, err := bs.GetHeader(hash)
	if err != nil {
		return nil, err
	}

	blockBody, err := bs.GetBlockBody(hash)
	if err != nil {
		return nil, err
	}

	return &types.Block{Header: *header, Body: *blockBody}, nil
}

// SetHeader will set the header into DB
func (bs *BlockState) SetHeader(header *types.Header) error {
	bh, err := scale.Marshal(*header)
	if err != nil {
		return err
	}

	return bs.db.Put(headerKey(header.Hash()), bh)
}

// HasBlockBody returns true if the db contains the block body
func (bs *BlockState) HasBlockBody(hash common.Hash) (bool, error) {
	bs.RLock()
	defer bs.RUnlock()

	if bs.unfinalisedBlocks.getBlock(hash) != nil {
		return true, nil
	}

	return bs.db.Has(blockBodyKey(hash))
}

// GetBlockBody will return Body for a given hash
func (bs *BlockState) GetBlockBody(hash common.Hash) (body *types.Body, err error) {
	body = bs.unfinalisedBlocks.getBlockBody(hash)
	if body != nil {
		return body, nil
	}

	data, err := bs.db.Get(blockBodyKey(hash))
	if err != nil {
		return nil, err
	}

	return types.NewBodyFromBytes(data)
}

// SetBlockBody will add a block body to the db
func (bs *BlockState) SetBlockBody(hash common.Hash, body *types.Body) error {
	encodedBody, err := scale.Marshal(*body)
	if err != nil {
		return err
	}

	return bs.db.Put(blockBodyKey(hash), encodedBody)
}

// CompareAndSetBlockData will compare empty fields and set all elements in a block data to db
func (bs *BlockState) CompareAndSetBlockData(bd *types.BlockData) error {
	hasReceipt, _ := bs.HasReceipt(bd.Hash)
	if bd.Receipt != nil && !hasReceipt {
		err := bs.SetReceipt(bd.Hash, *bd.Receipt)
		if err != nil {
			return err
		}
	}

	hasMessageQueue, _ := bs.HasMessageQueue(bd.Hash)
	if bd.MessageQueue != nil && !hasMessageQueue {
		err := bs.SetMessageQueue(bd.Hash, *bd.MessageQueue)
		if err != nil {
			return err
		}
	}

	return nil
}

// AddBlock adds a block to the blocktree and the DB with arrival time as current unix time
func (bs *BlockState) AddBlock(block *types.Block) error {
	bs.Lock()
	defer bs.Unlock()
	return bs.AddBlockWithArrivalTime(block, time.Now())
}

// AddBlockWithArrivalTime adds a block to the blocktree and the DB with the given arrival time
func (bs *BlockState) AddBlockWithArrivalTime(block *types.Block, arrivalTime time.Time) error {
	if block.Body == nil {
		return errNilBlockBody
	}

	// add block to blocktree
	if err := bs.bt.AddBlock(&block.Header, arrivalTime); err != nil {
		return err
	}

	bs.unfinalisedBlocks.store(block)
	go bs.notifyImported(block)
	return nil
}

// AddBlockToBlockTree adds the given block to the blocktree. It does not write it to the database.
// TODO: remove this func and usage from sync (after sync refactor?)
func (bs *BlockState) AddBlockToBlockTree(block *types.Block) error {
	bs.Lock()
	defer bs.Unlock()

	arrivalTime, err := bs.GetArrivalTime(block.Header.Hash())
	if err != nil {
		arrivalTime = time.Now()
	}

	bs.unfinalisedBlocks.store(block)
	return bs.bt.AddBlock(&block.Header, arrivalTime)
}

// GetAllBlocksAtNumber returns all unfinalised blocks with the given number
func (bs *BlockState) GetAllBlocksAtNumber(num uint) ([]common.Hash, error) {
	header, err := bs.GetHeaderByNumber(num)
	if err != nil {
		return nil, err
	}

	return bs.GetAllBlocksAtDepth(header.ParentHash), nil
}

// GetAllBlocksAtDepth returns all hashes with the depth of the given hash plus one
func (bs *BlockState) GetAllBlocksAtDepth(hash common.Hash) []common.Hash {
	return bs.bt.GetAllBlocksAtNumber(hash)
}

func (bs *BlockState) isBlockOnCurrentChain(header *types.Header) (bool, error) {
	bestBlock, err := bs.BestBlockHeader()
	if err != nil {
		return false, err
	}

	// if the new block is ahead of our best block, then it is on our current chain.
	if header.Number > bestBlock.Number {
		return true, nil
	}

	is, err := bs.IsDescendantOf(header.Hash(), bestBlock.Hash())
	if err != nil {
		return false, err
	}

	if !is {
		return false, nil
	}

	return true, nil
}

// BestBlockHash returns the hash of the head of the current chain
func (bs *BlockState) BestBlockHash() common.Hash {
	if bs.bt == nil {
		return common.Hash{}
	}

	return bs.bt.BestBlockHash()
}

// BestBlockHeader returns the block header of the current head of the chain
func (bs *BlockState) BestBlockHeader() (*types.Header, error) {
	header, err := bs.GetHeader(bs.BestBlockHash())
	if err != nil {
		return nil, fmt.Errorf("cannot get header of best block: %w", err)
	}
	syncedBlocksGauge.Set(float64(header.Number))
	return header, nil
}

// BestBlockStateRoot returns the state root of the current head of the chain
func (bs *BlockState) BestBlockStateRoot() (common.Hash, error) {
	header, err := bs.BestBlockHeader()
	if err != nil {
		return common.Hash{}, err
	}

	return header.StateRoot, nil
}

// GetBlockStateRoot returns the state root of the given block hash
func (bs *BlockState) GetBlockStateRoot(bhash common.Hash) (
	hash common.Hash, err error) {
	header, err := bs.GetHeader(bhash)
	if err != nil {
		return hash, err
	}

	return header.StateRoot, nil
}

// BestBlockNumber returns the block number of the current head of the chain
func (bs *BlockState) BestBlockNumber() (blockNumber uint, err error) {
	header, err := bs.BestBlockHeader()
	if err != nil {
		return 0, err
	}

	if header == nil {
		return 0, fmt.Errorf("failed to get best block header")
	}

	return header.Number, nil
}

// BestBlock returns the current head of the chain
func (bs *BlockState) BestBlock() (*types.Block, error) {
	return bs.GetBlockByHash(bs.BestBlockHash())
}

// GetSlotForBlock returns the slot for a block
func (bs *BlockState) GetSlotForBlock(hash common.Hash) (uint64, error) {
	header, err := bs.GetHeader(hash)
	if err != nil {
		return 0, fmt.Errorf("getting header for hash %s: %w", hash, err)
	}

	return types.GetSlotFromHeader(header)
}

var ErrEmptyHeader = errors.New("empty header")

func (bs *BlockState) loadHeaderFromDatabase(hash common.Hash) (header *types.Header, err error) {
	startHeaderData, err := bs.db.Get(headerKey(hash))
	if err != nil {
		return nil, fmt.Errorf("querying database: %w", err)
	}

	header = types.NewEmptyHeader()
	err = scale.Unmarshal(startHeaderData, header)
	if err != nil {
		return nil, fmt.Errorf("unmarshaling start header: %w", err)
	}

	if header.Empty() {
		return nil, fmt.Errorf("%w: %s", ErrEmptyHeader, hash)
	}

	return header, nil
}

// Range returns the sub-blockchain between the starting hash and the
// ending hash using both block tree and database
func (bs *BlockState) Range(startHash, endHash common.Hash) (hashes []common.Hash, err error) {
	if startHash == endHash {
		hashes = []common.Hash{startHash}
		return hashes, nil
	}

	endHeader, err := bs.loadHeaderFromDatabase(endHash)
	if errors.Is(err, chaindb.ErrKeyNotFound) ||
		errors.Is(err, ErrEmptyHeader) {
		// end hash is not in the database so we should lookup the
		// block that could be in memory and in the database as well
		return bs.retrieveRange(startHash, endHash)
	} else if err != nil {
		return nil, fmt.Errorf("retrieving end hash from database: %w", err)
	}

	// end hash was found in the database, that means all the blocks
	// between start and end can be found in the database
	return bs.retrieveRangeFromDatabase(startHash, endHeader)
}

func (bs *BlockState) retrieveRange(startHash, endHash common.Hash) (hashes []common.Hash, err error) {
	inMemoryHashes, err := bs.bt.Range(startHash, endHash)
	if err != nil {
		return nil, fmt.Errorf("retrieving range from in-memory blocktree: %w", err)
	}

	firstItem := inMemoryHashes[0]

	// if the first item is equal to the startHash that means we got the range
	// from the in-memory blocktree
	if firstItem == startHash {
		return inMemoryHashes, nil
	}

	// since we got as many blocks as we could from
	// the block tree but still missing blocks to
	// fulfil the range we should lookup in the
	// database for the remaining ones, the first item in the hashes array
	// must be the block tree root that is also placed in the database
	//  so we will start from its parent since it is already in the array
	blockTreeRootHeader, err := bs.loadHeaderFromDatabase(firstItem)
	if err != nil {
		return nil, fmt.Errorf("loading block tree root from database: %w", err)
	}

	startingAtParentHeader, err := bs.loadHeaderFromDatabase(blockTreeRootHeader.ParentHash)
	if err != nil {
		return nil, fmt.Errorf("loading header of parent of the root from database: %w", err)
	}

	inDatabaseHashes, err := bs.retrieveRangeFromDatabase(startHash, startingAtParentHeader)
	if err != nil {
		return nil, fmt.Errorf("retrieving range from database: %w", err)
	}

	hashes = append(inDatabaseHashes, inMemoryHashes...)
	return hashes, nil
}

var ErrStartHashMismatch = errors.New("start hash mismatch")
var ErrStartGreaterThanEnd = errors.New("start greater than end")

// retrieveRangeFromDatabase takes the start and the end and will retrieve all block in between
// where all blocks (start and end inclusive) are supposed to be placed at database
func (bs *BlockState) retrieveRangeFromDatabase(startHash common.Hash,
	endHeader *types.Header) (hashes []common.Hash, err error) {
	startHeader, err := bs.loadHeaderFromDatabase(startHash)
	if err != nil {
		return nil, fmt.Errorf("range start should be in database: %w", err)
	}

	if startHeader.Number > endHeader.Number {
		return nil, fmt.Errorf("%w", ErrStartGreaterThanEnd)
	}

	// blocksInRange is the difference between the end number to start number
	// but the difference doesn't include the start item so we add 1
	blocksInRange := endHeader.Number - startHeader.Number + 1

	hashes = make([]common.Hash, blocksInRange)

	lastPosition := blocksInRange - 1

	hashes[0] = startHash
	hashes[lastPosition] = endHeader.Hash()

	inLoopHash := endHeader.ParentHash
	for currentPosition := lastPosition - 1; currentPosition > 0; currentPosition-- {
		hashes[currentPosition] = inLoopHash

		inLoopHeader, err := bs.loadHeaderFromDatabase(inLoopHash)
		if err != nil {
			return nil, fmt.Errorf("retrieving hash %s from database: %w", inLoopHash.Short(), err)
		}

		inLoopHash = inLoopHeader.ParentHash
	}

	// here we ensure that we finished up the loop
	// with the same hash as the startHash
	if inLoopHash != startHash {
		return nil, fmt.Errorf("%w: expecting %s, found: %s", ErrStartHashMismatch, startHash.Short(), inLoopHash.Short())
	}

	return hashes, nil
}

// RangeInMemory returns the sub-blockchain between the starting hash and the ending hash using the block tree
func (bs *BlockState) RangeInMemory(start, end common.Hash) ([]common.Hash, error) {
	if bs.bt == nil {
		return nil, fmt.Errorf("%w", errNilBlockTree)
	}

	return bs.bt.RangeInMemory(start, end)
}

// IsDescendantOf returns true if child is a descendant of parent, false otherwise.
// it returns an error if parent or child are not in the blocktree.
func (bs *BlockState) IsDescendantOf(ancestor, descendant common.Hash) (bool, error) {
	if bs.bt == nil {
		return false, fmt.Errorf("%w", errNilBlockTree)
	}

	isDescendant, err := bs.bt.IsDescendantOf(ancestor, descendant)
	if err != nil {
		descendantHeader, err2 := bs.GetHeader(descendant)
		if err2 != nil {
			return false, fmt.Errorf("getting header: %w", err2)
		}

		ancestorHeader, err2 := bs.GetHeader(ancestor)
		if err2 != nil {
			return false, fmt.Errorf("getting header: %w", err2)
		}

		for current := descendantHeader; current.Number > ancestorHeader.Number; {
			if current.ParentHash == ancestor {
				return true, nil
			}
			current, err2 = bs.GetHeader(current.ParentHash)
			if err2 != nil {
				return false, fmt.Errorf("getting header: %w", err2)
			}
		}

		return false, nil
	}

	return isDescendant, nil
}

// LowestCommonAncestor returns the lowest common ancestor between two blocks in the tree.
func (bs *BlockState) LowestCommonAncestor(a, b common.Hash) (common.Hash, error) {
	return bs.bt.LowestCommonAncestor(a, b)
}

// Leaves returns the leaves of the blocktree as an array
func (bs *BlockState) Leaves() []common.Hash {
	return bs.bt.Leaves()
}

// BlocktreeAsString returns the blocktree as a string
func (bs *BlockState) BlocktreeAsString() string {
	return bs.bt.String()
}

// GetArrivalTime returns the arrival time in nanoseconds since the Unix epoch of a block given its hash
func (bs *BlockState) GetArrivalTime(hash common.Hash) (time.Time, error) {
	at, err := bs.bt.GetArrivalTime(hash)
	if err == nil {
		return at, nil
	}

	arrivalTime, err := bs.db.Get(arrivalTimeKey(hash))
	if err != nil {
		return time.Time{}, err
	}

	ns := binary.LittleEndian.Uint64(arrivalTime)
	return time.Unix(0, int64(ns)), nil
}

func (bs *BlockState) setArrivalTime(hash common.Hash, arrivalTime time.Time) error {
	buf := make([]byte, 8)
	binary.LittleEndian.PutUint64(buf, uint64(arrivalTime.UnixNano()))
	return bs.db.Put(arrivalTimeKey(hash), buf)
}

// HandleRuntimeChanges handles the update in runtime.
func (bs *BlockState) HandleRuntimeChanges(newState *rtstorage.TrieState,
<<<<<<< HEAD
	parentRuntimeInstance Runtime, bHash common.Hash) error {
=======
	rt runtime.Instance, bHash common.Hash) error {
>>>>>>> 483b23f1
	currCodeHash, err := newState.LoadCodeHash()
	if err != nil {
		return err
	}

	parentCodeHash := parentRuntimeInstance.GetCodeHash()

	// if the parent code hash is the same as the new code hash
	// we do nothing since we don't want to store duplicate runtimes
	// for different hashes
	if bytes.Equal(parentCodeHash[:], currCodeHash[:]) {
		return nil
	}

	logger.Infof("🔄 detected runtime code change, upgrading with block %s from previous code hash %s to new code hash %s...", //nolint:lll
		bHash, parentCodeHash, currCodeHash)
	code := newState.LoadCode()
	if len(code) == 0 {
		return errors.New("new :code is empty")
	}

	codeSubBlockHash := bs.baseState.LoadCodeSubstitutedBlockHash()

	if codeSubBlockHash != (common.Hash{}) {
		newVersion, err := wasmer.GetRuntimeVersion(code)
		if err != nil {
			return err
		}

		// only update runtime during code substitution if runtime SpecVersion is updated
<<<<<<< HEAD
		previousVersion := parentRuntimeInstance.Version()
=======
		previousVersion, err := rt.Version()
		if err != nil {
			return err
		}
>>>>>>> 483b23f1
		if previousVersion.SpecVersion == newVersion.SpecVersion {
			logger.Info("not upgrading runtime code during code substitution")
			bs.StoreRuntime(bHash, parentRuntimeInstance)
			return nil
		}

		logger.Infof(
			"🔄 detected runtime code change, upgrading with block %s from previous code hash %s and spec %d to new code hash %s and spec %d...", //nolint:lll
			bHash, parentCodeHash, previousVersion.SpecVersion, currCodeHash, newVersion.SpecVersion)
	}

	rtCfg := wasmer.Config{
		Storage:     newState,
		Keystore:    parentRuntimeInstance.Keystore(),
		NodeStorage: parentRuntimeInstance.NodeStorage(),
		Network:     parentRuntimeInstance.NetworkService(),
		CodeHash:    currCodeHash,
	}

	if parentRuntimeInstance.Validator() {
		rtCfg.Role = 4
	}

	instance, err := wasmer.NewInstance(code, rtCfg)
	if err != nil {
		return err
	}

	bs.StoreRuntime(bHash, instance)

	err = bs.baseState.StoreCodeSubstitutedBlockHash(common.Hash{})
	if err != nil {
		return fmt.Errorf("failed to update code substituted block hash: %w", err)
	}

<<<<<<< HEAD
	newVersion := parentRuntimeInstance.Version()
=======
	newVersion, err := rt.Version()
	if err != nil {
		return err
	}
>>>>>>> 483b23f1
	go bs.notifyRuntimeUpdated(newVersion)
	return nil
}

// GetRuntime gets the runtime instance pointer for the block hash given.
<<<<<<< HEAD
func (bs *BlockState) GetRuntime(blockHash common.Hash) (instance Runtime, err error) {
	// we search primarily in the blocktree so we ensure the
	// fork aware property while searching for a runtime, however
	// if there is no runtimes in that fork than we look for the
	// closest ancestor with a runtime instance
	runtimeInstance, err := bs.bt.GetBlockRuntime(blockHash)
	if errors.Is(err, blocktree.ErrRuntimeNotFound) {
		return bs.closestAncestorWithInstance(blockHash)
	}

	// in this case the node is not in the blocktree which mean
	// it is a finalized node already persisted in database, so we
	// should check if it is in the mapping or create a instance for it
	if errors.Is(err, blocktree.ErrNodeNotFound) {
		// TODO: https://github.com/ChainSafe/gossamer/issues/3066
		panic("TODO: while getting a runtime but node does not exists")
	}

	return runtimeInstance, err
}

func (bs *BlockState) closestAncestorWithInstance(blockHash common.Hash) (instance Runtime, err error) {
	allHashesInMapping := bs.bt.GetInMemoryRuntimesBlockHashes()
	if len(allHashesInMapping) == 0 {
		panic("no runtime instances available")
	}

	if len(allHashesInMapping) == 1 {
		return bs.bt.GetBlockRuntime(allHashesInMapping[0])
	}

	allHeaders := make([]types.Header, len(allHashesInMapping))
	for idx, hashInMapping := range allHashesInMapping {
		header, err := bs.GetHeader(hashInMapping)
		if err != nil {
			return nil, fmt.Errorf("getting header: %w", err)
		}

		allHeaders[idx] = *header
	}

	if len(allHeaders) > 1 {
		// sort the slice using the descending order
		sort.Slice(allHeaders, func(i, j int) bool {
			return allHeaders[i].Number > allHeaders[j].Number
		})
	}

	for _, header := range allHeaders {
		isDescendant, err := bs.IsDescendantOf(header.Hash(), blockHash)
		if err != nil {
			return nil, fmt.Errorf("checking ancestry: %w", err)
		}

		// since all the headers are sorted in descending block number order
		// the first ancestor will have the highest number which means it is
		// the closest ancestor with an instance
		if isDescendant {
			runtimeInstance, err := bs.bt.GetBlockRuntimeOrFail(header.Hash())
			if err != nil {
				return nil, fmt.Errorf("getting runtime: %w", err)
			}
			return runtimeInstance, nil
		}
	}

	return nil, fmt.Errorf("closest ancestor runtime not found for %s", blockHash)
=======
func (bs *BlockState) GetRuntime(blockHash common.Hash) (instance runtime.Instance, err error) {
	return bs.bt.GetBlockRuntime(blockHash)
>>>>>>> 483b23f1
}

// StoreRuntime stores the runtime for corresponding block hash.
func (bs *BlockState) StoreRuntime(hash common.Hash, rt runtime.Instance) {
	bs.bt.StoreRuntime(hash, rt)
}

// GetNonFinalisedBlocks get all the blocks in the blocktree
func (bs *BlockState) GetNonFinalisedBlocks() []common.Hash {
	return bs.bt.GetAllBlocks()
}<|MERGE_RESOLUTION|>--- conflicted
+++ resolved
@@ -829,11 +829,7 @@
 
 // HandleRuntimeChanges handles the update in runtime.
 func (bs *BlockState) HandleRuntimeChanges(newState *rtstorage.TrieState,
-<<<<<<< HEAD
-	parentRuntimeInstance Runtime, bHash common.Hash) error {
-=======
-	rt runtime.Instance, bHash common.Hash) error {
->>>>>>> 483b23f1
+	parentRuntimeInstance runtime.Instance, bHash common.Hash) error {
 	currCodeHash, err := newState.LoadCodeHash()
 	if err != nil {
 		return err
@@ -864,14 +860,11 @@
 		}
 
 		// only update runtime during code substitution if runtime SpecVersion is updated
-<<<<<<< HEAD
-		previousVersion := parentRuntimeInstance.Version()
-=======
-		previousVersion, err := rt.Version()
+		previousVersion, err := parentRuntimeInstance.Version()
 		if err != nil {
 			return err
 		}
->>>>>>> 483b23f1
+
 		if previousVersion.SpecVersion == newVersion.SpecVersion {
 			logger.Info("not upgrading runtime code during code substitution")
 			bs.StoreRuntime(bHash, parentRuntimeInstance)
@@ -907,21 +900,16 @@
 		return fmt.Errorf("failed to update code substituted block hash: %w", err)
 	}
 
-<<<<<<< HEAD
-	newVersion := parentRuntimeInstance.Version()
-=======
-	newVersion, err := rt.Version()
+	newVersion, err := parentRuntimeInstance.Version()
 	if err != nil {
 		return err
 	}
->>>>>>> 483b23f1
 	go bs.notifyRuntimeUpdated(newVersion)
 	return nil
 }
 
 // GetRuntime gets the runtime instance pointer for the block hash given.
-<<<<<<< HEAD
-func (bs *BlockState) GetRuntime(blockHash common.Hash) (instance Runtime, err error) {
+func (bs *BlockState) GetRuntime(blockHash common.Hash) (instance runtime.Instance, err error) {
 	// we search primarily in the blocktree so we ensure the
 	// fork aware property while searching for a runtime, however
 	// if there is no runtimes in that fork than we look for the
@@ -942,7 +930,7 @@
 	return runtimeInstance, err
 }
 
-func (bs *BlockState) closestAncestorWithInstance(blockHash common.Hash) (instance Runtime, err error) {
+func (bs *BlockState) closestAncestorWithInstance(blockHash common.Hash) (instance runtime.Instance, err error) {
 	allHashesInMapping := bs.bt.GetInMemoryRuntimesBlockHashes()
 	if len(allHashesInMapping) == 0 {
 		panic("no runtime instances available")
@@ -988,10 +976,6 @@
 	}
 
 	return nil, fmt.Errorf("closest ancestor runtime not found for %s", blockHash)
-=======
-func (bs *BlockState) GetRuntime(blockHash common.Hash) (instance runtime.Instance, err error) {
-	return bs.bt.GetBlockRuntime(blockHash)
->>>>>>> 483b23f1
 }
 
 // StoreRuntime stores the runtime for corresponding block hash.
