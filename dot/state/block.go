// Copyright 2019 ChainSafe Systems (ON) Corp.
// This file is part of gossamer.
//
// The gossamer library is free software: you can redistribute it and/or modify
// it under the terms of the GNU Lesser General Public License as published by
// the Free Software Foundation, either version 3 of the License, or
// (at your option) any later version.
//
// The gossamer library is distributed in the hope that it will be useful,
// but WITHOUT ANY WARRANTY; without even the implied warranty of
// MERCHANTABILITY or FITNESS FOR A PARTICULAR PURPOSE. See the
// GNU Lesser General Public License for more details.
//
// You should have received a copy of the GNU Lesser General Public License
// along with the gossamer library. If not, see <http://www.gnu.org/licenses/>.

package state

import (
	"bytes"
	"encoding/binary"
	"errors"
	"fmt"
	"math/big"
	"sync"
	"time"

	"github.com/ChainSafe/chaindb"
	"github.com/ChainSafe/gossamer/dot/types"
	"github.com/ChainSafe/gossamer/lib/blocktree"
	"github.com/ChainSafe/gossamer/lib/common"
	"github.com/ChainSafe/gossamer/lib/runtime"
	"github.com/ChainSafe/gossamer/pkg/scale"

	rtstorage "github.com/ChainSafe/gossamer/lib/runtime/storage"
	"github.com/ChainSafe/gossamer/lib/runtime/wasmer"
)

const pruneKeyBufferSize = 1000

var (
	blockPrefix         = "block"
	headerPrefix        = []byte("hdr") // headerPrefix + hash -> header
	blockBodyPrefix     = []byte("blb") // blockBodyPrefix + hash -> body
	headerHashPrefix    = []byte("hsh") // headerHashPrefix + encodedBlockNum -> hash
	arrivalTimePrefix   = []byte("arr") // arrivalTimePrefix || hash -> arrivalTime
	receiptPrefix       = []byte("rcp") // receiptPrefix + hash -> receipt
	messageQueuePrefix  = []byte("mqp") // messageQueuePrefix + hash -> message queue
	justificationPrefix = []byte("jcp") // justificationPrefix + hash -> justification

	errNilBlockBody = errors.New("block body is nil")
)

// BlockState contains the historical block data of the blockchain, including block headers and bodies.
// It wraps the blocktree (which contains unfinalised blocks) and the database (which contains finalised blocks).
type BlockState struct {
	bt        *blocktree.BlockTree
	baseState *BaseState
	dbPath    string
	db        chaindb.Database
	sync.RWMutex
	genesisHash       common.Hash
	lastFinalised     common.Hash
	unfinalisedBlocks *sync.Map // map[common.Hash]*types.Block

	// block notifiers
	imported                       map[chan *types.Block]struct{}
	finalised                      map[chan *types.FinalisationInfo]struct{}
	finalisedLock                  sync.RWMutex
	importedLock                   sync.RWMutex
	runtimeUpdateSubscriptionsLock sync.RWMutex
	runtimeUpdateSubscriptions     map[uint32]chan<- runtime.Version

	pruneKeyCh chan *types.Header
}

// NewBlockState will create a new BlockState backed by the database located at basePath
func NewBlockState(db chaindb.Database) (*BlockState, error) {
	bs := &BlockState{
		dbPath:                     db.Path(),
		baseState:                  NewBaseState(db),
		db:                         chaindb.NewTable(db, blockPrefix),
		unfinalisedBlocks:          new(sync.Map),
		imported:                   make(map[chan *types.Block]struct{}),
		finalised:                  make(map[chan *types.FinalisationInfo]struct{}),
		pruneKeyCh:                 make(chan *types.Header, pruneKeyBufferSize),
		runtimeUpdateSubscriptions: make(map[uint32]chan<- runtime.Version),
	}

	gh, err := bs.db.Get(headerHashKey(0))
	if err != nil {
		return nil, fmt.Errorf("cannot get block 0: %w", err)
	}
	genesisHash := common.NewHash(gh)

	header, err := bs.GetHighestFinalisedHeader()
	if err != nil {
		return nil, fmt.Errorf("failed to get last finalised header: %w", err)
	}

<<<<<<< HEAD
	bs.genesisHash = genesisHash
	bs.lastFinalised = header.Hash()
	bs.bt = blocktree.NewBlockTreeFromRoot(header)
	bs.finalisedBytePool = common.NewBytePool256()
=======
>>>>>>> cf04c2df
	return bs, nil
}

// NewBlockStateFromGenesis initialises a BlockState from a genesis header, saving it to the database located at basePath
func NewBlockStateFromGenesis(db chaindb.Database, header *types.Header) (*BlockState, error) {
	bs := &BlockState{
		bt:                         blocktree.NewBlockTreeFromRoot(header),
		baseState:                  NewBaseState(db),
		db:                         chaindb.NewTable(db, blockPrefix),
		unfinalisedBlocks:          new(sync.Map),
		imported:                   make(map[chan *types.Block]struct{}),
		finalised:                  make(map[chan *types.FinalisationInfo]struct{}),
		pruneKeyCh:                 make(chan *types.Header, pruneKeyBufferSize),
		runtimeUpdateSubscriptions: make(map[uint32]chan<- runtime.Version),
	}

	if err := bs.setArrivalTime(header.Hash(), time.Now()); err != nil {
		return nil, err
	}

	if err := bs.SetHeader(header); err != nil {
		return nil, err
	}

	if err := bs.db.Put(headerHashKey(header.Number.Uint64()), header.Hash().ToBytes()); err != nil {
		return nil, err
	}

	if err := bs.SetBlockBody(header.Hash(), types.NewBody([]types.Extrinsic{})); err != nil {
		return nil, err
	}

	bs.genesisHash = header.Hash()
	bs.lastFinalised = header.Hash()

	if err := bs.db.Put(highestRoundAndSetIDKey, roundAndSetIDToBytes(0, 0)); err != nil {
		return nil, err
	}

	// set the latest finalised head to the genesis header
	if err := bs.SetFinalisedHash(bs.genesisHash, 0, 0); err != nil {
		return nil, err
	}

	return bs, nil
}

// encodeBlockNumber encodes a block number as big endian uint64
func encodeBlockNumber(number uint64) []byte {
	enc := make([]byte, 8) // encoding results in 8 bytes
	binary.BigEndian.PutUint64(enc, number)
	return enc
}

// headerKey = headerPrefix + hash
func headerKey(hash common.Hash) []byte {
	return append(headerPrefix, hash.ToBytes()...)
}

// headerHashKey = headerHashPrefix + num (uint64 big endian)
func headerHashKey(number uint64) []byte {
	return append(headerHashPrefix, encodeBlockNumber(number)...)
}

// blockBodyKey = blockBodyPrefix + hash
func blockBodyKey(hash common.Hash) []byte {
	return append(blockBodyPrefix, hash.ToBytes()...)
}

// arrivalTimeKey = arrivalTimePrefix + hash
func arrivalTimeKey(hash common.Hash) []byte {
	return append(arrivalTimePrefix, hash.ToBytes()...)
}

// GenesisHash returns the hash of the genesis block
func (bs *BlockState) GenesisHash() common.Hash {
	return bs.genesisHash
}

func (bs *BlockState) storeUnfinalisedBlock(block *types.Block) {
	bs.unfinalisedBlocks.Store(block.Header.Hash(), block)
}

func (bs *BlockState) hasUnfinalisedBlock(hash common.Hash) bool {
	_, has := bs.unfinalisedBlocks.Load(hash)
	return has
}

func (bs *BlockState) getUnfinalisedHeader(hash common.Hash) (*types.Header, bool) {
	block, has := bs.unfinalisedBlocks.Load(hash)
	if !has {
		return nil, false
	}

	return &(block.(*types.Block).Header), true
}

func (bs *BlockState) getUnfinalisedBlock(hash common.Hash) (*types.Block, bool) {
	block, has := bs.unfinalisedBlocks.Load(hash)
	if !has {
		return nil, false
	}

	// TODO: dot/core tx re-org test seems to abort here due to block body being invalid?
	return block.(*types.Block), true
}

func (bs *BlockState) getAndDeleteUnfinalisedBlock(hash common.Hash) (*types.Block, bool) {
	block, has := bs.unfinalisedBlocks.Load(hash)
	if !has {
		return nil, false
	}

	bs.unfinalisedBlocks.Delete(hash)
	return block.(*types.Block), true
}

// HasHeader returns if the db contains a header with the given hash
func (bs *BlockState) HasHeader(hash common.Hash) (bool, error) {
	if bs.hasUnfinalisedBlock(hash) {
		return true, nil
	}

	return bs.db.Has(headerKey(hash))
}

// GetHeader returns a BlockHeader for a given hash
func (bs *BlockState) GetHeader(hash common.Hash) (*types.Header, error) {
	header, has := bs.getUnfinalisedHeader(hash)
	if has {
		return header, nil
	}

	result := types.NewEmptyHeader()

	if bs.db == nil {
		return nil, fmt.Errorf("database is nil")
	}

	if has, _ := bs.HasHeader(hash); !has {
		return nil, chaindb.ErrKeyNotFound
	}

	data, err := bs.db.Get(headerKey(hash))
	if err != nil {
		return nil, err
	}

	err = scale.Unmarshal(data, result)
	if err != nil {
		return nil, err
	}

	if result.Empty() {
		return nil, chaindb.ErrKeyNotFound
	}

	result.Hash()
	return result, err
}

// GetHashByNumber returns the block hash on our best chain with the given number
func (bs *BlockState) GetHashByNumber(num *big.Int) (common.Hash, error) {
	hash, err := bs.bt.GetHashByNumber(num)
	if err == nil {
		return hash, nil
	} else if !errors.Is(err, blocktree.ErrNumLowerThanRoot) {
		return common.Hash{}, fmt.Errorf("failed to get hash from blocktree: %w", err)
	}

	// if error is ErrNumLowerThanRoot, number has already been finalised, so check db
	bh, err := bs.db.Get(headerHashKey(num.Uint64()))
	if err != nil {
		return common.Hash{}, fmt.Errorf("cannot get block %d: %w", num, err)
	}

	return common.NewHash(bh), nil
}

// GetHeaderByNumber returns the block header on our best chain with the given number
func (bs *BlockState) GetHeaderByNumber(num *big.Int) (*types.Header, error) {
	hash, err := bs.GetHashByNumber(num)
	if err != nil {
		return nil, err
	}

	return bs.GetHeader(hash)
}

// GetBlockByNumber returns the block on our best chain with the given number
func (bs *BlockState) GetBlockByNumber(num *big.Int) (*types.Block, error) {
	hash, err := bs.GetHashByNumber(num)
	if err != nil {
		return nil, err
	}

	block, err := bs.GetBlockByHash(hash)
	if err != nil {
		return nil, err
	}

	return block, nil
}

// GetBlockByHash returns a block for a given hash
func (bs *BlockState) GetBlockByHash(hash common.Hash) (*types.Block, error) {
	bs.RLock()
	defer bs.RUnlock()

	block, has := bs.getUnfinalisedBlock(hash)
	if has {
		return block, nil
	}

	header, err := bs.GetHeader(hash)
	if err != nil {
		return nil, err
	}

	blockBody, err := bs.GetBlockBody(hash)
	if err != nil {
		return nil, err
	}
	return &types.Block{Header: *header, Body: *blockBody}, nil
}

// GetBlockHash returns block hash for a given block number
// TODO: remove in favour of GetHashByNumber
func (bs *BlockState) GetBlockHash(num *big.Int) (common.Hash, error) {
	return bs.GetHashByNumber(num)
}

// SetHeader will set the header into DB
func (bs *BlockState) SetHeader(header *types.Header) error {
	bh, err := scale.Marshal(*header)
	if err != nil {
		return err
	}

	return bs.db.Put(headerKey(header.Hash()), bh)
}

// HasBlockBody returns true if the db contains the block body
func (bs *BlockState) HasBlockBody(hash common.Hash) (bool, error) {
	bs.RLock()
	defer bs.RUnlock()

	if bs.hasUnfinalisedBlock(hash) {
		return true, nil
	}

	return bs.db.Has(blockBodyKey(hash))
}

// GetBlockBody will return Body for a given hash
func (bs *BlockState) GetBlockBody(hash common.Hash) (*types.Body, error) {
	bs.RLock()
	defer bs.RUnlock()

	block, has := bs.getUnfinalisedBlock(hash)
	if has {
		return &block.Body, nil
	}

	data, err := bs.db.Get(blockBodyKey(hash))
	if err != nil {
		return nil, err
	}

	return types.NewBodyFromBytes(data)
}

// SetBlockBody will add a block body to the db
func (bs *BlockState) SetBlockBody(hash common.Hash, body *types.Body) error {
	encodedBody, err := scale.Marshal(*body)
	if err != nil {
		return err
	}

	return bs.db.Put(blockBodyKey(hash), encodedBody)
}

// CompareAndSetBlockData will compare empty fields and set all elements in a block data to db
func (bs *BlockState) CompareAndSetBlockData(bd *types.BlockData) error {
	hasReceipt, _ := bs.HasReceipt(bd.Hash)
	if bd.Receipt != nil && !hasReceipt {
		err := bs.SetReceipt(bd.Hash, *bd.Receipt)
		if err != nil {
			return err
		}
	}

	hasMessageQueue, _ := bs.HasMessageQueue(bd.Hash)
	if bd.MessageQueue != nil && !hasMessageQueue {
		err := bs.SetMessageQueue(bd.Hash, *bd.MessageQueue)
		if err != nil {
			return err
		}
	}

	return nil
}

// AddBlock adds a block to the blocktree and the DB with arrival time as current unix time
func (bs *BlockState) AddBlock(block *types.Block) error {
	bs.Lock()
	defer bs.Unlock()
	return bs.AddBlockWithArrivalTime(block, time.Now())
}

// AddBlockWithArrivalTime adds a block to the blocktree and the DB with the given arrival time
func (bs *BlockState) AddBlockWithArrivalTime(block *types.Block, arrivalTime time.Time) error {
	if block.Body == nil {
		return errNilBlockBody
	}

	// add block to blocktree
	if err := bs.bt.AddBlock(&block.Header, arrivalTime); err != nil {
		return err
	}

	bs.storeUnfinalisedBlock(block)
	go bs.notifyImported(block)
	return nil
}

// AddBlockToBlockTree adds the given block to the blocktree. It does not write it to the database.
// TODO: remove this func and usage from sync (after sync refactor?)
func (bs *BlockState) AddBlockToBlockTree(header *types.Header) error {
	bs.Lock()
	defer bs.Unlock()

	arrivalTime, err := bs.GetArrivalTime(header.Hash())
	if err != nil {
		arrivalTime = time.Now()
	}

	return bs.bt.AddBlock(header, arrivalTime)
}

// GetAllBlocksAtDepth returns all hashes with the depth of the given hash plus one
func (bs *BlockState) GetAllBlocksAtDepth(hash common.Hash) []common.Hash {
	return bs.bt.GetAllBlocksAtDepth(hash)
}

func (bs *BlockState) isBlockOnCurrentChain(header *types.Header) (bool, error) {
	bestBlock, err := bs.BestBlockHeader()
	if err != nil {
		return false, err
	}

	// if the new block is ahead of our best block, then it is on our current chain.
	if header.Number.Cmp(bestBlock.Number) > 0 {
		return true, nil
	}

	is, err := bs.IsDescendantOf(header.Hash(), bestBlock.Hash())
	if err != nil {
		return false, err
	}

	if !is {
		return false, nil
	}

	return true, nil
}

// BestBlockHash returns the hash of the head of the current chain
func (bs *BlockState) BestBlockHash() common.Hash {
	if bs.bt == nil {
		return common.Hash{}
	}

	return bs.bt.DeepestBlockHash()
}

// BestBlockHeader returns the block header of the current head of the chain
func (bs *BlockState) BestBlockHeader() (*types.Header, error) {
	return bs.GetHeader(bs.BestBlockHash())
}

// BestBlockStateRoot returns the state root of the current head of the chain
func (bs *BlockState) BestBlockStateRoot() (common.Hash, error) {
	header, err := bs.GetHeader(bs.BestBlockHash())
	if err != nil {
		return common.Hash{}, err
	}

	return header.StateRoot, nil
}

// GetBlockStateRoot returns the state root of the given block hash
func (bs *BlockState) GetBlockStateRoot(bhash common.Hash) (common.Hash, error) {
	header, err := bs.GetHeader(bhash)
	if err != nil {
		return common.EmptyHash, err
	}

	return header.StateRoot, nil
}

// BestBlockNumber returns the block number of the current head of the chain
func (bs *BlockState) BestBlockNumber() (*big.Int, error) {
	header, err := bs.GetHeader(bs.BestBlockHash())
	if err != nil {
		return nil, err
	}

	if header == nil {
		return nil, fmt.Errorf("failed to get best block header")
	}

	return header.Number, nil
}

// BestBlock returns the current head of the chain
func (bs *BlockState) BestBlock() (*types.Block, error) {
	return bs.GetBlockByHash(bs.BestBlockHash())
}

// GetSlotForBlock returns the slot for a block
func (bs *BlockState) GetSlotForBlock(hash common.Hash) (uint64, error) {
	header, err := bs.GetHeader(hash)
	if err != nil {
		return 0, err
	}

	return types.GetSlotFromHeader(header)
}

// SubChain returns the sub-blockchain between the starting hash and the ending hash using the block tree
func (bs *BlockState) SubChain(start, end common.Hash) ([]common.Hash, error) {
	if bs.bt == nil {
		return nil, fmt.Errorf("blocktree is nil")
	}

	return bs.bt.SubBlockchain(start, end)
}

// IsDescendantOf returns true if child is a descendant of parent, false otherwise.
// it returns an error if parent or child are not in the blocktree.
func (bs *BlockState) IsDescendantOf(parent, child common.Hash) (bool, error) {
	if bs.bt == nil {
		return false, fmt.Errorf("blocktree is nil")
	}

	return bs.bt.IsDescendantOf(parent, child)
}

// HighestCommonAncestor returns the block with the highest number that is an ancestor of both a and b
func (bs *BlockState) HighestCommonAncestor(a, b common.Hash) (common.Hash, error) {
	return bs.bt.HighestCommonAncestor(a, b)
}

// Leaves returns the leaves of the blocktree as an array
func (bs *BlockState) Leaves() []common.Hash {
	return bs.bt.Leaves()
}

// BlocktreeAsString returns the blocktree as a string
func (bs *BlockState) BlocktreeAsString() string {
	return bs.bt.String()
}

// GetArrivalTime returns the arrival time in nanoseconds since the Unix epoch of a block given its hash
func (bs *BlockState) GetArrivalTime(hash common.Hash) (time.Time, error) {
	at, err := bs.bt.GetArrivalTime(hash)
	if err == nil {
		return at, nil
	}

	arrivalTime, err := bs.db.Get(arrivalTimeKey(hash))
	if err != nil {
		return time.Time{}, err
	}

	ns := binary.LittleEndian.Uint64(arrivalTime)
	return time.Unix(0, int64(ns)), nil
}

func (bs *BlockState) setArrivalTime(hash common.Hash, arrivalTime time.Time) error {
	buf := make([]byte, 8)
	binary.LittleEndian.PutUint64(buf, uint64(arrivalTime.UnixNano()))
	return bs.db.Put(arrivalTimeKey(hash), buf)
}

// HandleRuntimeChanges handles the update in runtime.
func (bs *BlockState) HandleRuntimeChanges(newState *rtstorage.TrieState, rt runtime.Instance, bHash common.Hash) error {
	currCodeHash, err := newState.LoadCodeHash()
	if err != nil {
		return err
	}

	codeHash := rt.GetCodeHash()
	if bytes.Equal(codeHash[:], currCodeHash[:]) {
		bs.StoreRuntime(bHash, rt)
		return nil
	}

	logger.Info("🔄 detected runtime code change, upgrading...", "block", bHash, "previous code hash", codeHash, "new code hash", currCodeHash)
	code := newState.LoadCode()
	if len(code) == 0 {
		return errors.New("new :code is empty")
	}

	codeSubBlockHash := bs.baseState.LoadCodeSubstitutedBlockHash()

	if !codeSubBlockHash.Equal(common.Hash{}) {
		newVersion, err := rt.CheckRuntimeVersion(code) //nolint
		if err != nil {
			return err
		}

		// only update runtime during code substitution if runtime SpecVersion is updated
		previousVersion, _ := rt.Version()
		if previousVersion.SpecVersion() == newVersion.SpecVersion() {
			logger.Info("not upgrading runtime code during code substitution")
			bs.StoreRuntime(bHash, rt)
			return nil
		}

		logger.Info("🔄 detected runtime code change, upgrading...", "block", bHash,
			"previous code hash", codeHash, "new code hash", currCodeHash,
			"previous spec version", previousVersion.SpecVersion(), "new spec version", newVersion.SpecVersion())
	}

	rtCfg := &wasmer.Config{
		Imports: wasmer.ImportsNodeRuntime,
	}

	rtCfg.Storage = newState
	rtCfg.Keystore = rt.Keystore()
	rtCfg.NodeStorage = rt.NodeStorage()
	rtCfg.Network = rt.NetworkService()
	rtCfg.CodeHash = currCodeHash

	if rt.Validator() {
		rtCfg.Role = 4
	}

	instance, err := wasmer.NewInstance(code, rtCfg)
	if err != nil {
		return err
	}

	bs.StoreRuntime(bHash, instance)

	err = bs.baseState.StoreCodeSubstitutedBlockHash(common.Hash{})
	if err != nil {
		return fmt.Errorf("failed to update code substituted block hash: %w", err)
	}

	newVersion, err := rt.Version()
	if err != nil {
		return fmt.Errorf("failed to retrieve runtime version: %w", err)
	}
	go bs.notifyRuntimeUpdated(newVersion)
	return nil
}

// GetRuntime gets the runtime for the corresponding block hash.
func (bs *BlockState) GetRuntime(hash *common.Hash) (runtime.Instance, error) {
	if hash == nil {
		rt, err := bs.bt.GetBlockRuntime(bs.BestBlockHash())
		if err != nil {
			return nil, err
		}
		return rt, nil
	}

	return bs.bt.GetBlockRuntime(*hash)
}

// StoreRuntime stores the runtime for corresponding block hash.
func (bs *BlockState) StoreRuntime(hash common.Hash, rt runtime.Instance) {
	bs.bt.StoreRuntime(hash, rt)
}

// GetNonFinalisedBlocks get all the blocks in the blocktree
func (bs *BlockState) GetNonFinalisedBlocks() []common.Hash {
	return bs.bt.GetAllBlocks()
}<|MERGE_RESOLUTION|>--- conflicted
+++ resolved
@@ -98,13 +98,9 @@
 		return nil, fmt.Errorf("failed to get last finalised header: %w", err)
 	}
 
-<<<<<<< HEAD
 	bs.genesisHash = genesisHash
 	bs.lastFinalised = header.Hash()
 	bs.bt = blocktree.NewBlockTreeFromRoot(header)
-	bs.finalisedBytePool = common.NewBytePool256()
-=======
->>>>>>> cf04c2df
 	return bs, nil
 }
 
