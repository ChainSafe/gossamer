--- conflicted
+++ resolved
@@ -251,7 +251,23 @@
 	return common.NewHash(bh), nil
 }
 
-<<<<<<< HEAD
+// GetHashesByNumber returns the block hashes with the given number
+func (bs *BlockState) GetHashesByNumber(blockNumber uint) ([]common.Hash, error) {
+	block, err := bs.GetBlockByNumber(blockNumber)
+	if err != nil {
+		return nil, fmt.Errorf("getting block by number: %w", err)
+	}
+
+	blockHashes := bs.bt.GetAllBlocksAtNumber(block.Header.ParentHash)
+
+	hash := block.Header.Hash()
+	if !slices.Contains(blockHashes, hash) {
+		blockHashes = append(blockHashes, hash)
+	}
+
+	return blockHashes, nil
+}
+
 // GetAllDescendants gets all the descendants for a given block hash (including itself), by first checking in memory
 // and, if not found, reading from the block state database.
 func (bs *BlockState) GetAllDescendants(hash common.Hash) ([]common.Hash, error) {
@@ -273,16 +289,10 @@
 
 	// TODO: Use GetBlocksByNumber after https://github.com/ChainSafe/gossamer/issues/2748 is done
 	nextBlock, err := bs.GetBlockByNumber(header.Number + 1)
-=======
-// GetHashesByNumber returns the block hashes with the given number
-func (bs *BlockState) GetHashesByNumber(blockNumber uint) ([]common.Hash, error) {
-	block, err := bs.GetBlockByNumber(blockNumber)
->>>>>>> a3c76d6a
 	if err != nil {
 		return nil, fmt.Errorf("getting block by number: %w", err)
 	}
 
-<<<<<<< HEAD
 	// next block is not a descendant of the block for the given hash
 	if nextBlock.Header.ParentHash != hash {
 		return nil, nil
@@ -305,16 +315,6 @@
 	allDescendants = append(allDescendants, nextDescendants...)
 
 	return allDescendants, nil
-=======
-	blockHashes := bs.bt.GetAllBlocksAtNumber(block.Header.ParentHash)
-
-	hash := block.Header.Hash()
-	if !slices.Contains(blockHashes, hash) {
-		blockHashes = append(blockHashes, hash)
-	}
-
-	return blockHashes, nil
->>>>>>> a3c76d6a
 }
 
 // GetBlockHashesBySlot gets all block hashes that were produced in the given slot.
