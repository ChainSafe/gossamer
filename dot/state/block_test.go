// Copyright 2019 ChainSafe Systems (ON) Corp.
// This file is part of gossamer.
//
// The gossamer library is free software: you can redistribute it and/or modify
// it under the terms of the GNU Lesser General Public License as published by
// the Free Software Foundation, either version 3 of the License, or
// (at your option) any later version.
//
// The gossamer library is distributed in the hope that it will be useful,
// but WITHOUT ANY WARRANTY; without even the implied warranty of
// MERCHANTABILITY or FITNESS FOR A PARTICULAR PURPOSE. See the
// GNU Lesser General Public License for more details.
//
// You should have received a copy of the GNU Lesser General Public License
// along with the gossamer library. If not, see <http://www.gnu.org/licenses/>.

package state

import (
	"math/big"
	"testing"
	"time"

	"github.com/ChainSafe/gossamer/dot/types"
	"github.com/ChainSafe/gossamer/lib/common"
	"github.com/ChainSafe/gossamer/lib/trie"
	"github.com/ChainSafe/gossamer/pkg/scale"

	"github.com/stretchr/testify/require"
)

var sampleBlockBody = *types.NewBody([]types.Extrinsic{[]byte{0, 1, 2, 3, 4, 5, 6, 7, 8, 9}})

var testGenesisHeader = &types.Header{
	Number:    big.NewInt(0),
	StateRoot: trie.EmptyHash,
	Digest:    types.NewDigest(),
}

func newTestBlockState(t *testing.T, header *types.Header) *BlockState {
	db := NewInMemoryDB(t)
	if header == nil {
		header = testGenesisHeader
	}

	bs, err := NewBlockStateFromGenesis(db, header)
	require.NoError(t, err)
	return bs
}

func TestSetAndGetHeader(t *testing.T) {
	bs := newTestBlockState(t, nil)

	header := &types.Header{
		Number:    big.NewInt(0),
		StateRoot: trie.EmptyHash,
		Digest:    types.NewDigest(),
	}

	err := bs.SetHeader(header)
	require.NoError(t, err)

	res, err := bs.GetHeader(header.Hash())
	require.NoError(t, err)
	require.Equal(t, header, res)
}

func TestHasHeader(t *testing.T) {
	bs := newTestBlockState(t, nil)

	header := &types.Header{
		Number:    big.NewInt(0),
		StateRoot: trie.EmptyHash,
		Digest:    types.NewDigest(),
	}

	err := bs.SetHeader(header)
	require.NoError(t, err)

	has, err := bs.HasHeader(header.Hash())
	require.NoError(t, err)
	require.Equal(t, true, has)
}

func TestGetBlockByNumber(t *testing.T) {
	bs := newTestBlockState(t, testGenesisHeader)

	blockHeader := &types.Header{
		ParentHash: testGenesisHeader.Hash(),
		Number:     big.NewInt(1),
		Digest:     types.NewDigest(),
	}

	block := &types.Block{
		Header: *blockHeader,
		Body:   sampleBlockBody,
	}

	err := bs.AddBlock(block)
	require.NoError(t, err)

	retBlock, err := bs.GetBlockByNumber(blockHeader.Number)
	require.NoError(t, err)
	require.Equal(t, block, retBlock, "Could not validate returned retBlock as expected")
}

func TestAddBlock(t *testing.T) {
	bs := newTestBlockState(t, testGenesisHeader)

	// Create header
	header0 := &types.Header{
		Number:     big.NewInt(1),
		Digest:     types.NewDigest(),
		ParentHash: testGenesisHeader.Hash(),
	}
	// Create blockHash
	blockHash0 := header0.Hash()
	block0 := &types.Block{
		Header: *header0,
		Body:   sampleBlockBody,
	}

	// Add the block0 to the DB
	err := bs.AddBlock(block0)
	require.NoError(t, err)

	// Create header & blockData for block 2
	header1 := &types.Header{
		Number:     big.NewInt(2),
		Digest:     types.NewDigest(),
		ParentHash: blockHash0,
	}
	blockHash1 := header1.Hash()

	block1 := &types.Block{
		Header: *header1,
		Body:   sampleBlockBody,
	}

	// Add the block1 to the DB
	err = bs.AddBlock(block1)
	require.NoError(t, err)

	// Get the blocks & check if it's the same as the added blocks
	retBlock, err := bs.GetBlockByHash(blockHash0)
	require.NoError(t, err)

	require.Equal(t, block0, retBlock, "Could not validate returned block0 as expected")

	retBlock, err = bs.GetBlockByHash(blockHash1)
	require.NoError(t, err)

	// this will panic if not successful, so catch and fail it so
	func() {
		hash := retBlock.Header.Hash()
		defer func() {
			if r := recover(); r != nil {
				t.Fatal("got panic when processing retBlock.Header.Hash() ", r)
			}
		}()
		require.NotEqual(t, hash, common.Hash{})
	}()

	require.Equal(t, block1, retBlock, "Could not validate returned block1 as expected")

	// Check if latestBlock is set correctly
	require.Equal(t, block1.Header.Hash(), bs.BestBlockHash(), "Latest Header Block Check Fail")
}

func TestGetSlotForBlock(t *testing.T) {
	bs := newTestBlockState(t, testGenesisHeader)
	expectedSlot := uint64(77)

	babeHeader := types.NewBabeDigest()
	err := babeHeader.Set(*types.NewBabePrimaryPreDigest(0, expectedSlot, [32]byte{}, [64]byte{}))
	require.NoError(t, err)
	data, err := scale.Marshal(babeHeader)
	require.NoError(t, err)
	preDigest := types.NewBABEPreRuntimeDigest(data)

	digest := types.NewDigest()
	err = digest.Add(*preDigest)
	require.NoError(t, err)
	block := &types.Block{
		Header: types.Header{
			ParentHash: testGenesisHeader.Hash(),
			Number:     big.NewInt(int64(1)),
			Digest:     digest,
		},
		Body: types.Body{},
	}

	err = bs.AddBlock(block)
	require.NoError(t, err)

	res, err := bs.GetSlotForBlock(block.Header.Hash())
	require.NoError(t, err)
	require.Equal(t, expectedSlot, res)
}

func TestIsBlockOnCurrentChain(t *testing.T) {
	bs := newTestBlockState(t, testGenesisHeader)
	currChain, branchChains := AddBlocksToState(t, bs, 3, false)

	for _, header := range currChain {
		onChain, err := bs.isBlockOnCurrentChain(header)
		require.NoError(t, err)

		if !onChain {
			t.Fatalf("Fail: expected block %s to be on current chain", header.Hash())
		}
	}

	for _, header := range branchChains {
		onChain, err := bs.isBlockOnCurrentChain(header)
		require.NoError(t, err)

		if onChain {
			t.Fatalf("Fail: expected block %s not to be on current chain", header.Hash())
		}
	}
}

func TestAddBlock_BlockNumberToHash(t *testing.T) {
	bs := newTestBlockState(t, testGenesisHeader)
	currChain, branchChains := AddBlocksToState(t, bs, 8, false)

	bestHash := bs.BestBlockHash()
	bestHeader, err := bs.BestBlockHeader()
	require.NoError(t, err)

	var resBlock *types.Block
	for _, header := range currChain {
		resBlock, err = bs.GetBlockByNumber(header.Number)
		require.NoError(t, err)

		if resBlock.Header.Hash() != header.Hash() {
			t.Fatalf("Fail: got %s expected %s for block %d", resBlock.Header.Hash(), header.Hash(), header.Number)
		}
	}

	for _, header := range branchChains {
		resBlock, err = bs.GetBlockByNumber(header.Number)
		require.NoError(t, err)

		if resBlock.Header.Hash() == header.Hash() {
			t.Fatalf("Fail: should not have gotten block %s for branch block num=%d", header.Hash(), header.Number)
		}
	}

	newBlock := &types.Block{
		Header: types.Header{
			ParentHash: bestHash,
			Number:     big.NewInt(0).Add(bestHeader.Number, big.NewInt(1)),
		},
		Body: types.Body{},
	}

	err = bs.AddBlock(newBlock)
	require.NoError(t, err)

	resBlock, err = bs.GetBlockByNumber(newBlock.Header.Number)
	require.NoError(t, err)

	if resBlock.Header.Hash() != newBlock.Header.Hash() {
		t.Fatalf("Fail: got %s expected %s for block %d", resBlock.Header.Hash(), newBlock.Header.Hash(), newBlock.Header.Number)
	}
}

<<<<<<< HEAD
func TestFinalizedHash(t *testing.T) {
	bs := newTestBlockState(t, testGenesisHeader)
	h, err := bs.GetFinalisedHash(0, 0)
	require.NoError(t, err)
	require.Equal(t, testGenesisHeader.Hash(), h)

	digest := types.NewDigest()
	prd, err := types.NewBabeSecondaryPlainPreDigest(0, 1).ToPreRuntimeDigest()
	require.NoError(t, err)
	err = digest.Add(*prd)
	require.NoError(t, err)
	header := &types.Header{
		ParentHash: testGenesisHeader.Hash(),
		Number:     big.NewInt(1),
		Digest:     digest,
	}

	testhash := header.Hash()
	err = bs.db.Put(headerKey(testhash), []byte{})
	require.NoError(t, err)

	err = bs.AddBlock(&types.Block{
		Header: *header,
		Body:   types.Body{},
	})
	require.NoError(t, err)

	err = bs.SetFinalisedHash(testhash, 1, 1)
	require.NoError(t, err)

	h, err = bs.GetFinalisedHash(1, 1)
	require.NoError(t, err)
	require.Equal(t, testhash, h)
}

=======
>>>>>>> 2186caf2
func TestFinalization_DeleteBlock(t *testing.T) {
	bs := newTestBlockState(t, testGenesisHeader)
	AddBlocksToState(t, bs, 5, false)

	btBefore := bs.bt.DeepCopy()
	before := bs.bt.GetAllBlocks()
	leaves := bs.Leaves()

	// pick block to finalise
	fin := leaves[len(leaves)-1]
	err := bs.SetFinalisedHash(fin, 1, 1)
	require.NoError(t, err)

	after := bs.bt.GetAllBlocks()

	isIn := func(arr []common.Hash, b common.Hash) bool {
		for _, a := range arr {
			if b == a {
				return true
			}
		}
		return false
	}

	// assert that every block except finalised has been deleted
	for _, b := range before {
		if b == fin {
			continue
		}

		if isIn(after, b) {
			continue
		}

		isFinalised, err := btBefore.IsDescendantOf(b, fin)
		require.NoError(t, err)

		has, err := bs.HasHeader(b)
		require.NoError(t, err)
		if isFinalised {
			require.True(t, has)
		} else {
			require.False(t, has)
		}

		has, err = bs.HasBlockBody(b)
		require.NoError(t, err)
		if isFinalised {
			require.True(t, has)
		} else {
			require.False(t, has)
		}
	}
}

func TestGetHashByNumber(t *testing.T) {
	bs := newTestBlockState(t, testGenesisHeader)

	res, err := bs.GetHashByNumber(big.NewInt(0))
	require.NoError(t, err)
	require.Equal(t, bs.genesisHash, res)

	header := &types.Header{
		Number:     big.NewInt(1),
		Digest:     types.NewDigest(),
		ParentHash: testGenesisHeader.Hash(),
	}

	block := &types.Block{
		Header: *header,
		Body:   sampleBlockBody,
	}

	err = bs.AddBlock(block)
	require.NoError(t, err)

	res, err = bs.GetHashByNumber(big.NewInt(1))
	require.NoError(t, err)
	require.Equal(t, header.Hash(), res)
}

func TestAddBlock_WithReOrg(t *testing.T) {
	t.Skip() // TODO: this should be fixed after state refactor PR
	bs := newTestBlockState(t, testGenesisHeader)

	header1a := &types.Header{
		Number:     big.NewInt(1),
		Digest:     types.NewDigest(),
		ParentHash: testGenesisHeader.Hash(),
	}

	blockbody1a := types.NewBody([]types.Extrinsic{[]byte{0, 1, 2, 3, 4, 5, 6, 7, 8, 9}})
	block1a := &types.Block{
		Header: *header1a,
		Body:   *blockbody1a,
	}

	err := bs.AddBlock(block1a)
	require.NoError(t, err)

	block1hash, err := bs.GetHashByNumber(big.NewInt(1))
	require.NoError(t, err)
	require.Equal(t, header1a.Hash(), block1hash)

	header1b := &types.Header{
		Number:         big.NewInt(1),
		Digest:         types.NewDigest(),
		ParentHash:     testGenesisHeader.Hash(),
		ExtrinsicsRoot: common.Hash{99},
	}

	block1b := &types.Block{
		Header: *header1b,
		Body:   sampleBlockBody,
	}

	err = bs.AddBlock(block1b)
	require.NoError(t, err)

	// should still be hash 1a since it arrived first
	block1hash, err = bs.GetHashByNumber(big.NewInt(1))
	require.NoError(t, err)
	require.Equal(t, header1a.Hash(), block1hash)

	header2b := &types.Header{
		Number:         big.NewInt(2),
		Digest:         types.NewDigest(),
		ParentHash:     header1b.Hash(),
		ExtrinsicsRoot: common.Hash{99},
	}

	block2b := &types.Block{
		Header: *header2b,
		Body:   sampleBlockBody,
	}

	err = bs.AddBlock(block2b)
	require.NoError(t, err)

	// should now be hash 1b since it's on the longer chain
	block1hash, err = bs.GetHashByNumber(big.NewInt(1))
	require.NoError(t, err)
	require.Equal(t, header1b.Hash(), block1hash)

	block2hash, err := bs.GetHashByNumber(big.NewInt(2))
	require.NoError(t, err)
	require.Equal(t, header2b.Hash(), block2hash)

	header2a := &types.Header{
		Number:     big.NewInt(2),
		Digest:     types.NewDigest(),
		ParentHash: header1a.Hash(),
	}

	block2a := &types.Block{
		Header: *header2a,
		Body:   sampleBlockBody,
	}

	err = bs.AddBlock(block2a)
	require.NoError(t, err)

	header3a := &types.Header{
		Number:     big.NewInt(3),
		Digest:     types.NewDigest(),
		ParentHash: header2a.Hash(),
	}

	block3a := &types.Block{
		Header: *header3a,
		Body:   sampleBlockBody,
	}

	err = bs.AddBlock(block3a)
	require.NoError(t, err)

	// should now be hash 1a since it's on the longer chain
	block1hash, err = bs.GetHashByNumber(big.NewInt(1))
	require.NoError(t, err)
	require.Equal(t, header1a.Hash(), block1hash)

	// should now be hash 2a since it's on the longer chain
	block2hash, err = bs.GetHashByNumber(big.NewInt(2))
	require.NoError(t, err)
	require.Equal(t, header2a.Hash(), block2hash)

	block3hash, err := bs.GetHashByNumber(big.NewInt(3))
	require.NoError(t, err)
	require.Equal(t, header3a.Hash(), block3hash)
}

func TestAddBlockToBlockTree(t *testing.T) {
	bs := newTestBlockState(t, testGenesisHeader)

	header := &types.Header{
		Number:     big.NewInt(1),
		Digest:     types.NewDigest(),
		ParentHash: testGenesisHeader.Hash(),
	}

	err := bs.setArrivalTime(header.Hash(), time.Now())
	require.NoError(t, err)

	err = bs.AddBlockToBlockTree(header)
	require.NoError(t, err)
	require.Equal(t, bs.BestBlockHash(), header.Hash())
}

func TestNumberIsFinalised(t *testing.T) {
	bs := newTestBlockState(t, testGenesisHeader)
	fin, err := bs.NumberIsFinalised(big.NewInt(0))
	require.NoError(t, err)
	require.True(t, fin)

	fin, err = bs.NumberIsFinalised(big.NewInt(1))
	require.NoError(t, err)
	require.False(t, fin)

	digest := types.NewDigest()
	prd, err := types.NewBabeSecondaryPlainPreDigest(0, 1).ToPreRuntimeDigest()
	require.NoError(t, err)
	err = digest.Add(*prd)
	require.NoError(t, err)

	digest2 := types.NewDigest()
	prd, err = types.NewBabeSecondaryPlainPreDigest(0, 100).ToPreRuntimeDigest()
	require.NoError(t, err)
	err = digest2.Add(*prd)
	require.NoError(t, err)

	header1 := types.Header{
		Number:     big.NewInt(1),
		Digest:     digest,
		ParentHash: testGenesisHeader.Hash(),
	}

	header2 := types.Header{
		Number:     big.NewInt(2),
		Digest:     digest2,
		ParentHash: header1.Hash(),
	}

	err = bs.AddBlock(&types.Block{
		Header: header1,
		Body:   types.Body{},
	})
	require.NoError(t, err)

	err = bs.AddBlock(&types.Block{
		Header: header2,
		Body:   types.Body{},
	})
	require.NoError(t, err)
	err = bs.SetFinalisedHash(header2.Hash(), 1, 1)
	require.NoError(t, err)

	fin, err = bs.NumberIsFinalised(big.NewInt(0))
	require.NoError(t, err)
	require.True(t, fin)

	fin, err = bs.NumberIsFinalised(big.NewInt(1))
	require.NoError(t, err)
	require.True(t, fin)

	fin, err = bs.NumberIsFinalised(big.NewInt(2))
	require.NoError(t, err)
	require.True(t, fin)

	fin, err = bs.NumberIsFinalised(big.NewInt(100))
	require.NoError(t, err)
	require.False(t, fin)
<<<<<<< HEAD
}

func TestSetFinalisedHash_setFirstSlotOnFinalisation(t *testing.T) {
	bs := newTestBlockState(t, testGenesisHeader)
	firstSlot := uint64(42069)

	digest := types.NewDigest()
	prd, err := types.NewBabeSecondaryPlainPreDigest(0, firstSlot).ToPreRuntimeDigest()
	require.NoError(t, err)
	err = digest.Add(*prd)
	require.NoError(t, err)

	digest2 := types.NewDigest()
	prd, err = types.NewBabeSecondaryPlainPreDigest(0, firstSlot+100).ToPreRuntimeDigest()
	require.NoError(t, err)
	err = digest2.Add(*prd)
	require.NoError(t, err)

	header1 := types.Header{
		Number:     big.NewInt(1),
		Digest:     digest,
		ParentHash: testGenesisHeader.Hash(),
	}

	header2 := types.Header{
		Number:     big.NewInt(2),
		Digest:     digest2,
		ParentHash: header1.Hash(),
	}

	err = bs.AddBlock(&types.Block{
		Header: header1,
		Body:   types.Body{},
	})
	require.NoError(t, err)

	err = bs.AddBlock(&types.Block{
		Header: header2,
		Body:   types.Body{},
	})
	require.NoError(t, err)
	err = bs.SetFinalisedHash(header2.Hash(), 0, 0)
	require.NoError(t, err)
	require.Equal(t, header2.Hash(), bs.lastFinalised)

	res, err := bs.baseState.loadFirstSlot()
	require.NoError(t, err)
	require.Equal(t, firstSlot, res)
=======
>>>>>>> 2186caf2
}<|MERGE_RESOLUTION|>--- conflicted
+++ resolved
@@ -267,44 +267,6 @@
 	}
 }
 
-<<<<<<< HEAD
-func TestFinalizedHash(t *testing.T) {
-	bs := newTestBlockState(t, testGenesisHeader)
-	h, err := bs.GetFinalisedHash(0, 0)
-	require.NoError(t, err)
-	require.Equal(t, testGenesisHeader.Hash(), h)
-
-	digest := types.NewDigest()
-	prd, err := types.NewBabeSecondaryPlainPreDigest(0, 1).ToPreRuntimeDigest()
-	require.NoError(t, err)
-	err = digest.Add(*prd)
-	require.NoError(t, err)
-	header := &types.Header{
-		ParentHash: testGenesisHeader.Hash(),
-		Number:     big.NewInt(1),
-		Digest:     digest,
-	}
-
-	testhash := header.Hash()
-	err = bs.db.Put(headerKey(testhash), []byte{})
-	require.NoError(t, err)
-
-	err = bs.AddBlock(&types.Block{
-		Header: *header,
-		Body:   types.Body{},
-	})
-	require.NoError(t, err)
-
-	err = bs.SetFinalisedHash(testhash, 1, 1)
-	require.NoError(t, err)
-
-	h, err = bs.GetFinalisedHash(1, 1)
-	require.NoError(t, err)
-	require.Equal(t, testhash, h)
-}
-
-=======
->>>>>>> 2186caf2
 func TestFinalization_DeleteBlock(t *testing.T) {
 	bs := newTestBlockState(t, testGenesisHeader)
 	AddBlocksToState(t, bs, 5, false)
@@ -576,55 +538,4 @@
 	fin, err = bs.NumberIsFinalised(big.NewInt(100))
 	require.NoError(t, err)
 	require.False(t, fin)
-<<<<<<< HEAD
-}
-
-func TestSetFinalisedHash_setFirstSlotOnFinalisation(t *testing.T) {
-	bs := newTestBlockState(t, testGenesisHeader)
-	firstSlot := uint64(42069)
-
-	digest := types.NewDigest()
-	prd, err := types.NewBabeSecondaryPlainPreDigest(0, firstSlot).ToPreRuntimeDigest()
-	require.NoError(t, err)
-	err = digest.Add(*prd)
-	require.NoError(t, err)
-
-	digest2 := types.NewDigest()
-	prd, err = types.NewBabeSecondaryPlainPreDigest(0, firstSlot+100).ToPreRuntimeDigest()
-	require.NoError(t, err)
-	err = digest2.Add(*prd)
-	require.NoError(t, err)
-
-	header1 := types.Header{
-		Number:     big.NewInt(1),
-		Digest:     digest,
-		ParentHash: testGenesisHeader.Hash(),
-	}
-
-	header2 := types.Header{
-		Number:     big.NewInt(2),
-		Digest:     digest2,
-		ParentHash: header1.Hash(),
-	}
-
-	err = bs.AddBlock(&types.Block{
-		Header: header1,
-		Body:   types.Body{},
-	})
-	require.NoError(t, err)
-
-	err = bs.AddBlock(&types.Block{
-		Header: header2,
-		Body:   types.Body{},
-	})
-	require.NoError(t, err)
-	err = bs.SetFinalisedHash(header2.Hash(), 0, 0)
-	require.NoError(t, err)
-	require.Equal(t, header2.Hash(), bs.lastFinalised)
-
-	res, err := bs.baseState.loadFirstSlot()
-	require.NoError(t, err)
-	require.Equal(t, firstSlot, res)
-=======
->>>>>>> 2186caf2
 }