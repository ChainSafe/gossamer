--- conflicted
+++ resolved
@@ -638,29 +638,6 @@
 	require.Equal(t, header3a.Hash(), block3hash)
 }
 
-<<<<<<< HEAD
-func TestAddBlockToBlockTree(t *testing.T) {
-	bs := newTestBlockState(t)
-
-	header := &types.Header{
-		Number:     1,
-		Digest:     createPrimaryBABEDigest(t),
-		ParentHash: testGenesisHeader.Hash(),
-	}
-
-	err := bs.setArrivalTime(header.Hash(), time.Now())
-	require.NoError(t, err)
-
-	err = bs.AddBlockToBlockTree(&types.Block{
-		Header: *header,
-		Body:   types.Body{},
-	})
-	require.NoError(t, err)
-	require.Equal(t, bs.BestBlockHash(), header.Hash())
-}
-
-=======
->>>>>>> 7ebf37ae
 func TestNumberIsFinalised(t *testing.T) {
 	bs := newTestBlockState(t)
 	fin, err := bs.NumberIsFinalised(0)
