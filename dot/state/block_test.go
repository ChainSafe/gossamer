--- conflicted
+++ resolved
@@ -72,16 +72,11 @@
 }
 
 func TestGetBlockByNumber(t *testing.T) {
-<<<<<<< HEAD
 	genesisHeader := &types.Header{
 		Number: big.NewInt(0),
 	}
 
-	bs := newTestBlockState(t, genesisHeader)
-=======
-	bs := newTestBlockState(nil)
->>>>>>> c79934f3
-	defer bs.db.db.Close()
+	bs := newTestBlockState(genesisHeader)
 
 	blockHeader := &types.Header{
 		ParentHash: genesisHeader.Hash(),
