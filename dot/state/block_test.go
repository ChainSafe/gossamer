// Copyright 2021 ChainSafe Systems (ON)
// SPDX-License-Identifier: LGPL-3.0-only

package state

import (
	"errors"
	"testing"
	"time"

	"github.com/ChainSafe/gossamer/dot/types"
	"github.com/ChainSafe/gossamer/internal/database"
	"github.com/ChainSafe/gossamer/lib/blocktree"
	"github.com/ChainSafe/gossamer/lib/common"
	"github.com/ChainSafe/gossamer/pkg/scale"
	inmemory_trie "github.com/ChainSafe/gossamer/pkg/trie/inmemory"
	"go.uber.org/mock/gomock"

	"github.com/stretchr/testify/require"
)

var sampleBlockBody = *types.NewBody([]types.Extrinsic{[]byte{0, 1, 2, 3, 4, 5, 6, 7, 8, 9}})

var testGenesisHeader = &types.Header{
	Number:    0,
	StateRoot: inmemory_trie.EmptyHash,
	Digest:    types.NewDigest(),
}

func newTestBlockState(t *testing.T, tries *Tries) *BlockState {
	ctrl := gomock.NewController(t)
	telemetryMock := NewMockTelemetry(ctrl)
	telemetryMock.EXPECT().SendMessage(gomock.Any()).AnyTimes()

	db := NewInMemoryDB(t)
	header := testGenesisHeader

	bs, err := NewBlockStateFromGenesis(db, tries, header, telemetryMock)
	require.NoError(t, err)

	// loads in-memory tries with genesis state root, should be deleted
	// after another block is finalised
<<<<<<< HEAD
	tr := inmemory_trie.NewEmptyInmemoryTrie()
=======
	tr := trie.NewEmptyTrie()
>>>>>>> 121d0822
	err = tr.Load(bs.db, header.StateRoot)
	require.NoError(t, err)
	bs.tries.softSet(header.StateRoot, tr)

	return bs
}

func TestSetAndGetHeader(t *testing.T) {
	bs := newTestBlockState(t, newTriesEmpty())

	header := &types.Header{
		Number:    0,
		StateRoot: inmemory_trie.EmptyHash,
		Digest:    nil,
	}

	err := bs.SetHeader(header)
	require.NoError(t, err)

	res, err := bs.GetHeader(header.Hash())
	require.NoError(t, err)
	require.Equal(t, header, res)
}

func TestHasHeader(t *testing.T) {
	bs := newTestBlockState(t, newTriesEmpty())

	header := &types.Header{
		Number:    0,
		StateRoot: inmemory_trie.EmptyHash,
		Digest:    nil,
	}

	err := bs.SetHeader(header)
	require.NoError(t, err)

	has, err := bs.HasHeader(header.Hash())
	require.NoError(t, err)
	require.Equal(t, true, has)
}

func TestGetBlockByNumber(t *testing.T) {
	bs := newTestBlockState(t, newTriesEmpty())

	blockHeader := &types.Header{
		ParentHash: testGenesisHeader.Hash(),
		Number:     1,
		Digest:     createPrimaryBABEDigest(t),
	}

	block := &types.Block{
		Header: *blockHeader,
		Body:   sampleBlockBody,
	}

	err := bs.AddBlock(block)
	require.NoError(t, err)

	retBlock, err := bs.GetBlockByNumber(blockHeader.Number)
	require.NoError(t, err)
	require.Equal(t, block, retBlock, "Could not validate returned retBlock as expected")
}

func TestAddBlock(t *testing.T) {
	bs := newTestBlockState(t, newTriesEmpty())

	// Create header
	header0 := &types.Header{
		Number:     1,
		Digest:     createPrimaryBABEDigest(t),
		ParentHash: testGenesisHeader.Hash(),
	}
	// Create blockHash
	blockHash0 := header0.Hash()
	block0 := &types.Block{
		Header: *header0,
		Body:   sampleBlockBody,
	}

	// Add the block0 to the DB
	err := bs.AddBlock(block0)
	require.NoError(t, err)

	// Create header & blockData for block 2
	header1 := &types.Header{
		Number:     2,
		Digest:     createPrimaryBABEDigest(t),
		ParentHash: blockHash0,
	}
	blockHash1 := header1.Hash()

	block1 := &types.Block{
		Header: *header1,
		Body:   sampleBlockBody,
	}

	// Add the block1 to the DB
	err = bs.AddBlock(block1)
	require.NoError(t, err)

	// Get the blocks & check if it's the same as the added blocks
	retBlock, err := bs.GetBlockByHash(blockHash0)
	require.NoError(t, err)

	require.Equal(t, block0, retBlock, "Could not validate returned block0 as expected")

	retBlock, err = bs.GetBlockByHash(blockHash1)
	require.NoError(t, err)

	// this will panic if not successful, so catch and fail it so
	func() {
		hash := retBlock.Header.Hash()
		defer func() {
			if r := recover(); r != nil {
				t.Fatal("got panic when processing retBlock.Header.Hash() ", r)
			}
		}()
		require.False(t, hash.IsEmpty())
	}()

	require.Equal(t, block1, retBlock, "Could not validate returned block1 as expected")

	// Check if latestBlock is set correctly
	require.Equal(t, block1.Header.Hash(), bs.BestBlockHash(), "Latest Header Block Check Fail")
}

func TestGetSlotForBlock(t *testing.T) {
	bs := newTestBlockState(t, newTriesEmpty())
	expectedSlot := uint64(77)

	babeHeader := types.NewBabeDigest()
	err := babeHeader.SetValue(*types.NewBabePrimaryPreDigest(0, expectedSlot, [32]byte{}, [64]byte{}))
	require.NoError(t, err)
	data, err := scale.Marshal(babeHeader)
	require.NoError(t, err)
	preDigest := types.NewBABEPreRuntimeDigest(data)

	digest := types.NewDigest()
	err = digest.Add(*preDigest)
	require.NoError(t, err)
	block := &types.Block{
		Header: types.Header{
			ParentHash: testGenesisHeader.Hash(),
			Number:     1,
			Digest:     digest,
		},
		Body: types.Body{},
	}

	err = bs.AddBlock(block)
	require.NoError(t, err)

	res, err := bs.GetSlotForBlock(block.Header.Hash())
	require.NoError(t, err)
	require.Equal(t, expectedSlot, res)
}

func TestGetHashesByNumber(t *testing.T) {
	t.Parallel()

	// create two blocks with the same block number and test if GetHashesByNumber gets us
	// both the blocks
	bs := newTestBlockState(t, newTriesEmpty())
	slot := uint64(77)

	babeHeader := types.NewBabeDigest()
	err := babeHeader.SetValue(*types.NewBabePrimaryPreDigest(0, slot, [32]byte{}, [64]byte{}))
	require.NoError(t, err)
	data, err := scale.Marshal(babeHeader)
	require.NoError(t, err)
	preDigest := types.NewBABEPreRuntimeDigest(data)

	digest := types.NewDigest()
	err = digest.Add(*preDigest)
	require.NoError(t, err)
	block := &types.Block{
		Header: types.Header{
			ParentHash: testGenesisHeader.Hash(),
			Number:     1,
			Digest:     digest,
		},
		Body: types.Body{},
	}

	err = bs.AddBlock(block)
	require.NoError(t, err)

	babeHeader2 := types.NewBabeDigest()
	err = babeHeader2.SetValue(*types.NewBabePrimaryPreDigest(1, slot+1, [32]byte{}, [64]byte{}))
	require.NoError(t, err)
	data2, err := scale.Marshal(babeHeader2)
	require.NoError(t, err)
	preDigest2 := types.NewBABEPreRuntimeDigest(data2)

	digest2 := types.NewDigest()
	err = digest2.Add(*preDigest2)
	require.NoError(t, err)
	block2 := &types.Block{
		Header: types.Header{
			ParentHash: testGenesisHeader.Hash(),
			Number:     1,
			Digest:     digest2,
		},
		Body: types.Body{},
	}
	err = bs.AddBlock(block2)
	require.NoError(t, err)

	blocks, err := bs.GetHashesByNumber(1)
	require.NoError(t, err)
	require.ElementsMatch(t, blocks, []common.Hash{block.Header.Hash(), block2.Header.Hash()})
}

func TestGetAllDescendants(t *testing.T) {
	t.Parallel()

	bs := newTestBlockState(t, newTriesEmpty())
	slot := uint64(77)

	babeHeader := types.NewBabeDigest()
	err := babeHeader.SetValue(*types.NewBabePrimaryPreDigest(0, slot, [32]byte{}, [64]byte{}))
	require.NoError(t, err)
	data, err := scale.Marshal(babeHeader)
	require.NoError(t, err)
	preDigest := types.NewBABEPreRuntimeDigest(data)

	digest := types.NewDigest()
	err = digest.Add(*preDigest)
	require.NoError(t, err)
	block := &types.Block{
		Header: types.Header{
			ParentHash: testGenesisHeader.Hash(),
			Number:     1,
			Digest:     digest,
		},
		Body: sampleBlockBody,
	}

	err = bs.AddBlockWithArrivalTime(block, time.Now())
	require.NoError(t, err)

	babeHeader2 := types.NewBabeDigest()
	err = babeHeader2.SetValue(*types.NewBabePrimaryPreDigest(1, slot+1, [32]byte{}, [64]byte{}))
	require.NoError(t, err)
	data2, err := scale.Marshal(babeHeader2)
	require.NoError(t, err)
	preDigest2 := types.NewBABEPreRuntimeDigest(data2)

	digest2 := types.NewDigest()
	err = digest2.Add(*preDigest2)
	require.NoError(t, err)
	block2 := &types.Block{
		Header: types.Header{
			ParentHash: block.Header.Hash(),
			Number:     2,
			Digest:     digest2,
		},
		Body: sampleBlockBody,
	}
	err = bs.AddBlockWithArrivalTime(block2, time.Now())
	require.NoError(t, err)

	err = bs.SetFinalisedHash(block2.Header.Hash(), 1, 1)
	require.NoError(t, err)

	// can't fetch given block's descendants since the given block get removed from memory after
	// being finalised, using blocktree.GetAllDescendants
	_, err = bs.bt.GetAllDescendants(block.Header.Hash())
	require.ErrorIs(t, err, blocktree.ErrNodeNotFound)

	// can fetch given finalised block's descendants using disk, using using blockstate.GetAllDescendants
	blockHashes, err := bs.GetAllDescendants(block.Header.Hash())
	require.NoError(t, err)
	require.ElementsMatch(t, blockHashes, []common.Hash{block.Header.Hash(), block2.Header.Hash()})
}

func TestGetBlockHashesBySlot(t *testing.T) {
	t.Parallel()

	// create two block in the same slot and test if GetBlockHashesBySlot gets us
	// both the blocks
	bs := newTestBlockState(t, newTriesEmpty())
	slot := uint64(77)

	babeHeader := types.NewBabeDigest()
	err := babeHeader.SetValue(*types.NewBabePrimaryPreDigest(0, slot, [32]byte{}, [64]byte{}))
	require.NoError(t, err)
	data, err := scale.Marshal(babeHeader)
	require.NoError(t, err)
	preDigest := types.NewBABEPreRuntimeDigest(data)

	digest := types.NewDigest()
	err = digest.Add(*preDigest)
	require.NoError(t, err)
	block := &types.Block{
		Header: types.Header{
			ParentHash: testGenesisHeader.Hash(),
			Number:     1,
			Digest:     digest,
		},
		Body: types.Body{},
	}

	err = bs.AddBlock(block)
	require.NoError(t, err)

	babeHeader2 := types.NewBabeDigest()
	err = babeHeader2.SetValue(*types.NewBabePrimaryPreDigest(1, slot, [32]byte{}, [64]byte{}))
	require.NoError(t, err)
	data2, err := scale.Marshal(babeHeader2)
	require.NoError(t, err)
	preDigest2 := types.NewBABEPreRuntimeDigest(data2)

	digest2 := types.NewDigest()
	err = digest2.Add(*preDigest2)
	require.NoError(t, err)
	block2 := &types.Block{
		Header: types.Header{
			ParentHash: testGenesisHeader.Hash(),
			Number:     1,
			Digest:     digest2,
		},
		Body: types.Body{},
	}
	err = bs.AddBlock(block2)
	require.NoError(t, err)

	blocks, err := bs.GetBlockHashesBySlot(slot)
	require.NoError(t, err)
	require.ElementsMatch(t, blocks, []common.Hash{block.Header.Hash(), block2.Header.Hash()})
}

func TestIsBlockOnCurrentChain(t *testing.T) {
	bs := newTestBlockState(t, newTriesEmpty())
	currChain, branchChains := AddBlocksToState(t, bs, 3, false)

	for _, header := range currChain {
		onChain, err := bs.isBlockOnCurrentChain(header)
		require.NoError(t, err)

		if !onChain {
			t.Fatalf("Fail: expected block %s to be on current chain", header.Hash())
		}
	}

	for _, header := range branchChains {
		onChain, err := bs.isBlockOnCurrentChain(header)
		require.NoError(t, err)

		if onChain {
			t.Fatalf("Fail: expected block %s not to be on current chain", header.Hash())
		}
	}
}

func TestAddBlock_BlockNumberToHash(t *testing.T) {
	bs := newTestBlockState(t, newTriesEmpty())
	currChain, branchChains := AddBlocksToState(t, bs, 8, false)

	bestHash := bs.BestBlockHash()
	bestHeader, err := bs.BestBlockHeader()
	require.NoError(t, err)

	var resBlock *types.Block
	for _, header := range currChain {
		resBlock, err = bs.GetBlockByNumber(header.Number)
		require.NoError(t, err)

		if resBlock.Header.Hash() != header.Hash() {
			t.Fatalf("Fail: got %s expected %s for block %d", resBlock.Header.Hash(), header.Hash(), header.Number)
		}
	}

	for _, header := range branchChains {
		resBlock, err = bs.GetBlockByNumber(header.Number)
		require.NoError(t, err)

		if resBlock.Header.Hash() == header.Hash() {
			t.Fatalf("Fail: should not have gotten block %s for branch block num=%d", header.Hash(), header.Number)
		}
	}

	newBlock := &types.Block{
		Header: types.Header{
			ParentHash: bestHash,
			Number:     bestHeader.Number + 1,
			Digest:     createPrimaryBABEDigest(t),
		},
		Body: types.Body{},
	}

	err = bs.AddBlock(newBlock)
	require.NoError(t, err)

	resBlock, err = bs.GetBlockByNumber(newBlock.Header.Number)
	require.NoError(t, err)

	if resBlock.Header.Hash() != newBlock.Header.Hash() {
		t.Fatalf("Fail: got %s expected %s for block %d",
			resBlock.Header.Hash(), newBlock.Header.Hash(), newBlock.Header.Number)
	}
}

func TestFinalization_DeleteBlock(t *testing.T) {
	bs := newTestBlockState(t, newTriesEmpty())
	AddBlocksToState(t, bs, 5, false)

	btBefore := bs.bt.DeepCopy()
	before := bs.bt.GetAllBlocks()
	leaves := bs.Leaves()

	// pick block to finalise
	fin := leaves[len(leaves)-1]
	err := bs.SetFinalisedHash(fin, 1, 1)
	require.NoError(t, err)

	after := bs.bt.GetAllBlocks()

	isIn := func(arr []common.Hash, b common.Hash) bool {
		for _, a := range arr {
			if b == a {
				return true
			}
		}
		return false
	}

	// assert that every block except finalised has been deleted
	for _, b := range before {
		if b == fin {
			continue
		}

		if isIn(after, b) {
			continue
		}

		isFinalised, err := btBefore.IsDescendantOf(b, fin)
		require.NoError(t, err)

		has, err := bs.HasHeader(b)
		require.NoError(t, err)
		if isFinalised {
			require.True(t, has)
		} else {
			require.False(t, has)
		}

		has, err = bs.HasBlockBody(b)
		require.NoError(t, err)
		if isFinalised {
			require.True(t, has)
		} else {
			require.False(t, has)
		}
	}
}

func TestGetHashByNumber(t *testing.T) {
	bs := newTestBlockState(t, newTriesEmpty())

	res, err := bs.GetHashByNumber(0)
	require.NoError(t, err)
	require.Equal(t, bs.genesisHash, res)

	header := &types.Header{
		Number:     1,
		Digest:     createPrimaryBABEDigest(t),
		ParentHash: testGenesisHeader.Hash(),
	}

	block := &types.Block{
		Header: *header,
		Body:   sampleBlockBody,
	}

	err = bs.AddBlock(block)
	require.NoError(t, err)

	res, err = bs.GetHashByNumber(1)
	require.NoError(t, err)
	require.Equal(t, header.Hash(), res)
}

func TestAddBlock_WithReOrg(t *testing.T) {
	t.Skip() // TODO: this should be fixed after state refactor PR
	bs := newTestBlockState(t, newTriesEmpty())

	header1a := &types.Header{
		Number:     1,
		Digest:     createPrimaryBABEDigest(t),
		ParentHash: testGenesisHeader.Hash(),
	}

	blockbody1a := types.NewBody([]types.Extrinsic{[]byte{0, 1, 2, 3, 4, 5, 6, 7, 8, 9}})
	block1a := &types.Block{
		Header: *header1a,
		Body:   *blockbody1a,
	}

	err := bs.AddBlock(block1a)
	require.NoError(t, err)

	block1hash, err := bs.GetHashByNumber(1)
	require.NoError(t, err)
	require.Equal(t, header1a.Hash(), block1hash)

	header1b := &types.Header{
		Number:         1,
		Digest:         createPrimaryBABEDigest(t),
		ParentHash:     testGenesisHeader.Hash(),
		ExtrinsicsRoot: common.Hash{99},
	}

	block1b := &types.Block{
		Header: *header1b,
		Body:   sampleBlockBody,
	}

	err = bs.AddBlock(block1b)
	require.NoError(t, err)

	// should still be hash 1a since it arrived first
	block1hash, err = bs.GetHashByNumber(1)
	require.NoError(t, err)
	require.Equal(t, header1a.Hash(), block1hash)

	header2b := &types.Header{
		Number:         2,
		Digest:         createPrimaryBABEDigest(t),
		ParentHash:     header1b.Hash(),
		ExtrinsicsRoot: common.Hash{99},
	}

	block2b := &types.Block{
		Header: *header2b,
		Body:   sampleBlockBody,
	}

	err = bs.AddBlock(block2b)
	require.NoError(t, err)

	// should now be hash 1b since it's on the longer chain
	block1hash, err = bs.GetHashByNumber(1)
	require.NoError(t, err)
	require.Equal(t, header1b.Hash(), block1hash)

	block2hash, err := bs.GetHashByNumber(2)
	require.NoError(t, err)
	require.Equal(t, header2b.Hash(), block2hash)

	header2a := &types.Header{
		Number:     2,
		Digest:     createPrimaryBABEDigest(t),
		ParentHash: header1a.Hash(),
	}

	block2a := &types.Block{
		Header: *header2a,
		Body:   sampleBlockBody,
	}

	err = bs.AddBlock(block2a)
	require.NoError(t, err)

	header3a := &types.Header{
		Number:     3,
		Digest:     createPrimaryBABEDigest(t),
		ParentHash: header2a.Hash(),
	}

	block3a := &types.Block{
		Header: *header3a,
		Body:   sampleBlockBody,
	}

	err = bs.AddBlock(block3a)
	require.NoError(t, err)

	// should now be hash 1a since it's on the longer chain
	block1hash, err = bs.GetHashByNumber(1)
	require.NoError(t, err)
	require.Equal(t, header1a.Hash(), block1hash)

	// should now be hash 2a since it's on the longer chain
	block2hash, err = bs.GetHashByNumber(2)
	require.NoError(t, err)
	require.Equal(t, header2a.Hash(), block2hash)

	block3hash, err := bs.GetHashByNumber(3)
	require.NoError(t, err)
	require.Equal(t, header3a.Hash(), block3hash)
}

func TestNumberIsFinalised(t *testing.T) {
	tries := newTriesEmpty()

	bs := newTestBlockState(t, tries)
	fin, err := bs.NumberIsFinalised(0)
	require.NoError(t, err)
	require.True(t, fin)

	fin, err = bs.NumberIsFinalised(1)
	require.NoError(t, err)
	require.False(t, fin)

	digest := types.NewDigest()
	prd, err := types.NewBabeSecondaryPlainPreDigest(0, 1).ToPreRuntimeDigest()
	require.NoError(t, err)
	err = digest.Add(*prd)
	require.NoError(t, err)

	digest2 := types.NewDigest()
	prd, err = types.NewBabeSecondaryPlainPreDigest(0, 100).ToPreRuntimeDigest()
	require.NoError(t, err)
	err = digest2.Add(*prd)
	require.NoError(t, err)

	header1 := types.Header{
		Number:     1,
		Digest:     digest,
		ParentHash: testGenesisHeader.Hash(),
	}

	header2 := types.Header{
		Number:     2,
		Digest:     digest2,
		ParentHash: header1.Hash(),
	}

	err = bs.AddBlock(&types.Block{
		Header: header1,
		Body:   types.Body{},
	})
	require.NoError(t, err)

	err = bs.AddBlock(&types.Block{
		Header: header2,
		Body:   types.Body{},
	})
	require.NoError(t, err)
	err = bs.SetFinalisedHash(header2.Hash(), 1, 1)
	require.NoError(t, err)

	fin, err = bs.NumberIsFinalised(0)
	require.NoError(t, err)
	require.True(t, fin)

	fin, err = bs.NumberIsFinalised(1)
	require.NoError(t, err)
	require.True(t, fin)

	fin, err = bs.NumberIsFinalised(2)
	require.NoError(t, err)
	require.True(t, fin)

	fin, err = bs.NumberIsFinalised(100)
	require.NoError(t, err)
	require.False(t, fin)
}

func TestRange(t *testing.T) {
	t.Parallel()

	loadHeaderFromDiskErr := errors.New("[mocked] cannot read, database closed ex")
	testcases := map[string]struct {
		blocksToCreate        int
		blocksToPersistAtDisk int

		newBlockState func(t *testing.T, ctrl *gomock.Controller,
			genesisHeader *types.Header) *BlockState
		wantErr   error
		stringErr string

		expectedHashes   func(hashesCreated []common.Hash) (expected []common.Hash)
		executeRangeCall func(blockState *BlockState,
			hashesCreated []common.Hash) (retrievedHashes []common.Hash, err error)
	}{
		"all_blocks_stored_in_disk": {
			blocksToCreate:        128,
			blocksToPersistAtDisk: 128,
			newBlockState: func(t *testing.T, ctrl *gomock.Controller,
				genesisHeader *types.Header) *BlockState {
				telemetryMock := NewMockTelemetry(ctrl)
				telemetryMock.EXPECT().SendMessage(gomock.Any()).Times(2)

				db := NewInMemoryDB(t)

				blockState, err := NewBlockStateFromGenesis(db, newTriesEmpty(), genesisHeader, telemetryMock)
				require.NoError(t, err)

				return blockState
			},

			// execute the Range call. All the values returned must
			// match the hashes we previsouly created
			expectedHashes: func(hashesCreated []common.Hash) (expected []common.Hash) {
				return hashesCreated
			},
			executeRangeCall: func(blockState *BlockState,
				hashesCreated []common.Hash) (retrievedHashes []common.Hash, err error) {
				startHash := hashesCreated[0]
				endHash := hashesCreated[len(hashesCreated)-1]

				return blockState.Range(startHash, endHash)
			},
		},

		"all_blocks_persisted_in_blocktree": {
			blocksToCreate:        128,
			blocksToPersistAtDisk: 0,
			newBlockState: func(t *testing.T, ctrl *gomock.Controller,
				genesisHeader *types.Header) *BlockState {
				telemetryMock := NewMockTelemetry(ctrl)
				telemetryMock.EXPECT().SendMessage(gomock.Any())

				db := NewInMemoryDB(t)

				blockState, err := NewBlockStateFromGenesis(db, newTriesEmpty(), genesisHeader, telemetryMock)
				require.NoError(t, err)

				return blockState
			},

			// execute the Range call. All the values returned must
			// match the hashes we previsouly created
			expectedHashes: func(hashesCreated []common.Hash) (expected []common.Hash) {
				return hashesCreated
			},
			executeRangeCall: func(blockState *BlockState,
				hashesCreated []common.Hash) (retrievedHashes []common.Hash, err error) {
				startHash := hashesCreated[0]
				endHash := hashesCreated[len(hashesCreated)-1]

				return blockState.Range(startHash, endHash)
			},
		},

		"half_blocks_placed_in_blocktree_half_stored_in_disk": {
			blocksToCreate:        128,
			blocksToPersistAtDisk: 64,
			newBlockState: func(t *testing.T, ctrl *gomock.Controller,
				genesisHeader *types.Header) *BlockState {
				telemetryMock := NewMockTelemetry(ctrl)
				telemetryMock.EXPECT().SendMessage(gomock.Any()).Times(2)

				db := NewInMemoryDB(t)

				blockState, err := NewBlockStateFromGenesis(db, newTriesEmpty(), genesisHeader, telemetryMock)
				require.NoError(t, err)

				return blockState
			},
			// execute the Range call. All the values returned must
			// match the hashes we previsouly created
			expectedHashes: func(hashesCreated []common.Hash) (expected []common.Hash) {
				return hashesCreated
			},
			executeRangeCall: func(blockState *BlockState,
				hashesCreated []common.Hash) (retrievedHashes []common.Hash, err error) {
				startHash := hashesCreated[0]
				endHash := hashesCreated[len(hashesCreated)-1]

				return blockState.Range(startHash, endHash)
			},
		},

		"error_while_loading_header_from_disk": {
			blocksToCreate:        2,
			blocksToPersistAtDisk: 0,
			wantErr:               loadHeaderFromDiskErr,
			stringErr: "retrieving end hash from database: " +
				"querying database: [mocked] cannot read, database closed ex",
			newBlockState: func(t *testing.T, ctrl *gomock.Controller,
				genesisHeader *types.Header) *BlockState {
				telemetryMock := NewMockTelemetry(ctrl)
				telemetryMock.EXPECT().SendMessage(gomock.Any())

				db := NewInMemoryDB(t)
				blockState, err := NewBlockStateFromGenesis(db, newTriesEmpty(), genesisHeader, telemetryMock)

				mockedDb := NewMockBlockStateDatabase(ctrl)
				// cannot assert the exact hash type since the block header
				// hash is generate by the running test case
				mockedDb.EXPECT().Get(gomock.AssignableToTypeOf([]byte{})).
					Return(nil, loadHeaderFromDiskErr)
				blockState.db = mockedDb

				require.NoError(t, err)
				return blockState
			},
			// execute the Range call. All the values returned must
			// match the hashes we previsouly created
			expectedHashes: func(hashesCreated []common.Hash) (expected []common.Hash) {
				return nil
			},
			executeRangeCall: func(blockState *BlockState,
				hashesCreated []common.Hash) (retrievedHashes []common.Hash, err error) {
				startHash := hashesCreated[0]
				endHash := hashesCreated[len(hashesCreated)-1]

				return blockState.Range(startHash, endHash)
			},
		},

		"using_same_hash_as_parameters": {
			blocksToCreate:        128,
			blocksToPersistAtDisk: 0,
			newBlockState: func(t *testing.T, ctrl *gomock.Controller,
				genesisHeader *types.Header) *BlockState {
				telemetryMock := NewMockTelemetry(ctrl)
				telemetryMock.EXPECT().SendMessage(gomock.Any())

				db := NewInMemoryDB(t)

				blockState, err := NewBlockStateFromGenesis(db, newTriesEmpty(), genesisHeader, telemetryMock)
				require.NoError(t, err)

				return blockState
			},

			// execute the Range call. All the values returned must
			// match the hashes we previsouly created
			expectedHashes: func(hashesCreated []common.Hash) (expected []common.Hash) {
				return []common.Hash{hashesCreated[0]}
			},
			executeRangeCall: func(blockState *BlockState,
				hashesCreated []common.Hash) (retrievedHashes []common.Hash, err error) {
				startHash := hashesCreated[0]
				endHash := hashesCreated[0]

				return blockState.Range(startHash, endHash)
			},
		},

		"start_hash_greater_than_end_hash_in_database": {
			blocksToCreate:        128,
			blocksToPersistAtDisk: 128,
			wantErr:               ErrStartGreaterThanEnd,
			stringErr:             "start greater than end",
			newBlockState: func(t *testing.T, ctrl *gomock.Controller,
				genesisHeader *types.Header) *BlockState {
				telemetryMock := NewMockTelemetry(ctrl)
				telemetryMock.EXPECT().SendMessage(gomock.Any()).Times(2)

				db := NewInMemoryDB(t)

				blockState, err := NewBlockStateFromGenesis(db, newTriesEmpty(), genesisHeader, telemetryMock)
				require.NoError(t, err)

				return blockState
			},

			// execute the Range call. All the values returned must
			// match the hashes we previsouly created
			expectedHashes: func(hashesCreated []common.Hash) (expected []common.Hash) {
				return nil
			},
			executeRangeCall: func(blockState *BlockState,
				hashesCreated []common.Hash) (retrievedHashes []common.Hash, err error) {
				startHash := hashesCreated[10]
				endHash := hashesCreated[0]

				return blockState.Range(startHash, endHash)
			},
		},

		"start_hash_greater_than_end_hash_in_memory": {
			blocksToCreate:        128,
			blocksToPersistAtDisk: 0,
			wantErr:               blocktree.ErrStartGreaterThanEnd,
			stringErr: "retrieving range from in-memory blocktree: " +
				"getting blocks in range: start greater than end",
			newBlockState: func(t *testing.T, ctrl *gomock.Controller,
				genesisHeader *types.Header) *BlockState {
				telemetryMock := NewMockTelemetry(ctrl)
				telemetryMock.EXPECT().SendMessage(gomock.Any())

				db := NewInMemoryDB(t)

				blockState, err := NewBlockStateFromGenesis(db, newTriesEmpty(), genesisHeader, telemetryMock)
				require.NoError(t, err)

				return blockState
			},

			// execute the Range call. All the values returned must
			// match the hashes we previsouly created
			expectedHashes: func(hashesCreated []common.Hash) (expected []common.Hash) {
				return nil
			},
			executeRangeCall: func(blockState *BlockState,
				hashesCreated []common.Hash) (retrievedHashes []common.Hash, err error) {
				startHash := hashesCreated[10]
				endHash := hashesCreated[0]

				return blockState.Range(startHash, endHash)
			},
		},

		"start_hash_in_memory_while_end_hash_in_database": {
			blocksToCreate:        128,
			blocksToPersistAtDisk: 64,
			wantErr:               database.ErrNotFound,
			stringErr: "range start should be in database: " +
				"querying database: pebble: not found",
			newBlockState: func(t *testing.T, ctrl *gomock.Controller,
				genesisHeader *types.Header) *BlockState {
				telemetryMock := NewMockTelemetry(ctrl)
				telemetryMock.EXPECT().SendMessage(gomock.Any()).Times(2)

				db := NewInMemoryDB(t)

				blockState, err := NewBlockStateFromGenesis(db, newTriesEmpty(), genesisHeader, telemetryMock)
				require.NoError(t, err)

				return blockState
			},

			// execute the Range call. All the values returned must
			// match the hashes we previsouly created
			expectedHashes: func(hashesCreated []common.Hash) (expected []common.Hash) {
				return nil
			},
			executeRangeCall: func(blockState *BlockState,
				hashesCreated []common.Hash) (retrievedHashes []common.Hash, err error) {
				startHash := hashesCreated[len(hashesCreated)-1]
				// since we finalized 64 of 128 blocks the end hash is one of
				// those blocks persisted at database, while start hash is
				// one of those blocks that keeps in memory
				endHash := hashesCreated[0]

				return blockState.Range(startHash, endHash)
			},
		},
	}

	for tname, tt := range testcases {
		tt := tt

		t.Run(tname, func(t *testing.T) {
			t.Parallel()

			require.LessOrEqualf(t, tt.blocksToPersistAtDisk, tt.blocksToCreate,
				"blocksToPersistAtDisk should be lower or equal blocksToCreate")

			ctrl := gomock.NewController(t)
			genesisHeader := &types.Header{
				Number:    0,
				StateRoot: inmemory_trie.EmptyHash,
				Digest:    types.NewDigest(),
			}

			blockState := tt.newBlockState(t, ctrl, genesisHeader)

			testBlockBody := *types.NewBody([]types.Extrinsic{[]byte{0, 1, 2, 3, 4, 5, 6, 7, 8, 9}})
			hashesCreated := make([]common.Hash, 0, tt.blocksToCreate)
			previousHeaderHash := genesisHeader.Hash()
			for blockNumber := 1; blockNumber <= tt.blocksToCreate; blockNumber++ {
				currentHeader := &types.Header{
					Number:     uint(blockNumber),
					Digest:     createPrimaryBABEDigest(t),
					ParentHash: previousHeaderHash,
				}

				block := &types.Block{
					Header: *currentHeader,
					Body:   testBlockBody,
				}

				err := blockState.AddBlock(block)
				require.NoError(t, err)

				hashesCreated = append(hashesCreated, currentHeader.Hash())
				previousHeaderHash = currentHeader.Hash()
			}

			if tt.blocksToPersistAtDisk > 0 {
				hashIndexToSetAsFinalized := tt.blocksToPersistAtDisk - 1
				selectedHash := hashesCreated[hashIndexToSetAsFinalized]

				err := blockState.SetFinalisedHash(selectedHash, 0, 0)
				require.NoError(t, err)
			}

			expectedHashes := tt.expectedHashes(hashesCreated)
			retrievedHashes, err := tt.executeRangeCall(blockState, hashesCreated)
			require.ErrorIs(t, err, tt.wantErr)
			if tt.stringErr != "" {
				require.EqualError(t, err, tt.stringErr)
			}

			require.Equal(t, expectedHashes, retrievedHashes)
		})
	}
}

func Test_loadHeaderFromDisk_WithGenesisBlock(t *testing.T) {
	ctrl := gomock.NewController(t)

	telemetryMock := NewMockTelemetry(ctrl)
	telemetryMock.EXPECT().SendMessage(gomock.Any())

	db := NewInMemoryDB(t)

	genesisHeader := &types.Header{
		Number:    0,
		StateRoot: inmemory_trie.EmptyHash,
		Digest:    types.NewDigest(),
	}

	blockState, err := NewBlockStateFromGenesis(db, newTriesEmpty(), genesisHeader, telemetryMock)
	require.NoError(t, err)

	header, err := blockState.loadHeaderFromDatabase(genesisHeader.Hash())
	require.NoError(t, err)
	require.Equal(t, genesisHeader.Hash(), header.Hash())
}

func Test_GetRuntime_StoreRuntime(t *testing.T) {
	ctrl := gomock.NewController(t)

	telemetryMock := NewMockTelemetry(ctrl)
	telemetryMock.EXPECT().SendMessage(gomock.Any()).AnyTimes()

	db := NewInMemoryDB(t)

	genesisHeader := &types.Header{
		Number:    0,
		StateRoot: inmemory_trie.EmptyHash,
		Digest:    types.NewDigest(),
	}
	genesisHash := genesisHeader.Hash()
	blockState, err := NewBlockStateFromGenesis(db, newTriesEmpty(), genesisHeader, telemetryMock)
	require.NoError(t, err)

	runtimeInstance := NewMockInstance(nil)
	blockState.StoreRuntime(genesisHash, runtimeInstance)

	genesisRuntimeInstance, err := blockState.GetRuntime(genesisHash)
	require.NoError(t, err)
	require.Equal(t, runtimeInstance, genesisRuntimeInstance)

	chain, _ := AddBlocksToState(t, blockState, 5, false)
	for _, hashInChain := range chain {
		genesisRuntimeInstance, err := blockState.GetRuntime(hashInChain.Hash())
		require.NoError(t, err)
		require.Equal(t, runtimeInstance, genesisRuntimeInstance)
	}

	lastElementOnChain := chain[len(chain)-1]
	err = blockState.SetFinalisedHash(lastElementOnChain.Hash(), 1, 0)
	require.NoError(t, err)

	sameRuntimeOnDiffHash, err := blockState.GetRuntime(lastElementOnChain.Hash())
	require.NoError(t, err)
	require.Equal(t, runtimeInstance, sameRuntimeOnDiffHash)
}

const headerHex = "0x276bfa91f70859348285599321ea96afd3ae681f0be47d36196bac8075ea32e804496b5fbd26d7014ba2ef84b588859428e334549d374726263ea894691ff78a0d34aea7c0b7cdadce2f44389a28d4200e522cec26d4eae828183ce40bd57ebeee0c0642414245b50103000000002792f1100000000068ab0948ad2f3194f94c4a584bb8dc118d354316c10a51e04ce4ca7aed4a971c046b5dc4704d9fa43daad797291efa00a1070970f979d4593888dbcb7a628b08667ca7a2850eed67f908d9fce9ec45e6e688341d054d3f074ec102ae3844ca0f044241424529010104d43593c715fdd31c61141abd04a99fd6822c8558854ccde39a5684e7a56da27d01000000000000000000000000000000000000000000000000000000000000000000000000000000054241424501016425bfe39b70f23a0de6b4e8159cf513c25cb7e18f52c6ba889f426211bb787dbe0f0a237cc93052f9fa8a68386722299b6c8ba0d8060ad6a1cbdb9688e9a982" //nolint:lll
//nolint:lll
// This decodes to next Header -> ParentHash=0x276bfa91f70859348285599321ea96afd3ae681f0be47d36196bac8075ea32e8 Number=1 StateRoot=0x496b5fbd26d7014ba2ef84b588859428e334549d374726263ea894691ff78a0d ExtrinsicsRoot=0x34aea7c0b7cdadce2f44389a28d4200e522cec26d4eae828183ce40bd57ebeee Digest=[PreRuntimeDigest ConsensusEngineID=BABE Data=0x03000000002792f1100000000068ab0948ad2f3194f94c4a584bb8dc118d354316c10a51e04ce4ca7aed4a971c046b5dc4704d9fa43daad797291efa00a1070970f979d4593888dbcb7a628b08667ca7a2850eed67f908d9fce9ec45e6e688341d054d3f074ec102ae3844ca0f, ConsensusDigest ConsensusEngineID=BABE Data=0x0104d43593c715fdd31c61141abd04a99fd6822c8558854ccde39a5684e7a56da27d01000000000000000000000000000000000000000000000000000000000000000000000000000000, SealDigest ConsensusEngineID=BABE Data=0x6425bfe39b70f23a0de6b4e8159cf513c25cb7e18f52c6ba889f426211bb787dbe0f0a237cc93052f9fa8a68386722299b6c8ba0d8060ad6a1cbdb9688e9a982] Hash=0x885d464b8c8753f88973cfa457d385c8fe9c9d90a6a2f62e013cf81de3666812 //nolint:lll

func Test_retrieveRangeFromDatabaseWithOneBlock(t *testing.T) {
	ctrl := gomock.NewController(t)

	telemetryMock := NewMockTelemetry(ctrl)
	telemetryMock.EXPECT().SendMessage(gomock.Any()).AnyTimes()
	db := NewInMemoryDB(t)
	genesisHeader := &types.Header{
		Number:    0,
		StateRoot: inmemory_trie.EmptyHash,
		Digest:    types.NewDigest(),
	}
	bs, err := NewBlockStateFromGenesis(db, newTriesEmpty(), genesisHeader, telemetryMock)
	require.NoError(t, err)

	headerBytes, err := common.HexToBytes(headerHex)
	require.NoError(t, err)

	headerType := types.NewEmptyHeader()
	err = scale.Unmarshal(headerBytes, headerType)
	require.NoError(t, err)
	err = bs.SetHeader(headerType)
	require.NoError(t, err)

	hashes, err := bs.retrieveRangeFromDatabase(headerType.Hash(), headerType)
	require.NoError(t, err)
	require.Equal(t, len(hashes), 1)
}<|MERGE_RESOLUTION|>--- conflicted
+++ resolved
@@ -13,6 +13,7 @@
 	"github.com/ChainSafe/gossamer/lib/blocktree"
 	"github.com/ChainSafe/gossamer/lib/common"
 	"github.com/ChainSafe/gossamer/pkg/scale"
+	"github.com/ChainSafe/gossamer/pkg/trie"
 	inmemory_trie "github.com/ChainSafe/gossamer/pkg/trie/inmemory"
 	"go.uber.org/mock/gomock"
 
@@ -23,7 +24,7 @@
 
 var testGenesisHeader = &types.Header{
 	Number:    0,
-	StateRoot: inmemory_trie.EmptyHash,
+	StateRoot: trie.EmptyHash,
 	Digest:    types.NewDigest(),
 }
 
@@ -40,11 +41,7 @@
 
 	// loads in-memory tries with genesis state root, should be deleted
 	// after another block is finalised
-<<<<<<< HEAD
-	tr := inmemory_trie.NewEmptyInmemoryTrie()
-=======
-	tr := trie.NewEmptyTrie()
->>>>>>> 121d0822
+	tr := inmemory_trie.NewEmptyTrie()
 	err = tr.Load(bs.db, header.StateRoot)
 	require.NoError(t, err)
 	bs.tries.softSet(header.StateRoot, tr)
@@ -57,7 +54,7 @@
 
 	header := &types.Header{
 		Number:    0,
-		StateRoot: inmemory_trie.EmptyHash,
+		StateRoot: trie.EmptyHash,
 		Digest:    nil,
 	}
 
@@ -74,7 +71,7 @@
 
 	header := &types.Header{
 		Number:    0,
-		StateRoot: inmemory_trie.EmptyHash,
+		StateRoot: trie.EmptyHash,
 		Digest:    nil,
 	}
 
@@ -994,7 +991,7 @@
 			ctrl := gomock.NewController(t)
 			genesisHeader := &types.Header{
 				Number:    0,
-				StateRoot: inmemory_trie.EmptyHash,
+				StateRoot: trie.EmptyHash,
 				Digest:    types.NewDigest(),
 			}
 
@@ -1052,7 +1049,7 @@
 
 	genesisHeader := &types.Header{
 		Number:    0,
-		StateRoot: inmemory_trie.EmptyHash,
+		StateRoot: trie.EmptyHash,
 		Digest:    types.NewDigest(),
 	}
 
@@ -1074,7 +1071,7 @@
 
 	genesisHeader := &types.Header{
 		Number:    0,
-		StateRoot: inmemory_trie.EmptyHash,
+		StateRoot: trie.EmptyHash,
 		Digest:    types.NewDigest(),
 	}
 	genesisHash := genesisHeader.Hash()
@@ -1116,7 +1113,7 @@
 	db := NewInMemoryDB(t)
 	genesisHeader := &types.Header{
 		Number:    0,
-		StateRoot: inmemory_trie.EmptyHash,
+		StateRoot: trie.EmptyHash,
 		Digest:    types.NewDigest(),
 	}
 	bs, err := NewBlockStateFromGenesis(db, newTriesEmpty(), genesisHeader, telemetryMock)
