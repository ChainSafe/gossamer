// Copyright 2019 ChainSafe Systems (ON) Corp.
// This file is part of gossamer.
//
// The gossamer library is free software: you can redistribute it and/or modify
// it under the terms of the GNU Lesser General Public License as published by
// the Free Software Foundation, either version 3 of the License, or
// (at your option) any later version.
//
// The gossamer library is distributed in the hope that it will be useful,
// but WITHOUT ANY WARRANTY; without even the implied warranty of
// MERCHANTABILITY or FITNESS FOR A PARTICULAR PURPOSE. See the
// GNU Lesser General Public License for more details.
//
// You should have received a copy of the GNU Lesser General Public License
// along with the gossamer library. If not, see <http://www.gnu.org/licenses/>.

package state

import (
	"io/ioutil"
	"math/big"
	"reflect"
	"testing"

	"github.com/ChainSafe/gossamer/dot/core/types"
	"github.com/ChainSafe/gossamer/lib/blocktree"
	"github.com/ChainSafe/gossamer/lib/common"
	"github.com/ChainSafe/gossamer/lib/database"
	"github.com/ChainSafe/gossamer/lib/trie"

	"github.com/stretchr/testify/require"
)

func newTestBlockState(t *testing.T, header *types.Header) *BlockState {
	datadir, err := ioutil.TempDir("", "./test_data")
	require.Nil(t, err)

	db, err := database.NewBadgerDB(datadir)

	blockDb := NewBlockDB(db)
	require.Nil(t, err)

	if header == nil {
		return &BlockState{
			db: blockDb,
		}
	}

	return &BlockState{
		db: blockDb,
		bt: blocktree.NewBlockTreeFromGenesis(header, db),
	}
}

func TestSetAndGetHeader(t *testing.T) {
	bs := newTestBlockState(t, nil)
	defer bs.db.db.Close()

	header := &types.Header{
		Number:    big.NewInt(0),
		StateRoot: trie.EmptyHash,
		Digest:    [][]byte{},
	}

	err := bs.SetHeader(header)
	if err != nil {
		t.Fatal(err)
	}

	res, err := bs.GetHeader(header.Hash())
	if err != nil {
		t.Fatal(err)
	}

	if !reflect.DeepEqual(res, header) {
		t.Fatalf("Fail: got %v expected %v", res, header)
	}
}

func TestGetBlockByNumber(t *testing.T) {
	bs := newTestBlockState(t, nil)
	defer bs.db.db.Close()

	// Create a header & blockData
	blockHeader := &types.Header{
		Number: big.NewInt(1),
		Digest: [][]byte{},
	}
	hash := blockHeader.Hash()

	// BlockBody with fake extrinsics
	blockBody := &types.Body{0, 1, 2, 3, 4, 5, 6, 7, 8, 9}

	blockData := &types.BlockData{
		Hash:   hash,
		Header: blockHeader.AsOptional(),
		Body:   blockBody.AsOptional(),
	}

	// Set the block's header & blockData in the blockState
	// SetHeader also sets mapping [blockNumber : hash] in DB
	err := bs.SetHeader(blockHeader)
	require.Nil(t, err)

	err = bs.SetBlockData(blockData)
	require.Nil(t, err)

	// Get block & check if it's the same as the expectedBlock
	expectedBlock := &types.Block{
		Header: blockHeader,
		Body:   blockBody,
	}

	retBlock, err := bs.GetBlockByNumber(blockHeader.Number)
	require.Nil(t, err)

	retBlock.Header.Hash()

	require.Equal(t, expectedBlock, retBlock, "Could not validate returned retBlock as expected")

}

func TestAddBlock(t *testing.T) {
	genesisHeader := &types.Header{
		Number: big.NewInt(0),
	}

	bs := newTestBlockState(t, genesisHeader)
	defer bs.db.db.Close()

	// Create header
	header0 := &types.Header{
<<<<<<< HEAD
		Number: big.NewInt(0),
		Digest: [][]byte{},
=======
		Number:     big.NewInt(0),
		ParentHash: genesisHeader.Hash(),
>>>>>>> 42ce5bc5
	}
	// Create blockHash
	blockHash0 := header0.Hash()
	// BlockBody with fake extrinsics
	blockBody0 := types.Body{0, 1, 2, 3, 4, 5, 6, 7, 8, 9}

	block0 := &types.Block{
		Header: header0,
		Body:   &blockBody0,
	}

	// Add the block0 to the DB
	err := bs.AddBlock(block0)
	require.Nil(t, err)

	// Create header & blockData for block 1
	header1 := &types.Header{
<<<<<<< HEAD
		Number: big.NewInt(1),
		Digest: [][]byte{},
=======
		ParentHash: blockHash0,
		Number:     big.NewInt(1),
>>>>>>> 42ce5bc5
	}
	blockHash1 := header1.Hash()

	// Create Block with fake extrinsics
	blockBody1 := types.Body{0, 1, 2, 3, 4, 5, 6, 7, 8, 9}

	block1 := &types.Block{
		Header: header1,
		Body:   &blockBody1,
	}

	// Add the block1 to the DB
	err = bs.AddBlock(block1)
	require.Nil(t, err)

	// Get the blocks & check if it's the same as the added blocks
	retBlock, err := bs.GetBlockByHash(blockHash0)
	require.Nil(t, err)

	require.Equal(t, block0, retBlock, "Could not validate returned block0 as expected")

	retBlock, err = bs.GetBlockByHash(blockHash1)
	require.Nil(t, err)

	// this will panic if not successful, so catch and fail it so
	func() {
		hash := retBlock.Header.Hash()
		defer func() {
			if r := recover(); r != nil {
				t.Fatal("got panic when processing retBlock.Header.Hash() ", r)
			}
		}()
		require.NotEqual(t, hash, common.Hash{})
	}()

	require.Equal(t, block1, retBlock, "Could not validate returned block1 as expected")

	// Check if latestBlock is set correctly
	require.Equal(t, block1.Header.Hash(), bs.BestBlockHash(), "Latest Header Block Check Fail")
}<|MERGE_RESOLUTION|>--- conflicted
+++ resolved
@@ -130,13 +130,10 @@
 
 	// Create header
 	header0 := &types.Header{
-<<<<<<< HEAD
+
 		Number: big.NewInt(0),
 		Digest: [][]byte{},
-=======
-		Number:     big.NewInt(0),
 		ParentHash: genesisHeader.Hash(),
->>>>>>> 42ce5bc5
 	}
 	// Create blockHash
 	blockHash0 := header0.Hash()
@@ -154,13 +151,9 @@
 
 	// Create header & blockData for block 1
 	header1 := &types.Header{
-<<<<<<< HEAD
 		Number: big.NewInt(1),
 		Digest: [][]byte{},
-=======
 		ParentHash: blockHash0,
-		Number:     big.NewInt(1),
->>>>>>> 42ce5bc5
 	}
 	blockHash1 := header1.Hash()
 
