// Copyright 2019 ChainSafe Systems (ON) Corp.
// This file is part of gossamer.
//
// The gossamer library is free software: you can redistribute it and/or modify
// it under the terms of the GNU Lesser General Public License as published by
// the Free Software Foundation, either version 3 of the License, or
// (at your option) any later version.
//
// The gossamer library is distributed in the hope that it will be useful,
// but WITHOUT ANY WARRANTY; without even the implied warranty of
// MERCHANTABILITY or FITNESS FOR A PARTICULAR PURPOSE. See the
// GNU Lesser General Public License for more details.
//
// You should have received a copy of the GNU Lesser General Public License
// along with the gossamer library. If not, see <http://www.gnu.org/licenses/>.

package state

import (
	"math/big"
	"testing"
	"time"

	"github.com/ChainSafe/gossamer/dot/types"
	"github.com/ChainSafe/gossamer/lib/common"
	"github.com/ChainSafe/gossamer/lib/trie"

	"github.com/ChainSafe/chaindb"
	"github.com/stretchr/testify/require"
)

var testGenesisHeader = &types.Header{
	Number:    big.NewInt(0),
	StateRoot: trie.EmptyHash,
}

func newTestBlockState(t *testing.T, header *types.Header) *BlockState {
	db := NewInMemoryDB(t)
	if header == nil {
		return &BlockState{
			db: chaindb.NewTable(db, blockPrefix),
		}
	}

	bs, err := NewBlockStateFromGenesis(db, header)
	require.NoError(t, err)
	return bs
}

func TestSetAndGetHeader(t *testing.T) {
	bs := newTestBlockState(t, nil)

	header := &types.Header{
		Number:    big.NewInt(0),
		StateRoot: trie.EmptyHash,
		Digest:    types.Digest{},
	}

	err := bs.SetHeader(header)
	require.NoError(t, err)

	res, err := bs.GetHeader(header.Hash())
	require.NoError(t, err)
	require.Equal(t, header, res)
}

func TestHasHeader(t *testing.T) {
	bs := newTestBlockState(t, nil)

	header := &types.Header{
		Number:    big.NewInt(0),
		StateRoot: trie.EmptyHash,
		Digest:    types.Digest{},
	}

	err := bs.SetHeader(header)
	require.NoError(t, err)

	has, err := bs.HasHeader(header.Hash())
	require.NoError(t, err)
	require.Equal(t, true, has)
}

func TestGetBlockByNumber(t *testing.T) {
	bs := newTestBlockState(t, testGenesisHeader)

	blockHeader := &types.Header{
		ParentHash: testGenesisHeader.Hash(),
		Number:     big.NewInt(1),
		Digest:     types.Digest{},
	}

	block := &types.Block{
		Header: blockHeader,
		Body:   &types.Body{0, 1, 2, 3, 4, 5, 6, 7, 8, 9},
	}

	// AddBlock also sets mapping [blockNumber : hash] in DB
	err := bs.AddBlock(block)
	require.NoError(t, err)

	retBlock, err := bs.GetBlockByNumber(blockHeader.Number)
	require.NoError(t, err)
	require.Equal(t, block, retBlock, "Could not validate returned retBlock as expected")
}

func TestAddBlock(t *testing.T) {
	bs := newTestBlockState(t, testGenesisHeader)

	// Create header
	header0 := &types.Header{
		Number:     big.NewInt(0),
		Digest:     types.Digest{},
		ParentHash: testGenesisHeader.Hash(),
	}
	// Create blockHash
	blockHash0 := header0.Hash()
	// BlockBody with fake extrinsics
	blockBody0 := types.Body{0, 1, 2, 3, 4, 5, 6, 7, 8, 9}

	block0 := &types.Block{
		Header: header0,
		Body:   &blockBody0,
	}

	// Add the block0 to the DB
	err := bs.AddBlock(block0)
	require.NoError(t, err)

	// Create header & blockData for block 1
	header1 := &types.Header{
		Number:     big.NewInt(1),
		Digest:     types.Digest{},
		ParentHash: blockHash0,
	}
	blockHash1 := header1.Hash()

	// Create Block with fake extrinsics
	blockBody1 := types.Body{0, 1, 2, 3, 4, 5, 6, 7, 8, 9}

	block1 := &types.Block{
		Header: header1,
		Body:   &blockBody1,
	}

	// Add the block1 to the DB
	err = bs.AddBlock(block1)
	require.NoError(t, err)

	// Get the blocks & check if it's the same as the added blocks
	retBlock, err := bs.GetBlockByHash(blockHash0)
	require.NoError(t, err)

	require.Equal(t, block0, retBlock, "Could not validate returned block0 as expected")

	retBlock, err = bs.GetBlockByHash(blockHash1)
	require.NoError(t, err)

	// this will panic if not successful, so catch and fail it so
	func() {
		hash := retBlock.Header.Hash()
		defer func() {
			if r := recover(); r != nil {
				t.Fatal("got panic when processing retBlock.Header.Hash() ", r)
			}
		}()
		require.NotEqual(t, hash, common.Hash{})
	}()

	require.Equal(t, block1, retBlock, "Could not validate returned block1 as expected")

	// Check if latestBlock is set correctly
	require.Equal(t, block1.Header.Hash(), bs.BestBlockHash(), "Latest Header Block Check Fail")
}

func TestGetSlotForBlock(t *testing.T) {
	bs := newTestBlockState(t, testGenesisHeader)
	expectedSlot := uint64(77)

	babeHeader := types.NewBabePrimaryPreDigest(0, expectedSlot, [32]byte{}, [64]byte{})
	data := babeHeader.Encode()
	preDigest := types.NewBABEPreRuntimeDigest(data)

	block := &types.Block{
		Header: &types.Header{
			ParentHash: testGenesisHeader.Hash(),
			Number:     big.NewInt(int64(1)),
			Digest:     types.Digest{preDigest},
		},
		Body: &types.Body{},
	}

	err := bs.AddBlock(block)
	require.NoError(t, err)

	res, err := bs.GetSlotForBlock(block.Header.Hash())
	require.NoError(t, err)
	require.Equal(t, expectedSlot, res)
}

func TestIsBlockOnCurrentChain(t *testing.T) {
	bs := newTestBlockState(t, testGenesisHeader)
	currChain, branchChains := AddBlocksToState(t, bs, 3)

	for _, header := range currChain {
		onChain, err := bs.isBlockOnCurrentChain(header)
		require.NoError(t, err)

		if !onChain {
			t.Fatalf("Fail: expected block %s to be on current chain", header.Hash())
		}
	}

	for _, header := range branchChains {
		onChain, err := bs.isBlockOnCurrentChain(header)
		require.NoError(t, err)

		if onChain {
			t.Fatalf("Fail: expected block %s not to be on current chain", header.Hash())
		}
	}
}

func TestAddBlock_BlockNumberToHash(t *testing.T) {
	bs := newTestBlockState(t, testGenesisHeader)
	currChain, branchChains := AddBlocksToState(t, bs, 8)

	bestHash := bs.BestBlockHash()
	bestHeader, err := bs.BestBlockHeader()
	require.NoError(t, err)

	var resBlock *types.Block
	for _, header := range currChain {
		resBlock, err = bs.GetBlockByNumber(header.Number)
		require.NoError(t, err)

		if resBlock.Header.Hash() != header.Hash() {
			t.Fatalf("Fail: got %s expected %s for block %d", resBlock.Header.Hash(), header.Hash(), header.Number)
		}
	}

	for _, header := range branchChains {
		resBlock, err = bs.GetBlockByNumber(header.Number)
		require.NoError(t, err)

		if resBlock.Header.Hash() == header.Hash() {
			t.Fatalf("Fail: should not have gotten block %s for branch block num=%d", header.Hash(), header.Number)
		}
	}

	newBlock := &types.Block{
		Header: &types.Header{
			ParentHash: bestHash,
			Number:     big.NewInt(0).Add(bestHeader.Number, big.NewInt(1)),
		},
		Body: &types.Body{},
	}

	err = bs.AddBlock(newBlock)
	require.NoError(t, err)

	resBlock, err = bs.GetBlockByNumber(newBlock.Header.Number)
	require.NoError(t, err)

	if resBlock.Header.Hash() != newBlock.Header.Hash() {
		t.Fatalf("Fail: got %s expected %s for block %d", resBlock.Header.Hash(), newBlock.Header.Hash(), newBlock.Header.Number)
	}
}

func TestFinalizedHash(t *testing.T) {
	bs := newTestBlockState(t, testGenesisHeader)
	h, err := bs.GetFinalisedHash(0, 0)
	require.NoError(t, err)
	require.Equal(t, testGenesisHeader.Hash(), h)

	header := &types.Header{
		ParentHash: testGenesisHeader.Hash(),
		Number:     big.NewInt(1),
		Digest: types.Digest{
			types.NewBabeSecondaryPlainPreDigest(0, 1).ToPreRuntimeDigest(),
		},
	}

	testhash := header.Hash()
	err = bs.db.Put(headerKey(testhash), []byte{})
	require.NoError(t, err)

	err = bs.AddBlock(&types.Block{
		Header: header,
		Body:   &types.Body{},
	})
	require.NoError(t, err)

	err = bs.SetFinalisedHash(testhash, 1, 1)
	require.NoError(t, err)

	h, err = bs.GetFinalisedHash(1, 1)
	require.NoError(t, err)
	require.Equal(t, testhash, h)
}

func TestFinalization_DeleteBlock(t *testing.T) {
	bs := newTestBlockState(t, testGenesisHeader)
	AddBlocksToState(t, bs, 5)

	btBefore := bs.bt.DeepCopy()
	t.Log(btBefore)
	before := bs.bt.GetAllBlocks()
	leaves := bs.Leaves()

	// TODO: why isn't arrival time set?
	// for _, n := range before {
	// 	has, err := bs.HasArrivalTime(n)
	// 	require.NoError(t, err)
	// 	require.True(t, has, n)
	// }

	// pick block to finalise
	fin := leaves[len(leaves)-1]
	err := bs.SetFinalisedHash(fin, 1, 1)
	require.NoError(t, err)

	after := bs.bt.GetAllBlocks()
	t.Log(bs.bt)

	isIn := func(arr []common.Hash, b common.Hash) bool {
		for _, a := range arr {
			if b == a {
				return true
			}
		}
		return false
	}

	// assert that every block except finalised has been deleted
	for _, b := range before {
		if b == fin {
			continue
		}

		if isIn(after, b) {
			continue
		}

		isFinalised, err := btBefore.IsDescendantOf(b, fin)
		require.NoError(t, err)

		has, err := bs.HasHeader(b)
		require.NoError(t, err)
		if isFinalised {
			require.True(t, has)
		} else {
			require.False(t, has)
		}

		has, err = bs.HasBlockBody(b)
		require.NoError(t, err)
		if isFinalised {
			require.True(t, has)
		} else {
			require.False(t, has)
		}

		// has, err = bs.HasArrivalTime(b)
		// require.NoError(t, err)
		// if isFinalised && b != bs.genesisHash {
		// 	require.True(t, has, b)
		// } else {
		// 	require.False(t, has)
		// }
	}
}

func TestGetHashByNumber(t *testing.T) {
	bs := newTestBlockState(t, testGenesisHeader)

	res, err := bs.GetHashByNumber(big.NewInt(0))
	require.NoError(t, err)
	require.Equal(t, bs.genesisHash, res)

	header := &types.Header{
		Number:     big.NewInt(1),
		Digest:     types.Digest{},
		ParentHash: testGenesisHeader.Hash(),
	}

	block := &types.Block{
		Header: header,
		Body:   &types.Body{0, 1, 2, 3, 4, 5, 6, 7, 8, 9},
	}

	err = bs.AddBlock(block)
	require.NoError(t, err)

	res, err = bs.GetHashByNumber(big.NewInt(1))
	require.NoError(t, err)
	require.Equal(t, header.Hash(), res)
}

func TestAddBlock_WithReOrg(t *testing.T) {
	bs := newTestBlockState(t, testGenesisHeader)

	header1a := &types.Header{
		Number:     big.NewInt(1),
		Digest:     types.Digest{},
		ParentHash: testGenesisHeader.Hash(),
	}

	block1a := &types.Block{
		Header: header1a,
		Body:   &types.Body{0, 1, 2, 3, 4, 5, 6, 7, 8, 9},
	}

	err := bs.AddBlock(block1a)
	require.NoError(t, err)

	block1hash, err := bs.GetHashByNumber(big.NewInt(1))
	require.NoError(t, err)
	require.Equal(t, header1a.Hash(), block1hash)

	header1b := &types.Header{
		Number:         big.NewInt(1),
		Digest:         types.Digest{},
		ParentHash:     testGenesisHeader.Hash(),
		ExtrinsicsRoot: common.Hash{99},
	}

	block1b := &types.Block{
		Header: header1b,
		Body:   &types.Body{0, 1, 2, 3, 4, 5, 6, 7, 8, 9},
	}

	err = bs.AddBlock(block1b)
	require.NoError(t, err)

	// should still be hash 1a since it arrived first
	block1hash, err = bs.GetHashByNumber(big.NewInt(1))
	require.NoError(t, err)
	require.Equal(t, header1a.Hash(), block1hash)

	header2b := &types.Header{
		Number:         big.NewInt(2),
		Digest:         types.Digest{},
		ParentHash:     header1b.Hash(),
		ExtrinsicsRoot: common.Hash{99},
	}

	block2b := &types.Block{
		Header: header2b,
		Body:   &types.Body{0, 1, 2, 3, 4, 5, 6, 7, 8, 9},
	}

	err = bs.AddBlock(block2b)
	require.NoError(t, err)

	// should now be hash 1b since it's on the longer chain
	block1hash, err = bs.GetHashByNumber(big.NewInt(1))
	require.NoError(t, err)
	require.Equal(t, header1b.Hash(), block1hash)

	block2hash, err := bs.GetHashByNumber(big.NewInt(2))
	require.NoError(t, err)
	require.Equal(t, header2b.Hash(), block2hash)

	header2a := &types.Header{
		Number:     big.NewInt(2),
		Digest:     types.Digest{},
		ParentHash: header1a.Hash(),
	}

	block2a := &types.Block{
		Header: header2a,
		Body:   &types.Body{0, 1, 2, 3, 4, 5, 6, 7, 8, 9},
	}

	err = bs.AddBlock(block2a)
	require.NoError(t, err)

	header3a := &types.Header{
		Number:     big.NewInt(3),
		Digest:     types.Digest{},
		ParentHash: header2a.Hash(),
	}

	block3a := &types.Block{
		Header: header3a,
		Body:   &types.Body{0, 1, 2, 3, 4, 5, 6, 7, 8, 9},
	}

	err = bs.AddBlock(block3a)
	require.NoError(t, err)

	// should now be hash 1a since it's on the longer chain
	block1hash, err = bs.GetHashByNumber(big.NewInt(1))
	require.NoError(t, err)
	require.Equal(t, header1a.Hash(), block1hash)

	// should now be hash 2a since it's on the longer chain
	block2hash, err = bs.GetHashByNumber(big.NewInt(2))
	require.NoError(t, err)
	require.Equal(t, header2a.Hash(), block2hash)

	block3hash, err := bs.GetHashByNumber(big.NewInt(3))
	require.NoError(t, err)
	require.Equal(t, header3a.Hash(), block3hash)
}

func TestAddBlockToBlockTree(t *testing.T) {
	bs := newTestBlockState(t, testGenesisHeader)

	header := &types.Header{
		Number:     big.NewInt(1),
		Digest:     types.Digest{},
		ParentHash: testGenesisHeader.Hash(),
	}

	err := bs.setArrivalTime(header.Hash(), time.Now())
	require.NoError(t, err)

	err = bs.AddBlockToBlockTree(header)
	require.NoError(t, err)
	require.Equal(t, bs.BestBlockHash(), header.Hash())
<<<<<<< HEAD
=======
}

func TestNumberIsFinalised(t *testing.T) {
	bs := newTestBlockState(t, testGenesisHeader)
	fin, err := bs.NumberIsFinalised(big.NewInt(0))
	require.NoError(t, err)
	require.True(t, fin)

	fin, err = bs.NumberIsFinalised(big.NewInt(1))
	require.NoError(t, err)
	require.False(t, fin)

	header1 := &types.Header{
		Number: big.NewInt(1),
		Digest: types.Digest{
			types.NewBabeSecondaryPlainPreDigest(0, 1).ToPreRuntimeDigest(),
		},
		ParentHash: testGenesisHeader.Hash(),
	}

	header100 := &types.Header{
		Number: big.NewInt(100),
		Digest: types.Digest{
			types.NewBabeSecondaryPlainPreDigest(0, 100).ToPreRuntimeDigest(),
		},
		ParentHash: testGenesisHeader.Hash(),
	}

	err = bs.SetHeader(header1)
	require.NoError(t, err)
	err = bs.db.Put(headerHashKey(header1.Number.Uint64()), header1.Hash().ToBytes())
	require.NoError(t, err)

	err = bs.SetHeader(header100)
	require.NoError(t, err)
	err = bs.SetFinalisedHash(header100.Hash(), 0, 0)
	require.NoError(t, err)

	fin, err = bs.NumberIsFinalised(big.NewInt(0))
	require.NoError(t, err)
	require.True(t, fin)

	fin, err = bs.NumberIsFinalised(big.NewInt(1))
	require.NoError(t, err)
	require.True(t, fin)

	fin, err = bs.NumberIsFinalised(big.NewInt(100))
	require.NoError(t, err)
	require.True(t, fin)
}

func TestSetFinalisedHash_setFirstSlotOnFinalisation(t *testing.T) {
	bs := newTestBlockState(t, testGenesisHeader)
	firstSlot := uint64(42069)

	header1 := &types.Header{
		Number: big.NewInt(1),
		Digest: types.Digest{
			types.NewBabeSecondaryPlainPreDigest(0, firstSlot).ToPreRuntimeDigest(),
		},
		ParentHash: testGenesisHeader.Hash(),
	}

	header100 := &types.Header{
		Number: big.NewInt(100),
		Digest: types.Digest{
			types.NewBabeSecondaryPlainPreDigest(0, firstSlot+100).ToPreRuntimeDigest(),
		},
		ParentHash: testGenesisHeader.Hash(),
	}

	err := bs.SetHeader(header1)
	require.NoError(t, err)
	err = bs.db.Put(headerHashKey(header1.Number.Uint64()), header1.Hash().ToBytes())
	require.NoError(t, err)

	err = bs.SetHeader(header100)
	require.NoError(t, err)
	err = bs.SetFinalisedHash(header100.Hash(), 0, 0)
	require.NoError(t, err)
	require.Equal(t, header100.Hash(), bs.lastFinalised)

	res, err := bs.baseState.loadFirstSlot()
	require.NoError(t, err)
	require.Equal(t, firstSlot, res)
>>>>>>> 0932ee84
}<|MERGE_RESOLUTION|>--- conflicted
+++ resolved
@@ -520,8 +520,6 @@
 	err = bs.AddBlockToBlockTree(header)
 	require.NoError(t, err)
 	require.Equal(t, bs.BestBlockHash(), header.Hash())
-<<<<<<< HEAD
-=======
 }
 
 func TestNumberIsFinalised(t *testing.T) {
@@ -607,5 +605,4 @@
 	res, err := bs.baseState.loadFirstSlot()
 	require.NoError(t, err)
 	require.Equal(t, firstSlot, res)
->>>>>>> 0932ee84
 }