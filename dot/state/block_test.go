// Copyright 2021 ChainSafe Systems (ON)
// SPDX-License-Identifier: LGPL-3.0-only

package state

import (
	"errors"
	"testing"
	"time"

	"github.com/ChainSafe/chaindb"
	"github.com/ChainSafe/gossamer/dot/types"
	"github.com/ChainSafe/gossamer/lib/blocktree"
	"github.com/ChainSafe/gossamer/lib/common"
	"github.com/ChainSafe/gossamer/lib/trie"
	"github.com/ChainSafe/gossamer/pkg/scale"
	"github.com/golang/mock/gomock"

	"github.com/stretchr/testify/require"
)

var sampleBlockBody = *types.NewBody([]types.Extrinsic{[]byte{0, 1, 2, 3, 4, 5, 6, 7, 8, 9}})

var testGenesisHeader = &types.Header{
	Number:    0,
	StateRoot: trie.EmptyHash,
	Digest:    types.NewDigest(),
}

func newTestBlockState(t *testing.T, tries *Tries) *BlockState {
	ctrl := gomock.NewController(t)
	telemetryMock := NewMockTelemetry(ctrl)
	telemetryMock.EXPECT().SendMessage(gomock.Any()).AnyTimes()

	db := NewInMemoryDB(t)
	header := testGenesisHeader

	bs, err := NewBlockStateFromGenesis(db, tries, header, telemetryMock)
	require.NoError(t, err)

	// loads in-memory tries with genesis state root, should be deleted
	// after another block is finalised
	tr := trie.NewEmptyTrie()
	err = tr.Load(bs.db, header.StateRoot)
	require.NoError(t, err)
	bs.tries.softSet(header.StateRoot, tr)

	return bs
}

func TestSetAndGetHeader(t *testing.T) {
	bs := newTestBlockState(t, newTriesEmpty())

	header := &types.Header{
		Number:    0,
		StateRoot: trie.EmptyHash,
		Digest:    types.NewDigest(),
	}

	err := bs.SetHeader(header)
	require.NoError(t, err)

	res, err := bs.GetHeader(header.Hash())
	require.NoError(t, err)
	require.Equal(t, header, res)
}

func TestHasHeader(t *testing.T) {
	bs := newTestBlockState(t, newTriesEmpty())

	header := &types.Header{
		Number:    0,
		StateRoot: trie.EmptyHash,
		Digest:    types.NewDigest(),
	}

	err := bs.SetHeader(header)
	require.NoError(t, err)

	has, err := bs.HasHeader(header.Hash())
	require.NoError(t, err)
	require.Equal(t, true, has)
}

func TestGetBlockByNumber(t *testing.T) {
	bs := newTestBlockState(t, newTriesEmpty())

	blockHeader := &types.Header{
		ParentHash: testGenesisHeader.Hash(),
		Number:     1,
		Digest:     createPrimaryBABEDigest(t),
	}

	block := &types.Block{
		Header: *blockHeader,
		Body:   sampleBlockBody,
	}

	err := bs.AddBlock(block)
	require.NoError(t, err)

	retBlock, err := bs.GetBlockByNumber(blockHeader.Number)
	require.NoError(t, err)
	require.Equal(t, block, retBlock, "Could not validate returned retBlock as expected")
}

func TestAddBlock(t *testing.T) {
	bs := newTestBlockState(t, newTriesEmpty())

	// Create header
	header0 := &types.Header{
		Number:     1,
		Digest:     createPrimaryBABEDigest(t),
		ParentHash: testGenesisHeader.Hash(),
	}
	// Create blockHash
	blockHash0 := header0.Hash()
	block0 := &types.Block{
		Header: *header0,
		Body:   sampleBlockBody,
	}

	// Add the block0 to the DB
	err := bs.AddBlock(block0)
	require.NoError(t, err)

	// Create header & blockData for block 2
	header1 := &types.Header{
		Number:     2,
		Digest:     createPrimaryBABEDigest(t),
		ParentHash: blockHash0,
	}
	blockHash1 := header1.Hash()

	block1 := &types.Block{
		Header: *header1,
		Body:   sampleBlockBody,
	}

	// Add the block1 to the DB
	err = bs.AddBlock(block1)
	require.NoError(t, err)

	// Get the blocks & check if it's the same as the added blocks
	retBlock, err := bs.GetBlockByHash(blockHash0)
	require.NoError(t, err)

	require.Equal(t, block0, retBlock, "Could not validate returned block0 as expected")

	retBlock, err = bs.GetBlockByHash(blockHash1)
	require.NoError(t, err)

	// this will panic if not successful, so catch and fail it so
	func() {
		hash := retBlock.Header.Hash()
		defer func() {
			if r := recover(); r != nil {
				t.Fatal("got panic when processing retBlock.Header.Hash() ", r)
			}
		}()
		require.False(t, hash.IsEmpty())
	}()

	require.Equal(t, block1, retBlock, "Could not validate returned block1 as expected")

	// Check if latestBlock is set correctly
	require.Equal(t, block1.Header.Hash(), bs.BestBlockHash(), "Latest Header Block Check Fail")
}

func TestGetSlotForBlock(t *testing.T) {
	bs := newTestBlockState(t, newTriesEmpty())
	expectedSlot := uint64(77)

	babeHeader := types.NewBabeDigest()
	err := babeHeader.Set(*types.NewBabePrimaryPreDigest(0, expectedSlot, [32]byte{}, [64]byte{}))
	require.NoError(t, err)
	data, err := scale.Marshal(babeHeader)
	require.NoError(t, err)
	preDigest := types.NewBABEPreRuntimeDigest(data)

	digest := types.NewDigest()
	err = digest.Add(*preDigest)
	require.NoError(t, err)
	block := &types.Block{
		Header: types.Header{
			ParentHash: testGenesisHeader.Hash(),
			Number:     1,
			Digest:     digest,
		},
		Body: types.Body{},
	}

	err = bs.AddBlock(block)
	require.NoError(t, err)

	res, err := bs.GetSlotForBlock(block.Header.Hash())
	require.NoError(t, err)
	require.Equal(t, expectedSlot, res)
}

<<<<<<< HEAD
func TestGetAllDescendants(t *testing.T) {
	t.Parallel()

=======
func TestGetHashesByNumber(t *testing.T) {
	t.Parallel()

	// create two blocks with the same block number and test if GetHashesByNumber gets us
	// both the blocks
>>>>>>> a3c76d6a
	bs := newTestBlockState(t, newTriesEmpty())
	slot := uint64(77)

	babeHeader := types.NewBabeDigest()
	err := babeHeader.Set(*types.NewBabePrimaryPreDigest(0, slot, [32]byte{}, [64]byte{}))
	require.NoError(t, err)
	data, err := scale.Marshal(babeHeader)
	require.NoError(t, err)
	preDigest := types.NewBABEPreRuntimeDigest(data)

	digest := types.NewDigest()
	err = digest.Add(*preDigest)
	require.NoError(t, err)
	block := &types.Block{
		Header: types.Header{
			ParentHash: testGenesisHeader.Hash(),
			Number:     1,
			Digest:     digest,
		},
<<<<<<< HEAD
		Body: sampleBlockBody,
	}

	err = bs.AddBlockWithArrivalTime(block, time.Now())
=======
		Body: types.Body{},
	}

	err = bs.AddBlock(block)
>>>>>>> a3c76d6a
	require.NoError(t, err)

	babeHeader2 := types.NewBabeDigest()
	err = babeHeader2.Set(*types.NewBabePrimaryPreDigest(1, slot+1, [32]byte{}, [64]byte{}))
	require.NoError(t, err)
	data2, err := scale.Marshal(babeHeader2)
	require.NoError(t, err)
	preDigest2 := types.NewBABEPreRuntimeDigest(data2)

	digest2 := types.NewDigest()
	err = digest2.Add(*preDigest2)
	require.NoError(t, err)
	block2 := &types.Block{
		Header: types.Header{
<<<<<<< HEAD
			ParentHash: block.Header.Hash(),
			Number:     2,
			Digest:     digest2,
		},
		Body: sampleBlockBody,
	}
	err = bs.AddBlockWithArrivalTime(block2, time.Now())
	require.NoError(t, err)

	err = bs.SetFinalisedHash(block2.Header.Hash(), 1, 1)
	require.NoError(t, err)

	// can't fetch given block's descendants since the given block get removed from memory after
	// being finalised, using blocktree.GetAllDescendants
	_, err = bs.bt.GetAllDescendants(block.Header.Hash())
	require.ErrorIs(t, err, blocktree.ErrNodeNotFound)

	// can fetch given finalised block's descendants using disk, using using blockstate.GetAllDescendants
	blockHashes, err := bs.GetAllDescendants(block.Header.Hash())
	require.NoError(t, err)
	require.ElementsMatch(t, blockHashes, []common.Hash{block.Header.Hash(), block2.Header.Hash()})
=======
			ParentHash: testGenesisHeader.Hash(),
			Number:     1,
			Digest:     digest2,
		},
		Body: types.Body{},
	}
	err = bs.AddBlock(block2)
	require.NoError(t, err)

	blocks, err := bs.GetHashesByNumber(1)
	require.NoError(t, err)
	require.ElementsMatch(t, blocks, []common.Hash{block.Header.Hash(), block2.Header.Hash()})
>>>>>>> a3c76d6a
}

func TestGetBlockHashesBySlot(t *testing.T) {
	t.Parallel()

	// create two block in the same slot and test if GetBlockHashesBySlot gets us
	// both the blocks
	bs := newTestBlockState(t, newTriesEmpty())
	slot := uint64(77)

	babeHeader := types.NewBabeDigest()
	err := babeHeader.Set(*types.NewBabePrimaryPreDigest(0, slot, [32]byte{}, [64]byte{}))
	require.NoError(t, err)
	data, err := scale.Marshal(babeHeader)
	require.NoError(t, err)
	preDigest := types.NewBABEPreRuntimeDigest(data)

	digest := types.NewDigest()
	err = digest.Add(*preDigest)
	require.NoError(t, err)
	block := &types.Block{
		Header: types.Header{
			ParentHash: testGenesisHeader.Hash(),
			Number:     1,
			Digest:     digest,
		},
		Body: types.Body{},
	}

	err = bs.AddBlock(block)
	require.NoError(t, err)

	babeHeader2 := types.NewBabeDigest()
	err = babeHeader2.Set(*types.NewBabePrimaryPreDigest(1, slot, [32]byte{}, [64]byte{}))
	require.NoError(t, err)
	data2, err := scale.Marshal(babeHeader2)
	require.NoError(t, err)
	preDigest2 := types.NewBABEPreRuntimeDigest(data2)

	digest2 := types.NewDigest()
	err = digest2.Add(*preDigest2)
	require.NoError(t, err)
	block2 := &types.Block{
		Header: types.Header{
			ParentHash: testGenesisHeader.Hash(),
			Number:     1,
			Digest:     digest2,
		},
		Body: types.Body{},
	}
	err = bs.AddBlock(block2)
	require.NoError(t, err)

	blocks, err := bs.GetBlockHashesBySlot(slot)
	require.NoError(t, err)
	require.ElementsMatch(t, blocks, []common.Hash{block.Header.Hash(), block2.Header.Hash()})
}

func TestIsBlockOnCurrentChain(t *testing.T) {
	bs := newTestBlockState(t, newTriesEmpty())
	currChain, branchChains := AddBlocksToState(t, bs, 3, false)

	for _, header := range currChain {
		onChain, err := bs.isBlockOnCurrentChain(header)
		require.NoError(t, err)

		if !onChain {
			t.Fatalf("Fail: expected block %s to be on current chain", header.Hash())
		}
	}

	for _, header := range branchChains {
		onChain, err := bs.isBlockOnCurrentChain(header)
		require.NoError(t, err)

		if onChain {
			t.Fatalf("Fail: expected block %s not to be on current chain", header.Hash())
		}
	}
}

func TestAddBlock_BlockNumberToHash(t *testing.T) {
	bs := newTestBlockState(t, newTriesEmpty())
	currChain, branchChains := AddBlocksToState(t, bs, 8, false)

	bestHash := bs.BestBlockHash()
	bestHeader, err := bs.BestBlockHeader()
	require.NoError(t, err)

	var resBlock *types.Block
	for _, header := range currChain {
		resBlock, err = bs.GetBlockByNumber(header.Number)
		require.NoError(t, err)

		if resBlock.Header.Hash() != header.Hash() {
			t.Fatalf("Fail: got %s expected %s for block %d", resBlock.Header.Hash(), header.Hash(), header.Number)
		}
	}

	for _, header := range branchChains {
		resBlock, err = bs.GetBlockByNumber(header.Number)
		require.NoError(t, err)

		if resBlock.Header.Hash() == header.Hash() {
			t.Fatalf("Fail: should not have gotten block %s for branch block num=%d", header.Hash(), header.Number)
		}
	}

	newBlock := &types.Block{
		Header: types.Header{
			ParentHash: bestHash,
			Number:     bestHeader.Number + 1,
			Digest:     createPrimaryBABEDigest(t),
		},
		Body: types.Body{},
	}

	err = bs.AddBlock(newBlock)
	require.NoError(t, err)

	resBlock, err = bs.GetBlockByNumber(newBlock.Header.Number)
	require.NoError(t, err)

	if resBlock.Header.Hash() != newBlock.Header.Hash() {
		t.Fatalf("Fail: got %s expected %s for block %d",
			resBlock.Header.Hash(), newBlock.Header.Hash(), newBlock.Header.Number)
	}
}

func TestFinalization_DeleteBlock(t *testing.T) {
	bs := newTestBlockState(t, newTriesEmpty())
	AddBlocksToState(t, bs, 5, false)

	btBefore := bs.bt.DeepCopy()
	before := bs.bt.GetAllBlocks()
	leaves := bs.Leaves()

	// pick block to finalise
	fin := leaves[len(leaves)-1]
	err := bs.SetFinalisedHash(fin, 1, 1)
	require.NoError(t, err)

	after := bs.bt.GetAllBlocks()

	isIn := func(arr []common.Hash, b common.Hash) bool {
		for _, a := range arr {
			if b == a {
				return true
			}
		}
		return false
	}

	// assert that every block except finalised has been deleted
	for _, b := range before {
		if b == fin {
			continue
		}

		if isIn(after, b) {
			continue
		}

		isFinalised, err := btBefore.IsDescendantOf(b, fin)
		require.NoError(t, err)

		has, err := bs.HasHeader(b)
		require.NoError(t, err)
		if isFinalised {
			require.True(t, has)
		} else {
			require.False(t, has)
		}

		has, err = bs.HasBlockBody(b)
		require.NoError(t, err)
		if isFinalised {
			require.True(t, has)
		} else {
			require.False(t, has)
		}
	}
}

func TestGetHashByNumber(t *testing.T) {
	bs := newTestBlockState(t, newTriesEmpty())

	res, err := bs.GetHashByNumber(0)
	require.NoError(t, err)
	require.Equal(t, bs.genesisHash, res)

	header := &types.Header{
		Number:     1,
		Digest:     createPrimaryBABEDigest(t),
		ParentHash: testGenesisHeader.Hash(),
	}

	block := &types.Block{
		Header: *header,
		Body:   sampleBlockBody,
	}

	err = bs.AddBlock(block)
	require.NoError(t, err)

	res, err = bs.GetHashByNumber(1)
	require.NoError(t, err)
	require.Equal(t, header.Hash(), res)
}

func TestAddBlock_WithReOrg(t *testing.T) {
	t.Skip() // TODO: this should be fixed after state refactor PR
	bs := newTestBlockState(t, newTriesEmpty())

	header1a := &types.Header{
		Number:     1,
		Digest:     createPrimaryBABEDigest(t),
		ParentHash: testGenesisHeader.Hash(),
	}

	blockbody1a := types.NewBody([]types.Extrinsic{[]byte{0, 1, 2, 3, 4, 5, 6, 7, 8, 9}})
	block1a := &types.Block{
		Header: *header1a,
		Body:   *blockbody1a,
	}

	err := bs.AddBlock(block1a)
	require.NoError(t, err)

	block1hash, err := bs.GetHashByNumber(1)
	require.NoError(t, err)
	require.Equal(t, header1a.Hash(), block1hash)

	header1b := &types.Header{
		Number:         1,
		Digest:         createPrimaryBABEDigest(t),
		ParentHash:     testGenesisHeader.Hash(),
		ExtrinsicsRoot: common.Hash{99},
	}

	block1b := &types.Block{
		Header: *header1b,
		Body:   sampleBlockBody,
	}

	err = bs.AddBlock(block1b)
	require.NoError(t, err)

	// should still be hash 1a since it arrived first
	block1hash, err = bs.GetHashByNumber(1)
	require.NoError(t, err)
	require.Equal(t, header1a.Hash(), block1hash)

	header2b := &types.Header{
		Number:         2,
		Digest:         createPrimaryBABEDigest(t),
		ParentHash:     header1b.Hash(),
		ExtrinsicsRoot: common.Hash{99},
	}

	block2b := &types.Block{
		Header: *header2b,
		Body:   sampleBlockBody,
	}

	err = bs.AddBlock(block2b)
	require.NoError(t, err)

	// should now be hash 1b since it's on the longer chain
	block1hash, err = bs.GetHashByNumber(1)
	require.NoError(t, err)
	require.Equal(t, header1b.Hash(), block1hash)

	block2hash, err := bs.GetHashByNumber(2)
	require.NoError(t, err)
	require.Equal(t, header2b.Hash(), block2hash)

	header2a := &types.Header{
		Number:     2,
		Digest:     createPrimaryBABEDigest(t),
		ParentHash: header1a.Hash(),
	}

	block2a := &types.Block{
		Header: *header2a,
		Body:   sampleBlockBody,
	}

	err = bs.AddBlock(block2a)
	require.NoError(t, err)

	header3a := &types.Header{
		Number:     3,
		Digest:     createPrimaryBABEDigest(t),
		ParentHash: header2a.Hash(),
	}

	block3a := &types.Block{
		Header: *header3a,
		Body:   sampleBlockBody,
	}

	err = bs.AddBlock(block3a)
	require.NoError(t, err)

	// should now be hash 1a since it's on the longer chain
	block1hash, err = bs.GetHashByNumber(1)
	require.NoError(t, err)
	require.Equal(t, header1a.Hash(), block1hash)

	// should now be hash 2a since it's on the longer chain
	block2hash, err = bs.GetHashByNumber(2)
	require.NoError(t, err)
	require.Equal(t, header2a.Hash(), block2hash)

	block3hash, err := bs.GetHashByNumber(3)
	require.NoError(t, err)
	require.Equal(t, header3a.Hash(), block3hash)
}

func TestAddBlockToBlockTree(t *testing.T) {
	bs := newTestBlockState(t, newTriesEmpty())

	header := &types.Header{
		Number:     1,
		Digest:     createPrimaryBABEDigest(t),
		ParentHash: testGenesisHeader.Hash(),
	}

	err := bs.setArrivalTime(header.Hash(), time.Now())
	require.NoError(t, err)

	err = bs.AddBlockToBlockTree(&types.Block{
		Header: *header,
		Body:   types.Body{},
	})
	require.NoError(t, err)
	require.Equal(t, bs.BestBlockHash(), header.Hash())
}

func TestNumberIsFinalised(t *testing.T) {
	tries := newTriesEmpty()

	bs := newTestBlockState(t, tries)
	fin, err := bs.NumberIsFinalised(0)
	require.NoError(t, err)
	require.True(t, fin)

	fin, err = bs.NumberIsFinalised(1)
	require.NoError(t, err)
	require.False(t, fin)

	digest := types.NewDigest()
	prd, err := types.NewBabeSecondaryPlainPreDigest(0, 1).ToPreRuntimeDigest()
	require.NoError(t, err)
	err = digest.Add(*prd)
	require.NoError(t, err)

	digest2 := types.NewDigest()
	prd, err = types.NewBabeSecondaryPlainPreDigest(0, 100).ToPreRuntimeDigest()
	require.NoError(t, err)
	err = digest2.Add(*prd)
	require.NoError(t, err)

	header1 := types.Header{
		Number:     1,
		Digest:     digest,
		ParentHash: testGenesisHeader.Hash(),
	}

	header2 := types.Header{
		Number:     2,
		Digest:     digest2,
		ParentHash: header1.Hash(),
	}

	err = bs.AddBlock(&types.Block{
		Header: header1,
		Body:   types.Body{},
	})
	require.NoError(t, err)

	err = bs.AddBlock(&types.Block{
		Header: header2,
		Body:   types.Body{},
	})
	require.NoError(t, err)
	err = bs.SetFinalisedHash(header2.Hash(), 1, 1)
	require.NoError(t, err)

	fin, err = bs.NumberIsFinalised(0)
	require.NoError(t, err)
	require.True(t, fin)

	fin, err = bs.NumberIsFinalised(1)
	require.NoError(t, err)
	require.True(t, fin)

	fin, err = bs.NumberIsFinalised(2)
	require.NoError(t, err)
	require.True(t, fin)

	fin, err = bs.NumberIsFinalised(100)
	require.NoError(t, err)
	require.False(t, fin)
}

func TestRange(t *testing.T) {
	t.Parallel()

	loadHeaderFromDiskErr := errors.New("[mocked] cannot read, database closed ex")
	testcases := map[string]struct {
		blocksToCreate        int
		blocksToPersistAtDisk int

		newBlockState func(t *testing.T, ctrl *gomock.Controller,
			genesisHeader *types.Header) *BlockState
		wantErr   error
		stringErr string

		expectedHashes   func(hashesCreated []common.Hash) (expected []common.Hash)
		executeRangeCall func(blockState *BlockState,
			hashesCreated []common.Hash) (retrievedHashes []common.Hash, err error)
	}{
		"all_blocks_stored_in_disk": {
			blocksToCreate:        128,
			blocksToPersistAtDisk: 128,
			newBlockState: func(t *testing.T, ctrl *gomock.Controller,
				genesisHeader *types.Header) *BlockState {
				telemetryMock := NewMockTelemetry(ctrl)
				telemetryMock.EXPECT().SendMessage(gomock.Any()).AnyTimes()

				db := NewInMemoryDB(t)

				blockState, err := NewBlockStateFromGenesis(db, newTriesEmpty(), genesisHeader, telemetryMock)
				require.NoError(t, err)

				return blockState
			},

			// execute the Range call. All the values returned must
			// match the hashes we previsouly created
			expectedHashes: func(hashesCreated []common.Hash) (expected []common.Hash) {
				return hashesCreated
			},
			executeRangeCall: func(blockState *BlockState,
				hashesCreated []common.Hash) (retrievedHashes []common.Hash, err error) {
				startHash := hashesCreated[0]
				endHash := hashesCreated[len(hashesCreated)-1]

				return blockState.Range(startHash, endHash)
			},
		},

		"all_blocks_persisted_in_blocktree": {
			blocksToCreate:        128,
			blocksToPersistAtDisk: 0,
			newBlockState: func(t *testing.T, ctrl *gomock.Controller,
				genesisHeader *types.Header) *BlockState {
				telemetryMock := NewMockTelemetry(ctrl)
				telemetryMock.EXPECT().SendMessage(gomock.Any()).AnyTimes()

				db := NewInMemoryDB(t)

				blockState, err := NewBlockStateFromGenesis(db, newTriesEmpty(), genesisHeader, telemetryMock)
				require.NoError(t, err)

				return blockState
			},

			// execute the Range call. All the values returned must
			// match the hashes we previsouly created
			expectedHashes: func(hashesCreated []common.Hash) (expected []common.Hash) {
				return hashesCreated
			},
			executeRangeCall: func(blockState *BlockState,
				hashesCreated []common.Hash) (retrievedHashes []common.Hash, err error) {
				startHash := hashesCreated[0]
				endHash := hashesCreated[len(hashesCreated)-1]

				return blockState.Range(startHash, endHash)
			},
		},

		"half_blocks_placed_in_blocktree_half_stored_in_disk": {
			blocksToCreate:        128,
			blocksToPersistAtDisk: 64,
			newBlockState: func(t *testing.T, ctrl *gomock.Controller,
				genesisHeader *types.Header) *BlockState {
				telemetryMock := NewMockTelemetry(ctrl)
				telemetryMock.EXPECT().SendMessage(gomock.Any()).AnyTimes()

				db := NewInMemoryDB(t)

				blockState, err := NewBlockStateFromGenesis(db, newTriesEmpty(), genesisHeader, telemetryMock)
				require.NoError(t, err)

				return blockState
			},
			// execute the Range call. All the values returned must
			// match the hashes we previsouly created
			expectedHashes: func(hashesCreated []common.Hash) (expected []common.Hash) {
				return hashesCreated
			},
			executeRangeCall: func(blockState *BlockState,
				hashesCreated []common.Hash) (retrievedHashes []common.Hash, err error) {
				startHash := hashesCreated[0]
				endHash := hashesCreated[len(hashesCreated)-1]

				return blockState.Range(startHash, endHash)
			},
		},

		"error_while_loading_header_from_disk": {
			blocksToCreate:        2,
			blocksToPersistAtDisk: 0,
			wantErr:               loadHeaderFromDiskErr,
			stringErr: "retrieving end hash from database: " +
				"querying database: [mocked] cannot read, database closed ex",
			newBlockState: func(t *testing.T, ctrl *gomock.Controller,
				genesisHeader *types.Header) *BlockState {
				telemetryMock := NewMockTelemetry(ctrl)
				telemetryMock.EXPECT().SendMessage(gomock.Any()).AnyTimes()

				db := NewInMemoryDB(t)
				blockState, err := NewBlockStateFromGenesis(db, newTriesEmpty(), genesisHeader, telemetryMock)

				mockedDb := NewMockBlockStateDatabase(ctrl)
				// cannot assert the exact hash type since the block header
				// hash is generate by the running test case
				mockedDb.EXPECT().Get(gomock.AssignableToTypeOf([]byte{})).
					Return(nil, loadHeaderFromDiskErr)
				blockState.db = mockedDb

				require.NoError(t, err)
				return blockState
			},
			// execute the Range call. All the values returned must
			// match the hashes we previsouly created
			expectedHashes: func(hashesCreated []common.Hash) (expected []common.Hash) {
				return nil
			},
			executeRangeCall: func(blockState *BlockState,
				hashesCreated []common.Hash) (retrievedHashes []common.Hash, err error) {
				startHash := hashesCreated[0]
				endHash := hashesCreated[len(hashesCreated)-1]

				return blockState.Range(startHash, endHash)
			},
		},

		"using_same_hash_as_parameters": {
			blocksToCreate:        128,
			blocksToPersistAtDisk: 0,
			newBlockState: func(t *testing.T, ctrl *gomock.Controller,
				genesisHeader *types.Header) *BlockState {
				telemetryMock := NewMockTelemetry(ctrl)
				telemetryMock.EXPECT().SendMessage(gomock.Any()).AnyTimes()

				db := NewInMemoryDB(t)

				blockState, err := NewBlockStateFromGenesis(db, newTriesEmpty(), genesisHeader, telemetryMock)
				require.NoError(t, err)

				return blockState
			},

			// execute the Range call. All the values returned must
			// match the hashes we previsouly created
			expectedHashes: func(hashesCreated []common.Hash) (expected []common.Hash) {
				return []common.Hash{hashesCreated[0]}
			},
			executeRangeCall: func(blockState *BlockState,
				hashesCreated []common.Hash) (retrievedHashes []common.Hash, err error) {
				startHash := hashesCreated[0]
				endHash := hashesCreated[0]

				return blockState.Range(startHash, endHash)
			},
		},

		"start_hash_greater_than_end_hash_in_database": {
			blocksToCreate:        128,
			blocksToPersistAtDisk: 128,
			wantErr:               ErrStartGreaterThanEnd,
			stringErr:             "start greater than end",
			newBlockState: func(t *testing.T, ctrl *gomock.Controller,
				genesisHeader *types.Header) *BlockState {
				telemetryMock := NewMockTelemetry(ctrl)
				telemetryMock.EXPECT().SendMessage(gomock.Any()).AnyTimes()

				db := NewInMemoryDB(t)

				blockState, err := NewBlockStateFromGenesis(db, newTriesEmpty(), genesisHeader, telemetryMock)
				require.NoError(t, err)

				return blockState
			},

			// execute the Range call. All the values returned must
			// match the hashes we previsouly created
			expectedHashes: func(hashesCreated []common.Hash) (expected []common.Hash) {
				return nil
			},
			executeRangeCall: func(blockState *BlockState,
				hashesCreated []common.Hash) (retrievedHashes []common.Hash, err error) {
				startHash := hashesCreated[10]
				endHash := hashesCreated[0]

				return blockState.Range(startHash, endHash)
			},
		},

		"start_hash_greater_than_end_hash_in_memory": {
			blocksToCreate:        128,
			blocksToPersistAtDisk: 0,
			wantErr:               blocktree.ErrStartGreaterThanEnd,
			stringErr: "retrieving range from in-memory blocktree: " +
				"getting blocks in range: start greater than end",
			newBlockState: func(t *testing.T, ctrl *gomock.Controller,
				genesisHeader *types.Header) *BlockState {
				telemetryMock := NewMockTelemetry(ctrl)
				telemetryMock.EXPECT().SendMessage(gomock.Any()).AnyTimes()

				db := NewInMemoryDB(t)

				blockState, err := NewBlockStateFromGenesis(db, newTriesEmpty(), genesisHeader, telemetryMock)
				require.NoError(t, err)

				return blockState
			},

			// execute the Range call. All the values returned must
			// match the hashes we previsouly created
			expectedHashes: func(hashesCreated []common.Hash) (expected []common.Hash) {
				return nil
			},
			executeRangeCall: func(blockState *BlockState,
				hashesCreated []common.Hash) (retrievedHashes []common.Hash, err error) {
				startHash := hashesCreated[10]
				endHash := hashesCreated[0]

				return blockState.Range(startHash, endHash)
			},
		},

		"start_hash_in_memory_while_end_hash_in_database": {
			blocksToCreate:        128,
			blocksToPersistAtDisk: 64,
			wantErr:               chaindb.ErrKeyNotFound,
			stringErr: "range start should be in database: " +
				"querying database: Key not found",
			newBlockState: func(t *testing.T, ctrl *gomock.Controller,
				genesisHeader *types.Header) *BlockState {
				telemetryMock := NewMockTelemetry(ctrl)
				telemetryMock.EXPECT().SendMessage(gomock.Any()).AnyTimes()

				db := NewInMemoryDB(t)

				blockState, err := NewBlockStateFromGenesis(db, newTriesEmpty(), genesisHeader, telemetryMock)
				require.NoError(t, err)

				return blockState
			},

			// execute the Range call. All the values returned must
			// match the hashes we previsouly created
			expectedHashes: func(hashesCreated []common.Hash) (expected []common.Hash) {
				return nil
			},
			executeRangeCall: func(blockState *BlockState,
				hashesCreated []common.Hash) (retrievedHashes []common.Hash, err error) {
				startHash := hashesCreated[len(hashesCreated)-1]
				// since we finalized 64 of 128 blocks the end hash is one of
				// those blocks persisted at database, while start hash is
				// one of those blocks that keeps in memory
				endHash := hashesCreated[0]

				return blockState.Range(startHash, endHash)
			},
		},
	}

	for tname, tt := range testcases {
		tt := tt

		t.Run(tname, func(t *testing.T) {
			t.Parallel()

			require.LessOrEqualf(t, tt.blocksToPersistAtDisk, tt.blocksToCreate,
				"blocksToPersistAtDisk should be lower or equal blocksToCreate")

			ctrl := gomock.NewController(t)
			genesisHeader := &types.Header{
				Number:    0,
				StateRoot: trie.EmptyHash,
				Digest:    types.NewDigest(),
			}

			blockState := tt.newBlockState(t, ctrl, genesisHeader)

			testBlockBody := *types.NewBody([]types.Extrinsic{[]byte{0, 1, 2, 3, 4, 5, 6, 7, 8, 9}})
			hashesCreated := make([]common.Hash, 0, tt.blocksToCreate)
			previousHeaderHash := genesisHeader.Hash()
			for blockNumber := 1; blockNumber <= tt.blocksToCreate; blockNumber++ {
				currentHeader := &types.Header{
					Number:     uint(blockNumber),
					Digest:     createPrimaryBABEDigest(t),
					ParentHash: previousHeaderHash,
				}

				block := &types.Block{
					Header: *currentHeader,
					Body:   testBlockBody,
				}

				err := blockState.AddBlock(block)
				require.NoError(t, err)

				hashesCreated = append(hashesCreated, currentHeader.Hash())
				previousHeaderHash = currentHeader.Hash()
			}

			if tt.blocksToPersistAtDisk > 0 {
				hashIndexToSetAsFinalized := tt.blocksToPersistAtDisk - 1
				selectedHash := hashesCreated[hashIndexToSetAsFinalized]

				err := blockState.SetFinalisedHash(selectedHash, 0, 0)
				require.NoError(t, err)
			}

			expectedHashes := tt.expectedHashes(hashesCreated)
			retrievedHashes, err := tt.executeRangeCall(blockState, hashesCreated)
			require.ErrorIs(t, err, tt.wantErr)
			if tt.stringErr != "" {
				require.EqualError(t, err, tt.stringErr)
			}

			require.Equal(t, expectedHashes, retrievedHashes)
		})
	}
}

func Test_loadHeaderFromDisk_WithGenesisBlock(t *testing.T) {
	ctrl := gomock.NewController(t)

	telemetryMock := NewMockTelemetry(ctrl)
	telemetryMock.EXPECT().SendMessage(gomock.Any()).AnyTimes()

	db := NewInMemoryDB(t)

	genesisHeader := &types.Header{
		Number:    0,
		StateRoot: trie.EmptyHash,
		Digest:    types.NewDigest(),
	}

	blockState, err := NewBlockStateFromGenesis(db, newTriesEmpty(), genesisHeader, telemetryMock)
	require.NoError(t, err)

	header, err := blockState.loadHeaderFromDatabase(genesisHeader.Hash())
	require.NoError(t, err)
	require.Equal(t, genesisHeader.Hash(), header.Hash())
}<|MERGE_RESOLUTION|>--- conflicted
+++ resolved
@@ -198,17 +198,11 @@
 	require.Equal(t, expectedSlot, res)
 }
 
-<<<<<<< HEAD
-func TestGetAllDescendants(t *testing.T) {
-	t.Parallel()
-
-=======
 func TestGetHashesByNumber(t *testing.T) {
 	t.Parallel()
 
 	// create two blocks with the same block number and test if GetHashesByNumber gets us
 	// both the blocks
->>>>>>> a3c76d6a
 	bs := newTestBlockState(t, newTriesEmpty())
 	slot := uint64(77)
 
@@ -228,17 +222,10 @@
 			Number:     1,
 			Digest:     digest,
 		},
-<<<<<<< HEAD
-		Body: sampleBlockBody,
-	}
-
-	err = bs.AddBlockWithArrivalTime(block, time.Now())
-=======
 		Body: types.Body{},
 	}
 
 	err = bs.AddBlock(block)
->>>>>>> a3c76d6a
 	require.NoError(t, err)
 
 	babeHeader2 := types.NewBabeDigest()
@@ -253,7 +240,60 @@
 	require.NoError(t, err)
 	block2 := &types.Block{
 		Header: types.Header{
-<<<<<<< HEAD
+			ParentHash: testGenesisHeader.Hash(),
+			Number:     1,
+			Digest:     digest2,
+		},
+		Body: types.Body{},
+	}
+	err = bs.AddBlock(block2)
+	require.NoError(t, err)
+
+	blocks, err := bs.GetHashesByNumber(1)
+	require.NoError(t, err)
+	require.ElementsMatch(t, blocks, []common.Hash{block.Header.Hash(), block2.Header.Hash()})
+}
+
+func TestGetAllDescendants(t *testing.T) {
+	t.Parallel()
+
+	bs := newTestBlockState(t, newTriesEmpty())
+	slot := uint64(77)
+
+	babeHeader := types.NewBabeDigest()
+	err := babeHeader.Set(*types.NewBabePrimaryPreDigest(0, slot, [32]byte{}, [64]byte{}))
+	require.NoError(t, err)
+	data, err := scale.Marshal(babeHeader)
+	require.NoError(t, err)
+	preDigest := types.NewBABEPreRuntimeDigest(data)
+
+	digest := types.NewDigest()
+	err = digest.Add(*preDigest)
+	require.NoError(t, err)
+	block := &types.Block{
+		Header: types.Header{
+			ParentHash: testGenesisHeader.Hash(),
+			Number:     1,
+			Digest:     digest,
+		},
+		Body: sampleBlockBody,
+	}
+
+	err = bs.AddBlockWithArrivalTime(block, time.Now())
+	require.NoError(t, err)
+
+	babeHeader2 := types.NewBabeDigest()
+	err = babeHeader2.Set(*types.NewBabePrimaryPreDigest(1, slot+1, [32]byte{}, [64]byte{}))
+	require.NoError(t, err)
+	data2, err := scale.Marshal(babeHeader2)
+	require.NoError(t, err)
+	preDigest2 := types.NewBABEPreRuntimeDigest(data2)
+
+	digest2 := types.NewDigest()
+	err = digest2.Add(*preDigest2)
+	require.NoError(t, err)
+	block2 := &types.Block{
+		Header: types.Header{
 			ParentHash: block.Header.Hash(),
 			Number:     2,
 			Digest:     digest2,
@@ -275,20 +315,6 @@
 	blockHashes, err := bs.GetAllDescendants(block.Header.Hash())
 	require.NoError(t, err)
 	require.ElementsMatch(t, blockHashes, []common.Hash{block.Header.Hash(), block2.Header.Hash()})
-=======
-			ParentHash: testGenesisHeader.Hash(),
-			Number:     1,
-			Digest:     digest2,
-		},
-		Body: types.Body{},
-	}
-	err = bs.AddBlock(block2)
-	require.NoError(t, err)
-
-	blocks, err := bs.GetHashesByNumber(1)
-	require.NoError(t, err)
-	require.ElementsMatch(t, blocks, []common.Hash{block.Header.Hash(), block2.Header.Hash()})
->>>>>>> a3c76d6a
 }
 
 func TestGetBlockHashesBySlot(t *testing.T) {
