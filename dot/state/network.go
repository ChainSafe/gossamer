// Copyright 2019 ChainSafe Systems (ON) Corp.
// This file is part of gossamer.
//
// The gossamer library is free software: you can redistribute it and/or modify
// it under the terms of the GNU Lesser General Public License as published by
// the Free Software Foundation, either version 3 of the License, or
// (at your option) any later version.
//
// The gossamer library is distributed in the hope that it will be useful,
// but WITHOUT ANY WARRANTY; without even the implied warranty of
// MERCHANTABILITY or FITNESS FOR A PARTICULAR PURPOSE. See the
// GNU Lesser General Public License for more details.
//
// You should have received a copy of the GNU Lesser General Public License
// along with the gossamer library. If not, see <http://www.gnu.org/licenses/>.

package state

import (
<<<<<<< HEAD
=======
	"encoding/json"
	"fmt"

>>>>>>> 42ce5bc5
	"github.com/ChainSafe/gossamer/lib/common"
	"github.com/ChainSafe/gossamer/lib/database"
	"github.com/ChainSafe/gossamer/lib/scale"
)

var networkPrefix = []byte("network")

var healthKey = []byte("health")
var networkStateKey = []byte("networkstate")
var peersKey = []byte("peers")

// NetworkDB stores network information in an underlying database
type NetworkDB struct {
	db database.Database
}

// Put appends `network` to the key and sets the key-value pair in the db
func (networkDB *NetworkDB) Put(key, value []byte) error {
	key = append(networkPrefix, key...)
	return networkDB.db.Put(key, value)
}

// Get appends `network` to the key and retrieves the value from the db
func (networkDB *NetworkDB) Get(key []byte) ([]byte, error) {
	key = append(networkPrefix, key...)
	return networkDB.db.Get(key)
}

// NetworkState defines fields for manipulating the state of network
type NetworkState struct {
	db *NetworkDB
}

// NewNetworkDB instantiates a badgerDB instance for storing relevant BlockData
func NewNetworkDB(db database.Database) *NetworkDB {
	return &NetworkDB{
		db,
	}
}

// NewNetworkState creates NetworkState with a network database in DataDir
func NewNetworkState(db database.Database) (*NetworkState, error) {
	if db == nil {
		return nil, fmt.Errorf("cannot have nil database")
	}

	return &NetworkState{
		db: NewNetworkDB(db),
	}, nil
}

// GetHealth retrieves network health from the database
func (ns *NetworkState) GetHealth() (*common.Health, error) {
	res := new(common.Health)
	data, err := ns.db.Get(healthKey)
	if err != nil {
		return res, err
	}
	err = scale.DecodePtr(data, res)
	return res, err
}

// SetHealth sets network health in the database
func (ns *NetworkState) SetHealth(health *common.Health) error {
	enc, err := scale.Encode(health)
	if err != nil {
		return err
	}
	err = ns.db.Put(healthKey, enc)
	return err
}

// GetNetworkState retrieves network state from the database
func (ns *NetworkState) GetNetworkState() (*common.NetworkState, error) {
	res := new(common.NetworkState)
	data, err := ns.db.Get(networkStateKey)
	if err != nil {
		return res, err
	}
	err = scale.DecodePtr(data, res)
	return res, err
}

// SetNetworkState sets network state in the database
func (ns *NetworkState) SetNetworkState(networkState *common.NetworkState) error {
	enc, err := scale.Encode(networkState)
	if err != nil {
		return err
	}
	err = ns.db.Put(networkStateKey, enc)
	return err
}

// GetPeers retrieves network state from the database
<<<<<<< HEAD
func (ns *NetworkState) GetPeers() ([]common.PeerInfo, error) {
	peerInfoType := new([]common.PeerInfo)
	data, err := ns.db.Db.Get(peersKey)
=======
func (ns *NetworkState) GetPeers() (*[]common.PeerInfo, error) {
	res := new([]common.PeerInfo)
	data, err := ns.db.Get(peersKey)
>>>>>>> 42ce5bc5
	if err != nil {
		return *peerInfoType, err
	}

	output, err := scale.Decode(data, *peerInfoType)
	return output.([]common.PeerInfo), err
}

// SetPeers sets network state in the database
func (ns *NetworkState) SetPeers(peers *[]common.PeerInfo) error {
	enc, err := scale.Encode(*peers)
	if err != nil {
		return err
	}
	err = ns.db.Put(peersKey, enc)
	return err
}<|MERGE_RESOLUTION|>--- conflicted
+++ resolved
@@ -17,12 +17,7 @@
 package state
 
 import (
-<<<<<<< HEAD
-=======
-	"encoding/json"
-	"fmt"
 
->>>>>>> 42ce5bc5
 	"github.com/ChainSafe/gossamer/lib/common"
 	"github.com/ChainSafe/gossamer/lib/database"
 	"github.com/ChainSafe/gossamer/lib/scale"
@@ -117,15 +112,9 @@
 }
 
 // GetPeers retrieves network state from the database
-<<<<<<< HEAD
 func (ns *NetworkState) GetPeers() ([]common.PeerInfo, error) {
 	peerInfoType := new([]common.PeerInfo)
-	data, err := ns.db.Db.Get(peersKey)
-=======
-func (ns *NetworkState) GetPeers() (*[]common.PeerInfo, error) {
-	res := new([]common.PeerInfo)
 	data, err := ns.db.Get(peersKey)
->>>>>>> 42ce5bc5
 	if err != nil {
 		return *peerInfoType, err
 	}
