--- conflicted
+++ resolved
@@ -7,11 +7,7 @@
 	"encoding/binary"
 	"errors"
 	"fmt"
-<<<<<<< HEAD
-	"math/big"
 	"sync"
-=======
->>>>>>> 8840bb5c
 	"time"
 
 	"github.com/ChainSafe/chaindb"
