--- conflicted
+++ resolved
@@ -523,7 +523,6 @@
 
 func (nem nextEpochMap[T]) RetrieveAndUpdate(blockState *BlockState,
 	oldEpoch, newEpoch uint64, header *types.Header) (*T, error) {
-<<<<<<< HEAD
 	oldEpochHashes, has := nem[oldEpoch]
 	if !has {
 		return nil, fmt.Errorf("%w: %d", ErrEpochNotInMemory, oldEpoch)
@@ -547,16 +546,6 @@
 	hashes[hashToMove] = *value
 	nem[newEpoch] = hashes
 	return value, nil
-=======
-	find, err := nem.Retrieve(blockState, oldEpoch, header)
-	if err != nil {
-		return nil, fmt.Errorf("retrieving next epoch data: %w", err)
-	}
-
-	nem[newEpoch] = nem[oldEpoch]
-	delete(nem, oldEpoch)
-	return find, nil
->>>>>>> 3fd6ed7c
 }
 
 func (nem nextEpochMap[T]) Retrieve(blockState *BlockState, epoch uint64, header *types.Header) (*T, error) {
@@ -565,7 +554,6 @@
 		return nil, fmt.Errorf("%w: %d", ErrEpochNotInMemory, epoch)
 	}
 
-<<<<<<< HEAD
 	_, value, err := findAncestor(blockState, atEpoch, header)
 	return value, err
 }
@@ -581,41 +569,23 @@
 				return hash, &value, nil
 			}
 
-=======
-	currentHeader := header
-
-	for {
-		for hash, value := range atEpoch {
->>>>>>> 3fd6ed7c
 			isDescendant, err := blockState.IsDescendantOf(hash, currentHeader.Hash())
 			if err != nil {
 				if errors.Is(err, database.ErrNotFound) {
 					continue
 				}
 
-<<<<<<< HEAD
 				return common.Hash{}, nil, fmt.Errorf("cannot verify the ancestry: %w", err)
 			}
 
 			if isDescendant {
 				return hash, &value, nil
-=======
-				return nil, fmt.Errorf("cannot verify the ancestry: %w", err)
-			}
-
-			if isDescendant {
-				return &value, nil
->>>>>>> 3fd6ed7c
 			}
 		}
 
 		// if there is no more ancestors then return
 		if bytes.Equal(currentHeader.ParentHash.ToBytes(), common.EmptyHash.ToBytes()) {
-<<<<<<< HEAD
 			return common.Hash{}, nil, fmt.Errorf("%w: could not found config data for hash %s", errHashNotInMemory, currentHeader.Hash())
-=======
-			return nil, fmt.Errorf("%w: could not found config data for hash %s", errHashNotInMemory, currentHeader.Hash())
->>>>>>> 3fd6ed7c
 		}
 
 		// sometimes while moving to the next epoch is possible the header
@@ -623,11 +593,7 @@
 		// its parent header which migth be already imported.
 		parentHeader, err := blockState.GetHeader(header.ParentHash)
 		if err != nil {
-<<<<<<< HEAD
 			return common.Hash{}, nil, fmt.Errorf("cannot get parent header: %w", err)
-=======
-			return nil, fmt.Errorf("cannot get parent header: %w", err)
->>>>>>> 3fd6ed7c
 		}
 
 		currentHeader = parentHeader
