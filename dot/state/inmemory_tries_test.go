// Copyright 2022 ChainSafe Systems (ON)
// SPDX-License-Identifier: LGPL-3.0-only

package state

import (
	"testing"

	"github.com/ChainSafe/gossamer/lib/common"
	inmemory_trie "github.com/ChainSafe/gossamer/pkg/trie/inmemory"
	"github.com/ChainSafe/gossamer/pkg/trie/node"
	"github.com/stretchr/testify/assert"
	"go.uber.org/mock/gomock"
)

func Test_NewTries(t *testing.T) {
	t.Parallel()

	rootToTrie := NewTries()

	expectedTries := &Tries{
<<<<<<< HEAD
		rootToTrie:    map[common.Hash]*inmemory_trie.InMemoryTrie{},
=======
		rootToTrie:    map[common.Hash]trie.Trie{},
>>>>>>> 121d0822
		triesGauge:    triesGauge,
		setCounter:    setCounter,
		deleteCounter: deleteCounter,
	}

	assert.Equal(t, expectedTries, rootToTrie)
}

func Test_Tries_SetEmptyTrie(t *testing.T) {
	t.Parallel()

	tries := NewTries()
	tries.SetEmptyTrie()

	expectedTries := &Tries{
<<<<<<< HEAD
		rootToTrie: map[common.Hash]*inmemory_trie.InMemoryTrie{
			inmemory_trie.EmptyHash: inmemory_trie.NewEmptyInmemoryTrie(),
=======
		rootToTrie: map[common.Hash]trie.Trie{
			trie.EmptyHash: trie.NewEmptyTrie(),
>>>>>>> 121d0822
		},
		triesGauge:    triesGauge,
		setCounter:    setCounter,
		deleteCounter: deleteCounter,
	}

	assert.Equal(t, expectedTries, tries)
}

func Test_Tries_SetTrie(t *testing.T) {
	t.Parallel()
	ctrl := gomock.NewController(t)
	db := NewMockDatabase(ctrl)
	db.EXPECT().Get(gomock.Any()).Times(0)

<<<<<<< HEAD
	tr := inmemory_trie.NewInMemoryTrie(&node.Node{PartialKey: []byte{1}}, db)
=======
	tr := trie.NewTrie(&node.Node{PartialKey: []byte{1}}, db)
>>>>>>> 121d0822

	tries := NewTries()
	tries.SetTrie(tr)

	expectedTries := &Tries{
<<<<<<< HEAD
		rootToTrie: map[common.Hash]*inmemory_trie.InMemoryTrie{
=======
		rootToTrie: map[common.Hash]trie.Trie{
>>>>>>> 121d0822
			tr.MustHash(): tr,
		},
		triesGauge:    triesGauge,
		setCounter:    setCounter,
		deleteCounter: deleteCounter,
	}

	assert.Equal(t, expectedTries, tries)
}

func Test_Tries_softSet(t *testing.T) {
	t.Parallel()

	testCases := map[string]struct {
<<<<<<< HEAD
		rootToTrie         map[common.Hash]*inmemory_trie.InMemoryTrie
=======
		rootToTrie         map[common.Hash]trie.Trie
>>>>>>> 121d0822
		root               common.Hash
		trie               *inmemory_trie.InMemoryTrie
		triesGaugeInc      bool
<<<<<<< HEAD
		expectedRootToTrie map[common.Hash]*inmemory_trie.InMemoryTrie
	}{
		"set_new_in_map": {
			rootToTrie:    map[common.Hash]*inmemory_trie.InMemoryTrie{},
			root:          common.Hash{1, 2, 3},
			trie:          inmemory_trie.NewEmptyInmemoryTrie(),
			triesGaugeInc: true,
			expectedRootToTrie: map[common.Hash]*inmemory_trie.InMemoryTrie{
				{1, 2, 3}: inmemory_trie.NewEmptyInmemoryTrie(),
			},
		},
		"do_not_override_in_map": {
			rootToTrie: map[common.Hash]*inmemory_trie.InMemoryTrie{
				{1, 2, 3}: {},
			},
			root: common.Hash{1, 2, 3},
			trie: inmemory_trie.NewEmptyInmemoryTrie(),
			expectedRootToTrie: map[common.Hash]*inmemory_trie.InMemoryTrie{
				{1, 2, 3}: {},
=======
		expectedRootToTrie map[common.Hash]trie.Trie
	}{
		"set_new_in_map": {
			rootToTrie:    map[common.Hash]trie.Trie{},
			root:          common.Hash{1, 2, 3},
			trie:          trie.NewEmptyTrie(),
			triesGaugeInc: true,
			expectedRootToTrie: map[common.Hash]trie.Trie{
				{1, 2, 3}: trie.NewEmptyTrie(),
			},
		},
		"do_not_override_in_map": {
			rootToTrie: map[common.Hash]trie.Trie{
				{1, 2, 3}: &trie.InMemoryTrie{},
			},
			root: common.Hash{1, 2, 3},
			trie: trie.NewEmptyTrie(),
			expectedRootToTrie: map[common.Hash]trie.Trie{
				{1, 2, 3}: &trie.InMemoryTrie{},
>>>>>>> 121d0822
			},
		},
	}

	for name, testCase := range testCases {
		testCase := testCase
		t.Run(name, func(t *testing.T) {
			t.Parallel()
			ctrl := gomock.NewController(t)

			triesGauge := NewMockGauge(ctrl)
			if testCase.triesGaugeInc {
				triesGauge.EXPECT().Inc()
			}

			setCounter := NewMockCounter(ctrl)
			if testCase.triesGaugeInc {
				setCounter.EXPECT().Inc()
			}

			tries := &Tries{
				rootToTrie: testCase.rootToTrie,
				triesGauge: triesGauge,
				setCounter: setCounter,
			}

			tries.softSet(testCase.root, testCase.trie)

			assert.Equal(t, testCase.expectedRootToTrie, tries.rootToTrie)
		})
	}
}

func Test_Tries_delete(t *testing.T) {
	t.Parallel()

	testCases := map[string]struct {
<<<<<<< HEAD
		rootToTrie         map[common.Hash]*inmemory_trie.InMemoryTrie
		root               common.Hash
		deleteCounterInc   bool
		expectedRootToTrie map[common.Hash]*inmemory_trie.InMemoryTrie
		triesGaugeSet      float64
	}{
		"not_found": {
			rootToTrie: map[common.Hash]*inmemory_trie.InMemoryTrie{
				{3, 4, 5}: {},
			},
			root:          common.Hash{1, 2, 3},
			triesGaugeSet: 1,
			expectedRootToTrie: map[common.Hash]*inmemory_trie.InMemoryTrie{
				{3, 4, 5}: {},
=======
		rootToTrie         map[common.Hash]trie.Trie
		root               common.Hash
		deleteCounterInc   bool
		expectedRootToTrie map[common.Hash]trie.Trie
		triesGaugeSet      float64
	}{
		"not_found": {
			rootToTrie: map[common.Hash]trie.Trie{
				{3, 4, 5}: &trie.InMemoryTrie{},
			},
			root:          common.Hash{1, 2, 3},
			triesGaugeSet: 1,
			expectedRootToTrie: map[common.Hash]trie.Trie{
				{3, 4, 5}: &trie.InMemoryTrie{},
>>>>>>> 121d0822
			},
			deleteCounterInc: true,
		},
		"deleted": {
<<<<<<< HEAD
			rootToTrie: map[common.Hash]*inmemory_trie.InMemoryTrie{
				{1, 2, 3}: {},
				{3, 4, 5}: {},
			},
			root:          common.Hash{1, 2, 3},
			triesGaugeSet: 1,
			expectedRootToTrie: map[common.Hash]*inmemory_trie.InMemoryTrie{
				{3, 4, 5}: {},
=======
			rootToTrie: map[common.Hash]trie.Trie{
				{1, 2, 3}: &trie.InMemoryTrie{},
				{3, 4, 5}: &trie.InMemoryTrie{},
			},
			root:          common.Hash{1, 2, 3},
			triesGaugeSet: 1,
			expectedRootToTrie: map[common.Hash]trie.Trie{
				{3, 4, 5}: &trie.InMemoryTrie{},
>>>>>>> 121d0822
			},
			deleteCounterInc: true,
		},
	}

	for name, testCase := range testCases {
		testCase := testCase
		t.Run(name, func(t *testing.T) {
			t.Parallel()
			ctrl := gomock.NewController(t)
			triesGauge := NewMockGauge(ctrl)
			triesGauge.EXPECT().Set(testCase.triesGaugeSet)

			deleteCounter := NewMockCounter(ctrl)
			if testCase.deleteCounterInc {
				deleteCounter.EXPECT().Inc()
			}

			tries := &Tries{
				rootToTrie:    testCase.rootToTrie,
				triesGauge:    triesGauge,
				deleteCounter: deleteCounter,
			}

			tries.delete(testCase.root)

			assert.Equal(t, testCase.expectedRootToTrie, tries.rootToTrie)
		})
	}
}
func Test_Tries_get(t *testing.T) {
	t.Parallel()
	ctrl := gomock.NewController(t)
	db := NewMockDatabase(ctrl)
	db.EXPECT().Get(gomock.Any()).Times(0)

	testCases := map[string]struct {
		tries *Tries
		root  common.Hash
<<<<<<< HEAD
		trie  *inmemory_trie.InMemoryTrie
	}{
		"found_in_map": {
			tries: &Tries{
				rootToTrie: map[common.Hash]*inmemory_trie.InMemoryTrie{
					{1, 2, 3}: inmemory_trie.NewInMemoryTrie(&node.Node{
=======
		trie  trie.Trie
	}{
		"found_in_map": {
			tries: &Tries{
				rootToTrie: map[common.Hash]trie.Trie{
					{1, 2, 3}: trie.NewTrie(&node.Node{
>>>>>>> 121d0822
						PartialKey:   []byte{1, 2, 3},
						StorageValue: []byte{1},
					}, db),
				},
			},
			root: common.Hash{1, 2, 3},
<<<<<<< HEAD
			trie: inmemory_trie.NewInMemoryTrie(&node.Node{
=======
			trie: trie.NewTrie(&node.Node{
>>>>>>> 121d0822
				PartialKey:   []byte{1, 2, 3},
				StorageValue: []byte{1},
			}, db),
		},
		"not_found_in_map": {
			// similar to not found in database
			tries: &Tries{
<<<<<<< HEAD
				rootToTrie: map[common.Hash]*inmemory_trie.InMemoryTrie{},
=======
				rootToTrie: map[common.Hash]trie.Trie{},
>>>>>>> 121d0822
			},
			root: common.Hash{1, 2, 3},
		},
	}

	for name, testCase := range testCases {
		testCase := testCase
		t.Run(name, func(t *testing.T) {
			t.Parallel()

			trieFound := testCase.tries.get(testCase.root)

			assert.Equal(t, testCase.trie, trieFound)
		})
	}
}

func Test_Tries_len(t *testing.T) {
	t.Parallel()

	testCases := map[string]struct {
		tries  *Tries
		length int
	}{
		"empty_map": {
			tries: &Tries{
<<<<<<< HEAD
				rootToTrie: map[common.Hash]*inmemory_trie.InMemoryTrie{},
=======
				rootToTrie: map[common.Hash]trie.Trie{},
>>>>>>> 121d0822
			},
		},
		"non_empty_map": {
			tries: &Tries{
<<<<<<< HEAD
				rootToTrie: map[common.Hash]*inmemory_trie.InMemoryTrie{
					{1, 2, 3}: {},
=======
				rootToTrie: map[common.Hash]trie.Trie{
					{1, 2, 3}: &trie.InMemoryTrie{},
>>>>>>> 121d0822
				},
			},
			length: 1,
		},
	}

	for name, testCase := range testCases {
		testCase := testCase
		t.Run(name, func(t *testing.T) {
			t.Parallel()

			length := testCase.tries.len()

			assert.Equal(t, testCase.length, length)
		})
	}
}<|MERGE_RESOLUTION|>--- conflicted
+++ resolved
@@ -7,6 +7,7 @@
 	"testing"
 
 	"github.com/ChainSafe/gossamer/lib/common"
+	"github.com/ChainSafe/gossamer/pkg/trie"
 	inmemory_trie "github.com/ChainSafe/gossamer/pkg/trie/inmemory"
 	"github.com/ChainSafe/gossamer/pkg/trie/node"
 	"github.com/stretchr/testify/assert"
@@ -19,11 +20,7 @@
 	rootToTrie := NewTries()
 
 	expectedTries := &Tries{
-<<<<<<< HEAD
-		rootToTrie:    map[common.Hash]*inmemory_trie.InMemoryTrie{},
-=======
 		rootToTrie:    map[common.Hash]trie.Trie{},
->>>>>>> 121d0822
 		triesGauge:    triesGauge,
 		setCounter:    setCounter,
 		deleteCounter: deleteCounter,
@@ -39,13 +36,8 @@
 	tries.SetEmptyTrie()
 
 	expectedTries := &Tries{
-<<<<<<< HEAD
-		rootToTrie: map[common.Hash]*inmemory_trie.InMemoryTrie{
-			inmemory_trie.EmptyHash: inmemory_trie.NewEmptyInmemoryTrie(),
-=======
 		rootToTrie: map[common.Hash]trie.Trie{
-			trie.EmptyHash: trie.NewEmptyTrie(),
->>>>>>> 121d0822
+			trie.EmptyHash: inmemory_trie.NewEmptyTrie(),
 		},
 		triesGauge:    triesGauge,
 		setCounter:    setCounter,
@@ -61,21 +53,13 @@
 	db := NewMockDatabase(ctrl)
 	db.EXPECT().Get(gomock.Any()).Times(0)
 
-<<<<<<< HEAD
-	tr := inmemory_trie.NewInMemoryTrie(&node.Node{PartialKey: []byte{1}}, db)
-=======
-	tr := trie.NewTrie(&node.Node{PartialKey: []byte{1}}, db)
->>>>>>> 121d0822
+	tr := inmemory_trie.NewTrie(&node.Node{PartialKey: []byte{1}}, db)
 
 	tries := NewTries()
 	tries.SetTrie(tr)
 
 	expectedTries := &Tries{
-<<<<<<< HEAD
-		rootToTrie: map[common.Hash]*inmemory_trie.InMemoryTrie{
-=======
 		rootToTrie: map[common.Hash]trie.Trie{
->>>>>>> 121d0822
 			tr.MustHash(): tr,
 		},
 		triesGauge:    triesGauge,
@@ -90,55 +74,29 @@
 	t.Parallel()
 
 	testCases := map[string]struct {
-<<<<<<< HEAD
-		rootToTrie         map[common.Hash]*inmemory_trie.InMemoryTrie
-=======
 		rootToTrie         map[common.Hash]trie.Trie
->>>>>>> 121d0822
 		root               common.Hash
 		trie               *inmemory_trie.InMemoryTrie
 		triesGaugeInc      bool
-<<<<<<< HEAD
-		expectedRootToTrie map[common.Hash]*inmemory_trie.InMemoryTrie
-	}{
-		"set_new_in_map": {
-			rootToTrie:    map[common.Hash]*inmemory_trie.InMemoryTrie{},
-			root:          common.Hash{1, 2, 3},
-			trie:          inmemory_trie.NewEmptyInmemoryTrie(),
-			triesGaugeInc: true,
-			expectedRootToTrie: map[common.Hash]*inmemory_trie.InMemoryTrie{
-				{1, 2, 3}: inmemory_trie.NewEmptyInmemoryTrie(),
-			},
-		},
-		"do_not_override_in_map": {
-			rootToTrie: map[common.Hash]*inmemory_trie.InMemoryTrie{
-				{1, 2, 3}: {},
-			},
-			root: common.Hash{1, 2, 3},
-			trie: inmemory_trie.NewEmptyInmemoryTrie(),
-			expectedRootToTrie: map[common.Hash]*inmemory_trie.InMemoryTrie{
-				{1, 2, 3}: {},
-=======
 		expectedRootToTrie map[common.Hash]trie.Trie
 	}{
 		"set_new_in_map": {
 			rootToTrie:    map[common.Hash]trie.Trie{},
 			root:          common.Hash{1, 2, 3},
-			trie:          trie.NewEmptyTrie(),
+			trie:          inmemory_trie.NewEmptyTrie(),
 			triesGaugeInc: true,
 			expectedRootToTrie: map[common.Hash]trie.Trie{
-				{1, 2, 3}: trie.NewEmptyTrie(),
+				{1, 2, 3}: inmemory_trie.NewEmptyTrie(),
 			},
 		},
 		"do_not_override_in_map": {
 			rootToTrie: map[common.Hash]trie.Trie{
-				{1, 2, 3}: &trie.InMemoryTrie{},
+				{1, 2, 3}: &inmemory_trie.InMemoryTrie{},
 			},
 			root: common.Hash{1, 2, 3},
-			trie: trie.NewEmptyTrie(),
-			expectedRootToTrie: map[common.Hash]trie.Trie{
-				{1, 2, 3}: &trie.InMemoryTrie{},
->>>>>>> 121d0822
+			trie: inmemory_trie.NewEmptyTrie(),
+			expectedRootToTrie: map[common.Hash]trie.Trie{
+				{1, 2, 3}: &inmemory_trie.InMemoryTrie{},
 			},
 		},
 	}
@@ -176,22 +134,6 @@
 	t.Parallel()
 
 	testCases := map[string]struct {
-<<<<<<< HEAD
-		rootToTrie         map[common.Hash]*inmemory_trie.InMemoryTrie
-		root               common.Hash
-		deleteCounterInc   bool
-		expectedRootToTrie map[common.Hash]*inmemory_trie.InMemoryTrie
-		triesGaugeSet      float64
-	}{
-		"not_found": {
-			rootToTrie: map[common.Hash]*inmemory_trie.InMemoryTrie{
-				{3, 4, 5}: {},
-			},
-			root:          common.Hash{1, 2, 3},
-			triesGaugeSet: 1,
-			expectedRootToTrie: map[common.Hash]*inmemory_trie.InMemoryTrie{
-				{3, 4, 5}: {},
-=======
 		rootToTrie         map[common.Hash]trie.Trie
 		root               common.Hash
 		deleteCounterInc   bool
@@ -200,36 +142,24 @@
 	}{
 		"not_found": {
 			rootToTrie: map[common.Hash]trie.Trie{
-				{3, 4, 5}: &trie.InMemoryTrie{},
+				{3, 4, 5}: &inmemory_trie.InMemoryTrie{},
 			},
 			root:          common.Hash{1, 2, 3},
 			triesGaugeSet: 1,
 			expectedRootToTrie: map[common.Hash]trie.Trie{
-				{3, 4, 5}: &trie.InMemoryTrie{},
->>>>>>> 121d0822
+				{3, 4, 5}: &inmemory_trie.InMemoryTrie{},
 			},
 			deleteCounterInc: true,
 		},
 		"deleted": {
-<<<<<<< HEAD
-			rootToTrie: map[common.Hash]*inmemory_trie.InMemoryTrie{
-				{1, 2, 3}: {},
-				{3, 4, 5}: {},
+			rootToTrie: map[common.Hash]trie.Trie{
+				{1, 2, 3}: &inmemory_trie.InMemoryTrie{},
+				{3, 4, 5}: &inmemory_trie.InMemoryTrie{},
 			},
 			root:          common.Hash{1, 2, 3},
 			triesGaugeSet: 1,
-			expectedRootToTrie: map[common.Hash]*inmemory_trie.InMemoryTrie{
-				{3, 4, 5}: {},
-=======
-			rootToTrie: map[common.Hash]trie.Trie{
-				{1, 2, 3}: &trie.InMemoryTrie{},
-				{3, 4, 5}: &trie.InMemoryTrie{},
-			},
-			root:          common.Hash{1, 2, 3},
-			triesGaugeSet: 1,
-			expectedRootToTrie: map[common.Hash]trie.Trie{
-				{3, 4, 5}: &trie.InMemoryTrie{},
->>>>>>> 121d0822
+			expectedRootToTrie: map[common.Hash]trie.Trie{
+				{3, 4, 5}: &inmemory_trie.InMemoryTrie{},
 			},
 			deleteCounterInc: true,
 		},
@@ -269,32 +199,19 @@
 	testCases := map[string]struct {
 		tries *Tries
 		root  common.Hash
-<<<<<<< HEAD
-		trie  *inmemory_trie.InMemoryTrie
+		trie  trie.Trie
 	}{
 		"found_in_map": {
 			tries: &Tries{
-				rootToTrie: map[common.Hash]*inmemory_trie.InMemoryTrie{
-					{1, 2, 3}: inmemory_trie.NewInMemoryTrie(&node.Node{
-=======
-		trie  trie.Trie
-	}{
-		"found_in_map": {
-			tries: &Tries{
 				rootToTrie: map[common.Hash]trie.Trie{
-					{1, 2, 3}: trie.NewTrie(&node.Node{
->>>>>>> 121d0822
+					{1, 2, 3}: inmemory_trie.NewTrie(&node.Node{
 						PartialKey:   []byte{1, 2, 3},
 						StorageValue: []byte{1},
 					}, db),
 				},
 			},
 			root: common.Hash{1, 2, 3},
-<<<<<<< HEAD
-			trie: inmemory_trie.NewInMemoryTrie(&node.Node{
-=======
-			trie: trie.NewTrie(&node.Node{
->>>>>>> 121d0822
+			trie: inmemory_trie.NewTrie(&node.Node{
 				PartialKey:   []byte{1, 2, 3},
 				StorageValue: []byte{1},
 			}, db),
@@ -302,11 +219,7 @@
 		"not_found_in_map": {
 			// similar to not found in database
 			tries: &Tries{
-<<<<<<< HEAD
-				rootToTrie: map[common.Hash]*inmemory_trie.InMemoryTrie{},
-=======
 				rootToTrie: map[common.Hash]trie.Trie{},
->>>>>>> 121d0822
 			},
 			root: common.Hash{1, 2, 3},
 		},
@@ -333,22 +246,13 @@
 	}{
 		"empty_map": {
 			tries: &Tries{
-<<<<<<< HEAD
-				rootToTrie: map[common.Hash]*inmemory_trie.InMemoryTrie{},
-=======
 				rootToTrie: map[common.Hash]trie.Trie{},
->>>>>>> 121d0822
 			},
 		},
 		"non_empty_map": {
 			tries: &Tries{
-<<<<<<< HEAD
-				rootToTrie: map[common.Hash]*inmemory_trie.InMemoryTrie{
-					{1, 2, 3}: {},
-=======
 				rootToTrie: map[common.Hash]trie.Trie{
-					{1, 2, 3}: &trie.InMemoryTrie{},
->>>>>>> 121d0822
+					{1, 2, 3}: &inmemory_trie.InMemoryTrie{},
 				},
 			},
 			length: 1,
