--- conflicted
+++ resolved
@@ -15,11 +15,7 @@
 
 func TestTrie_StoreAndLoadFromDB(t *testing.T) {
 	db := NewInMemoryDB(t)
-<<<<<<< HEAD
-	tt := inmemory_trie.NewEmptyInmemoryTrie()
-=======
-	tt := trie.NewEmptyTrie()
->>>>>>> 121d0822
+	tt := inmemory_trie.NewEmptyTrie()
 
 	generator := newGenerator()
 	const size = 500
@@ -38,11 +34,7 @@
 
 	expected := tt.MustHash()
 
-<<<<<<< HEAD
-	tt = inmemory_trie.NewEmptyInmemoryTrie()
-=======
-	tt = trie.NewEmptyTrie()
->>>>>>> 121d0822
+	tt = inmemory_trie.NewEmptyTrie()
 	err = tt.Load(db, encroot)
 	require.NoError(t, err)
 	require.Equal(t, expected, tt.MustHash())
