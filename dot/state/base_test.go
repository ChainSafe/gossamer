--- conflicted
+++ resolved
@@ -29,26 +29,15 @@
 	err := tt.WriteDirty(db)
 	require.NoError(t, err)
 
-<<<<<<< HEAD
-	encroot, err := trie.V0.Hash(tt)
-	require.NoError(t, err)
-
-	expected := trie.V0.MustHash(tt)
-=======
 	encroot, err := tt.Hash()
 	require.NoError(t, err)
 
 	expected := tt.MustHash()
->>>>>>> 1a13e4cc
 
 	tt = trie.NewEmptyInmemoryTrie()
 	err = tt.Load(db, encroot)
 	require.NoError(t, err)
-<<<<<<< HEAD
-	require.Equal(t, expected, trie.V0.MustHash(tt))
-=======
 	require.Equal(t, expected, tt.MustHash())
->>>>>>> 1a13e4cc
 }
 
 func TestStoreAndLoadGenesisData(t *testing.T) {
