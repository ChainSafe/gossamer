// Copyright 2021 ChainSafe Systems (ON)
// SPDX-License-Identifier: LGPL-3.0-only

package state

import (
	"errors"
	"fmt"
	"sync"

	"github.com/ChainSafe/gossamer/dot/state/pruner"
	"github.com/ChainSafe/gossamer/dot/types"
	"github.com/ChainSafe/gossamer/internal/database"
	"github.com/ChainSafe/gossamer/lib/common"
	rtstorage "github.com/ChainSafe/gossamer/lib/runtime/storage"
	"github.com/ChainSafe/gossamer/pkg/trie"
	"github.com/ChainSafe/gossamer/pkg/trie/proof"
)

// storagePrefix storage key prefix.
var storagePrefix = "storage"
var codeKey = common.CodeKey

// ErrTrieDoesNotExist is returned when attempting to interact with a trie that is not stored in the StorageState
var ErrTrieDoesNotExist = errors.New("trie with given root does not exist")

func errTrieDoesNotExist(hash common.Hash) error {
	return fmt.Errorf("%w: %s", ErrTrieDoesNotExist, hash)
}

// StorageState is the struct that holds the trie, db and lock
type StorageState struct {
	blockState *BlockState
	tries      *Tries

	db GetterPutterNewBatcher
	sync.RWMutex

	// change notifiers
	observerListMutex sync.RWMutex
	observerList      []Observer
	pruner            pruner.Pruner
}

// NewStorageState creates a new StorageState backed by the given block state
// and database located at basePath.
func NewStorageState(db database.Database, blockState *BlockState,
	tries *Tries) (*StorageState, error) {
	storageTable := database.NewTable(db, storagePrefix)

	return &StorageState{
		blockState:   blockState,
		tries:        tries,
		db:           storageTable,
		observerList: []Observer{},
		pruner:       &pruner.ArchiveNode{},
	}, nil
}

// StoreTrie stores the given trie in the StorageState and writes it to the database
func (s *StorageState) StoreTrie(ts *rtstorage.TrieState, header *types.Header) error {
<<<<<<< HEAD
	root := ts.MustRoot(trie.V0)

=======
	root := ts.MustRoot()
>>>>>>> f5e48a97
	s.tries.softSet(root, ts.Trie())

	if header != nil {
		insertedNodeHashes, deletedNodeHashes, err := ts.GetChangedNodeHashes()
		if err != nil {
			return fmt.Errorf("getting trie changed node hashes for block hash %s: %w", header.Hash(), err)
		}

		err = s.pruner.StoreJournalRecord(deletedNodeHashes, insertedNodeHashes, header.Hash(), int64(header.Number))
		if err != nil {
			return fmt.Errorf("storing journal record: %w", err)
		}
	}

	logger.Tracef("cached trie in storage state: %s", root)

	if err := ts.Trie().WriteDirty(s.db); err != nil {
		logger.Warnf("failed to write trie with root %s to database: %s", root, err)
		return err
	}

	go s.notifyAll(root)
	return nil
}

// TrieState returns the TrieState for a given state root.
// If no state root is provided, it returns the TrieState for the current chain head.
func (s *StorageState) TrieState(root *common.Hash) (*rtstorage.TrieState, error) {
	if root == nil {
		sr, err := s.blockState.BestBlockStateRoot()
		if err != nil {
			return nil, fmt.Errorf("while getting best block state root: %w", err)
		}
		root = &sr
	}

	t := s.tries.get(*root)
	if t == nil {
		var err error
		t, err = s.LoadFromDB(*root)
		if err != nil {
			return nil, fmt.Errorf("while loading from database: %w", err)
		}

		s.tries.softSet(*root, t)
	} else if t.MustHash() != *root {
		panic("trie does not have expected root")
	}

	nextTrie := t.Snapshot()
	next := rtstorage.NewTrieState(nextTrie)

	logger.Tracef("returning trie with root %s to be modified", root)
	return next, nil
}

// LoadFromDB loads an encoded trie from the DB where the key is `root`
func (s *StorageState) LoadFromDB(root common.Hash) (*trie.Trie, error) {
	t := trie.NewTrie(nil, s.db)
	err := t.Load(s.db, root)
	if err != nil {
		return nil, err
	}

	s.tries.softSet(t.MustHash(), t)
	return t, nil
}

func (s *StorageState) loadTrie(root *common.Hash) (*trie.Trie, error) {
	if root == nil {
		sr, err := s.blockState.BestBlockStateRoot()
		if err != nil {
			return nil, err
		}
		root = &sr
	}

	t := s.tries.get(*root)
	if t != nil {
		return t, nil
	}

	tr, err := s.LoadFromDB(*root)
	if err != nil {
		return nil, fmt.Errorf("trie does not exist at root %s: %w", *root, err)
	}

	return tr, nil
}

// ExistsStorage check if the key exists in the storage trie with the given storage hash
// If no hash is provided, the current chain head is used
func (s *StorageState) ExistsStorage(root *common.Hash, key []byte) (bool, error) {
	val, err := s.GetStorage(root, key)
	return val != nil, err
}

// GetStorage gets the object from the trie using the given key and storage hash
// If no hash is provided, the current chain head is used
func (s *StorageState) GetStorage(root *common.Hash, key []byte) ([]byte, error) {
	if root == nil {
		sr, err := s.blockState.BestBlockStateRoot()
		if err != nil {
			return nil, err
		}
		root = &sr
	}

	t := s.tries.get(*root)
	if t != nil {
		val := t.Get(key)
		return val, nil
	}

	return trie.GetFromDB(s.db, *root, key)
}

// GetStorageByBlockHash returns the value at the given key at the given block hash
func (s *StorageState) GetStorageByBlockHash(bhash *common.Hash, key []byte) ([]byte, error) {
	var (
		root common.Hash
		err  error
	)

	if bhash != nil {
		header, err := s.blockState.GetHeader(*bhash)
		if err != nil {
			return nil, err
		}

		root = header.StateRoot
	} else {
		root, err = s.StorageRoot()
		if err != nil {
			return nil, err
		}
	}

	return s.GetStorage(&root, key)
}

// GetStateRootFromBlock returns the state root hash of a given block hash
func (s *StorageState) GetStateRootFromBlock(bhash *common.Hash) (*common.Hash, error) {
	if bhash == nil {
		b := s.blockState.BestBlockHash()
		bhash = &b
	}

	header, err := s.blockState.GetHeader(*bhash)
	if err != nil {
		return nil, err
	}

	return &header.StateRoot, nil
}

// StorageRoot returns the root hash of the current storage trie
func (s *StorageState) StorageRoot() (common.Hash, error) {
	return s.blockState.BestBlockStateRoot()
}

// Entries returns Entries from the trie with the given state root
func (s *StorageState) Entries(root *common.Hash) (map[string][]byte, error) {
	tr, err := s.loadTrie(root)
	if err != nil {
		return nil, err
	}

	return tr.Entries(), nil
}

// GetKeysWithPrefix returns all that match the given prefix for the given hash
// (or best block state root if hash is nil) in lexicographic order
func (s *StorageState) GetKeysWithPrefix(root *common.Hash, prefix []byte) ([][]byte, error) {
	tr, err := s.loadTrie(root)
	if err != nil {
		return nil, err
	}

	return tr.GetKeysWithPrefix(prefix), nil
}

// GetStorageChild returns a child trie, if it exists
func (s *StorageState) GetStorageChild(root *common.Hash, keyToChild []byte) (*trie.Trie, error) {
	tr, err := s.loadTrie(root)
	if err != nil {
		return nil, err
	}

	return tr.GetChild(keyToChild)
}

// GetStorageFromChild get a value from a child trie
func (s *StorageState) GetStorageFromChild(root *common.Hash, keyToChild, key []byte) ([]byte, error) {
	tr, err := s.loadTrie(root)
	if err != nil {
		return nil, err
	}

	return tr.GetFromChild(keyToChild, key)
}

// LoadCode returns the runtime code (located at :code)
func (s *StorageState) LoadCode(hash *common.Hash) ([]byte, error) {
	return s.GetStorage(hash, codeKey)
}

// LoadCodeHash returns the hash of the runtime code (located at :code)
func (s *StorageState) LoadCodeHash(hash *common.Hash) (common.Hash, error) {
	code, err := s.LoadCode(hash)
	if err != nil {
		return common.NewHash([]byte{}), err
	}

	return common.Blake2bHash(code)
}

// GenerateTrieProof returns the proofs related to the keys on the state root trie
func (s *StorageState) GenerateTrieProof(stateRoot common.Hash, keys [][]byte) (
	encodedProofNodes [][]byte, err error) {
	return proof.Generate(stateRoot[:], keys, s.db)
}<|MERGE_RESOLUTION|>--- conflicted
+++ resolved
@@ -59,12 +59,7 @@
 
 // StoreTrie stores the given trie in the StorageState and writes it to the database
 func (s *StorageState) StoreTrie(ts *rtstorage.TrieState, header *types.Header) error {
-<<<<<<< HEAD
-	root := ts.MustRoot(trie.V0)
-
-=======
 	root := ts.MustRoot()
->>>>>>> f5e48a97
 	s.tries.softSet(root, ts.Trie())
 
 	if header != nil {
