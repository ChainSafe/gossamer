--- conflicted
+++ resolved
@@ -96,10 +96,7 @@
 	err := ts.Commit()
 	if err != nil {
 		logger.Error("failed to write TrieState db values to trie", "state root", root, "error", err)
-<<<<<<< HEAD
-=======
 		return err
->>>>>>> d2c6bed1
 	}
 
 	s.lock.Lock()
