// Copyright 2019 ChainSafe Systems (ON) Corp.
// This file is part of gossamer.
//
// The gossamer library is free software: you can redistribute it and/or modify
// it under the terms of the GNU Lesser General Public License as published by
// the Free Software Foundation, either version 3 of the License, or
// (at your option) any later version.
//
// The gossamer library is distributed in the hope that it will be useful,
// but WITHOUT ANY WARRANTY; without even the implied warranty of
// MERCHANTABILITY or FITNESS FOR A PARTICULAR PURPOSE. See the
// GNU Lesser General Public License for more details.
//
// You should have received a copy of the GNU Lesser General Public License
// along with the gossamer library. If not, see <http://www.gnu.org/licenses/>.

package state

import (
	"encoding/binary"
	"errors"
	"fmt"
	"sync"

	"github.com/ChainSafe/chaindb"
	"github.com/ChainSafe/gossamer/dot/state/pruner"
	"github.com/ChainSafe/gossamer/dot/types"
	"github.com/ChainSafe/gossamer/lib/common"
	rtstorage "github.com/ChainSafe/gossamer/lib/runtime/storage"
	"github.com/ChainSafe/gossamer/lib/trie"
)

// storagePrefix storage key prefix.
var storagePrefix = "storage"
var codeKey = common.CodeKey

// ErrTrieDoesNotExist is returned when attempting to interact with a trie that is not stored in the StorageState
var ErrTrieDoesNotExist = errors.New("trie with given root does not exist")

func errTrieDoesNotExist(hash common.Hash) error {
	return fmt.Errorf("%w: %s", ErrTrieDoesNotExist, hash)
}

// StorageState is the struct that holds the trie, db and lock
type StorageState struct {
	blockState *BlockState
	tries      *sync.Map // map[common.Hash]*trie.Trie // map of root -> trie

<<<<<<< HEAD
	db   chaindb.Database
	lock sync.RWMutex
=======
	db chaindb.Database
	sync.RWMutex
>>>>>>> 0932ee84

	// change notifiers
	changedLock  sync.RWMutex
	observerList []Observer
<<<<<<< HEAD

	syncing bool
=======
	pruner       pruner.Pruner
	syncing      bool
>>>>>>> 0932ee84
}

// NewStorageState creates a new StorageState backed by the given trie and database located at basePath.
func NewStorageState(db chaindb.Database, blockState *BlockState, t *trie.Trie, onlinePruner pruner.Config) (*StorageState, error) {
	if db == nil {
		return nil, fmt.Errorf("cannot have nil database")
	}

	if t == nil {
		return nil, fmt.Errorf("cannot have nil trie")
	}

	tries := new(sync.Map)
	tries.Store(t.MustHash(), t)

	storageTable := chaindb.NewTable(db, storagePrefix)

	var p pruner.Pruner
	if onlinePruner.Mode == pruner.Full {
		var err error
		p, err = pruner.NewFullNode(db, storageTable, onlinePruner.RetainedBlocks, logger)
		if err != nil {
			return nil, err
		}
	} else {
		p = &pruner.ArchiveNode{}
	}

	return &StorageState{
		blockState:   blockState,
		tries:        tries,
<<<<<<< HEAD
		db:           chaindb.NewTable(db, storagePrefix),
		observerList: []Observer{},
=======
		db:           storageTable,
		observerList: []Observer{},
		pruner:       p,
>>>>>>> 0932ee84
	}, nil
}

// SetSyncing sets whether the node is currently syncing or not
func (s *StorageState) SetSyncing(syncing bool) {
	s.syncing = syncing
}

func (s *StorageState) pruneKey(keyHeader *types.Header) {
	s.tries.Delete(keyHeader.StateRoot)
}

// StoreTrie stores the given trie in the StorageState and writes it to the database
func (s *StorageState) StoreTrie(ts *rtstorage.TrieState, header *types.Header) error {
	root := ts.MustRoot()

	if s.syncing {
		// keep only the trie at the head of the chain when syncing
		// TODO: probably remove this when memory usage improves
		s.tries.Range(func(k, _ interface{}) bool {
			s.tries.Delete(k)
			return true
		})
	}

	_, _ = s.tries.LoadOrStore(root, ts.Trie())

	if _, ok := s.pruner.(*pruner.FullNode); header == nil && ok {
		return fmt.Errorf("block cannot be empty for Full node pruner")
	}

	if header != nil {
		insKeys, err := ts.GetInsertedNodeHashes()
		if err != nil {
			return fmt.Errorf("failed to get state trie inserted keys: block %s %w", header.Hash(), err)
		}

		delKeys := ts.GetDeletedNodeHashes()
		err = s.pruner.StoreJournalRecord(delKeys, insKeys, header.Hash(), header.Number.Int64())
		if err != nil {
			return err
		}
	}

	logger.Trace("cached trie in storage state", "root", root)

	if err := ts.Trie().WriteDirty(s.db); err != nil {
		logger.Warn("failed to write trie to database", "root", root, "error", err)
		return err
	}

	go s.notifyAll(root)
<<<<<<< HEAD

=======
>>>>>>> 0932ee84
	return nil
}

// TrieState returns the TrieState for a given state root.
// If no state root is provided, it returns the TrieState for the current chain head.
func (s *StorageState) TrieState(root *common.Hash) (*rtstorage.TrieState, error) {
	if root == nil {
		sr, err := s.blockState.BestBlockStateRoot()
		if err != nil {
			return nil, err
		}
		root = &sr
	}

	st, has := s.tries.Load(*root)
	if !has {
		var err error
		st, err = s.LoadFromDB(*root)
		if err != nil {
			return nil, err
		}

		_, _ = s.tries.LoadOrStore(*root, st)
	}

<<<<<<< HEAD
	s.lock.Lock()
	s.tries[*root] = curr.Snapshot()
	s.lock.Unlock()
	return curr, nil
=======
	t := st.(*trie.Trie)

	if has && t.MustHash() != *root {
		panic("trie does not have expected root")
	}

	nextTrie := t.Snapshot()
	next, err := rtstorage.NewTrieState(nextTrie)
	if err != nil {
		return nil, err
	}

	logger.Trace("returning trie to be modified", "root", root)
	return next, nil
>>>>>>> 0932ee84
}

// LoadFromDB loads an encoded trie from the DB where the key is `root`
func (s *StorageState) LoadFromDB(root common.Hash) (*trie.Trie, error) {
	t := trie.NewEmptyTrie()
	err := t.Load(s.db, root)
	if err != nil {
		return nil, err
	}

	_, _ = s.tries.LoadOrStore(t.MustHash(), t)
	return t, nil
}

func (s *StorageState) loadTrie(root *common.Hash) (*trie.Trie, error) {
	if root == nil {
		sr, err := s.blockState.BestBlockStateRoot()
		if err != nil {
			return nil, err
		}
		root = &sr
	}

	if t, has := s.tries.Load(*root); has && t != nil {
		return t.(*trie.Trie), nil
	}

	tr, err := s.LoadFromDB(*root)
	if err != nil {
		return nil, errTrieDoesNotExist(*root)
	}

	return tr, nil
}

// ExistsStorage check if the key exists in the storage trie with the given storage hash
// If no hash is provided, the current chain head is used
func (s *StorageState) ExistsStorage(root *common.Hash, key []byte) (bool, error) {
	val, err := s.GetStorage(root, key)
	return val != nil, err
}

// GetStorage gets the object from the trie using the given key and storage hash
// If no hash is provided, the current chain head is used
func (s *StorageState) GetStorage(root *common.Hash, key []byte) ([]byte, error) {
	if root == nil {
		sr, err := s.blockState.BestBlockStateRoot()
		if err != nil {
			return nil, err
		}
		root = &sr
	}

	if t, has := s.tries.Load(*root); has {
		val := t.(*trie.Trie).Get(key)
		return val, nil
	}

	return trie.GetFromDB(s.db, *root, key)
}

// GetStorageByBlockHash returns the value at the given key at the given block hash
func (s *StorageState) GetStorageByBlockHash(bhash common.Hash, key []byte) ([]byte, error) {
	header, err := s.blockState.GetHeader(bhash)
	if err != nil {
		return nil, err
	}

	return s.GetStorage(&header.StateRoot, key)
}

// GetStateRootFromBlock returns the state root hash of a given block hash
func (s *StorageState) GetStateRootFromBlock(bhash *common.Hash) (*common.Hash, error) {
	header, err := s.blockState.GetHeader(*bhash)
	if err != nil {
		return nil, err
	}
	return &header.StateRoot, nil
}

// StorageRoot returns the root hash of the current storage trie
func (s *StorageState) StorageRoot() (common.Hash, error) {
	return s.blockState.BestBlockStateRoot()
}

// EnumeratedTrieRoot not implemented
func (s *StorageState) EnumeratedTrieRoot(values [][]byte) {
	//TODO
	panic("not implemented")
}

// Entries returns Entries from the trie with the given state root
func (s *StorageState) Entries(root *common.Hash) (map[string][]byte, error) {
	tr, err := s.loadTrie(root)
	if err != nil {
		return nil, err
	}

	return tr.Entries(), nil
}

// GetKeysWithPrefix returns all that match the given prefix for the given hash (or best block state root if hash is nil) in lexicographic order
func (s *StorageState) GetKeysWithPrefix(root *common.Hash, prefix []byte) ([][]byte, error) {
	tr, err := s.loadTrie(root)
	if err != nil {
		return nil, err
	}

	return tr.GetKeysWithPrefix(prefix), nil
}

// GetStorageChild returns a child trie, if it exists
func (s *StorageState) GetStorageChild(root *common.Hash, keyToChild []byte) (*trie.Trie, error) {
	tr, err := s.loadTrie(root)
	if err != nil {
		return nil, err
	}

	return tr.GetChild(keyToChild)
}

// GetStorageFromChild get a value from a child trie
func (s *StorageState) GetStorageFromChild(root *common.Hash, keyToChild, key []byte) ([]byte, error) {
	tr, err := s.loadTrie(root)
	if err != nil {
		return nil, err
	}

	return tr.GetFromChild(keyToChild, key)
}

// LoadCode returns the runtime code (located at :code)
func (s *StorageState) LoadCode(hash *common.Hash) ([]byte, error) {
	return s.GetStorage(hash, codeKey)
}

// LoadCodeHash returns the hash of the runtime code (located at :code)
func (s *StorageState) LoadCodeHash(hash *common.Hash) (common.Hash, error) {
	code, err := s.LoadCode(hash)
	if err != nil {
		return common.NewHash([]byte{}), err
	}

	return common.Blake2bHash(code)
}

// GetBalance gets the balance for an account with the given public key
func (s *StorageState) GetBalance(hash *common.Hash, key [32]byte) (uint64, error) {
	skey, err := common.BalanceKey(key)
	if err != nil {
		return 0, err
	}

	bal, err := s.GetStorage(hash, skey)
	if err != nil {
		return 0, err
	}

	if len(bal) != 8 {
		return 0, nil
	}

	return binary.LittleEndian.Uint64(bal), nil
}

func (s *StorageState) pruneStorage(closeCh chan interface{}) {
	for {
		select {
		case key := <-s.blockState.pruneKeyCh:
			s.pruneKey(key)
		case <-closeCh:
			return
		}
	}
}<|MERGE_RESOLUTION|>--- conflicted
+++ resolved
@@ -46,24 +46,14 @@
 	blockState *BlockState
 	tries      *sync.Map // map[common.Hash]*trie.Trie // map of root -> trie
 
-<<<<<<< HEAD
-	db   chaindb.Database
-	lock sync.RWMutex
-=======
 	db chaindb.Database
 	sync.RWMutex
->>>>>>> 0932ee84
 
 	// change notifiers
 	changedLock  sync.RWMutex
 	observerList []Observer
-<<<<<<< HEAD
-
-	syncing bool
-=======
 	pruner       pruner.Pruner
 	syncing      bool
->>>>>>> 0932ee84
 }
 
 // NewStorageState creates a new StorageState backed by the given trie and database located at basePath.
@@ -95,14 +85,9 @@
 	return &StorageState{
 		blockState:   blockState,
 		tries:        tries,
-<<<<<<< HEAD
-		db:           chaindb.NewTable(db, storagePrefix),
-		observerList: []Observer{},
-=======
 		db:           storageTable,
 		observerList: []Observer{},
 		pruner:       p,
->>>>>>> 0932ee84
 	}, nil
 }
 
@@ -155,10 +140,6 @@
 	}
 
 	go s.notifyAll(root)
-<<<<<<< HEAD
-
-=======
->>>>>>> 0932ee84
 	return nil
 }
 
@@ -184,12 +165,6 @@
 		_, _ = s.tries.LoadOrStore(*root, st)
 	}
 
-<<<<<<< HEAD
-	s.lock.Lock()
-	s.tries[*root] = curr.Snapshot()
-	s.lock.Unlock()
-	return curr, nil
-=======
 	t := st.(*trie.Trie)
 
 	if has && t.MustHash() != *root {
@@ -204,7 +179,6 @@
 
 	logger.Trace("returning trie to be modified", "root", root)
 	return next, nil
->>>>>>> 0932ee84
 }
 
 // LoadFromDB loads an encoded trie from the DB where the key is `root`
