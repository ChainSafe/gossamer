// Copyright 2019 ChainSafe Systems (ON) Corp.
// This file is part of gossamer.
//
// The gossamer library is free software: you can redistribute it and/or modify
// it under the terms of the GNU Lesser General Public License as published by
// the Free Software Foundation, either version 3 of the License, or
// (at your option) any later version.
//
// The gossamer library is distributed in the hope that it will be useful,
// but WITHOUT ANY WARRANTY; without even the implied warranty of
// MERCHANTABILITY or FITNESS FOR A PARTICULAR PURPOSE. See the
// GNU Lesser General Public License for more details.
//
// You should have received a copy of the GNU Lesser General Public License
// along with the gossamer library. If not, see <http://www.gnu.org/licenses/>.

package state

import (
	"encoding/binary"
	"errors"
	"fmt"
	"sync"

	"github.com/ChainSafe/chaindb"
	"github.com/ChainSafe/gossamer/dot/state/pruner"
	"github.com/ChainSafe/gossamer/dot/types"
	"github.com/ChainSafe/gossamer/lib/common"
	rtstorage "github.com/ChainSafe/gossamer/lib/runtime/storage"
	"github.com/ChainSafe/gossamer/lib/trie"
)

// storagePrefix storage key prefix.
var storagePrefix = "storage"
var codeKey = common.CodeKey

// ErrTrieDoesNotExist is returned when attempting to interact with a trie that is not stored in the StorageState
var ErrTrieDoesNotExist = errors.New("trie with given root does not exist")

func errTrieDoesNotExist(hash common.Hash) error {
	return fmt.Errorf("%w: %s", ErrTrieDoesNotExist, hash)
}

// StorageState is the struct that holds the trie, db and lock
type StorageState struct {
	blockState *BlockState
	tries      map[common.Hash]*trie.Trie // map of root -> trie

	db   chaindb.Database
	lock sync.RWMutex

	// change notifiers
	changedLock  sync.RWMutex
	observerList []Observer
	pruner       pruner.Pruner
	syncing      bool
}

// NewStorageState creates a new StorageState backed by the given trie and database located at basePath.
func NewStorageState(db chaindb.Database, blockState *BlockState, t *trie.Trie, onlinePruner pruner.Config) (*StorageState, error) {
	if db == nil {
		return nil, fmt.Errorf("cannot have nil database")
	}

	if t == nil {
		return nil, fmt.Errorf("cannot have nil trie")
	}

	tries := make(map[common.Hash]*trie.Trie)
	tries[t.MustHash()] = t

	storageTable := chaindb.NewTable(db, storagePrefix)

	var p pruner.Pruner
	if onlinePruner.Mode == pruner.Full {
		var err error
		p, err = pruner.NewFullNode(db, storageTable, onlinePruner.RetainedBlocks, logger)
		if err != nil {
			return nil, err
		}
	} else {
		p = &pruner.ArchiveNode{}
	}

	return &StorageState{
		blockState:   blockState,
		tries:        tries,
		db:           storageTable,
		observerList: []Observer{},
		pruner:       p,
	}, nil
}

// SetSyncing sets whether the node is currently syncing or not
func (s *StorageState) SetSyncing(syncing bool) {
	s.syncing = syncing
}

func (s *StorageState) pruneKey(keyHeader *types.Header) {
	s.lock.Lock()
	defer s.lock.Unlock()

	_, ok := s.tries[keyHeader.StateRoot]
	if !ok {
		return
	}

	delete(s.tries, keyHeader.StateRoot)
	// TODO: database pruning needs to be refactored since the trie is now stored by nodes
}

// StoreTrie stores the given trie in the StorageState and writes it to the database
func (s *StorageState) StoreTrie(ts *rtstorage.TrieState, header *types.Header) error {
	s.lock.Lock()
	defer s.lock.Unlock()

	root := ts.MustRoot()
	if s.syncing {
		// keep only the trie at the head of the chain when syncing
		for key := range s.tries {
			delete(s.tries, key)
		}
	}
	s.tries[root] = ts.Trie()

<<<<<<< HEAD
	if _, ok := s.pruner.(*pruner.FullNode); header == nil && ok {
		return fmt.Errorf("block cannot be empty for Full node pruner")
	}

	if header != nil {
		insKeys, err := ts.GetInsertedNodeHashes()
		if err != nil {
			return fmt.Errorf("failed to get state trie inserted keys: block %s %w", header.Hash(), err)
		}

		delKeys := ts.GetDeletedNodeHashes()
		err = s.pruner.StoreJournalRecord(delKeys, insKeys, header.Hash(), header.Number.Int64())
		if err != nil {
			return err
		}
	}

	logger.Trace("cached trie in storage state", "root", root)
=======
	logger.Debug("cached trie in storage state", "root", root)
>>>>>>> ca99fbf1

	if err := s.tries[root].WriteDirty(s.db); err != nil {
		logger.Warn("failed to write trie to database", "root", root, "error", err)
		return err
	}

	go s.notifyAll(root)
	return nil
}

// TrieState returns the TrieState for a given state root.
// If no state root is provided, it returns the TrieState for the current chain head.
func (s *StorageState) TrieState(root *common.Hash) (*rtstorage.TrieState, error) {
	if root == nil {
		sr, err := s.blockState.BestBlockStateRoot()
		if err != nil {
			return nil, err
		}
		root = &sr
	}

	s.lock.RLock()
	t := s.tries[*root]
	s.lock.RUnlock()

	if t != nil && t.MustHash() != *root {
		panic("trie does not have expected root")
	}

	if t == nil {
		var err error
		t, err = s.LoadFromDB(*root)
		if err != nil {
			return nil, err
		}
	}

	nextTrie := t.Snapshot()
	next, err := rtstorage.NewTrieState(nextTrie)
	if err != nil {
		return nil, err
	}

	logger.Trace("returning trie to be modified", "root", root, "next", next.MustRoot())
	return next, nil
}

// LoadFromDB loads an encoded trie from the DB where the key is `root`
func (s *StorageState) LoadFromDB(root common.Hash) (*trie.Trie, error) {
	t := trie.NewEmptyTrie()
	err := t.Load(s.db, root)
	if err != nil {
		return nil, err
	}

	s.lock.Lock()
	defer s.lock.Unlock()

	s.tries[t.MustHash()] = t
	return t, nil
}

// ExistsStorage check if the key exists in the storage trie with the given storage hash
// If no hash is provided, the current chain head is used
func (s *StorageState) ExistsStorage(root *common.Hash, key []byte) (bool, error) {
	val, err := s.GetStorage(root, key)
	return val != nil, err
}

// GetStorage gets the object from the trie using the given key and storage hash
// If no hash is provided, the current chain head is used
func (s *StorageState) GetStorage(root *common.Hash, key []byte) ([]byte, error) {
	if root == nil {
		sr, err := s.blockState.BestBlockStateRoot()
		if err != nil {
			return nil, err
		}
		root = &sr
	}

	s.lock.RLock()
	defer s.lock.RUnlock()

	if trie, ok := s.tries[*root]; ok {
		val := trie.Get(key)
		return val, nil
	}

	return trie.GetFromDB(s.db, *root, key)
}

// GetStorageByBlockHash returns the value at the given key at the given block hash
func (s *StorageState) GetStorageByBlockHash(bhash common.Hash, key []byte) ([]byte, error) {
	header, err := s.blockState.GetHeader(bhash)
	if err != nil {
		return nil, err
	}

	return s.GetStorage(&header.StateRoot, key)
}

// GetStateRootFromBlock returns the state root hash of a given block hash
func (s *StorageState) GetStateRootFromBlock(bhash *common.Hash) (*common.Hash, error) {
	header, err := s.blockState.GetHeader(*bhash)
	if err != nil {
		return nil, err
	}
	return &header.StateRoot, nil
}

// StorageRoot returns the root hash of the current storage trie
func (s *StorageState) StorageRoot() (common.Hash, error) {
	return s.blockState.BestBlockStateRoot()
}

// EnumeratedTrieRoot not implemented
func (s *StorageState) EnumeratedTrieRoot(values [][]byte) {
	//TODO
	panic("not implemented")
}

// Entries returns Entries from the trie with the given state root
func (s *StorageState) Entries(root *common.Hash) (map[string][]byte, error) {
	if root == nil {
		head, err := s.blockState.BestBlockStateRoot()
		if err != nil {
			return nil, err
		}
		root = &head
	}

	s.lock.RLock()
	tr, ok := s.tries[*root]
	s.lock.RUnlock()

	if !ok {
		var err error
		tr, err = s.LoadFromDB(*root)
		if err != nil {
			return nil, errTrieDoesNotExist(*root)
		}
	}

	s.lock.RLock()
	defer s.lock.RUnlock()
	return tr.Entries(), nil
}

// GetKeysWithPrefix returns all that match the given prefix for the given hash (or best block state root if hash is nil) in lexicographic order
func (s *StorageState) GetKeysWithPrefix(hash *common.Hash, prefix []byte) ([][]byte, error) {
	if hash == nil {
		sr, err := s.blockState.BestBlockStateRoot()
		if err != nil {
			return nil, err
		}
		hash = &sr
	}

	s.lock.RLock()
	tr, ok := s.tries[*hash]
	s.lock.RUnlock()

	if !ok {
		var err error
		tr, err = s.LoadFromDB(*hash)
		if err != nil {
			return nil, errTrieDoesNotExist(*hash)
		}
	}

	s.lock.RLock()
	defer s.lock.RUnlock()
	return tr.GetKeysWithPrefix(prefix), nil
}

// GetStorageChild return GetChild from the trie
func (s *StorageState) GetStorageChild(hash *common.Hash, keyToChild []byte) (*trie.Trie, error) {
	if hash == nil {
		sr, err := s.blockState.BestBlockStateRoot()
		if err != nil {
			return nil, err
		}
		hash = &sr
	}

	s.lock.RLock()
	tr, ok := s.tries[*hash]
	s.lock.RUnlock()

	if !ok {
		var err error
		tr, err = s.LoadFromDB(*hash)
		if err != nil {
			return nil, errTrieDoesNotExist(*hash)
		}
	}

	s.lock.RLock()
	defer s.lock.RUnlock()
	return tr.GetChild(keyToChild)
}

// GetStorageFromChild return GetFromChild from the trie
func (s *StorageState) GetStorageFromChild(hash *common.Hash, keyToChild, key []byte) ([]byte, error) {
	if hash == nil {
		sr, err := s.blockState.BestBlockStateRoot()
		if err != nil {
			return nil, err
		}
		hash = &sr
	}

	s.lock.RLock()
	tr, ok := s.tries[*hash]
	s.lock.RUnlock()

	if !ok {
		var err error
		tr, err = s.LoadFromDB(*hash)
		if err != nil {
			return nil, errTrieDoesNotExist(*hash)
		}
	}

	s.lock.RLock()
	defer s.lock.RUnlock()
	return tr.GetFromChild(keyToChild, key)
}

// LoadCode returns the runtime code (located at :code)
func (s *StorageState) LoadCode(hash *common.Hash) ([]byte, error) {
	return s.GetStorage(hash, codeKey)
}

// LoadCodeHash returns the hash of the runtime code (located at :code)
func (s *StorageState) LoadCodeHash(hash *common.Hash) (common.Hash, error) {
	code, err := s.LoadCode(hash)
	if err != nil {
		return common.NewHash([]byte{}), err
	}

	return common.Blake2bHash(code)
}

// GetBalance gets the balance for an account with the given public key
func (s *StorageState) GetBalance(hash *common.Hash, key [32]byte) (uint64, error) {
	skey, err := common.BalanceKey(key)
	if err != nil {
		return 0, err
	}

	bal, err := s.GetStorage(hash, skey)
	if err != nil {
		return 0, err
	}

	if len(bal) != 8 {
		return 0, nil
	}

	return binary.LittleEndian.Uint64(bal), nil
}

func (s *StorageState) pruneStorage(closeCh chan interface{}) {
	for {
		select {
		case key := <-s.blockState.pruneKeyCh:
			s.pruneKey(key)
		case <-closeCh:
			return
		}
	}
}<|MERGE_RESOLUTION|>--- conflicted
+++ resolved
@@ -123,7 +123,6 @@
 	}
 	s.tries[root] = ts.Trie()
 
-<<<<<<< HEAD
 	if _, ok := s.pruner.(*pruner.FullNode); header == nil && ok {
 		return fmt.Errorf("block cannot be empty for Full node pruner")
 	}
@@ -142,9 +141,6 @@
 	}
 
 	logger.Trace("cached trie in storage state", "root", root)
-=======
-	logger.Debug("cached trie in storage state", "root", root)
->>>>>>> ca99fbf1
 
 	if err := s.tries[root].WriteDirty(s.db); err != nil {
 		logger.Warn("failed to write trie to database", "root", root, "error", err)
