// Copyright 2022 ChainSafe Systems (ON)
// SPDX-License-Identifier: LGPL-3.0-only

package state

import (
	"testing"

	"github.com/ChainSafe/gossamer/internal/trie/node"
	"github.com/ChainSafe/gossamer/lib/common"
	"github.com/ChainSafe/gossamer/lib/trie"
<<<<<<< HEAD
	lrucache "github.com/ChainSafe/gossamer/lib/utils/lru-cache"
	"github.com/golang/mock/gomock"
=======
>>>>>>> 7ebf37ae
	"github.com/stretchr/testify/assert"
	"go.uber.org/mock/gomock"
)

var emptyTrie = trie.NewEmptyTrie()

func Test_NewTries(t *testing.T) {
	t.Parallel()

	rootToTrie := NewTries()

	expectedTries := &Tries{
		rootToTrie:    lrucache.NewLRUCache[common.Hash, *trie.Trie](MaxInMemoryTries),
		triesGauge:    triesGauge,
		setCounter:    setCounter,
		deleteCounter: deleteCounter,
	}

	assert.Equal(t, expectedTries, rootToTrie)
}

func Test_Tries_SetEmptyTrie(t *testing.T) {
	t.Parallel()

	tries := NewTries()
	tries.SetEmptyTrie()

	expectedTries := &Tries{
		rootToTrie:    lrucache.NewLRUCache[common.Hash, *trie.Trie](MaxInMemoryTries),
		triesGauge:    triesGauge,
		setCounter:    setCounter,
		deleteCounter: deleteCounter,
	}
	expectedTries.rootToTrie.Put(trie.EmptyHash, trie.NewEmptyTrie())

	assert.Equal(t, expectedTries, tries)
}

func Test_Tries_SetTrie(t *testing.T) {
	t.Parallel()
	ctrl := gomock.NewController(t)
	db := NewMockDatabase(ctrl)
	db.EXPECT().Get(gomock.Any()).Times(0)

	tr := trie.NewTrie(&node.Node{PartialKey: []byte{1}}, db)

	tries := NewTries()
	tries.SetTrie(tr)

	expectedTries := &Tries{
<<<<<<< HEAD
		rootToTrie:    lrucache.NewLRUCache[common.Hash, *trie.Trie](MaxInMemoryTries),
=======
		rootToTrie: map[common.Hash]*trie.Trie{
			tr.MustHash(trie.NoMaxInlineValueSize): tr,
		},
>>>>>>> 7ebf37ae
		triesGauge:    triesGauge,
		setCounter:    setCounter,
		deleteCounter: deleteCounter,
	}

	expectedTries.rootToTrie.Put(tr.MustHash(), tr)

	assert.Equal(t, expectedTries, tries)
}

func Test_Tries_softSet(t *testing.T) {
	t.Parallel()
	testCases := map[string]struct {
		rootToTrie         *lrucache.LRUCache[common.Hash, *trie.Trie]
		root               common.Hash
		trie               *trie.Trie
		triesGaugeInc      bool
		expectedRootToTrie *lrucache.LRUCache[common.Hash, *trie.Trie]
	}{
		"set_new_in_map": {
			rootToTrie:    lrucache.NewLRUCache[common.Hash, *trie.Trie](MaxInMemoryTries),
			root:          common.Hash{1, 2, 3},
			trie:          trie.NewEmptyTrie(),
			triesGaugeInc: true,
			expectedRootToTrie: func() *lrucache.LRUCache[common.Hash, *trie.Trie] {
				cache := lrucache.NewLRUCache[common.Hash, *trie.Trie](MaxInMemoryTries)
				cache.Put(common.Hash{1, 2, 3}, trie.NewEmptyTrie())
				return cache
			}(),
		},
		"do_not_override_in_map": {
			rootToTrie: func() *lrucache.LRUCache[common.Hash, *trie.Trie] {
				cache := lrucache.NewLRUCache[common.Hash, *trie.Trie](MaxInMemoryTries)
				cache.Put(common.Hash{1, 2, 3}, emptyTrie)
				return cache
			}(),
			root: common.Hash{1, 2, 3},
			trie: emptyTrie,
			expectedRootToTrie: func() *lrucache.LRUCache[common.Hash, *trie.Trie] {
				cache := lrucache.NewLRUCache[common.Hash, *trie.Trie](MaxInMemoryTries)
				cache.Put(common.Hash{1, 2, 3}, emptyTrie)
				return cache
			}(),
		},
	}

	for name, testCase := range testCases {
		testCase := testCase
		t.Run(name, func(t *testing.T) {
			t.Parallel()
			ctrl := gomock.NewController(t)

			triesGauge := NewMockGauge(ctrl)
			if testCase.triesGaugeInc {
				triesGauge.EXPECT().Inc()
			}

			setCounter := NewMockCounter(ctrl)
			if testCase.triesGaugeInc {
				setCounter.EXPECT().Inc()
			}

			tries := &Tries{
				rootToTrie: testCase.rootToTrie,
				triesGauge: triesGauge,
				setCounter: setCounter,
			}

			tries.softSet(testCase.root, testCase.trie)

			assert.Equal(t, testCase.expectedRootToTrie, tries.rootToTrie)
		})
	}
}

func Test_Tries_delete(t *testing.T) {
	t.Parallel()

	testCases := map[string]struct {
		rootToTrie         *lrucache.LRUCache[common.Hash, *trie.Trie]
		root               common.Hash
		counterUpdated     bool
		expectedRootToTrie *lrucache.LRUCache[common.Hash, *trie.Trie]
		triesGaugeSet      float64
	}{
		"not_found": {
			rootToTrie: func() *lrucache.LRUCache[common.Hash, *trie.Trie] {
				cache := lrucache.NewLRUCache[common.Hash, *trie.Trie](MaxInMemoryTries)
				cache.Put(common.Hash{3, 4, 5}, emptyTrie)
				return cache
			}(),
			root:          common.Hash{1, 2, 3},
			triesGaugeSet: 1,
			expectedRootToTrie: func() *lrucache.LRUCache[common.Hash, *trie.Trie] {
				cache := lrucache.NewLRUCache[common.Hash, *trie.Trie](MaxInMemoryTries)
				cache.Put(common.Hash{3, 4, 5}, emptyTrie)
				return cache
			}(),
			counterUpdated: false,
		},
		"deleted": {
			rootToTrie: func() *lrucache.LRUCache[common.Hash, *trie.Trie] {
				cache := lrucache.NewLRUCache[common.Hash, *trie.Trie](MaxInMemoryTries)
				cache.Put(common.Hash{1, 2, 3}, emptyTrie)
				cache.Put(common.Hash{3, 4, 5}, emptyTrie)
				return cache
			}(),
			root:          common.Hash{1, 2, 3},
			triesGaugeSet: 1,
			expectedRootToTrie: func() *lrucache.LRUCache[common.Hash, *trie.Trie] {
				cache := lrucache.NewLRUCache[common.Hash, *trie.Trie](MaxInMemoryTries)
				cache.Put(common.Hash{3, 4, 5}, emptyTrie)
				return cache
			}(),
			counterUpdated: true,
		},
	}

	for name, testCase := range testCases {
		testCase := testCase
		t.Run(name, func(t *testing.T) {
			t.Parallel()
			ctrl := gomock.NewController(t)
			triesGauge := NewMockGauge(ctrl)
			deleteCounter := NewMockCounter(ctrl)

			if testCase.counterUpdated {
				deleteCounter.EXPECT().Inc()
				triesGauge.EXPECT().Dec()
			}

			tries := &Tries{
				rootToTrie:    testCase.rootToTrie,
				triesGauge:    triesGauge,
				deleteCounter: deleteCounter,
			}

			tries.delete(testCase.root)

			assert.Equal(t, testCase.expectedRootToTrie, tries.rootToTrie)
		})
	}
}

func Test_Tries_get(t *testing.T) {
	t.Parallel()
	ctrl := gomock.NewController(t)
	db := NewMockDatabase(ctrl)
	db.EXPECT().Get(gomock.Any()).Times(0)

	testCases := map[string]struct {
		tries *Tries
		root  common.Hash
		trie  *trie.Trie
	}{
		"found_in_map": {
			tries: &Tries{
				rootToTrie: func() *lrucache.LRUCache[common.Hash, *trie.Trie] {
					cache := lrucache.NewLRUCache[common.Hash, *trie.Trie](MaxInMemoryTries)
					trie := trie.NewTrie(&node.Node{
						PartialKey:   []byte{1, 2, 3},
						StorageValue: []byte{1},
<<<<<<< HEAD
					}, dbGetter)

					cache.Put(common.Hash{1, 2, 3}, trie)
					return cache
				}(),
=======
					}, db),
				},
>>>>>>> 7ebf37ae
			},
			root: common.Hash{1, 2, 3},
			trie: trie.NewTrie(&node.Node{
				PartialKey:   []byte{1, 2, 3},
				StorageValue: []byte{1},
			}, db),
		},
		"not_found_in_map": {
			// similar to not found in database
			tries: &Tries{
				rootToTrie: lrucache.NewLRUCache[common.Hash, *trie.Trie](MaxInMemoryTries),
			},
			root: common.Hash{1, 2, 3},
		},
	}

	for name, testCase := range testCases {
		testCase := testCase
		t.Run(name, func(t *testing.T) {
			t.Parallel()

			trieFound := testCase.tries.get(testCase.root)

			assert.Equal(t, testCase.trie, trieFound)
		})
	}
}

func Test_Tries_len(t *testing.T) {
	t.Parallel()

	testCases := map[string]struct {
		tries  *Tries
		length int
	}{
		"empty_map": {
			tries: &Tries{
				rootToTrie: lrucache.NewLRUCache[common.Hash, *trie.Trie](MaxInMemoryTries),
			},
		},
		"non_empty_map": {
			tries: &Tries{
				rootToTrie: func() *lrucache.LRUCache[common.Hash, *trie.Trie] {
					cache := lrucache.NewLRUCache[common.Hash, *trie.Trie](MaxInMemoryTries)
					cache.Put(common.Hash{1, 2, 3}, emptyTrie)
					return cache
				}(),
			},
			length: 1,
		},
	}

	for name, testCase := range testCases {
		testCase := testCase
		t.Run(name, func(t *testing.T) {
			t.Parallel()

			length := testCase.tries.len()

			assert.Equal(t, testCase.length, length)
		})
	}
}<|MERGE_RESOLUTION|>--- conflicted
+++ resolved
@@ -9,11 +9,7 @@
 	"github.com/ChainSafe/gossamer/internal/trie/node"
 	"github.com/ChainSafe/gossamer/lib/common"
 	"github.com/ChainSafe/gossamer/lib/trie"
-<<<<<<< HEAD
 	lrucache "github.com/ChainSafe/gossamer/lib/utils/lru-cache"
-	"github.com/golang/mock/gomock"
-=======
->>>>>>> 7ebf37ae
 	"github.com/stretchr/testify/assert"
 	"go.uber.org/mock/gomock"
 )
@@ -64,19 +60,17 @@
 	tries.SetTrie(tr)
 
 	expectedTries := &Tries{
-<<<<<<< HEAD
-		rootToTrie:    lrucache.NewLRUCache[common.Hash, *trie.Trie](MaxInMemoryTries),
-=======
-		rootToTrie: map[common.Hash]*trie.Trie{
-			tr.MustHash(trie.NoMaxInlineValueSize): tr,
-		},
->>>>>>> 7ebf37ae
+		rootToTrie: func() *lrucache.LRUCache[common.Hash, *trie.Trie] {
+			cache := lrucache.NewLRUCache[common.Hash, *trie.Trie](MaxInMemoryTries)
+			cache.Put(tr.MustHash(trie.NoMaxInlineValueSize), tr)
+			return cache
+		}(),
 		triesGauge:    triesGauge,
 		setCounter:    setCounter,
 		deleteCounter: deleteCounter,
 	}
 
-	expectedTries.rootToTrie.Put(tr.MustHash(), tr)
+	expectedTries.rootToTrie.Put(tr.MustHash(trie.NoMaxInlineValueSize), tr)
 
 	assert.Equal(t, expectedTries, tries)
 }
@@ -230,19 +224,13 @@
 			tries: &Tries{
 				rootToTrie: func() *lrucache.LRUCache[common.Hash, *trie.Trie] {
 					cache := lrucache.NewLRUCache[common.Hash, *trie.Trie](MaxInMemoryTries)
-					trie := trie.NewTrie(&node.Node{
+					tr := trie.NewTrie(&node.Node{
 						PartialKey:   []byte{1, 2, 3},
 						StorageValue: []byte{1},
-<<<<<<< HEAD
-					}, dbGetter)
-
-					cache.Put(common.Hash{1, 2, 3}, trie)
+					}, db)
+					cache.Put(common.Hash{1, 2, 3}, tr)
 					return cache
 				}(),
-=======
-					}, db),
-				},
->>>>>>> 7ebf37ae
 			},
 			root: common.Hash{1, 2, 3},
 			trie: trie.NewTrie(&node.Node{
