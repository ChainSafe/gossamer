package state

import (
<<<<<<< HEAD
	"github.com/ChainSafe/gossamer/dot/telemetry"
=======
	"sync"

>>>>>>> 9694e461
	"github.com/ChainSafe/gossamer/dot/types"
	"github.com/ChainSafe/gossamer/lib/common"
	"github.com/ChainSafe/gossamer/lib/transaction"
)

// TransactionState represents the queue of transactions
type TransactionState struct {
	queue *transaction.PriorityQueue
	pool  *transaction.Pool

	// notifierChannels are used to notify transaction status. It maps a channel to
	// hex string of the extrinsic it is supposed to notify about.
	notifierChannels map[chan transaction.Status]string
	notifierLock     sync.RWMutex
}

// NewTransactionState returns a new TransactionState
func NewTransactionState() *TransactionState {
	return &TransactionState{
		queue:            transaction.NewPriorityQueue(),
		pool:             transaction.NewPool(),
		notifierChannels: make(map[chan transaction.Status]string),
	}
}

// Push pushes a transaction to the queue, ordered by priority
func (s *TransactionState) Push(vt *transaction.ValidTransaction) (common.Hash, error) {
	s.notifyStatus(vt.Extrinsic, transaction.Ready)
	return s.queue.Push(vt)
}

// Pop removes and returns the head of the queue
func (s *TransactionState) Pop() *transaction.ValidTransaction {
	return s.queue.Pop()
}

// Peek returns the head of the queue without removing it
func (s *TransactionState) Peek() *transaction.ValidTransaction {
	return s.queue.Peek()
}

// Pending returns the current transactions in the queue and pool
func (s *TransactionState) Pending() []*transaction.ValidTransaction {
	return append(s.queue.Pending(), s.pool.Transactions()...)
}

// PendingInPool returns the current transactions in the pool
func (s *TransactionState) PendingInPool() []*transaction.ValidTransaction {
	return s.pool.Transactions()
}

// RemoveExtrinsic removes an extrinsic from the queue and pool
func (s *TransactionState) RemoveExtrinsic(ext types.Extrinsic) {
	s.pool.Remove(ext.Hash())
	s.queue.RemoveExtrinsic(ext)
}

// RemoveExtrinsicFromPool removes an extrinsic from the pool
func (s *TransactionState) RemoveExtrinsicFromPool(ext types.Extrinsic) {
	s.pool.Remove(ext.Hash())
}

// AddToPool adds a transaction to the pool
func (s *TransactionState) AddToPool(vt *transaction.ValidTransaction) common.Hash {
<<<<<<< HEAD
	hash := s.pool.Insert(vt)

	if err := telemetry.GetInstance().SendMessage(
		telemetry.NewTxpoolImportTM(uint(s.queue.Len()), uint(s.pool.Len())),
	); err != nil {
		logger.Debug("problem sending txpool.import telemetry message", "error", err)
	}

	return hash
=======
	s.notifyStatus(vt.Extrinsic, transaction.Future)
	return s.pool.Insert(vt)
}

// GetStatusNotifierChannel creates and returns a status notifier channel.
func (s *TransactionState) GetStatusNotifierChannel(ext types.Extrinsic) chan transaction.Status {
	s.notifierLock.Lock()
	defer s.notifierLock.Unlock()

	ch := make(chan transaction.Status, DEFAULT_BUFFER_SIZE)
	s.notifierChannels[ch] = ext.String()
	return ch
}

// FreeStatusNotifierChannel deletes given status notifier channel from our map.
func (s *TransactionState) FreeStatusNotifierChannel(ch chan transaction.Status) {
	s.notifierLock.Lock()
	defer s.notifierLock.Unlock()

	delete(s.notifierChannels, ch)
}

func (s *TransactionState) notifyStatus(ext types.Extrinsic, status transaction.Status) {
	s.notifierLock.Lock()
	defer s.notifierLock.Unlock()

	if len(s.notifierChannels) == 0 {
		return
	}

	var wg sync.WaitGroup
	for ch, extrinsicStrWithCh := range s.notifierChannels {
		if extrinsicStrWithCh != ext.String() {
			continue
		}
		wg.Add(1)
		go func(ch chan transaction.Status) {
			defer wg.Done()

			select {
			case ch <- status:
			default:
			}
		}(ch)
	}
	wg.Wait()
>>>>>>> 9694e461
}<|MERGE_RESOLUTION|>--- conflicted
+++ resolved
@@ -1,12 +1,10 @@
 package state
 
 import (
-<<<<<<< HEAD
-	"github.com/ChainSafe/gossamer/dot/telemetry"
-=======
 	"sync"
 
->>>>>>> 9694e461
+	"github.com/ChainSafe/gossamer/dot/telemetry"
+
 	"github.com/ChainSafe/gossamer/dot/types"
 	"github.com/ChainSafe/gossamer/lib/common"
 	"github.com/ChainSafe/gossamer/lib/transaction"
@@ -71,7 +69,8 @@
 
 // AddToPool adds a transaction to the pool
 func (s *TransactionState) AddToPool(vt *transaction.ValidTransaction) common.Hash {
-<<<<<<< HEAD
+	s.notifyStatus(vt.Extrinsic, transaction.Future)
+
 	hash := s.pool.Insert(vt)
 
 	if err := telemetry.GetInstance().SendMessage(
@@ -81,9 +80,6 @@
 	}
 
 	return hash
-=======
-	s.notifyStatus(vt.Extrinsic, transaction.Future)
-	return s.pool.Insert(vt)
 }
 
 // GetStatusNotifierChannel creates and returns a status notifier channel.
@@ -128,5 +124,4 @@
 		}(ch)
 	}
 	wg.Wait()
->>>>>>> 9694e461
 }