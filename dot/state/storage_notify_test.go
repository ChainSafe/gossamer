--- conflicted
+++ resolved
@@ -31,41 +31,12 @@
 	"github.com/stretchr/testify/require"
 )
 
-<<<<<<< HEAD
-type MockStorageObserver struct {
-	id         uint
-	filter     map[string][]byte
-	lastUpdate *SubscriptionResult
-	m          sync.RWMutex
-}
-
-func (m *MockStorageObserver) Update(change *SubscriptionResult) {
-	m.m.Lock()
-	m.lastUpdate = change
-	m.m.Unlock()
-
-}
-func (m *MockStorageObserver) GetID() uint {
-	return m.id
-}
-func (m *MockStorageObserver) GetFilter() map[string][]byte {
-	return m.filter
-}
-
-=======
->>>>>>> 0932ee84
 func TestStorageState_RegisterStorageObserver(t *testing.T) {
 	ss := newTestStorageState(t)
 
 	ts, err := ss.TrieState(nil)
 	require.NoError(t, err)
 
-<<<<<<< HEAD
-	observer := &MockStorageObserver{}
-	ss.RegisterStorageObserver(observer)
-
-	defer ss.UnregisterStorageObserver(observer)
-=======
 	mockfilter := map[string][]byte{}
 	mockobs := &MockObserver{}
 
@@ -75,7 +46,6 @@
 
 	ss.RegisterStorageObserver(mockobs)
 	defer ss.UnregisterStorageObserver(mockobs)
->>>>>>> 0932ee84
 
 	ts.Set([]byte("mackcom"), []byte("wuz here"))
 	err = ss.StoreTrie(ts, nil)
@@ -88,19 +58,12 @@
 			Value: []byte("wuz here"),
 		}},
 	}
-<<<<<<< HEAD
-	time.Sleep(time.Millisecond)
-	observer.m.RLock()
-	defer observer.m.RUnlock()
-	require.Equal(t, expectedResult, observer.lastUpdate)
-=======
 
 	time.Sleep(time.Millisecond)
 	// called when register and called when store trie
 	mockobs.AssertNumberOfCalls(t, "GetFilter", 2)
 	mockobs.AssertNumberOfCalls(t, "Update", 1)
 	mockobs.AssertCalled(t, "Update", expectedResult)
->>>>>>> 0932ee84
 }
 
 func TestStorageState_RegisterStorageObserver_Multi(t *testing.T) {
@@ -110,16 +73,6 @@
 
 	num := 5
 
-<<<<<<< HEAD
-	var observers []*MockStorageObserver
-
-	for i := 0; i < num; i++ {
-		observer := &MockStorageObserver{
-			id: uint(i),
-		}
-		observers = append(observers, observer)
-		ss.RegisterStorageObserver(observer)
-=======
 	var mocks []*MockObserver
 
 	for i := 0; i < num; i++ {
@@ -132,7 +85,6 @@
 
 		mocks = append(mocks, mockobs)
 		ss.RegisterStorageObserver(mockobs)
->>>>>>> 0932ee84
 		require.NoError(t, err)
 	}
 
@@ -146,17 +98,6 @@
 
 	time.Sleep(time.Millisecond * 10)
 
-<<<<<<< HEAD
-	for _, observer := range observers {
-		observer.m.RLock()
-		require.NotNil(t, observer.lastUpdate.Hash)
-		require.Equal(t, key1, observer.lastUpdate.Changes[0].Key)
-		require.Equal(t, value1, observer.lastUpdate.Changes[0].Value)
-		observer.m.RUnlock()
-	}
-
-	for _, observer := range observers {
-=======
 	expectedResult := &SubscriptionResult{
 		Hash: ts.MustRoot(),
 		Changes: []KeyValue{{
@@ -172,16 +113,12 @@
 	}
 
 	for _, observer := range mocks {
->>>>>>> 0932ee84
 		ss.UnregisterStorageObserver(observer)
 	}
 }
 
 func TestStorageState_RegisterStorageObserver_Multi_Filter(t *testing.T) {
-<<<<<<< HEAD
-=======
 	t.Skip() // this seems to fail often on CI
->>>>>>> 0932ee84
 	ss := newTestStorageState(t)
 	ts, err := ss.TrieState(nil)
 	require.NoError(t, err)
@@ -190,23 +127,6 @@
 	value1 := []byte("value1")
 
 	num := 5
-<<<<<<< HEAD
-	var observers []*MockStorageObserver
-
-	for i := 0; i < num; i++ {
-		observer := &MockStorageObserver{
-			id: uint(i),
-			filter: map[string][]byte{
-				common.BytesToHex(key1): {},
-			},
-		}
-		observers = append(observers, observer)
-		ss.RegisterStorageObserver(observer)
-	}
-
-	ts.Set(key1, value1)
-	err = ss.StoreTrie(ts)
-=======
 	var mocks []*MockObserver
 	filter := map[string][]byte{
 		common.BytesToHex(key1): {},
@@ -224,22 +144,10 @@
 
 	ts.Set(key1, value1)
 	err = ss.StoreTrie(ts, nil)
->>>>>>> 0932ee84
 	require.NoError(t, err)
 
 	time.Sleep(time.Millisecond * 10)
 
-<<<<<<< HEAD
-	for _, observer := range observers {
-		observer.m.RLock()
-		require.NotNil(t, observer.lastUpdate.Hash)
-		require.Equal(t, key1, observer.lastUpdate.Changes[0].Key)
-		require.Equal(t, value1, observer.lastUpdate.Changes[0].Value)
-		observer.m.RUnlock()
-	}
-
-	for _, observer := range observers {
-=======
 	expectedResult := &SubscriptionResult{
 		Hash: ts.MustRoot(),
 		Changes: []KeyValue{{
@@ -255,7 +163,6 @@
 	}
 
 	for _, observer := range mocks {
->>>>>>> 0932ee84
 		ss.UnregisterStorageObserver(observer)
 	}
 }
