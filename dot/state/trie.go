--- conflicted
+++ resolved
@@ -48,7 +48,6 @@
 
 // NewTrieState returns a new TrieState with the given trie
 func NewTrieState(db chaindb.Database, t *trie.Trie) (*TrieState, error) {
-	//logger.Info("NewTrieState", "root before", t.MustHash())
 	tdb := chaindb.NewTable(db, string(triePrefix))
 
 	entries := t.Entries()
@@ -64,16 +63,13 @@
 		db:     tdb,
 		t:      t,
 	}
-	//root, _ := ts.Root()
-	//logger.Info("NewTrieState", "root after", root)
+
 	return ts, nil
 }
 
 // Commit ensures that the TrieState's trie and database match
 // The database is the source of truth due to the runtime interpreter's undefined behaviour regarding the trie
 func (s *TrieState) Commit() error {
-	//logger.Info("Commit", "root before", s.t.MustHash())
-
 	s.t = trie.NewEmptyTrie()
 	iter := s.baseDB.NewIterator()
 
@@ -90,11 +86,9 @@
 	}
 
 	iter.Release()
-	//logger.Info("Commit", "root after", s.t.MustHash())
 	return nil
 }
 
-<<<<<<< HEAD
 // Free should be called once this trie state is no longer needed
 func (s *TrieState) Free() error {
 	iter := s.db.NewIterator()
@@ -110,8 +104,6 @@
 	return nil
 }
 
-=======
->>>>>>> 56dfb4e5
 // Set sets a key-value pair in the trie
 func (s *TrieState) Set(key []byte, value []byte) error {
 	s.lock.Lock()
