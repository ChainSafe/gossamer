--- conflicted
+++ resolved
@@ -18,15 +18,11 @@
 
 import (
 	"encoding/binary"
-<<<<<<< HEAD
-=======
 	"math/rand"
 	"sync"
 
->>>>>>> 3cfd1631
 	"github.com/ChainSafe/gossamer/lib/common"
 	"github.com/ChainSafe/gossamer/lib/trie"
-	"sync"
 
 	"github.com/ChainSafe/chaindb"
 )
