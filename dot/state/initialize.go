--- conflicted
+++ resolved
@@ -14,6 +14,7 @@
 	"github.com/ChainSafe/gossamer/lib/runtime"
 	rtstorage "github.com/ChainSafe/gossamer/lib/runtime/storage"
 	wazero_runtime "github.com/ChainSafe/gossamer/lib/runtime/wazero"
+	"github.com/ChainSafe/gossamer/pkg/trie"
 	inmemory_trie "github.com/ChainSafe/gossamer/pkg/trie/inmemory"
 )
 
@@ -21,11 +22,7 @@
 // The trie should be loaded with the genesis storage state.
 // This only needs to be called during genesis initialisation of the node;
 // it is not called during normal startup.
-<<<<<<< HEAD
-func (s *Service) Initialise(gen *genesis.Genesis, header *types.Header, t *inmemory_trie.InMemoryTrie) error {
-=======
 func (s *Service) Initialise(gen *genesis.Genesis, header *types.Header, t trie.Trie) error {
->>>>>>> 121d0822
 	// get data directory from service
 	basepath, err := filepath.Abs(s.dbPath)
 	if err != nil {
@@ -45,7 +42,7 @@
 	s.db = db
 
 	// TODO: all trie related db operations should be done in pkg/trie
-	if inmemoryTrie, ok := t.(*trie.InMemoryTrie); ok {
+	if inmemoryTrie, ok := t.(*inmemory_trie.InMemoryTrie); ok {
 		if err = inmemoryTrie.WriteDirty(database.NewTable(db, storagePrefix)); err != nil {
 			return fmt.Errorf("failed to write genesis trie to database: %w", err)
 		}
@@ -130,11 +127,7 @@
 	return babeCfg, nil
 }
 
-<<<<<<< HEAD
-func loadGrandpaAuthorities(t *inmemory_trie.InMemoryTrie) ([]types.GrandpaVoter, error) {
-=======
 func loadGrandpaAuthorities(t trie.Trie) ([]types.GrandpaVoter, error) {
->>>>>>> 121d0822
 	key := common.MustHexToBytes(genesis.GrandpaAuthoritiesKeyHex)
 	authsRaw := t.Get(key)
 	if authsRaw == nil {
@@ -145,14 +138,10 @@
 }
 
 // storeInitialValues writes initial genesis values to the state database
-<<<<<<< HEAD
-func (s *Service) storeInitialValues(data *genesis.Data, t *inmemory_trie.InMemoryTrie) error {
-=======
 func (s *Service) storeInitialValues(data *genesis.Data, t trie.Trie) error {
->>>>>>> 121d0822
 	// write genesis trie to database
 	// TODO: all trie related db operations should be done in pkg/trie
-	if inmemoryTrie, ok := t.(*trie.InMemoryTrie); ok {
+	if inmemoryTrie, ok := t.(*inmemory_trie.InMemoryTrie); ok {
 		if err := inmemoryTrie.WriteDirty(database.NewTable(s.db, storagePrefix)); err != nil {
 			return fmt.Errorf("failed to write genesis trie to database: %w", err)
 		}
@@ -167,11 +156,7 @@
 }
 
 // CreateGenesisRuntime creates runtime instance form genesis
-<<<<<<< HEAD
-func (s *Service) CreateGenesisRuntime(t *inmemory_trie.InMemoryTrie, gen *genesis.Genesis) (runtime.Instance, error) {
-=======
 func (s *Service) CreateGenesisRuntime(t trie.Trie, gen *genesis.Genesis) (runtime.Instance, error) {
->>>>>>> 121d0822
 	// load genesis state into database
 	genTrie := rtstorage.NewTrieState(t)
 
