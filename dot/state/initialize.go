// Copyright 2021 ChainSafe Systems (ON)
// SPDX-License-Identifier: LGPL-3.0-only

package state

import (
	"fmt"
	"path/filepath"

	"github.com/ChainSafe/gossamer/dot/types"
	"github.com/ChainSafe/gossamer/internal/database"
	"github.com/ChainSafe/gossamer/lib/common"
	"github.com/ChainSafe/gossamer/lib/genesis"
	"github.com/ChainSafe/gossamer/lib/runtime"
	rtstorage "github.com/ChainSafe/gossamer/lib/runtime/storage"
	wazero_runtime "github.com/ChainSafe/gossamer/lib/runtime/wazero"
	"github.com/ChainSafe/gossamer/pkg/trie"
	inmemory_trie "github.com/ChainSafe/gossamer/pkg/trie/inmemory"
)

// Initialise initialises the genesis state of the DB using the given storage trie.
// The trie should be loaded with the genesis storage state.
// This only needs to be called during genesis initialisation of the node;
// it is not called during normal startup.
func (s *Service) Initialise(gen *genesis.Genesis, header *types.Header, t trie.Trie) error {
	// get data directory from service
	basepath, err := filepath.Abs(s.dbPath)
	if err != nil {
		return fmt.Errorf("failed to read basepath: %s", err)
	}

	if err := database.ClearDatabase(basepath); err != nil {
		return fmt.Errorf("while cleaning database: %w", err)
	}

	// initialise database using data directory
	db, err := database.LoadDatabase(basepath, s.isMemDB)
	if err != nil {
		return fmt.Errorf("failed to create database: %s", err)
	}

	s.db = db

	// TODO: all trie related db operations should be done in pkg/trie
	if inmemoryTrie, ok := t.(*inmemory_trie.InMemoryTrie); ok {
		if err = inmemoryTrie.WriteDirty(database.NewTable(db, storagePrefix)); err != nil {
			return fmt.Errorf("failed to write genesis trie to database: %w", err)
		}
	}

	s.Base = NewBaseState(db)

	rt, err := s.CreateGenesisRuntime(t)
	if err != nil {
		return err
	}
	defer rt.Stop()

	babeCfg, err := s.loadBabeConfigurationFromRuntime(rt)
	if err != nil {
		return err
	}

	// write initial genesis values to database
	if err = s.storeInitialValues(gen.GenesisData(), t); err != nil {
		return fmt.Errorf("failed to write genesis values to database: %s", err)
	}

	tries := NewTries()
	tries.SetTrie(t)

	// create block state from genesis block
	blockState, err := NewBlockStateFromGenesis(db, tries, header, s.Telemetry)
	if err != nil {
		return fmt.Errorf("failed to create block state from genesis: %s", err)
	}

	// create storage state from genesis trie
	storageState, err := NewStorageState(db, blockState, tries)
	if err != nil {
		return fmt.Errorf("failed to create storage state from trie: %s", err)
	}

	epochState, err := NewEpochStateFromGenesis(db, blockState, babeCfg)
	if err != nil {
		return fmt.Errorf("failed to create epoch state: %s", err)
	}

	grandpaAuths, err := loadGrandpaAuthorities(t)
	if err != nil {
		return fmt.Errorf("failed to load grandpa authorities: %w", err)
	}

	grandpaState, err := NewGrandpaStateFromGenesis(db, blockState, grandpaAuths, s.Telemetry)
	if err != nil {
		return fmt.Errorf("failed to create grandpa state: %s", err)
	}

	// check database type
	if s.isMemDB {
		// append storage state and block state to state service
		s.Storage = storageState
		s.Block = blockState
		s.Epoch = epochState
		s.Grandpa = grandpaState
		s.Slot = NewSlotState(db)
	} else if err = db.Close(); err != nil {
		return fmt.Errorf("failed to close database: %s", err)
	}

	logger.Infof("block state hash genesis hash: %s", blockState.genesisHash)
	return nil
}

func (s *Service) loadBabeConfigurationFromRuntime(r BabeConfigurer) (*types.BabeConfiguration, error) {
	// load and store initial BABE epoch configuration
	babeCfg, err := r.BabeConfiguration()
	if err != nil {
		return nil, fmt.Errorf("failed to fetch genesis babe configuration: %w", err)
	}

	if s.BabeThresholdDenominator != 0 {
		babeCfg.C1 = s.BabeThresholdNumerator
		babeCfg.C2 = s.BabeThresholdDenominator
	}

	return babeCfg, nil
}

func loadGrandpaAuthorities(t trie.Trie) ([]types.GrandpaVoter, error) {
	key := common.MustHexToBytes(genesis.GrandpaAuthoritiesKeyHex)
	authsRaw := t.Get(key)
	if authsRaw == nil {
		return []types.GrandpaVoter{}, nil
	}

	return types.DecodeGrandpaVoters(authsRaw[1:])
}

// storeInitialValues writes initial genesis values to the state database
func (s *Service) storeInitialValues(data *genesis.Data, t trie.Trie) error {
	// write genesis trie to database
	// TODO: all trie related db operations should be done in pkg/trie
	if inmemoryTrie, ok := t.(*inmemory_trie.InMemoryTrie); ok {
		if err := inmemoryTrie.WriteDirty(database.NewTable(s.db, storagePrefix)); err != nil {
			return fmt.Errorf("failed to write genesis trie to database: %w", err)
		}
	}

	// write genesis data to state database
	if err := s.Base.StoreGenesisData(data); err != nil {
		return fmt.Errorf("failed to write genesis data to database: %s", err)
	}

	return nil
}

// CreateGenesisRuntime creates runtime instance form genesis
<<<<<<< HEAD
func (s *Service) CreateGenesisRuntime(t *trie.Trie) (runtime.Instance, error) {
=======
func (s *Service) CreateGenesisRuntime(t trie.Trie, gen *genesis.Genesis) (runtime.Instance, error) {
>>>>>>> a4e1f12a
	// load genesis state into database
	genTrie := rtstorage.NewTrieState(t)

	// create genesis runtime
	rtCfg := wazero_runtime.Config{
		LogLvl:  s.logLvl,
		Storage: genTrie,
	}

	r, err := wazero_runtime.NewRuntimeFromGenesis(rtCfg)
	if err != nil {
		return nil, fmt.Errorf("failed to create genesis runtime: %w", err)
	}

	return r, nil
}<|MERGE_RESOLUTION|>--- conflicted
+++ resolved
@@ -156,11 +156,7 @@
 }
 
 // CreateGenesisRuntime creates runtime instance form genesis
-<<<<<<< HEAD
-func (s *Service) CreateGenesisRuntime(t *trie.Trie) (runtime.Instance, error) {
-=======
-func (s *Service) CreateGenesisRuntime(t trie.Trie, gen *genesis.Genesis) (runtime.Instance, error) {
->>>>>>> a4e1f12a
+func (s *Service) CreateGenesisRuntime(t trie.Trie) (runtime.Instance, error) {
 	// load genesis state into database
 	genTrie := rtstorage.NewTrieState(t)
 
