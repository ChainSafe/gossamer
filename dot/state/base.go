--- conflicted
+++ resolved
@@ -155,7 +155,6 @@
 	return binary.LittleEndian.Uint64(data), nil
 }
 
-<<<<<<< HEAD
 func (s *BaseState) storeEpochLength(l uint64) error {
 	buf := make([]byte, 8)
 	binary.LittleEndian.PutUint64(buf, l)
@@ -184,7 +183,8 @@
 	}
 
 	return binary.LittleEndian.Uint64(data), nil
-=======
+}
+
 // storePruningData stores the pruner configuration.
 func (s *BaseState) storePruningData(mode pruner.Config) error {
 	encMode, err := json.Marshal(mode)
@@ -206,5 +206,4 @@
 	err = json.Unmarshal(data, &mode)
 
 	return mode, err
->>>>>>> c6686f00
 }