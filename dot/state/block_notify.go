// Copyright 2019 ChainSafe Systems (ON) Corp.
// This file is part of gossamer.
//
// The gossamer library is free software: you can redistribute it and/or modify
// it under the terms of the GNU Lesser General Public License as published by
// the Free Software Foundation, either version 3 of the License, or
// (at your option) any later version.
//
// The gossamer library is distributed in the hope that it will be useful,
// but WITHOUT ANY WARRANTY; without even the implied warranty of
// MERCHANTABILITY or FITNESS FOR A PARTICULAR PURPOSE. See the
// GNU Lesser General Public License for more details.
//
// You should have received a copy of the GNU Lesser General Public License
// along with the gossamer library. If not, see <http://www.gnu.org/licenses/>.

package state

import (
	"github.com/ChainSafe/gossamer/dot/types"
	"github.com/ChainSafe/gossamer/lib/common"
)

// RegisterImportedChannel registers a channel for block notification upon block import.
// It returns the channel ID (used for unregistering the channel)
func (bs *BlockState) RegisterImportedChannel(ch chan<- *types.Block) (byte, error) {
	bs.importedLock.RLock()

	id, err := bs.importedBytePool.Get()
	if err != nil {
		return 0, err
	}

	bs.importedLock.RUnlock()

	bs.importedLock.Lock()
	bs.imported[id] = ch
	bs.importedLock.Unlock()
	return id, nil
}

// RegisterFinalizedChannel registers a channel for block notification upon block finalisation.
// It returns the channel ID (used for unregistering the channel)
func (bs *BlockState) RegisterFinalizedChannel(ch chan<- *types.FinalisationInfo) (byte, error) {
	bs.finalisedLock.RLock()

<<<<<<< HEAD
	if len(bs.finalised) == 256 {
		return 0, errors.New("channel limit reached")
	}

	var id byte
	for {
		id = generateID()
		if bs.finalised[id] == nil {
			break
		}
=======
	id, err := bs.finalisedBytePool.Get()
	if err != nil {
		return 0, err
>>>>>>> 0932ee84
	}

	bs.finalisedLock.RUnlock()

	bs.finalisedLock.Lock()
	bs.finalised[id] = ch
	bs.finalisedLock.Unlock()
	return id, nil
}

// UnregisterImportedChannel removes the block import notification channel with the given ID.
// A channel must be unregistered before closing it.
func (bs *BlockState) UnregisterImportedChannel(id byte) {
	bs.importedLock.Lock()
	defer bs.importedLock.Unlock()

	delete(bs.imported, id)
	err := bs.importedBytePool.Put(id)
	if err != nil {
		logger.Error("failed to unregister imported channel", "error", err)
	}
}

<<<<<<< HEAD
// UnregisterFinalizedChannel removes the block finalisation notification channel with the given ID.
// A channel must be unregistered before closing it.
func (bs *BlockState) UnregisterFinalizedChannel(id byte) {
=======
// UnregisterFinalisedChannel removes the block finalisation notification channel with the given ID.
// A channel must be unregistered before closing it.
func (bs *BlockState) UnregisterFinalisedChannel(id byte) {
>>>>>>> 0932ee84
	bs.finalisedLock.Lock()
	defer bs.finalisedLock.Unlock()

	delete(bs.finalised, id)
<<<<<<< HEAD
=======
	err := bs.finalisedBytePool.Put(id)
	if err != nil {
		logger.Error("failed to unregister finalised channel", "error", err)
	}
>>>>>>> 0932ee84
}

func (bs *BlockState) notifyImported(block *types.Block) {
	bs.importedLock.RLock()
	defer bs.importedLock.RUnlock()

	if len(bs.imported) == 0 {
		return
	}

	logger.Trace("notifying imported block chans...", "chans", bs.imported)
	for _, ch := range bs.imported {
		go func(ch chan<- *types.Block) {
			select {
			case ch <- block:
			default:
			}
		}(ch)
	}
}

func (bs *BlockState) notifyFinalized(hash common.Hash, round, setID uint64) {
	bs.finalisedLock.RLock()
	defer bs.finalisedLock.RUnlock()

	if len(bs.finalised) == 0 {
		return
	}

	header, err := bs.GetHeader(hash)
	if err != nil {
		logger.Error("failed to get finalised header", "hash", hash, "error", err)
		return
	}

	logger.Debug("notifying finalised block chans...", "chans", bs.finalised)
	info := &types.FinalisationInfo{
		Header: header,
		Round:  round,
		SetID:  setID,
	}

	for _, ch := range bs.finalised {
		go func(ch chan<- *types.FinalisationInfo) {
			select {
			case ch <- info:
			default:
			}
		}(ch)
	}
<<<<<<< HEAD
}

func generateID() byte {
	// skipcq: GSC-G404
	id := rand.Intn(256) //nolint
	return byte(id)
=======
>>>>>>> 0932ee84
}<|MERGE_RESOLUTION|>--- conflicted
+++ resolved
@@ -44,22 +44,9 @@
 func (bs *BlockState) RegisterFinalizedChannel(ch chan<- *types.FinalisationInfo) (byte, error) {
 	bs.finalisedLock.RLock()
 
-<<<<<<< HEAD
-	if len(bs.finalised) == 256 {
-		return 0, errors.New("channel limit reached")
-	}
-
-	var id byte
-	for {
-		id = generateID()
-		if bs.finalised[id] == nil {
-			break
-		}
-=======
 	id, err := bs.finalisedBytePool.Get()
 	if err != nil {
 		return 0, err
->>>>>>> 0932ee84
 	}
 
 	bs.finalisedLock.RUnlock()
@@ -83,26 +70,17 @@
 	}
 }
 
-<<<<<<< HEAD
-// UnregisterFinalizedChannel removes the block finalisation notification channel with the given ID.
-// A channel must be unregistered before closing it.
-func (bs *BlockState) UnregisterFinalizedChannel(id byte) {
-=======
 // UnregisterFinalisedChannel removes the block finalisation notification channel with the given ID.
 // A channel must be unregistered before closing it.
 func (bs *BlockState) UnregisterFinalisedChannel(id byte) {
->>>>>>> 0932ee84
 	bs.finalisedLock.Lock()
 	defer bs.finalisedLock.Unlock()
 
 	delete(bs.finalised, id)
-<<<<<<< HEAD
-=======
 	err := bs.finalisedBytePool.Put(id)
 	if err != nil {
 		logger.Error("failed to unregister finalised channel", "error", err)
 	}
->>>>>>> 0932ee84
 }
 
 func (bs *BlockState) notifyImported(block *types.Block) {
@@ -153,13 +131,4 @@
 			}
 		}(ch)
 	}
-<<<<<<< HEAD
-}
-
-func generateID() byte {
-	// skipcq: GSC-G404
-	id := rand.Intn(256) //nolint
-	return byte(id)
-=======
->>>>>>> 0932ee84
 }