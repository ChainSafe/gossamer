// Copyright 2021 ChainSafe Systems (ON)
// SPDX-License-Identifier: LGPL-3.0-only

package state

import (
	"encoding/binary"
	"errors"
<<<<<<< HEAD
	"sync"
=======
	"fmt"
>>>>>>> e991cc84

	"github.com/ChainSafe/chaindb"
	"github.com/ChainSafe/gossamer/dot/types"
	"github.com/ChainSafe/gossamer/lib/common"
	"github.com/ChainSafe/gossamer/pkg/scale"
)

type grandpaChangeType byte

const (
	grnpaScheduledChange grandpaChangeType = iota
	grnpaForcedChange
	grnpaOnDisabled
	grnpaPause
	grnpaResume
)

var (
	genesisSetID      = uint64(0)
	grandpaPrefix     = "grandpa"
	authoritiesPrefix = []byte("auth")
	setIDChangePrefix = []byte("change")
	pauseKey          = []byte("pause")
	resumeKey         = []byte("resume")
	currentSetIDKey   = []byte("setID")
)

var (
	ErrAlreadyHasForcedChanges = errors.New("already has a forced change")
)

type ForkNode struct {
	nodeType grandpaChangeType
	header   *types.Header
	Change   scale.VaryingDataType
	Next     *ForkNode
}

// GrandpaState tracks information related to grandpa
type GrandpaState struct {
	db         chaindb.Database
	blockState *BlockState

	forksLock sync.RWMutex
	forks     map[common.Hash]*ForkNode
}

// NewGrandpaStateFromGenesis returns a new GrandpaState given the grandpa genesis authorities
func NewGrandpaStateFromGenesis(db chaindb.Database, bs *BlockState,
	genesisAuthorities []types.GrandpaVoter) (*GrandpaState, error) {
	grandpaDB := chaindb.NewTable(db, grandpaPrefix)
	s := &GrandpaState{
		db:         grandpaDB,
		blockState: bs,
		forks:      make(map[common.Hash]*ForkNode),
	}

	if err := s.setCurrentSetID(genesisSetID); err != nil {
		return nil, err
	}

	if err := s.SetLatestRound(0); err != nil {
		return nil, err
	}

	if err := s.setAuthorities(genesisSetID, genesisAuthorities); err != nil {
		return nil, err
	}

	if err := s.setSetIDChangeAtBlock(genesisSetID, 0); err != nil {
		return nil, err
	}

	return s, nil
}

// NewGrandpaState returns a new GrandpaState
func NewGrandpaState(db chaindb.Database, bs *BlockState) (*GrandpaState, error) {
	return &GrandpaState{
		db:         chaindb.NewTable(db, grandpaPrefix),
		blockState: bs,
		forks:      make(map[common.Hash]*ForkNode),
	}, nil
}

func authoritiesKey(setID uint64) []byte {
	buf := make([]byte, 8)
	binary.LittleEndian.PutUint64(buf, setID)
	return append(authoritiesPrefix, buf...)
}

func setIDChangeKey(setID uint64) []byte {
	buf := make([]byte, 8)
	binary.LittleEndian.PutUint64(buf, setID)
	return append(setIDChangePrefix, buf...)
}

// setAuthorities sets the authorities for a given setID
func (s *GrandpaState) setAuthorities(setID uint64, authorities []types.GrandpaVoter) error {
	enc, err := types.EncodeGrandpaVoters(authorities)
	if err != nil {
		return err
	}

	return s.db.Put(authoritiesKey(setID), enc)
}

// GetAuthorities returns the authorities for the given setID
func (s *GrandpaState) GetAuthorities(setID uint64) ([]types.GrandpaVoter, error) {
	enc, err := s.db.Get(authoritiesKey(setID))
	if err != nil {
		return nil, err
	}

	v, err := types.DecodeGrandpaVoters(enc)
	if err != nil {
		return nil, err
	}

	return v, nil
}

// setCurrentSetID sets the current set ID
func (s *GrandpaState) setCurrentSetID(setID uint64) error {
	buf := make([]byte, 8)
	binary.LittleEndian.PutUint64(buf, setID)
	return s.db.Put(currentSetIDKey, buf)
}

// GetCurrentSetID retrieves the current set ID
func (s *GrandpaState) GetCurrentSetID() (uint64, error) {
	id, err := s.db.Get(currentSetIDKey)
	if err != nil {
		return 0, err
	}

	if len(id) < 8 {
		return 0, errors.New("invalid setID")
	}

	return binary.LittleEndian.Uint64(id), nil
}

// SetLatestRound sets the latest finalised GRANDPA round in the db
func (s *GrandpaState) SetLatestRound(round uint64) error {
	buf := make([]byte, 8)
	binary.LittleEndian.PutUint64(buf, round)
	return s.db.Put(common.LatestFinalizedRoundKey, buf)
}

// GetLatestRound gets the latest finalised GRANDPA roundfrom the db
func (s *GrandpaState) GetLatestRound() (uint64, error) {
	r, err := s.db.Get(common.LatestFinalizedRoundKey)
	if err != nil {
		return 0, err
	}

	round := binary.LittleEndian.Uint64(r[:8])
	return round, nil
}

// SetNextChange sets the next authority change
func (s *GrandpaState) SetNextChange(authorities []types.GrandpaVoter, number uint) error {
	currSetID, err := s.GetCurrentSetID()
	if err != nil {
		return err
	}

	nextSetID := currSetID + 1
	err = s.setAuthorities(nextSetID, authorities)
	if err != nil {
		return err
	}

	err = s.setSetIDChangeAtBlock(nextSetID, number)
	if err != nil {
		return err
	}

	return nil
}

// IncrementSetID increments the set ID
func (s *GrandpaState) IncrementSetID() (newSetID uint64, err error) {
	currSetID, err := s.GetCurrentSetID()
	if err != nil {
		return 0, fmt.Errorf("cannot get current set ID: %w", err)
	}

	newSetID = currSetID + 1
	err = s.setCurrentSetID(newSetID)
	if err != nil {
		return 0, fmt.Errorf("cannot set current set ID: %w", err)
	}

	return newSetID, nil
}

// setSetIDChangeAtBlock sets a set ID change at a certain block
func (s *GrandpaState) setSetIDChangeAtBlock(setID uint64, number uint) error {
	return s.db.Put(setIDChangeKey(setID), common.UintToBytes(number))
}

// GetSetIDChange returs the block number where the set ID was updated
func (s *GrandpaState) GetSetIDChange(setID uint64) (blockNumber uint, err error) {
	num, err := s.db.Get(setIDChangeKey(setID))
	if err != nil {
		return 0, err
	}

	return common.BytesToUint(num), nil
}

// GetSetIDByBlockNumber returns the set ID for a given block number
func (s *GrandpaState) GetSetIDByBlockNumber(num uint) (uint64, error) {
	curr, err := s.GetCurrentSetID()
	if err != nil {
		return 0, err
	}

	for {
		changeUpper, err := s.GetSetIDChange(curr + 1)
		if errors.Is(err, chaindb.ErrKeyNotFound) {
			if curr == 0 {
				return 0, nil
			}
			curr = curr - 1
			continue
		}
		if err != nil {
			return 0, err
		}

		changeLower, err := s.GetSetIDChange(curr)
		if err != nil {
			return 0, err
		}

		// if the given block number is greater or equal to the block number of the set ID change,
		// return the current set ID
		if num <= changeUpper && num > changeLower {
			return curr, nil
		}

		if num > changeUpper {
			return curr + 1, nil
		}

		curr = curr - 1

		if int(curr) < 0 {
			return 0, nil
		}
	}
}

// SetNextPause sets the next grandpa pause at the given block number
func (s *GrandpaState) SetNextPause(number uint) error {
	value := common.UintToBytes(number)
	return s.db.Put(pauseKey, value)
}

// GetNextPause returns the block number of the next grandpa pause.
// If the key is not found in the database, the error chaindb.ErrKeyNotFound
// is returned.
func (s *GrandpaState) GetNextPause() (blockNumber uint, err error) {
	value, err := s.db.Get(pauseKey)
	if err != nil {
		return 0, err
	}

	return common.BytesToUint(value), nil
}

// SetNextResume sets the next grandpa resume at the given block number
func (s *GrandpaState) SetNextResume(number uint) error {
	value := common.UintToBytes(number)
	return s.db.Put(resumeKey, value)
}

// GetNextResume returns the block number of the next grandpa resume.
// If the key is not found in the database, the error chaindb.ErrKeyNotFound
// is returned.
func (s *GrandpaState) GetNextResume() (blockNumber uint, err error) {
	value, err := s.db.Get(resumeKey)
	if err != nil {
		return 0, err
	}

	return common.BytesToUint(value), nil
}

func prevotesKey(round, setID uint64) []byte {
	prevotesPrefix := []byte("pv")
	k := roundAndSetIDToBytes(round, setID)
	return append(prevotesPrefix, k...)
}

func precommitsKey(round, setID uint64) []byte {
	precommitsPrefix := []byte("pc")
	k := roundAndSetIDToBytes(round, setID)
	return append(precommitsPrefix, k...)
}

func roundAndSetIDToBytes(round, setID uint64) []byte {
	buf := make([]byte, 8)
	binary.LittleEndian.PutUint64(buf, round)
	buf2 := make([]byte, 8)
	binary.LittleEndian.PutUint64(buf2, setID)
	return append(buf, buf2...)
}

// SetPrevotes sets the prevotes for a specific round and set ID in the database
func (s *GrandpaState) SetPrevotes(round, setID uint64, pvs []types.GrandpaSignedVote) error {
	data, err := scale.Marshal(pvs)
	if err != nil {
		return err
	}

	return s.db.Put(prevotesKey(round, setID), data)
}

// GetPrevotes retrieves the prevotes for a specific round and set ID from the database
func (s *GrandpaState) GetPrevotes(round, setID uint64) ([]types.GrandpaSignedVote, error) {
	data, err := s.db.Get(prevotesKey(round, setID))
	if err != nil {
		return nil, err
	}

	pvs := []types.GrandpaSignedVote{}
	err = scale.Unmarshal(data, &pvs)
	if err != nil {
		return nil, err
	}

	return pvs, nil
}

// SetPrecommits sets the precommits for a specific round and set ID in the database
func (s *GrandpaState) SetPrecommits(round, setID uint64, pcs []types.GrandpaSignedVote) error {
	data, err := scale.Marshal(pcs)
	if err != nil {
		return err
	}

	return s.db.Put(precommitsKey(round, setID), data)
}

// GetPrecommits retrieves the precommits for a specific round and set ID from the database
func (s *GrandpaState) GetPrecommits(round, setID uint64) ([]types.GrandpaSignedVote, error) {
	data, err := s.db.Get(precommitsKey(round, setID))
	if err != nil {
		return nil, err
	}

	pcs := []types.GrandpaSignedVote{}
	err = scale.Unmarshal(data, &pcs)
	if err != nil {
		return nil, err
	}

	return pcs, nil
}<|MERGE_RESOLUTION|>--- conflicted
+++ resolved
@@ -6,11 +6,8 @@
 import (
 	"encoding/binary"
 	"errors"
-<<<<<<< HEAD
+	"fmt"
 	"sync"
-=======
-	"fmt"
->>>>>>> e991cc84
 
 	"github.com/ChainSafe/chaindb"
 	"github.com/ChainSafe/gossamer/dot/types"
