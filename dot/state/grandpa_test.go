// Copyright 2021 ChainSafe Systems (ON)
// SPDX-License-Identifier: LGPL-3.0-only

package state

import (
	"fmt"
	"testing"

	"github.com/ChainSafe/gossamer/dot/telemetry"
	"github.com/ChainSafe/gossamer/dot/types"
	"github.com/ChainSafe/gossamer/internal/database"
	"github.com/ChainSafe/gossamer/lib/common"
	"github.com/ChainSafe/gossamer/lib/crypto"
	"github.com/ChainSafe/gossamer/lib/crypto/ed25519"
	"github.com/ChainSafe/gossamer/lib/crypto/sr25519"
	"github.com/ChainSafe/gossamer/lib/keystore"
	inmemory_trie "github.com/ChainSafe/gossamer/pkg/trie/inmemory"
	"github.com/gtank/merlin"
	"go.uber.org/mock/gomock"

	"github.com/stretchr/testify/require"
)

var (
	kr, _     = keystore.NewEd25519Keyring()
	testAuths = []types.GrandpaVoter{
		{Key: *kr.Alice().Public().(*ed25519.PublicKey), ID: 0},
	}
)

func TestNewGrandpaStateFromGenesis(t *testing.T) {
	db := NewInMemoryDB(t)
	gs, err := NewGrandpaStateFromGenesis(db, nil, testAuths, nil)
	require.NoError(t, err)

	currSetID, err := gs.GetCurrentSetID()
	require.NoError(t, err)
	require.Equal(t, genesisSetID, currSetID)

	auths, err := gs.GetAuthorities(currSetID)
	require.NoError(t, err)
	require.Equal(t, testAuths, auths)

	num, err := gs.GetSetIDChange(0)
	require.NoError(t, err)
	require.Equal(t, uint(0), num)
}

func TestGrandpaState_SetNextChange(t *testing.T) {
	db := NewInMemoryDB(t)
	gs, err := NewGrandpaStateFromGenesis(db, nil, testAuths, nil)
	require.NoError(t, err)

	err = gs.SetNextChange(testAuths, 1)
	require.NoError(t, err)

	auths, err := gs.GetAuthorities(genesisSetID + 1)
	require.NoError(t, err)
	require.Equal(t, testAuths, auths)

	atBlock, err := gs.GetSetIDChange(genesisSetID + 1)
	require.NoError(t, err)
	require.Equal(t, uint(1), atBlock)
}

func TestGrandpaState_IncrementSetID(t *testing.T) {
	db := NewInMemoryDB(t)
	gs, err := NewGrandpaStateFromGenesis(db, nil, testAuths, nil)
	require.NoError(t, err)

	setID, err := gs.IncrementSetID()
	require.NoError(t, err)
	require.Equal(t, genesisSetID+1, setID)
}

func TestGrandpaState_GetSetIDByBlockNumber(t *testing.T) {
	db := NewInMemoryDB(t)
	gs, err := NewGrandpaStateFromGenesis(db, nil, testAuths, nil)
	require.NoError(t, err)

	err = gs.SetNextChange(testAuths, 100)
	require.NoError(t, err)

	setID, err := gs.GetSetIDByBlockNumber(50)
	require.NoError(t, err)
	require.Equal(t, genesisSetID, setID)

	setID, err = gs.GetSetIDByBlockNumber(100)
	require.NoError(t, err)
	require.Equal(t, genesisSetID, setID)

	setID, err = gs.GetSetIDByBlockNumber(101)
	require.NoError(t, err)
	require.Equal(t, genesisSetID+1, setID)

	newSetID, err := gs.IncrementSetID()
	require.NoError(t, err)

	setID, err = gs.GetSetIDByBlockNumber(100)
	require.NoError(t, err)
	require.Equal(t, genesisSetID, setID)

	setID, err = gs.GetSetIDByBlockNumber(101)
	require.NoError(t, err)
	require.Equal(t, genesisSetID+1, setID)
	require.Equal(t, genesisSetID+1, newSetID)
}

func TestGrandpaState_LatestRound(t *testing.T) {
	db := NewInMemoryDB(t)
	gs, err := NewGrandpaStateFromGenesis(db, nil, testAuths, nil)
	require.NoError(t, err)

	r, err := gs.GetLatestRound()
	require.NoError(t, err)
	require.Equal(t, uint64(0), r)

	err = gs.SetLatestRound(99)
	require.NoError(t, err)

	r, err = gs.GetLatestRound()
	require.NoError(t, err)
	require.Equal(t, uint64(99), r)
}

func testBlockState(t *testing.T, db database.Database) *BlockState {
	ctrl := gomock.NewController(t)
	telemetryMock := NewMockTelemetry(ctrl)
	telemetryMock.EXPECT().SendMessage(gomock.AssignableToTypeOf(&telemetry.NotifyFinalized{}))
	header := testGenesisHeader

	bs, err := NewBlockStateFromGenesis(db, newTriesEmpty(), header, telemetryMock)
	require.NoError(t, err)

	// loads in-memory tries with genesis state root, should be deleted
	// after another block is finalised
<<<<<<< HEAD
	tr := inmemory_trie.NewEmptyInmemoryTrie()
=======
	tr := trie.NewEmptyTrie()
>>>>>>> 121d0822
	err = tr.Load(bs.db, header.StateRoot)
	require.NoError(t, err)
	bs.tries.softSet(header.StateRoot, tr)

	return bs
}

func TestAddScheduledChangesKeepTheRightForkTree(t *testing.T) { //nolint:tparallel
	t.Parallel()

	keyring, err := keystore.NewSr25519Keyring()
	require.NoError(t, err)

	db := NewInMemoryDB(t)
	blockState := testBlockState(t, db)

	gs, err := NewGrandpaStateFromGenesis(db, blockState, nil, nil)
	require.NoError(t, err)

	/*
	* create chainA and two forks: chainB and chainC
	*
	*      / -> 3 -> 4 -> 5 -> 6 -> 7 -> 8 -> 9 -> 10 -> 11 (B)
	* 1 -> 2 -> 3 -> 4 -> 5 -> 6 -> 7 -> 8 -> 9 -> 10 -> 11 (A)
	*                          \ -> 7 -> 8 -> 9 -> 10 -> 11 -> 12 -> 13 -> 14 -> 15 -> 16 (C)
	 */
	chainA := issueBlocksWithBABEPrimary(t, keyring.KeyAlice, gs.blockState, testGenesisHeader, 10)
	chainB := issueBlocksWithBABEPrimary(t, keyring.KeyBob, gs.blockState, chainA[1], 9)
	chainC := issueBlocksWithBABEPrimary(t, keyring.KeyCharlie, gs.blockState, chainA[5], 10)

	scheduledChange := &types.GrandpaScheduledChange{
		Delay: 0, // delay of 0 means the modifications should be applied immediately
		Auths: []types.GrandpaAuthoritiesRaw{
			{Key: keyring.KeyAlice.Public().(*sr25519.PublicKey).AsBytes()},
			{Key: keyring.KeyBob.Public().(*sr25519.PublicKey).AsBytes()},
			{Key: keyring.KeyCharlie.Public().(*sr25519.PublicKey).AsBytes()},
		},
	}

	// headersToAdd enables tracking error while adding expecific entries
	// to the scheduled change fork tree, eg.
	// - adding duplicate hashes entries: while adding the first entry everything should be ok,
	//   however when adding the second duplicated entry we should expect the errDuplicateHashes error
	type headersToAdd struct {
		header  *types.Header
		wantErr error
	}

	tests := map[string]struct {
		headersWithScheduledChanges []headersToAdd
		expectedRoots               int
		highestFinalizedHeader      *types.Header
	}{
		"add_scheduled_changes_only_with_roots": {
			headersWithScheduledChanges: []headersToAdd{
				{header: chainA[6]},
				{header: chainB[3]},
			},
			expectedRoots: 2,
		},
		"add_scheduled_changes_with_roots_and_children": {
			headersWithScheduledChanges: []headersToAdd{
				{header: chainA[6]}, {header: chainA[8]},
				{header: chainB[3]}, {header: chainB[7]}, {header: chainB[9]},
				{header: chainC[8]},
			},
			expectedRoots: 3,
		},
		"add_scheduled_changes_with_same_hash": {
			headersWithScheduledChanges: []headersToAdd{
				{header: chainA[3]},
				{
					header: chainA[3],
					wantErr: fmt.Errorf("cannot import scheduled change: %w: %s",
						errDuplicateHashes, chainA[3].Hash()),
				},
			},
			expectedRoots: 0,
		},
	}

	for tname, tt := range tests {
		tt := tt
		t.Run(tname, func(t *testing.T) {
			// clear the scheduledChangeRoots after the test ends
			// this does not cause race condition because t.Run without
			// t.Parallel() blocks until this function returns
			defer func() {
				gs.scheduledChangeRoots = new(changeTree)
			}()

			updateHighestFinalizedHeaderOrDefault(t, gs.blockState, tt.highestFinalizedHeader, chainA[0])

			for _, entry := range tt.headersWithScheduledChanges {
				err := gs.addScheduledChange(entry.header, *scheduledChange)

				if entry.wantErr != nil {
					require.Error(t, err)
					require.EqualError(t, err, entry.wantErr.Error())
					return
				}

				require.NoError(t, err)
			}

			require.Len(t, *gs.scheduledChangeRoots, tt.expectedRoots)

			for _, root := range *gs.scheduledChangeRoots {
				parentHash := root.change.announcingHeader.Hash()
				assertDescendantChildren(t, parentHash, gs.blockState.IsDescendantOf, root.nodes)
			}
		})
	}
}

func assertDescendantChildren(t *testing.T, parentHash common.Hash, isDescendantOfFunc isDescendantOfFunc,
	changes changeTree) {
	t.Helper()

	for _, scheduled := range changes {
		scheduledChangeHash := scheduled.change.announcingHeader.Hash()
		isDescendant, err := isDescendantOfFunc(parentHash, scheduledChangeHash)
		require.NoError(t, err)
		require.Truef(t, isDescendant, "%s is not descendant of %s", scheduledChangeHash, parentHash)

		assertDescendantChildren(t, scheduledChangeHash, isDescendantOfFunc, scheduled.nodes)
	}
}

// updateHighestFinalizedHeaderOrDefault will update the current highest finalized header
// with the value of newHighest, if the newHighest is nil then it will use the def value
func updateHighestFinalizedHeaderOrDefault(t *testing.T, bs *BlockState, newHighest, def *types.Header) {
	t.Helper()

	round, setID, err := bs.GetHighestRoundAndSetID()
	require.NoError(t, err)

	if newHighest != nil {
		bs.db.Put(finalisedHashKey(round, setID), newHighest.Hash().ToBytes())
	} else {
		bs.db.Put(finalisedHashKey(round, setID), def.Hash().ToBytes())
	}
}

func TestForcedScheduledChangesOrder(t *testing.T) {
	t.Parallel()

	keyring, err := keystore.NewSr25519Keyring()
	require.NoError(t, err)

	db := NewInMemoryDB(t)
	blockState := testBlockState(t, db)

	gs, err := NewGrandpaStateFromGenesis(db, blockState, nil, nil)
	require.NoError(t, err)

	aliceHeaders := issueBlocksWithBABEPrimary(t, keyring.KeyAlice, gs.blockState,
		testGenesisHeader, 5)

	bobHeaders := issueBlocksWithBABEPrimary(t, keyring.KeyBob, gs.blockState,
		aliceHeaders[1], 5)

	charlieHeaders := issueBlocksWithBABEPrimary(t, keyring.KeyCharlie, gs.blockState,
		aliceHeaders[2], 6)

	forcedChanges := map[*types.Header]types.GrandpaForcedChange{
		bobHeaders[1]: {
			Delay: 1,
			Auths: []types.GrandpaAuthoritiesRaw{
				{Key: keyring.KeyAlice.Public().(*sr25519.PublicKey).AsBytes()},
				{Key: keyring.KeyBob.Public().(*sr25519.PublicKey).AsBytes()},
				{Key: keyring.KeyCharlie.Public().(*sr25519.PublicKey).AsBytes()},
			},
		},
		aliceHeaders[3]: {
			Delay: 5,
			Auths: []types.GrandpaAuthoritiesRaw{
				{Key: keyring.KeyAlice.Public().(*sr25519.PublicKey).AsBytes()},
				{Key: keyring.KeyBob.Public().(*sr25519.PublicKey).AsBytes()},
				{Key: keyring.KeyCharlie.Public().(*sr25519.PublicKey).AsBytes()},
			},
		},
		charlieHeaders[4]: {
			Delay: 3,
			Auths: []types.GrandpaAuthoritiesRaw{
				{Key: keyring.KeyAlice.Public().(*sr25519.PublicKey).AsBytes()},
				{Key: keyring.KeyBob.Public().(*sr25519.PublicKey).AsBytes()},
				{Key: keyring.KeyCharlie.Public().(*sr25519.PublicKey).AsBytes()},
			},
		},
	}

	for header, fc := range forcedChanges {
		err := gs.addForcedChange(header, fc)
		require.NoError(t, err, "failed to add forced change")
	}

	forcedChangesSlice := *gs.forcedChanges
	for idx := 0; idx < gs.forcedChanges.Len()-1; idx++ {
		currentChange := forcedChangesSlice[idx]
		nextChange := forcedChangesSlice[idx+1]

		require.LessOrEqual(t, currentChange.effectiveNumber(),
			nextChange.effectiveNumber())

		require.LessOrEqual(t, currentChange.announcingHeader.Number,
			nextChange.announcingHeader.Number)
	}
}

func TestShouldNotAddMoreThanOneForcedChangeInTheSameFork(t *testing.T) {
	t.Parallel()

	keyring, err := keystore.NewSr25519Keyring()
	require.NoError(t, err)

	db := NewInMemoryDB(t)
	blockState := testBlockState(t, db)

	gs, err := NewGrandpaStateFromGenesis(db, blockState, nil, nil)
	require.NoError(t, err)

	aliceHeaders := issueBlocksWithBABEPrimary(t, keyring.KeyAlice, gs.blockState,
		testGenesisHeader, 5)

	bobHeaders := issueBlocksWithBABEPrimary(t, keyring.KeyBob, gs.blockState,
		aliceHeaders[1], 5)

	someForcedChange := types.GrandpaForcedChange{
		Delay: 1,
		Auths: []types.GrandpaAuthoritiesRaw{
			{Key: keyring.KeyAlice.Public().(*sr25519.PublicKey).AsBytes()},
			{Key: keyring.KeyBob.Public().(*sr25519.PublicKey).AsBytes()},
			{Key: keyring.KeyCharlie.Public().(*sr25519.PublicKey).AsBytes()},
		},
	}

	// adding more than one forced changes in the same branch
	err = gs.addForcedChange(aliceHeaders[3], someForcedChange)
	require.NoError(t, err)

	err = gs.addForcedChange(aliceHeaders[4], someForcedChange)
	require.Error(t, err)
	require.ErrorIs(t, err, errAlreadyHasForcedChange)

	// adding the same forced change twice
	err = gs.addForcedChange(bobHeaders[2], someForcedChange)
	require.NoError(t, err)

	err = gs.addForcedChange(bobHeaders[2], someForcedChange)
	require.Error(t, err)
	require.ErrorIs(t, err, errDuplicateHashes)
}

func issueBlocksWithBABEPrimary(t *testing.T, kp *sr25519.Keypair,
	bs *BlockState, parentHeader *types.Header, size int) (headers []*types.Header) {
	t.Helper()

	transcript := merlin.NewTranscript("BABE")
	crypto.AppendUint64(transcript, []byte("slot number"), 1)
	crypto.AppendUint64(transcript, []byte("current epoch"), 1)
	transcript.AppendMessage([]byte("chain randomness"), []byte{})

	output, proof, err := kp.VrfSign(transcript)
	require.NoError(t, err)

	babePrimaryPreDigest := types.BabePrimaryPreDigest{
		SlotNumber: 1,
		VRFOutput:  output,
		VRFProof:   proof,
	}

	preRuntimeDigest, err := babePrimaryPreDigest.ToPreRuntimeDigest()
	require.NoError(t, err)

	digest := types.NewDigest()

	require.NoError(t, digest.Add(*preRuntimeDigest))
	header := &types.Header{
		ParentHash: parentHeader.Hash(),
		Number:     parentHeader.Number + 1,
		Digest:     digest,
	}

	block := &types.Block{
		Header: *header,
		Body:   *types.NewBody([]types.Extrinsic{}),
	}

	err = bs.AddBlock(block)
	require.NoError(t, err)

	if size <= 0 {
		headers = append(headers, header)
		return headers
	}

	headers = append(headers, header)
	headers = append(headers, issueBlocksWithBABEPrimary(t, kp, bs, header, size-1)...)
	return headers
}

func TestNextGrandpaAuthorityChange(t *testing.T) {
	t.Parallel()

	keyring, err := keystore.NewSr25519Keyring()
	require.NoError(t, err)

	tests := map[string]struct {
		forcedChange               *types.GrandpaForcedChange
		forcedChangeAnnoucingIndex int

		scheduledChange               *types.GrandpaScheduledChange
		scheduledChangeAnnoucingIndex int

		wantErr             error
		expectedBlockNumber uint
	}{
		"no_forced_change_no_scheduled_change": {
			wantErr: ErrNoNextAuthorityChange,
		},
		"only_forced_change": {
			forcedChangeAnnoucingIndex: 2, // in the chain headers slice the index 2 == block number 3
			forcedChange: &types.GrandpaForcedChange{
				Delay: 2,
				Auths: []types.GrandpaAuthoritiesRaw{
					{Key: keyring.KeyAlice.Public().(*sr25519.PublicKey).AsBytes()},
					{Key: keyring.KeyBob.Public().(*sr25519.PublicKey).AsBytes()},
					{Key: keyring.KeyCharlie.Public().(*sr25519.PublicKey).AsBytes()},
				},
			},
			expectedBlockNumber: 5,
		},
		"only_scheduled_change": {
			scheduledChangeAnnoucingIndex: 3, // in the chain headers slice the index 3 == block number 4
			scheduledChange: &types.GrandpaScheduledChange{
				Delay: 4,
				Auths: []types.GrandpaAuthoritiesRaw{
					{Key: keyring.KeyAlice.Public().(*sr25519.PublicKey).AsBytes()},
					{Key: keyring.KeyBob.Public().(*sr25519.PublicKey).AsBytes()},
					{Key: keyring.KeyCharlie.Public().(*sr25519.PublicKey).AsBytes()},
				},
			},
			expectedBlockNumber: 8,
		},
		"forced_change_before_scheduled_change": {
			forcedChangeAnnoucingIndex: 2, // in the chain headers slice the index 2 == block number 3
			forcedChange: &types.GrandpaForcedChange{
				Delay: 2,
				Auths: []types.GrandpaAuthoritiesRaw{
					{Key: keyring.KeyAlice.Public().(*sr25519.PublicKey).AsBytes()},
					{Key: keyring.KeyBob.Public().(*sr25519.PublicKey).AsBytes()},
					{Key: keyring.KeyCharlie.Public().(*sr25519.PublicKey).AsBytes()},
				},
			},
			scheduledChangeAnnoucingIndex: 3, // in the chain headers slice the index 3 == block number 4
			scheduledChange: &types.GrandpaScheduledChange{
				Delay: 4,
				Auths: []types.GrandpaAuthoritiesRaw{
					{Key: keyring.KeyAlice.Public().(*sr25519.PublicKey).AsBytes()},
					{Key: keyring.KeyBob.Public().(*sr25519.PublicKey).AsBytes()},
					{Key: keyring.KeyCharlie.Public().(*sr25519.PublicKey).AsBytes()},
				},
			},
			expectedBlockNumber: 5, // forced change occurs before the scheduled change
		},
		"scheduled_change_before_forced_change": {
			scheduledChangeAnnoucingIndex: 3, // in the chain headers slice the index 3 == block number 4
			scheduledChange: &types.GrandpaScheduledChange{
				Delay: 4,
				Auths: []types.GrandpaAuthoritiesRaw{
					{Key: keyring.KeyAlice.Public().(*sr25519.PublicKey).AsBytes()},
					{Key: keyring.KeyBob.Public().(*sr25519.PublicKey).AsBytes()},
					{Key: keyring.KeyCharlie.Public().(*sr25519.PublicKey).AsBytes()},
				},
			},
			forcedChangeAnnoucingIndex: 8, // in the chain headers slice the index 8 == block number 9
			forcedChange: &types.GrandpaForcedChange{
				Delay: 1,
				Auths: []types.GrandpaAuthoritiesRaw{
					{Key: keyring.KeyAlice.Public().(*sr25519.PublicKey).AsBytes()},
					{Key: keyring.KeyBob.Public().(*sr25519.PublicKey).AsBytes()},
					{Key: keyring.KeyCharlie.Public().(*sr25519.PublicKey).AsBytes()},
				},
			},
			expectedBlockNumber: 8, // scheduled change occurs before the forced change
		},
	}

	for tname, tt := range tests {
		tt := tt
		t.Run(tname, func(t *testing.T) {
			t.Parallel()

			db := NewInMemoryDB(t)
			blockState := testBlockState(t, db)

			gs, err := NewGrandpaStateFromGenesis(db, blockState, nil, nil)
			require.NoError(t, err)

			const sizeOfChain = 10

			chainHeaders := issueBlocksWithBABEPrimary(t, keyring.KeyAlice, gs.blockState,
				testGenesisHeader, sizeOfChain)

			if tt.forcedChange != nil {
				gs.addForcedChange(chainHeaders[tt.forcedChangeAnnoucingIndex],
					*tt.forcedChange)
			}

			if tt.scheduledChange != nil {
				gs.addScheduledChange(chainHeaders[tt.scheduledChangeAnnoucingIndex],
					*tt.scheduledChange)
			}

			lastBlockOnChain := chainHeaders[sizeOfChain]
			blockNumber, err := gs.NextGrandpaAuthorityChange(lastBlockOnChain.Hash(), lastBlockOnChain.Number)

			if tt.wantErr != nil {
				require.Error(t, err)
				require.EqualError(t, err, tt.wantErr.Error())
				require.Zero(t, blockNumber)
			} else {
				require.NoError(t, err)
				require.Equal(t, tt.expectedBlockNumber, blockNumber)
			}
		})
	}
}

func TestApplyForcedChanges(t *testing.T) {
	t.Parallel()

	keyring, err := keystore.NewSr25519Keyring()
	require.NoError(t, err)

	genesisGrandpaVoters := []types.GrandpaAuthoritiesRaw{
		{Key: keyring.KeyAlice.Public().(*sr25519.PublicKey).AsBytes()},
		{Key: keyring.KeyBob.Public().(*sr25519.PublicKey).AsBytes()},
		{Key: keyring.KeyCharlie.Public().(*sr25519.PublicKey).AsBytes()},
	}

	genesisAuths, err := types.GrandpaAuthoritiesRawToAuthorities(genesisGrandpaVoters)
	require.NoError(t, err)

	const sizeOfChain = 10
	genericForks := func(t *testing.T, blockState *BlockState) [][]*types.Header {

		/*
		* create chainA and two forks: chainB and chainC
		*
		*      / -> 3 -> 4 -> 5 -> 6 -> 7 -> 8 -> 9 -> 10 -> 11 -> 12 (B)
		* 1 -> 2 -> 3 -> 4 -> 5 -> 6 -> 7 -> 8 -> 9 -> 10 -> 11 (A)
		*                          \ -> 7 -> 8 -> 9 -> 10 -> 11 -> 12 -> 13 -> 14 -> 15 -> 16 (C)
		 */
		chainA := issueBlocksWithBABEPrimary(t, keyring.KeyAlice, blockState, testGenesisHeader, sizeOfChain)
		chainB := issueBlocksWithBABEPrimary(t, keyring.KeyBob, blockState, chainA[1], sizeOfChain)
		chainC := issueBlocksWithBABEPrimary(t, keyring.KeyCharlie, blockState, chainA[5], sizeOfChain)

		return [][]*types.Header{
			chainA, chainB, chainC,
		}
	}

	tests := map[string]struct {
		wantErr error
		// 2 indexed array where the 0 index describes the fork and the 1 index describes the header
		importedHeader              [2]int
		expectedGRANDPAAuthoritySet []types.GrandpaAuthoritiesRaw
		expectedSetID               uint64
		expectedPruning             bool

		generateForks func(t *testing.T, blockState *BlockState) [][]*types.Header
		changes       func(*GrandpaState, [][]*types.Header)
		telemetryMock *MockTelemetry
	}{
		"no_forced_changes": {
			generateForks:               genericForks,
			importedHeader:              [2]int{0, 3}, // chain A from and header number 4
			expectedSetID:               0,
			expectedGRANDPAAuthoritySet: genesisGrandpaVoters,
			expectedPruning:             false,
			telemetryMock:               nil,
		},
		"apply_forced_change_without_pending_scheduled_changes": {
			generateForks: genericForks,
			changes: func(gs *GrandpaState, headers [][]*types.Header) {
				chainABlock8 := headers[0][7]
				gs.addForcedChange(chainABlock8, types.GrandpaForcedChange{
					Delay:              2,
					BestFinalizedBlock: 3,
					Auths: []types.GrandpaAuthoritiesRaw{
						{Key: keyring.KeyCharlie.Public().(*sr25519.PublicKey).AsBytes()},
						{Key: keyring.KeyBob.Public().(*sr25519.PublicKey).AsBytes()},
						{Key: keyring.KeyDave.Public().(*sr25519.PublicKey).AsBytes()},
					},
				})

				chainCBlock15 := headers[2][8]
				gs.addForcedChange(chainCBlock15, types.GrandpaForcedChange{
					Delay:              1,
					BestFinalizedBlock: 3,
					Auths: []types.GrandpaAuthoritiesRaw{
						{Key: keyring.KeyCharlie.Public().(*sr25519.PublicKey).AsBytes()},
						{Key: keyring.KeyBob.Public().(*sr25519.PublicKey).AsBytes()},
						{Key: keyring.KeyDave.Public().(*sr25519.PublicKey).AsBytes()},
					},
				})
			},
			importedHeader:  [2]int{0, 9}, // import block number 10 from fork A
			expectedSetID:   1,
			expectedPruning: true,
			expectedGRANDPAAuthoritySet: []types.GrandpaAuthoritiesRaw{
				{Key: keyring.KeyCharlie.Public().(*sr25519.PublicKey).AsBytes()},
				{Key: keyring.KeyBob.Public().(*sr25519.PublicKey).AsBytes()},
				{Key: keyring.KeyDave.Public().(*sr25519.PublicKey).AsBytes()},
			},
			telemetryMock: func() *MockTelemetry {
				ctrl := gomock.NewController(t)

				telemetryMock := NewMockTelemetry(ctrl)
				telemetryMock.EXPECT().SendMessage(gomock.Eq(&telemetry.AfgApplyingForcedAuthoritySetChange{Block: "8"}))

				return telemetryMock
			}(),
		},
		"import_block_before_forced_change_should_do_nothing": {
			generateForks: genericForks,
			changes: func(gs *GrandpaState, headers [][]*types.Header) {
				chainCBlock9 := headers[2][2]
				gs.addForcedChange(chainCBlock9, types.GrandpaForcedChange{
					Delay:              3,
					BestFinalizedBlock: 3,
					Auths: []types.GrandpaAuthoritiesRaw{
						{Key: keyring.KeyCharlie.Public().(*sr25519.PublicKey).AsBytes()},
						{Key: keyring.KeyBob.Public().(*sr25519.PublicKey).AsBytes()},
						{Key: keyring.KeyDave.Public().(*sr25519.PublicKey).AsBytes()},
					},
				})
			},
			importedHeader:              [2]int{2, 1}, // import block number 7 from chain C
			expectedSetID:               0,
			expectedPruning:             false,
			expectedGRANDPAAuthoritySet: genesisGrandpaVoters,
			telemetryMock:               nil,
		},
		"import_block_from_another_fork_should_do_nothing": {
			generateForks: genericForks,
			changes: func(gs *GrandpaState, headers [][]*types.Header) {
				chainCBlock9 := headers[2][2]
				gs.addForcedChange(chainCBlock9, types.GrandpaForcedChange{
					Delay:              3,
					BestFinalizedBlock: 3,
					Auths: []types.GrandpaAuthoritiesRaw{
						{Key: keyring.KeyCharlie.Public().(*sr25519.PublicKey).AsBytes()},
						{Key: keyring.KeyBob.Public().(*sr25519.PublicKey).AsBytes()},
						{Key: keyring.KeyDave.Public().(*sr25519.PublicKey).AsBytes()},
					},
				})
			},
			importedHeader:              [2]int{1, 9}, // import block number 12 from chain B
			expectedSetID:               0,
			expectedPruning:             false,
			expectedGRANDPAAuthoritySet: genesisGrandpaVoters,
			telemetryMock:               nil,
		},
		"apply_forced_change_with_pending_scheduled_changes_should_fail": {
			generateForks: genericForks,
			changes: func(gs *GrandpaState, headers [][]*types.Header) {
				chainBBlock6 := headers[1][3]
				gs.addScheduledChange(chainBBlock6, types.GrandpaScheduledChange{
					Delay: 0,
					Auths: []types.GrandpaAuthoritiesRaw{
						{Key: keyring.KeyDave.Public().(*sr25519.PublicKey).AsBytes()},
					},
				})

				chainCBlock9 := headers[2][2]
				gs.addForcedChange(chainCBlock9, types.GrandpaForcedChange{
					Delay:              3,
					BestFinalizedBlock: 3,
					Auths: []types.GrandpaAuthoritiesRaw{
						{Key: keyring.KeyCharlie.Public().(*sr25519.PublicKey).AsBytes()},
						{Key: keyring.KeyBob.Public().(*sr25519.PublicKey).AsBytes()},
						{Key: keyring.KeyDave.Public().(*sr25519.PublicKey).AsBytes()},
					},
				})

				chainBBlock9 := headers[1][6]
				gs.addForcedChange(chainBBlock9, types.GrandpaForcedChange{
					Delay:              2,
					BestFinalizedBlock: 6,
					Auths: []types.GrandpaAuthoritiesRaw{
						{Key: keyring.KeyCharlie.Public().(*sr25519.PublicKey).AsBytes()},
						{Key: keyring.KeyIan.Public().(*sr25519.PublicKey).AsBytes()},
						{Key: keyring.KeyEve.Public().(*sr25519.PublicKey).AsBytes()},
					},
				})
			},
			importedHeader:              [2]int{1, 8}, // block number 11 imported
			wantErr:                     errPendingScheduledChanges,
			expectedGRANDPAAuthoritySet: genesisGrandpaVoters,
			expectedSetID:               0,
			expectedPruning:             false,
			telemetryMock:               nil,
		},
		"apply_forced_change_should_prune_scheduled_changes": {
			generateForks: genericForks,
			changes: func(gs *GrandpaState, headers [][]*types.Header) {
				chainBBlock12 := headers[1][9]
				chainBBlock11 := headers[1][8]
				chainBBlock10 := headers[1][7]

				// add scheduled changes for block 10, 11 and 12 from for B
				addScheduledChanges := []*types.Header{chainBBlock10, chainBBlock11, chainBBlock12}
				for _, blockHeader := range addScheduledChanges {
					gs.addScheduledChange(blockHeader, types.GrandpaScheduledChange{
						Delay: 0,
						Auths: []types.GrandpaAuthoritiesRaw{
							{Key: keyring.KeyDave.Public().(*sr25519.PublicKey).AsBytes()},
						},
					})
				}

				// add a forced change for block 9 from chain C with delay of 3 blocks
				// once block 11 got imported Gossamer should clean up all the scheduled + forced changes
				chainCBlock9 := headers[2][2]
				gs.addForcedChange(chainCBlock9, types.GrandpaForcedChange{
					Delay:              3,
					BestFinalizedBlock: 2,
					Auths: []types.GrandpaAuthoritiesRaw{
						{Key: keyring.KeyCharlie.Public().(*sr25519.PublicKey).AsBytes()},
						{Key: keyring.KeyBob.Public().(*sr25519.PublicKey).AsBytes()},
						{Key: keyring.KeyDave.Public().(*sr25519.PublicKey).AsBytes()},
					},
				})
			},
			importedHeader:              [2]int{2, 7}, // import block 12 from chain C
			expectedGRANDPAAuthoritySet: genesisGrandpaVoters,
			expectedSetID:               0,
			expectedPruning:             false,
			telemetryMock:               nil,
		},
	}

	for tname, tt := range tests {
		tt := tt

		t.Run(tname, func(t *testing.T) {
			t.Parallel()

			db := NewInMemoryDB(t)
			blockState := testBlockState(t, db)

			voters := types.NewGrandpaVotersFromAuthorities(genesisAuths)
			gs, err := NewGrandpaStateFromGenesis(db, blockState, voters, tt.telemetryMock)
			require.NoError(t, err)

			forks := tt.generateForks(t, blockState)
			if tt.changes != nil {
				tt.changes(gs, forks)
			}

			selectedFork := forks[tt.importedHeader[0]]
			selectedImportedHeader := selectedFork[tt.importedHeader[1]]

			amountOfForced := gs.forcedChanges.Len()
			amountOfScheduled := gs.scheduledChangeRoots.Len()

			err = gs.ApplyForcedChanges(selectedImportedHeader)
			if tt.wantErr != nil {
				require.Error(t, err)
				require.ErrorIs(t, err, tt.wantErr)
			} else {
				require.NoError(t, err)
			}

			if tt.expectedPruning {
				// we should reset the changes set once a forced change is applied
				const expectedLen = 0
				require.Equal(t, expectedLen, gs.forcedChanges.Len())
				require.Equal(t, expectedLen, gs.scheduledChangeRoots.Len())
			} else {
				require.Equal(t, amountOfForced, gs.forcedChanges.Len())
				require.Equal(t, amountOfScheduled, gs.scheduledChangeRoots.Len())
			}

			currentSetID, err := gs.GetCurrentSetID()
			require.NoError(t, err)
			require.Equal(t, tt.expectedSetID, currentSetID)

			expectedAuths, err := types.GrandpaAuthoritiesRawToAuthorities(tt.expectedGRANDPAAuthoritySet)
			require.NoError(t, err)
			expectedVoters := types.NewGrandpaVotersFromAuthorities(expectedAuths)

			gotVoters, err := gs.GetAuthorities(tt.expectedSetID)
			require.NoError(t, err)

			require.Equal(t, expectedVoters, gotVoters)
		})
	}
}

func TestApplyScheduledChangesKeepDescendantForcedChanges(t *testing.T) {
	t.Parallel()

	keyring, err := keystore.NewSr25519Keyring()
	require.NoError(t, err)

	genesisGrandpaVoters := []types.GrandpaAuthoritiesRaw{
		{Key: keyring.KeyAlice.Public().(*sr25519.PublicKey).AsBytes()},
		{Key: keyring.KeyBob.Public().(*sr25519.PublicKey).AsBytes()},
		{Key: keyring.KeyCharlie.Public().(*sr25519.PublicKey).AsBytes()},
	}

	genesisAuths, err := types.GrandpaAuthoritiesRawToAuthorities(genesisGrandpaVoters)
	require.NoError(t, err)

	const sizeOfChain = 10
	genericForks := func(t *testing.T, blockState *BlockState) [][]*types.Header {

		/*
		* create chainA and two forks: chainB and chainC
		*
		*      / -> 3 -> 4 -> 5 -> 6 -> 7 -> 8 -> 9 -> 10 -> 11 -> 12 (B)
		* 1 -> 2 -> 3 -> 4 -> 5 -> 6 -> 7 -> 8 -> 9 -> 10 -> 11 (A)
		*                          \ -> 7 -> 8 -> 9 -> 10 -> 11 -> 12 -> 13 -> 14 -> 15 -> 16 (C)
		 */
		chainA := issueBlocksWithBABEPrimary(t, keyring.KeyAlice, blockState, testGenesisHeader, sizeOfChain)
		chainB := issueBlocksWithBABEPrimary(t, keyring.KeyBob, blockState, chainA[1], sizeOfChain)
		chainC := issueBlocksWithBABEPrimary(t, keyring.KeyCharlie, blockState, chainA[5], sizeOfChain)

		return [][]*types.Header{
			chainA, chainB, chainC,
		}
	}

	tests := map[string]struct {
		finalizedHeader [2]int // 2 index array where the 0 index describes the fork and the 1 index describes the header

		generateForks func(*testing.T, *BlockState) [][]*types.Header
		changes       func(*GrandpaState, [][]*types.Header)

		wantErr error

		expectedForcedChangesLen int
	}{
		"no_forced_changes": {
			generateForks:            genericForks,
			expectedForcedChangesLen: 0,
		},
		"finalized_hash_should_keep_descendant_forced_changes": {
			generateForks:            genericForks,
			expectedForcedChangesLen: 1,
			changes: func(gs *GrandpaState, headers [][]*types.Header) {
				chainABlock6 := headers[0][5]
				gs.addForcedChange(chainABlock6, types.GrandpaForcedChange{
					Delay:              1,
					BestFinalizedBlock: 3,
					Auths: []types.GrandpaAuthoritiesRaw{
						{Key: keyring.KeyCharlie.Public().(*sr25519.PublicKey).AsBytes()},
						{Key: keyring.KeyBob.Public().(*sr25519.PublicKey).AsBytes()},
						{Key: keyring.KeyDave.Public().(*sr25519.PublicKey).AsBytes()},
					},
				})

				chainBBlock6 := headers[1][3]
				gs.addForcedChange(chainBBlock6, types.GrandpaForcedChange{
					Delay:              2,
					BestFinalizedBlock: 3,
					Auths: []types.GrandpaAuthoritiesRaw{
						{Key: keyring.KeyCharlie.Public().(*sr25519.PublicKey).AsBytes()},
						{Key: keyring.KeyBob.Public().(*sr25519.PublicKey).AsBytes()},
						{Key: keyring.KeyDave.Public().(*sr25519.PublicKey).AsBytes()},
					},
				})
			},
			finalizedHeader: [2]int{0, 3}, // finalize header number 4 from chain A
		},
	}

	for tname, tt := range tests {
		tt := tt
		t.Run(tname, func(t *testing.T) {
			t.Parallel()

			db := NewInMemoryDB(t)
			blockState := testBlockState(t, db)

			voters := types.NewGrandpaVotersFromAuthorities(genesisAuths)
			gs, err := NewGrandpaStateFromGenesis(db, blockState, voters, nil)
			require.NoError(t, err)

			forks := tt.generateForks(t, gs.blockState)

			if tt.changes != nil {
				tt.changes(gs, forks)
			}

			selectedFork := forks[tt.finalizedHeader[0]]
			selectedFinalizedHeader := selectedFork[tt.finalizedHeader[1]]

			err = gs.forcedChanges.pruneChanges(selectedFinalizedHeader.Hash(), gs.blockState.IsDescendantOf)
			if tt.wantErr != nil {
				require.EqualError(t, err, tt.wantErr.Error())
			} else {
				require.NoError(t, err)

				require.Len(t, *gs.forcedChanges, tt.expectedForcedChangesLen)

				for _, forcedChange := range *gs.forcedChanges {
					isDescendant, err := gs.blockState.IsDescendantOf(
						selectedFinalizedHeader.Hash(), forcedChange.announcingHeader.Hash())

					require.NoError(t, err)
					require.True(t, isDescendant)
				}
			}
		})
	}
}

func TestApplyScheduledChangeGetApplicableChange(t *testing.T) {
	t.Parallel()

	keyring, err := keystore.NewSr25519Keyring()
	require.NoError(t, err)

	genesisGrandpaVoters := []types.GrandpaAuthoritiesRaw{
		{Key: keyring.KeyAlice.Public().(*sr25519.PublicKey).AsBytes()},
		{Key: keyring.KeyBob.Public().(*sr25519.PublicKey).AsBytes()},
		{Key: keyring.KeyCharlie.Public().(*sr25519.PublicKey).AsBytes()},
	}

	genesisAuths, err := types.GrandpaAuthoritiesRawToAuthorities(genesisGrandpaVoters)
	require.NoError(t, err)

	const sizeOfChain = 10
	genericForks := func(t *testing.T, blockState *BlockState) [][]*types.Header {
		/*
		* create chainA and two forks: chainB and chainC
		*
		*      / -> 3 -> 4 -> 5 -> 6 -> 7 -> 8 -> 9 -> 10 -> 11 -> 12 (B)
		* 1 -> 2 -> 3 -> 4 -> 5 -> 6 -> 7 -> 8 -> 9 -> 10 -> 11 (A)
		*                          \ -> 7 -> 8 -> 9 -> 10 -> 11 -> 12 -> 13 -> 14 -> 15 -> 16 (C)
		 */
		chainA := issueBlocksWithBABEPrimary(t, keyring.KeyAlice, blockState, testGenesisHeader, sizeOfChain)
		chainB := issueBlocksWithBABEPrimary(t, keyring.KeyBob, blockState, chainA[1], sizeOfChain)
		chainC := issueBlocksWithBABEPrimary(t, keyring.KeyCharlie, blockState, chainA[5], sizeOfChain)

		return [][]*types.Header{
			chainA, chainB, chainC,
		}
	}

	tests := map[string]struct {
		finalizedHeader                 [2]int
		changes                         func(*GrandpaState, [][]*types.Header)
		generateForks                   func(*testing.T, *BlockState) [][]*types.Header
		wantErr                         error
		expectedChange                  *pendingChange
		expectedScheduledChangeRootsLen int
	}{
		"empty_scheduled_changes": {
			generateForks:   genericForks,
			finalizedHeader: [2]int{0, 1}, // finalized block from chainA header number 2
		},
		"scheduled_change_being_finalized_should_be_applied": {
			generateForks: genericForks,
			changes: func(gs *GrandpaState, headers [][]*types.Header) {
				chainABlock6 := headers[0][5]
				gs.addScheduledChange(chainABlock6, types.GrandpaScheduledChange{
					Delay: 0,
					Auths: []types.GrandpaAuthoritiesRaw{
						{Key: keyring.KeyCharlie.Public().(*sr25519.PublicKey).AsBytes()},
						{Key: keyring.KeyIan.Public().(*sr25519.PublicKey).AsBytes()},
						{Key: keyring.KeyEve.Public().(*sr25519.PublicKey).AsBytes()},
					},
				})
			},
			expectedChange: &pendingChange{
				delay: 0,
				nextAuthorities: func() []types.Authority {
					auths, _ := types.GrandpaAuthoritiesRawToAuthorities(
						[]types.GrandpaAuthoritiesRaw{
							{Key: keyring.KeyCharlie.Public().(*sr25519.PublicKey).AsBytes()},
							{Key: keyring.KeyIan.Public().(*sr25519.PublicKey).AsBytes()},
							{Key: keyring.KeyEve.Public().(*sr25519.PublicKey).AsBytes()},
						},
					)
					return auths
				}(),
			},
			finalizedHeader: [2]int{0, 5}, // finalize block number 6 from chain A
		},
		"apply_change_and_update_scheduled_changes_with_the_children": {
			generateForks: genericForks,
			changes: func(gs *GrandpaState, headers [][]*types.Header) {
				chainBBlock4 := headers[1][1] // block number 4 from chain B
				gs.addScheduledChange(chainBBlock4, types.GrandpaScheduledChange{
					Delay: 0,
					Auths: []types.GrandpaAuthoritiesRaw{
						{Key: keyring.KeyBob.Public().(*sr25519.PublicKey).AsBytes()},
						{Key: keyring.KeyFerdie.Public().(*sr25519.PublicKey).AsBytes()},
						{Key: keyring.KeyGeorge.Public().(*sr25519.PublicKey).AsBytes()},
					},
				})

				chainBBlock7 := headers[1][4] // block number 7 from chain B
				gs.addScheduledChange(chainBBlock7, types.GrandpaScheduledChange{
					Delay: 0,
					Auths: []types.GrandpaAuthoritiesRaw{
						{Key: keyring.KeyCharlie.Public().(*sr25519.PublicKey).AsBytes()},
						{Key: keyring.KeyAlice.Public().(*sr25519.PublicKey).AsBytes()},
						{Key: keyring.KeyIan.Public().(*sr25519.PublicKey).AsBytes()},
					},
				})

				chainCBlock7 := headers[2][0] // block number 7 from chain C
				gs.addScheduledChange(chainCBlock7, types.GrandpaScheduledChange{
					Delay: 0,
					Auths: []types.GrandpaAuthoritiesRaw{
						{Key: keyring.KeyCharlie.Public().(*sr25519.PublicKey).AsBytes()},
						{Key: keyring.KeyIan.Public().(*sr25519.PublicKey).AsBytes()},
						{Key: keyring.KeyEve.Public().(*sr25519.PublicKey).AsBytes()},
					},
				})
			},
			finalizedHeader:                 [2]int{1, 1}, // finalize block number 6 from chain A
			expectedScheduledChangeRootsLen: 1,
			expectedChange: &pendingChange{
				delay: 0,
				nextAuthorities: func() []types.Authority {
					auths, _ := types.GrandpaAuthoritiesRawToAuthorities(
						[]types.GrandpaAuthoritiesRaw{
							{Key: keyring.KeyBob.Public().(*sr25519.PublicKey).AsBytes()},
							{Key: keyring.KeyFerdie.Public().(*sr25519.PublicKey).AsBytes()},
							{Key: keyring.KeyGeorge.Public().(*sr25519.PublicKey).AsBytes()},
						},
					)
					return auths
				}(),
			},
		},
		"finalized_header_with_no_scheduled_change_should_purge_other_pending_changes": {
			generateForks:                   genericForks,
			expectedScheduledChangeRootsLen: 1,
			changes: func(gs *GrandpaState, headers [][]*types.Header) {
				chainABlock8 := headers[0][7] // block 8 from chain A should keep
				gs.addScheduledChange(chainABlock8, types.GrandpaScheduledChange{
					Delay: 0,
					Auths: []types.GrandpaAuthoritiesRaw{
						{Key: keyring.KeyCharlie.Public().(*sr25519.PublicKey).AsBytes()},
						{Key: keyring.KeyIan.Public().(*sr25519.PublicKey).AsBytes()},
						{Key: keyring.KeyEve.Public().(*sr25519.PublicKey).AsBytes()},
					},
				})

				chainBBlock9 := headers[1][6] // block 9 from chain B should be pruned
				gs.addScheduledChange(chainBBlock9, types.GrandpaScheduledChange{
					Delay: 0,
					Auths: []types.GrandpaAuthoritiesRaw{
						{Key: keyring.KeyCharlie.Public().(*sr25519.PublicKey).AsBytes()},
						{Key: keyring.KeyIan.Public().(*sr25519.PublicKey).AsBytes()},
						{Key: keyring.KeyEve.Public().(*sr25519.PublicKey).AsBytes()},
					},
				})

				chainCBlock8 := headers[2][1] // block 8 from chain C should be pruned
				gs.addScheduledChange(chainCBlock8, types.GrandpaScheduledChange{
					Delay: 0,
					Auths: []types.GrandpaAuthoritiesRaw{
						{Key: keyring.KeyCharlie.Public().(*sr25519.PublicKey).AsBytes()},
						{Key: keyring.KeyIan.Public().(*sr25519.PublicKey).AsBytes()},
						{Key: keyring.KeyEve.Public().(*sr25519.PublicKey).AsBytes()},
					},
				})
			},
			finalizedHeader: [2]int{0, 6}, // finalize block number 7 from chain A
		},
		"finalising_header_with_pending_changes_should_return_unfinalized_acestor": {
			generateForks: genericForks,
			changes: func(gs *GrandpaState, headers [][]*types.Header) {
				chainABlock4 := headers[0][3] // block 4 from chain A
				gs.addScheduledChange(chainABlock4, types.GrandpaScheduledChange{
					Delay: 0,
					Auths: []types.GrandpaAuthoritiesRaw{
						{Key: keyring.KeyAlice.Public().(*sr25519.PublicKey).AsBytes()},
						{Key: keyring.KeyIan.Public().(*sr25519.PublicKey).AsBytes()},
						{Key: keyring.KeyEve.Public().(*sr25519.PublicKey).AsBytes()},
					},
				})

				// change on block 5 from chain A should be a child
				//  node of scheduled change on block 4 from chain A
				chainABlock5 := headers[0][5]
				gs.addScheduledChange(chainABlock5, types.GrandpaScheduledChange{
					Delay: 0,
					Auths: []types.GrandpaAuthoritiesRaw{
						{Key: keyring.KeyBob.Public().(*sr25519.PublicKey).AsBytes()},
						{Key: keyring.KeyIan.Public().(*sr25519.PublicKey).AsBytes()},
						{Key: keyring.KeyEve.Public().(*sr25519.PublicKey).AsBytes()},
					},
				})
			},
			finalizedHeader: [2]int{0, 6}, // finalize block number 7 from chain A
			wantErr:         fmt.Errorf("failed while applying condition: %w", errUnfinalizedAncestor),
		},
	}

	for tname, tt := range tests {
		tt := tt
		t.Run(tname, func(t *testing.T) {
			t.Parallel()

			db := NewInMemoryDB(t)
			blockState := testBlockState(t, db)

			voters := types.NewGrandpaVotersFromAuthorities(genesisAuths)
			gs, err := NewGrandpaStateFromGenesis(db, blockState, voters, nil)
			require.NoError(t, err)

			forks := tt.generateForks(t, gs.blockState)

			if tt.changes != nil {
				tt.changes(gs, forks)
			}

			// saving the current state of scheduled changes to compare
			// with the next state in the case of an error (should keep the same)
			previousScheduledChanges := gs.scheduledChangeRoots

			selectedChain := forks[tt.finalizedHeader[0]]
			selectedHeader := selectedChain[tt.finalizedHeader[1]]

			changeNode, err := gs.scheduledChangeRoots.findApplicable(selectedHeader.Hash(),
				selectedHeader.Number, gs.blockState.IsDescendantOf)
			if tt.wantErr != nil {
				require.EqualError(t, err, tt.wantErr.Error())
				require.Equal(t, previousScheduledChanges, gs.scheduledChangeRoots)
				return
			}

			if tt.expectedChange != nil {
				require.NoError(t, err)
				require.Equal(t, tt.expectedChange.delay, changeNode.change.delay)
				require.Equal(t, tt.expectedChange.nextAuthorities, changeNode.change.nextAuthorities)
			} else {
				require.Nil(t, changeNode)
			}

			require.Len(t, *gs.scheduledChangeRoots, tt.expectedScheduledChangeRootsLen)
			// make sure all the next scheduled changes are descendant of the finalized hash
			assertDescendantChildren(t,
				selectedHeader.Hash(), gs.blockState.IsDescendantOf, *gs.scheduledChangeRoots)
		})
	}
}

func TestApplyScheduledChange(t *testing.T) {
	t.Parallel()

	keyring, err := keystore.NewSr25519Keyring()
	require.NoError(t, err)

	genesisGrandpaVoters := []types.GrandpaAuthoritiesRaw{
		{Key: keyring.KeyAlice.Public().(*sr25519.PublicKey).AsBytes()},
		{Key: keyring.KeyBob.Public().(*sr25519.PublicKey).AsBytes()},
		{Key: keyring.KeyCharlie.Public().(*sr25519.PublicKey).AsBytes()},
	}

	const sizeOfChain = 10
	genericForks := func(t *testing.T, blockState *BlockState) [][]*types.Header {
		/*
		* create chainA and two forks: chainB and chainC
		*
		*      / -> 3 -> 4 -> 5 -> 6 -> 7 -> 8 -> 9 -> 10 -> 11 -> 12 (B)
		* 1 -> 2 -> 3 -> 4 -> 5 -> 6 -> 7 -> 8 -> 9 -> 10 -> 11 (A)
		*                          \ -> 7 -> 8 -> 9 -> 10 -> 11 -> 12 -> 13 -> 14 -> 15 -> 16 (C)
		 */
		chainA := issueBlocksWithBABEPrimary(t, keyring.KeyAlice, blockState, testGenesisHeader, sizeOfChain)
		chainB := issueBlocksWithBABEPrimary(t, keyring.KeyBob, blockState, chainA[1], sizeOfChain)
		chainC := issueBlocksWithBABEPrimary(t, keyring.KeyCharlie, blockState, chainA[5], sizeOfChain)

		return [][]*types.Header{
			chainA, chainB, chainC,
		}
	}

	tests := map[string]struct {
		finalizedHeader [2]int // 2 index array where the 0 index describes the fork and the 1 index describes the header

		generateForks func(*testing.T, *BlockState) [][]*types.Header
		changes       func(*GrandpaState, [][]*types.Header)

		wantErr                         error
		expectedScheduledChangeRootsLen int
		expectedForcedChangesLen        int
		expectedSetID                   uint64
		expectedAuthoritySet            []types.GrandpaVoter
		changeSetIDAt                   uint
		telemetryMock                   *MockTelemetry
	}{
		"empty_scheduled_changes_only_update_the_forced_changes": {
			generateForks: genericForks,
			changes: func(gs *GrandpaState, headers [][]*types.Header) {
				chainABlock6 := headers[0][5] // block number 6 from chain A
				gs.addForcedChange(chainABlock6, types.GrandpaForcedChange{
					Delay:              1,
					BestFinalizedBlock: 3,
					Auths: []types.GrandpaAuthoritiesRaw{
						{Key: keyring.KeyCharlie.Public().(*sr25519.PublicKey).AsBytes()},
						{Key: keyring.KeyBob.Public().(*sr25519.PublicKey).AsBytes()},
						{Key: keyring.KeyDave.Public().(*sr25519.PublicKey).AsBytes()},
					},
				})

				chainBBlock6 := headers[1][3] // block number 6 from chain B
				gs.addForcedChange(chainBBlock6, types.GrandpaForcedChange{
					Delay:              2,
					BestFinalizedBlock: 3,
					Auths: []types.GrandpaAuthoritiesRaw{
						{Key: keyring.KeyCharlie.Public().(*sr25519.PublicKey).AsBytes()},
						{Key: keyring.KeyBob.Public().(*sr25519.PublicKey).AsBytes()},
						{Key: keyring.KeyDave.Public().(*sr25519.PublicKey).AsBytes()},
					},
				})
			},
			finalizedHeader:          [2]int{0, 3},
			expectedForcedChangesLen: 1,
			expectedAuthoritySet: func() []types.GrandpaVoter {
				auths, _ := types.GrandpaAuthoritiesRawToAuthorities(genesisGrandpaVoters)
				return types.NewGrandpaVotersFromAuthorities(auths)
			}(),
			telemetryMock: nil,
		},
		"pending_scheduled_changes_should_return_error": {
			generateForks: genericForks,
			changes: func(gs *GrandpaState, headers [][]*types.Header) {
				chainABlock4 := headers[0][3] // block 4 from chain A
				gs.addScheduledChange(chainABlock4, types.GrandpaScheduledChange{
					Delay: 0,
					Auths: []types.GrandpaAuthoritiesRaw{
						{Key: keyring.KeyAlice.Public().(*sr25519.PublicKey).AsBytes()},
						{Key: keyring.KeyIan.Public().(*sr25519.PublicKey).AsBytes()},
						{Key: keyring.KeyEve.Public().(*sr25519.PublicKey).AsBytes()},
					},
				})

				// change on block 5 from chain A should be a child
				// node of scheduled change on block 4 from chain A
				chainABlock5 := headers[0][5]
				gs.addScheduledChange(chainABlock5, types.GrandpaScheduledChange{
					Delay: 0,
					Auths: []types.GrandpaAuthoritiesRaw{
						{Key: keyring.KeyBob.Public().(*sr25519.PublicKey).AsBytes()},
						{Key: keyring.KeyIan.Public().(*sr25519.PublicKey).AsBytes()},
						{Key: keyring.KeyEve.Public().(*sr25519.PublicKey).AsBytes()},
					},
				})
			},
			finalizedHeader: [2]int{0, 6}, // finalize block number 7 from chain A
			wantErr: fmt.Errorf(
				"cannot get applicable scheduled change: failed while applying condition: %w", errUnfinalizedAncestor),
			expectedScheduledChangeRootsLen: 1, // expected one root len as the second change is a child
			expectedAuthoritySet: func() []types.GrandpaVoter {
				auths, _ := types.GrandpaAuthoritiesRawToAuthorities(genesisGrandpaVoters)
				return types.NewGrandpaVotersFromAuthorities(auths)
			}(),
			telemetryMock: nil,
		},
		"no_changes_to_apply_should_only_update_the_scheduled_roots": {
			generateForks: genericForks,
			changes: func(gs *GrandpaState, headers [][]*types.Header) {
				chainBBlock6 := headers[1][3] // block 6 from chain B
				gs.addScheduledChange(chainBBlock6, types.GrandpaScheduledChange{
					Delay: 0,
					Auths: []types.GrandpaAuthoritiesRaw{
						{Key: keyring.KeyAlice.Public().(*sr25519.PublicKey).AsBytes()},
						{Key: keyring.KeyIan.Public().(*sr25519.PublicKey).AsBytes()},
						{Key: keyring.KeyEve.Public().(*sr25519.PublicKey).AsBytes()},
					},
				})

				chainBBlock8 := headers[1][5] // block number 8 from chain B
				gs.addScheduledChange(chainBBlock8, types.GrandpaScheduledChange{
					Delay: 0,
					Auths: []types.GrandpaAuthoritiesRaw{
						{Key: keyring.KeyBob.Public().(*sr25519.PublicKey).AsBytes()},
						{Key: keyring.KeyIan.Public().(*sr25519.PublicKey).AsBytes()},
						{Key: keyring.KeyEve.Public().(*sr25519.PublicKey).AsBytes()},
					},
				})
			},
			finalizedHeader:                 [2]int{2, 1}, // finalize block number 8 from chain C
			expectedScheduledChangeRootsLen: 0,
			expectedAuthoritySet: func() []types.GrandpaVoter {
				auths, _ := types.GrandpaAuthoritiesRawToAuthorities(genesisGrandpaVoters)
				return types.NewGrandpaVotersFromAuthorities(auths)
			}(),
			telemetryMock: nil,
		},
		"apply_scheduled_change_should_change_voters_and_set_id": {
			generateForks: genericForks,
			changes: func(gs *GrandpaState, headers [][]*types.Header) {
				chainBBlock6 := headers[1][3] // block 6 from chain B
				gs.addScheduledChange(chainBBlock6, types.GrandpaScheduledChange{
					Delay: 0,
					Auths: []types.GrandpaAuthoritiesRaw{
						{Key: keyring.KeyAlice.Public().(*sr25519.PublicKey).AsBytes()},
						{Key: keyring.KeyIan.Public().(*sr25519.PublicKey).AsBytes()},
						{Key: keyring.KeyEve.Public().(*sr25519.PublicKey).AsBytes()},
					},
				})

				chainBBlock8 := headers[1][5] // block number 8 from chain B
				err = gs.addScheduledChange(chainBBlock8, types.GrandpaScheduledChange{
					Delay: 0,
					Auths: []types.GrandpaAuthoritiesRaw{
						{Key: keyring.KeyBob.Public().(*sr25519.PublicKey).AsBytes()},
						{Key: keyring.KeyIan.Public().(*sr25519.PublicKey).AsBytes()},
						{Key: keyring.KeyEve.Public().(*sr25519.PublicKey).AsBytes()},
					},
				})
			},
			finalizedHeader: [2]int{1, 3}, // finalize block number 6 from chain B
			// the child (block number 8 from chain B) should be the next scheduled change root
			expectedScheduledChangeRootsLen: 1,
			expectedSetID:                   1,
			changeSetIDAt:                   6,
			expectedAuthoritySet: func() []types.GrandpaVoter {
				auths, _ := types.GrandpaAuthoritiesRawToAuthorities([]types.GrandpaAuthoritiesRaw{
					{Key: keyring.KeyAlice.Public().(*sr25519.PublicKey).AsBytes()},
					{Key: keyring.KeyIan.Public().(*sr25519.PublicKey).AsBytes()},
					{Key: keyring.KeyEve.Public().(*sr25519.PublicKey).AsBytes()},
				})
				return types.NewGrandpaVotersFromAuthorities(auths)
			}(),
			telemetryMock: func() *MockTelemetry {
				ctrl := gomock.NewController(t)

				telemetryMock := NewMockTelemetry(ctrl)
				telemetryMock.EXPECT().SendMessage(
					gomock.Eq(&telemetry.AfgApplyingScheduledAuthoritySetChange{Block: "6"}),
				)

				return telemetryMock
			}(),
		},
	}

	for tname, tt := range tests {
		tt := tt
		t.Run(tname, func(t *testing.T) {
			t.Parallel()

			db := NewInMemoryDB(t)
			blockState := testBlockState(t, db)

			genesisAuths, err := types.GrandpaAuthoritiesRawToAuthorities(genesisGrandpaVoters)
			require.NoError(t, err)

			voters := types.NewGrandpaVotersFromAuthorities(genesisAuths)
			gs, err := NewGrandpaStateFromGenesis(db, blockState, voters, tt.telemetryMock)
			require.NoError(t, err)

			forks := tt.generateForks(t, gs.blockState)

			if tt.changes != nil {
				tt.changes(gs, forks)
			}

			selectedFork := forks[tt.finalizedHeader[0]]
			selectedFinalizedHeader := selectedFork[tt.finalizedHeader[1]]

			err = gs.ApplyScheduledChanges(selectedFinalizedHeader)
			if tt.wantErr != nil {
				require.EqualError(t, err, tt.wantErr.Error())
			} else {
				require.NoError(t, err)

				// ensure the forced changes and scheduled changes
				// are descendant of the latest finalized header
				forcedChangeSlice := *gs.forcedChanges
				for _, forcedChange := range forcedChangeSlice {
					isDescendant, err := gs.blockState.IsDescendantOf(
						selectedFinalizedHeader.Hash(), forcedChange.announcingHeader.Hash())

					require.NoError(t, err)
					require.True(t, isDescendant)
				}

				assertDescendantChildren(t,
					selectedFinalizedHeader.Hash(), gs.blockState.IsDescendantOf, *gs.scheduledChangeRoots)
			}

			require.Len(t, *gs.forcedChanges, tt.expectedForcedChangesLen)
			require.Len(t, *gs.scheduledChangeRoots, tt.expectedScheduledChangeRootsLen)

			currentSetID, err := gs.GetCurrentSetID()
			require.NoError(t, err)
			require.Equal(t, tt.expectedSetID, currentSetID)

			currentVoters, err := gs.GetAuthorities(currentSetID)
			require.NoError(t, err)
			require.Equal(t, tt.expectedAuthoritySet, currentVoters)

			blockNumber, err := gs.GetSetIDChange(currentSetID)
			require.NoError(t, err)
			require.Equal(t, tt.changeSetIDAt, blockNumber)
		})
	}
}<|MERGE_RESOLUTION|>--- conflicted
+++ resolved
@@ -135,11 +135,7 @@
 
 	// loads in-memory tries with genesis state root, should be deleted
 	// after another block is finalised
-<<<<<<< HEAD
-	tr := inmemory_trie.NewEmptyInmemoryTrie()
-=======
-	tr := trie.NewEmptyTrie()
->>>>>>> 121d0822
+	tr := inmemory_trie.NewEmptyTrie()
 	err = tr.Load(bs.db, header.StateRoot)
 	require.NoError(t, err)
 	bs.tries.softSet(header.StateRoot, tr)
