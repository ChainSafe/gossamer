// Copyright 2019 ChainSafe Systems (ON) Corp.
// This file is part of gossamer.
//
// The gossamer library is free software: you can redistribute it and/or modify
// it under the terms of the GNU Lesser General Public License as published by
// the Free Software Foundation, either version 3 of the License, or
// (at your option) any later version.
//
// The gossamer library is distributed in the hope that it will be useful,
// but WITHOUT ANY WARRANTY; without even the implied warranty of
// MERCHANTABILITY or FITNESS FOR A PARTICULAR PURPOSE. See the
// GNU Lesser General Public License for more details.
//
// You should have received a copy of the GNU Lesser General Public License
// along with the gossamer library. If not, see <http://www.gnu.org/licenses/>.

package state

import (
	"math/big"
	"math/rand"
	"reflect"
	"testing"

	"github.com/stretchr/testify/require"

	"github.com/ChainSafe/gossamer/dot/core/types"
	"github.com/ChainSafe/gossamer/lib/common"
	"github.com/ChainSafe/gossamer/lib/trie"
	"github.com/ChainSafe/gossamer/lib/utils"
)

// helper method to create and start test state service
func newTestService(t *testing.T) (state *Service) {
	testDir := utils.NewTestDir(t)

	state = NewService(testDir)

	return state
}

func newTestMemDBService() *Service {
	state := NewService("")
	state.UseMemDB()
	return state
}

func TestService_Start(t *testing.T) {
	state := newTestService(t)
	defer utils.RemoveTestDir(t)

	genesisHeader, err := types.NewHeader(common.NewHash([]byte{0}), big.NewInt(0), trie.EmptyHash, trie.EmptyHash, [][]byte{})
	if err != nil {
		t.Fatal(err)
	}

	tr := trie.NewEmptyTrie()

	err = state.Initialize(genesisHeader, tr)
	if err != nil {
		t.Fatal(err)
	}

	err = state.Start()
	if err != nil {
		t.Fatal(err)
	}

	state.Stop()
}

func TestMemDB_Start(t *testing.T) {
	state := newTestMemDBService()

	genesisHeader, err := types.NewHeader(common.NewHash([]byte{0}), big.NewInt(0), trie.EmptyHash, trie.EmptyHash, [][]byte{})
	if err != nil {
		t.Fatal(err)
	}

	tr := trie.NewEmptyTrie()

	err = state.Initialize(genesisHeader, tr)
	if err != nil {
		t.Fatal(err)
	}

	err = state.Start()
	if err != nil {
		t.Fatal(err)
	}

	state.Stop()
}

<<<<<<< HEAD
func addBlocksToState(t *testing.T, blockState *BlockState, depth int) {
	previousHash := blockState.BestBlockHash()
=======
// branch tree randomly
type testBranch struct {
	hash  common.Hash
	depth int
}
>>>>>>> d442c465

func addBlocksToState(blockState *BlockState, depth int) ([]*types.Header, []*types.Header) {
	previousHash := blockState.BestBlockHash()

	branches := []testBranch{}
	r := *rand.New(rand.NewSource(rand.Int63()))

	arrivalTime := uint64(1)
	currentChain := []*types.Header{}
	branchChains := []*types.Header{}

	// create base tree
	for i := 1; i <= depth; i++ {
		block := &types.Block{
			Header: &types.Header{
				ParentHash: previousHash,
				Number:     big.NewInt(int64(i)),
				StateRoot:  trie.EmptyHash,
			},
			Body: &types.Body{},
		}

		currentChain = append(currentChain, block.Header)

		hash := block.Header.Hash()
<<<<<<< HEAD
		err := blockState.AddBlock(block)
		require.Nil(t, err)

=======
		blockState.AddBlockWithArrivalTime(block, arrivalTime)
>>>>>>> d442c465
		previousHash = hash

		isBranch := r.Intn(2)
		if isBranch == 1 {
			branches = append(branches, testBranch{
				hash:  hash,
				depth: i,
			})
		}

		arrivalTime++
	}

	// create tree branches
	for _, branch := range branches {
		previousHash = branch.hash

		for i := branch.depth; i < depth; i++ {
			block := &types.Block{
				Header: &types.Header{
					ParentHash: previousHash,
					Number:     big.NewInt(int64(i) + 1),
					StateRoot:  trie.EmptyHash,
					Digest:     [][]byte{{byte(i)}},
				},
				Body: &types.Body{},
			}

			branchChains = append(branchChains, block.Header)

			hash := block.Header.Hash()
<<<<<<< HEAD
			err := blockState.AddBlock(block)
			require.Nil(t, err)

=======
			blockState.AddBlockWithArrivalTime(block, arrivalTime)
>>>>>>> d442c465
			previousHash = hash

			arrivalTime++
		}
	}

	return currentChain, branchChains
}

func TestService_BlockTree(t *testing.T) {
	testDir := utils.NewTestDir(t)

	// removes all data directories created within test directory
	defer utils.RemoveTestDir(t)

	state := NewService(testDir)

	genesisHeader, err := types.NewHeader(common.NewHash([]byte{0}), big.NewInt(0), trie.EmptyHash, trie.EmptyHash, [][]byte{})
	if err != nil {
		t.Fatal(err)
	}

	tr := trie.NewEmptyTrie()
	err = state.Initialize(genesisHeader, tr)
	if err != nil {
		t.Fatal(err)
	}

	err = state.Start()
	if err != nil {
		t.Fatal(err)
	}

	// add blocks to state
	addBlocksToState(t, state.Block, 10)

	state.Stop()

	state2 := NewService(testDir)

	err = state2.Start()
	if err != nil {
		t.Fatal(err)
	}

	state2.Stop()

	if !reflect.DeepEqual(state.Block.BestBlockHash(), state2.Block.BestBlockHash()) {
		t.Fatalf("Fail: got %s expected %s", state.Block.BestBlockHash(), state2.Block.BestBlockHash())
	}
}<|MERGE_RESOLUTION|>--- conflicted
+++ resolved
@@ -92,18 +92,13 @@
 	state.Stop()
 }
 
-<<<<<<< HEAD
-func addBlocksToState(t *testing.T, blockState *BlockState, depth int) {
-	previousHash := blockState.BestBlockHash()
-=======
 // branch tree randomly
 type testBranch struct {
 	hash  common.Hash
 	depth int
 }
->>>>>>> d442c465
-
-func addBlocksToState(blockState *BlockState, depth int) ([]*types.Header, []*types.Header) {
+
+func addBlocksToState(t *testing.T, blockState *BlockState, depth int) ([]*types.Header, []*types.Header) {
 	previousHash := blockState.BestBlockHash()
 
 	branches := []testBranch{}
@@ -127,13 +122,9 @@
 		currentChain = append(currentChain, block.Header)
 
 		hash := block.Header.Hash()
-<<<<<<< HEAD
-		err := blockState.AddBlock(block)
+		err := blockState.AddBlockWithArrivalTime(block, arrivalTime)
 		require.Nil(t, err)
 
-=======
-		blockState.AddBlockWithArrivalTime(block, arrivalTime)
->>>>>>> d442c465
 		previousHash = hash
 
 		isBranch := r.Intn(2)
@@ -165,13 +156,9 @@
 			branchChains = append(branchChains, block.Header)
 
 			hash := block.Header.Hash()
-<<<<<<< HEAD
-			err := blockState.AddBlock(block)
+			err := blockState.AddBlockWithArrivalTime(block, arrivalTime)
 			require.Nil(t, err)
 
-=======
-			blockState.AddBlockWithArrivalTime(block, arrivalTime)
->>>>>>> d442c465
 			previousHash = hash
 
 			arrivalTime++
