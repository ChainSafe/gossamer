// Copyright 2019 ChainSafe Systems (ON) Corp.
// This file is part of gossamer.
//
// The gossamer library is free software: you can redistribute it and/or modify
// it under the terms of the GNU Lesser General Public License as published by
// the Free Software Foundation, either version 3 of the License, or
// (at your option) any later version.
//
// The gossamer library is distributed in the hope that it will be useful,
// but WITHOUT ANY WARRANTY; without even the implied warranty of
// MERCHANTABILITY or FITNESS FOR A PARTICULAR PURPOSE. See the
// GNU Lesser General Public License for more details.
//
// You should have received a copy of the GNU Lesser General Public License
// along with the gossamer library. If not, see <http://www.gnu.org/licenses/>.

package state

import (
	"context"
	"fmt"
	"io/ioutil"
	"math/big"
	"testing"
	"time"

	"github.com/ChainSafe/gossamer/dot/metrics"
	"github.com/ChainSafe/gossamer/dot/state/pruner"
	"github.com/ChainSafe/gossamer/dot/types"
	"github.com/ChainSafe/gossamer/lib/common"
	"github.com/ChainSafe/gossamer/lib/genesis"
	"github.com/ChainSafe/gossamer/lib/transaction"
	"github.com/ChainSafe/gossamer/lib/trie"
	"github.com/ChainSafe/gossamer/lib/utils"

	"github.com/ChainSafe/chaindb"
	log "github.com/ChainSafe/log15"
	ethmetrics "github.com/ethereum/go-ethereum/metrics"
	"github.com/stretchr/testify/require"
)

// helper method to create and start test state service
func newTestService(t *testing.T) (state *Service) {
	testDir := utils.NewTestDir(t)
	config := Config{
		Path:     testDir,
		LogLevel: log.LvlInfo,
	}
	state = NewService(config)
	return state
}

func newTestMemDBService() *Service {
	testDatadirPath, _ := ioutil.TempDir("/tmp", "test-datadir-*")
	config := Config{
		Path:     testDatadirPath,
		LogLevel: log.LvlInfo,
	}
	state := NewService(config)
	state.UseMemDB()
	return state
}

func TestService_Start(t *testing.T) {
	state := newTestService(t)
	defer utils.RemoveTestDir(t)

	genData, genTrie, genesisHeader := genesis.NewTestGenesisWithTrieAndHeader(t)
	err := state.Initialise(genData, genesisHeader, genTrie)
	require.NoError(t, err)

	err = state.Start()
	require.NoError(t, err)

	err = state.Stop()
	require.NoError(t, err)
}

func TestService_Initialise(t *testing.T) {
	state := newTestService(t)
	defer utils.RemoveTestDir(t)

	genData, genTrie, genesisHeader := genesis.NewTestGenesisWithTrieAndHeader(t)
	err := state.Initialise(genData, genesisHeader, genTrie)
	require.NoError(t, err)

	genesisHeader, err = types.NewHeader(common.NewHash([]byte{77}), genTrie.MustHash(), trie.EmptyHash, big.NewInt(0), types.NewDigest())
	require.NoError(t, err)

	err = state.Initialise(genData, genesisHeader, genTrie)
	require.NoError(t, err)

	err = state.Start()
	require.NoError(t, err)

	head, err := state.Block.BestBlockHeader()
	require.NoError(t, err)
	require.Equal(t, genesisHeader, head)
}

func TestMemDB_Start(t *testing.T) {
	state := newTestMemDBService()

	genData, genTrie, genesisHeader := genesis.NewTestGenesisWithTrieAndHeader(t)
	err := state.Initialise(genData, genesisHeader, genTrie)
	require.NoError(t, err)

	err = state.Start()
	require.NoError(t, err)

	err = state.Stop()
	require.NoError(t, err)
}

func TestService_BlockTree(t *testing.T) {
	testDir := utils.NewTestDir(t)

	// removes all data directories created within test directory
	defer utils.RemoveTestDir(t)

	config := Config{
		Path:     testDir,
		LogLevel: log.LvlInfo,
	}
	stateA := NewService(config)

	genData, genTrie, genesisHeader := genesis.NewTestGenesisWithTrieAndHeader(t)
	err := stateA.Initialise(genData, genesisHeader, genTrie)
	require.NoError(t, err)

	err = stateA.Start()
	require.NoError(t, err)

	// add blocks to state
<<<<<<< HEAD
	AddBlocksToState(t, stateA.Block, 10)
	head := stateA.Block.BestBlockHash()

	err = stateA.Block.SetFinalisedHash(head, 1, 1)
	require.NoError(t, err)
=======
	AddBlocksToState(t, stateA.Block, 10, false)
>>>>>>> fab5a6eb

	err = stateA.Stop()
	require.NoError(t, err)

	stateB := NewService(config)

	err = stateB.Start()
	require.NoError(t, err)

	err = stateB.Stop()
	require.NoError(t, err)
	require.Equal(t, stateA.Block.BestBlockHash(), stateB.Block.BestBlockHash())
}

func TestService_StorageTriePruning(t *testing.T) {
	testDir := utils.NewTestDir(t)
	defer utils.RemoveTestDir(t)

	retainBlocks := 2
	config := Config{
		Path:     testDir,
		LogLevel: log.LvlInfo,
		PrunerCfg: pruner.Config{
			Mode:           pruner.Full,
			RetainedBlocks: int64(retainBlocks),
		},
	}
	serv := NewService(config)
	serv.UseMemDB()

	genData, genTrie, genesisHeader := genesis.NewTestGenesisWithTrieAndHeader(t)
	err := serv.Initialise(genData, genesisHeader, genTrie)
	require.NoError(t, err)

	err = serv.Start()
	require.NoError(t, err)

	var blocks []*types.Block
	parentHash := serv.Block.GenesisHash()

	totalBlock := 10
	for i := 1; i < totalBlock; i++ {
		block, trieState := generateBlockWithRandomTrie(t, serv, &parentHash, int64(i))

		err = serv.Storage.blockState.AddBlock(block)
		require.NoError(t, err)

		err = serv.Storage.StoreTrie(trieState, &block.Header)
		require.NoError(t, err)

		blocks = append(blocks, block)
		parentHash = block.Header.Hash()
	}

	time.Sleep(2 * time.Second)

	for _, b := range blocks {
		_, err := serv.Storage.LoadFromDB(b.Header.StateRoot)
		if b.Header.Number.Int64() >= int64(totalBlock-retainBlocks-1) {
			require.NoError(t, err, fmt.Sprintf("Got error for block %d", b.Header.Number.Int64()))
			continue
		}
		require.ErrorIs(t, err, chaindb.ErrKeyNotFound, fmt.Sprintf("Expected error for block %d", b.Header.Number.Int64()))
	}
}

func TestService_PruneStorage(t *testing.T) {
	testDir := utils.NewTestDir(t)
	defer utils.RemoveTestDir(t)

	config := Config{
		Path:     testDir,
		LogLevel: log.LvlInfo,
	}
	serv := NewService(config)
	serv.UseMemDB()

	genData, genTrie, genesisHeader := genesis.NewTestGenesisWithTrieAndHeader(t)
	err := serv.Initialise(genData, genesisHeader, genTrie)
	require.NoError(t, err)

	err = serv.Start()
	require.NoError(t, err)

	type prunedBlock struct {
		hash  common.Hash
		dbKey []byte
	}

	var toFinalize common.Hash
	for i := 0; i < 3; i++ {
		block, trieState := generateBlockWithRandomTrie(t, serv, nil, int64(i+1))
		digest := types.NewDigest()
		digest.Add(*types.NewBabeSecondaryPlainPreDigest(0, uint64(i+1)).ToPreRuntimeDigest())
		block.Header.Digest = digest

		err = serv.Storage.blockState.AddBlock(block)
		require.NoError(t, err)

		err = serv.Storage.StoreTrie(trieState, nil)
		require.NoError(t, err)

		// Only finalise a block at height 3
		if i == 2 {
			toFinalize = block.Header.Hash()
		}
	}

	// add some blocks to prune, on a different chain from the finalised block
	var prunedArr []prunedBlock
	parentHash := serv.Block.GenesisHash()
	for i := 0; i < 3; i++ {
		block, trieState := generateBlockWithRandomTrie(t, serv, &parentHash, int64(i+1))

		err = serv.Storage.blockState.AddBlock(block)
		require.NoError(t, err)

		err = serv.Storage.StoreTrie(trieState, nil)
		require.NoError(t, err)

		// Store the other blocks that will be pruned.
		var trieVal *trie.Trie
		trieVal, err = trieState.Trie().DeepCopy()
		require.NoError(t, err)

		var rootHash common.Hash
		rootHash, err = trieVal.Hash()
		require.NoError(t, err)

		prunedArr = append(prunedArr, prunedBlock{hash: block.Header.StateRoot, dbKey: rootHash[:]})
		parentHash = block.Header.Hash()
	}

	// finalise a block
	serv.Block.SetFinalisedHash(toFinalize, 0, 0)

	time.Sleep(1 * time.Second)

	for _, v := range prunedArr {
		_, has := serv.Storage.tries.Load(v.hash)
		require.Equal(t, false, has)
	}
}

func TestService_Rewind(t *testing.T) {
	testDir := utils.NewTestDir(t)
	defer utils.RemoveTestDir(t)

	config := Config{
		Path:     testDir,
		LogLevel: log.LvlInfo,
	}
	serv := NewService(config)
	serv.UseMemDB()

	genData, genTrie, genesisHeader := genesis.NewTestGenesisWithTrieAndHeader(t)
	err := serv.Initialise(genData, genesisHeader, genTrie)
	require.NoError(t, err)

	err = serv.Start()
	require.NoError(t, err)

	err = serv.Grandpa.setCurrentSetID(3)
	require.NoError(t, err)

	err = serv.Grandpa.setSetIDChangeAtBlock(1, big.NewInt(5))
	require.NoError(t, err)

	err = serv.Grandpa.setSetIDChangeAtBlock(2, big.NewInt(8))
	require.NoError(t, err)

	err = serv.Grandpa.setSetIDChangeAtBlock(3, big.NewInt(10))
	require.NoError(t, err)

<<<<<<< HEAD
	AddBlocksToState(t, serv.Block, 12)
	head := serv.Block.BestBlockHash()
	err = serv.Block.SetFinalisedHash(head, 0, 0)
	require.NoError(t, err)

=======
	AddBlocksToState(t, serv.Block, 12, false)
>>>>>>> fab5a6eb
	err = serv.Rewind(6)
	require.NoError(t, err)

	num, err := serv.Block.BestBlockNumber()
	require.NoError(t, err)
	require.Equal(t, big.NewInt(6), num)

	setID, err := serv.Grandpa.GetCurrentSetID()
	require.NoError(t, err)
	require.Equal(t, uint64(1), setID)

	_, err = serv.Grandpa.GetSetIDChange(1)
	require.NoError(t, err)

	_, err = serv.Grandpa.GetSetIDChange(2)
	require.Equal(t, chaindb.ErrKeyNotFound, err)

	_, err = serv.Grandpa.GetSetIDChange(3)
	require.Equal(t, chaindb.ErrKeyNotFound, err)
}

func TestService_Import(t *testing.T) {
	testDir := utils.NewTestDir(t)
	defer utils.RemoveTestDir(t)

	config := Config{
		Path:     testDir,
		LogLevel: log.LvlInfo,
	}
	serv := NewService(config)
	serv.UseMemDB()

	genData, genTrie, genesisHeader := genesis.NewTestGenesisWithTrieAndHeader(t)
	err := serv.Initialise(genData, genesisHeader, genTrie)
	require.NoError(t, err)
	err = serv.db.Close()
	require.NoError(t, err)

	tr := trie.NewEmptyTrie()
	var testCases = []string{
		"asdf",
		"ghjk",
		"qwerty",
		"uiopl",
		"zxcv",
		"bnm",
	}
	for _, tc := range testCases {
		tr.Put([]byte(tc), []byte(tc))
	}

	digest := types.NewDigest()
	digest.Add(*types.NewBabeSecondaryPlainPreDigest(0, 177).ToPreRuntimeDigest())
	header := &types.Header{
		Number:    big.NewInt(77),
		StateRoot: tr.MustHash(),
		Digest:    digest,
	}

	firstSlot := uint64(100)

	err = serv.Import(header, tr, firstSlot)
	require.NoError(t, err)

	err = serv.Start()
	require.NoError(t, err)

	bestBlockHeader, err := serv.Block.BestBlockHeader()
	require.NoError(t, err)
	require.Equal(t, header, bestBlockHeader)

	root, err := serv.Storage.StorageRoot()
	require.NoError(t, err)
	require.Equal(t, header.StateRoot, root)

	skip, err := serv.Epoch.SkipVerify(header)
	require.NoError(t, err)
	require.True(t, skip)

	err = serv.Stop()
	require.NoError(t, err)
}

func TestStateServiceMetrics(t *testing.T) {
	testDir := utils.NewTestDir(t)
	defer utils.RemoveTestDir(t)

	config := Config{
		Path:     testDir,
		LogLevel: log.LvlInfo,
	}
	ethmetrics.Enabled = true
	serv := NewService(config)
	serv.Transaction = NewTransactionState()

	m := metrics.NewCollector(context.Background())
	m.AddGauge(serv)
	go m.Start()

	vtxs := []*transaction.ValidTransaction{
		{
			Extrinsic: []byte("a"),
			Validity:  &transaction.Validity{Priority: 1},
		},
		{
			Extrinsic: []byte("b"),
			Validity:  &transaction.Validity{Priority: 4},
		},
	}

	hashes := make([]common.Hash, len(vtxs))
	for i, v := range vtxs {
		h := serv.Transaction.pool.Insert(v)
		serv.Transaction.queue.Push(v)

		hashes[i] = h
	}

	time.Sleep(time.Second + metrics.Refresh)
	gpool := ethmetrics.GetOrRegisterGauge(readyPoolTransactionsMetrics, nil)
	gqueue := ethmetrics.GetOrRegisterGauge(readyPriorityQueueTransactions, nil)

	require.Equal(t, int64(2), gpool.Value())
	require.Equal(t, int64(2), gqueue.Value())

	serv.Transaction.pool.Remove(hashes[0])
	serv.Transaction.queue.Pop()

	time.Sleep(time.Second + metrics.Refresh)
	require.Equal(t, int64(1), gpool.Value())
	require.Equal(t, int64(1), gqueue.Value())
}<|MERGE_RESOLUTION|>--- conflicted
+++ resolved
@@ -132,15 +132,11 @@
 	require.NoError(t, err)
 
 	// add blocks to state
-<<<<<<< HEAD
-	AddBlocksToState(t, stateA.Block, 10)
+	AddBlocksToState(t, stateA.Block, 10, false)
 	head := stateA.Block.BestBlockHash()
 
 	err = stateA.Block.SetFinalisedHash(head, 1, 1)
 	require.NoError(t, err)
-=======
-	AddBlocksToState(t, stateA.Block, 10, false)
->>>>>>> fab5a6eb
 
 	err = stateA.Stop()
 	require.NoError(t, err)
@@ -315,15 +311,11 @@
 	err = serv.Grandpa.setSetIDChangeAtBlock(3, big.NewInt(10))
 	require.NoError(t, err)
 
-<<<<<<< HEAD
-	AddBlocksToState(t, serv.Block, 12)
+	AddBlocksToState(t, serv.Block, 12, false)
 	head := serv.Block.BestBlockHash()
 	err = serv.Block.SetFinalisedHash(head, 0, 0)
 	require.NoError(t, err)
 
-=======
-	AddBlocksToState(t, serv.Block, 12, false)
->>>>>>> fab5a6eb
 	err = serv.Rewind(6)
 	require.NoError(t, err)
 
