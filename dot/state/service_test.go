// Copyright 2019 ChainSafe Systems (ON) Corp.
// This file is part of gossamer.
//
// The gossamer library is free software: you can redistribute it and/or modify
// it under the terms of the GNU Lesser General Public License as published by
// the Free Software Foundation, either version 3 of the License, or
// (at your option) any later version.
//
// The gossamer library is distributed in the hope that it will be useful,
// but WITHOUT ANY WARRANTY; without even the implied warranty of
// MERCHANTABILITY or FITNESS FOR A PARTICULAR PURPOSE. See the
// GNU Lesser General Public License for more details.
//
// You should have received a copy of the GNU Lesser General Public License
// along with the gossamer library. If not, see <http://www.gnu.org/licenses/>.

package state

import (
	"fmt"
	"io/ioutil"
	"math/big"
	"testing"
	"time"

	"github.com/ChainSafe/gossamer/dot/state/pruner"
	"github.com/ChainSafe/gossamer/dot/types"
	"github.com/ChainSafe/gossamer/lib/common"
	"github.com/ChainSafe/gossamer/lib/genesis"
	"github.com/ChainSafe/gossamer/lib/trie"
	"github.com/ChainSafe/gossamer/lib/utils"

	"github.com/ChainSafe/chaindb"
	log "github.com/ChainSafe/log15"
	"github.com/stretchr/testify/require"
)

func newTestGenesisWithTrieAndHeader(t *testing.T) (*genesis.Genesis, *trie.Trie, *types.Header) {
	gen, err := genesis.NewGenesisFromJSONRaw("../../chain/gssmr/genesis.json")
	require.NoError(t, err)

	genTrie, err := genesis.NewTrieFromGenesis(gen)
	require.NoError(t, err)

	genesisHeader, err := types.NewHeader(common.NewHash([]byte{0}), genTrie.MustHash(), trie.EmptyHash, big.NewInt(0), types.Digest{})
	require.NoError(t, err)
	return gen, genTrie, genesisHeader
}

// helper method to create and start test state service
func newTestService(t *testing.T) (state *Service) {
	testDir := utils.NewTestDir(t)
<<<<<<< HEAD
	state = NewService(testDir, log.LvlInfo)
=======
	config := Config{
		Path:     testDir,
		LogLevel: log.LvlInfo,
	}
	state = NewService(config)
>>>>>>> 3eb9399e
	return state
}

func newTestMemDBService() *Service {
	testDatadirPath, _ := ioutil.TempDir("/tmp", "test-datadir-*")
<<<<<<< HEAD
	state := NewService(testDatadirPath, log.LvlInfo)
=======
	config := Config{
		Path:     testDatadirPath,
		LogLevel: log.LvlInfo,
	}
	state := NewService(config)
>>>>>>> 3eb9399e
	state.UseMemDB()
	return state
}

func TestService_Start(t *testing.T) {
	state := newTestService(t)
	defer utils.RemoveTestDir(t)

	genData, genTrie, genesisHeader := newTestGenesisWithTrieAndHeader(t)
	err := state.Initialise(genData, genesisHeader, genTrie)
	require.NoError(t, err)

	err = state.Start()
	require.NoError(t, err)

	err = state.Stop()
	require.NoError(t, err)
}

func TestService_Initialise(t *testing.T) {
	state := newTestService(t)
	defer utils.RemoveTestDir(t)

	genData, genTrie, genesisHeader := newTestGenesisWithTrieAndHeader(t)
	err := state.Initialise(genData, genesisHeader, genTrie)
	require.NoError(t, err)

	genesisHeader, err = types.NewHeader(common.NewHash([]byte{77}), genTrie.MustHash(), trie.EmptyHash, big.NewInt(0), types.Digest{})
	require.NoError(t, err)

	err = state.Initialise(genData, genesisHeader, genTrie)
	require.NoError(t, err)

	err = state.Start()
	require.NoError(t, err)

	head, err := state.Block.BestBlockHeader()
	require.NoError(t, err)
	require.Equal(t, genesisHeader, head)
}

func TestMemDB_Start(t *testing.T) {
	state := newTestMemDBService()

	genData, genTrie, genesisHeader := newTestGenesisWithTrieAndHeader(t)
	err := state.Initialise(genData, genesisHeader, genTrie)
	require.NoError(t, err)

	err = state.Start()
	require.NoError(t, err)

	err = state.Stop()
	require.NoError(t, err)
}

func TestService_BlockTree(t *testing.T) {
	testDir := utils.NewTestDir(t)

	// removes all data directories created within test directory
	defer utils.RemoveTestDir(t)

<<<<<<< HEAD
	stateA := NewService(testDir, log.LvlInfo)
=======
	config := Config{
		Path:     testDir,
		LogLevel: log.LvlInfo,
	}
	stateA := NewService(config)
>>>>>>> 3eb9399e

	genData, genTrie, genesisHeader := newTestGenesisWithTrieAndHeader(t)
	err := stateA.Initialise(genData, genesisHeader, genTrie)
	require.NoError(t, err)

	err = stateA.Start()
	require.NoError(t, err)

	// add blocks to state
	AddBlocksToState(t, stateA.Block, 10)

	err = stateA.Stop()
	require.NoError(t, err)

<<<<<<< HEAD
	stateB := NewService(testDir, log.LvlInfo)
=======
	stateB := NewService(config)
>>>>>>> 3eb9399e

	err = stateB.Start()
	require.NoError(t, err)

	err = stateB.Stop()
	require.NoError(t, err)
	require.Equal(t, stateA.Block.BestBlockHash(), stateB.Block.BestBlockHash())
}

func TestService_StorageTriePruning(t *testing.T) {
	testDir := utils.NewTestDir(t)
	defer utils.RemoveTestDir(t)

	retainBlocks := 2
	config := Config{
		Path:     testDir,
		LogLevel: log.LvlInfo,
		PrunerCfg: pruner.Config{
			Mode:           pruner.Full,
			RetainedBlocks: int64(retainBlocks),
		},
	}
	serv := NewService(config)
	serv.UseMemDB()

	genData, genTrie, genesisHeader := newTestGenesisWithTrieAndHeader(t)

	err := serv.Initialise(genData, genesisHeader, genTrie)
	require.NoError(t, err)

	err = serv.Start()
	require.NoError(t, err)

	var blocks []*types.Block
	parentHash := serv.Block.GenesisHash()

	totalBlock := 10
	for i := 1; i < totalBlock; i++ {
		block, trieState := generateBlockWithRandomTrie(t, serv, &parentHash, int64(i))

		err = serv.Storage.blockState.AddBlock(block)
		require.NoError(t, err)

		err = serv.Storage.StoreTrie(trieState, block.Header)
		require.NoError(t, err)

		blocks = append(blocks, block)
		parentHash = block.Header.Hash()
	}

	time.Sleep(2 * time.Second)

	for _, b := range blocks {
		_, err := serv.Storage.LoadFromDB(b.Header.StateRoot)
		if b.Header.Number.Int64() >= int64(totalBlock-retainBlocks-1) {
			require.NoError(t, err, fmt.Sprintf("Got error for block %d", b.Header.Number.Int64()))
			continue
		}
		require.ErrorIs(t, err, chaindb.ErrKeyNotFound, fmt.Sprintf("Expected error for block %d", b.Header.Number.Int64()))
	}
}

func TestService_PruneStorage(t *testing.T) {
	testDir := utils.NewTestDir(t)
	defer utils.RemoveTestDir(t)

<<<<<<< HEAD
	serv := NewService(testDir, log.LvlInfo)
=======
	config := Config{
		Path:     testDir,
		LogLevel: log.LvlInfo,
	}
	serv := NewService(config)
>>>>>>> 3eb9399e
	serv.UseMemDB()

	genData, genTrie, genesisHeader := newTestGenesisWithTrieAndHeader(t)
	err := serv.Initialise(genData, genesisHeader, genTrie)
	require.NoError(t, err)

	err = serv.Start()
	require.NoError(t, err)

	type prunedBlock struct {
		hash  common.Hash
		dbKey []byte
	}

	//var prunedArr []prunedBlock
	var toFinalize common.Hash

	for i := 0; i < 3; i++ {
		block, trieState := generateBlockWithRandomTrie(t, serv, nil, int64(i+1))

		err = serv.Storage.blockState.AddBlock(block)
		require.NoError(t, err)

		err = serv.Storage.StoreTrie(trieState, nil)
		require.NoError(t, err)

		// Only finalise a block at height 3
		if i == 2 {
			toFinalize = block.Header.Hash()
		}
	}

	// add some blocks to prune, on a different chain from the finalised block
	var prunedArr []prunedBlock
	parentHash := serv.Block.GenesisHash()
	for i := 0; i < 3; i++ {
		block, trieState := generateBlockWithRandomTrie(t, serv, &parentHash, int64(i+1))

		err = serv.Storage.blockState.AddBlock(block)
		require.NoError(t, err)

		err = serv.Storage.StoreTrie(trieState, nil)
		require.NoError(t, err)

		// Store the other blocks that will be pruned.
		var trieVal *trie.Trie
		trieVal, err = trieState.Trie().DeepCopy()
		require.NoError(t, err)

		var rootHash common.Hash
		rootHash, err = trieVal.Hash()
		require.NoError(t, err)

		prunedArr = append(prunedArr, prunedBlock{hash: block.Header.StateRoot, dbKey: rootHash[:]})
		parentHash = block.Header.Hash()
	}

	// finalise a block
	serv.Block.SetFinalizedHash(toFinalize, 0, 0)

	time.Sleep(1 * time.Second)

	for _, v := range prunedArr {
		serv.Storage.lock.Lock()
		_, ok := serv.Storage.tries[v.hash]
		serv.Storage.lock.Unlock()
		require.Equal(t, false, ok)
	}
}

func TestService_Rewind(t *testing.T) {
	testDir := utils.NewTestDir(t)
	defer utils.RemoveTestDir(t)

<<<<<<< HEAD
	serv := NewService(testDir, log.LvlInfo)
=======
	config := Config{
		Path:     testDir,
		LogLevel: log.LvlInfo,
	}
	serv := NewService(config)
>>>>>>> 3eb9399e
	serv.UseMemDB()

	genData, genTrie, genesisHeader := newTestGenesisWithTrieAndHeader(t)
	err := serv.Initialise(genData, genesisHeader, genTrie)
	require.NoError(t, err)

	err = serv.Start()
	require.NoError(t, err)

	err = serv.Grandpa.setCurrentSetID(3)
	require.NoError(t, err)

	err = serv.Grandpa.setSetIDChangeAtBlock(1, big.NewInt(5))
	require.NoError(t, err)

	err = serv.Grandpa.setSetIDChangeAtBlock(2, big.NewInt(8))
	require.NoError(t, err)

	err = serv.Grandpa.setSetIDChangeAtBlock(3, big.NewInt(10))
	require.NoError(t, err)

	AddBlocksToState(t, serv.Block, 12)
	err = serv.Rewind(6)
	require.NoError(t, err)

	num, err := serv.Block.BestBlockNumber()
	require.NoError(t, err)
	require.Equal(t, big.NewInt(6), num)

	setID, err := serv.Grandpa.GetCurrentSetID()
	require.NoError(t, err)
	require.Equal(t, uint64(1), setID)

	_, err = serv.Grandpa.GetSetIDChange(1)
	require.NoError(t, err)

	_, err = serv.Grandpa.GetSetIDChange(2)
	require.Equal(t, chaindb.ErrKeyNotFound, err)

	_, err = serv.Grandpa.GetSetIDChange(3)
	require.Equal(t, chaindb.ErrKeyNotFound, err)
}

func TestService_Import(t *testing.T) {
	testDir := utils.NewTestDir(t)
	defer utils.RemoveTestDir(t)

<<<<<<< HEAD
	serv := NewService(testDir, log.LvlInfo)
=======
	config := Config{
		Path:     testDir,
		LogLevel: log.LvlInfo,
	}
	serv := NewService(config)
>>>>>>> 3eb9399e
	serv.UseMemDB()

	genData, genTrie, genesisHeader := newTestGenesisWithTrieAndHeader(t)
	err := serv.Initialise(genData, genesisHeader, genTrie)
	require.NoError(t, err)
	err = serv.db.Close()
	require.NoError(t, err)

	tr := trie.NewEmptyTrie()
	var testCases = []string{
		"asdf",
		"ghjk",
		"qwerty",
		"uiopl",
		"zxcv",
		"bnm",
	}
	for _, tc := range testCases {
		tr.Put([]byte(tc), []byte(tc))
	}

	header := &types.Header{
		Number:    big.NewInt(77),
		StateRoot: tr.MustHash(),
		Digest:    types.Digest{types.NewBabeSecondaryPlainPreDigest(0, 177).ToPreRuntimeDigest()},
	}

	firstSlot := uint64(100)

	err = serv.Import(header, tr, firstSlot)
	require.NoError(t, err)

	err = serv.Start()
	require.NoError(t, err)

	bestBlockHeader, err := serv.Block.BestBlockHeader()
	require.NoError(t, err)
	require.Equal(t, header, bestBlockHeader)

	root, err := serv.Storage.StorageRoot()
	require.NoError(t, err)
	require.Equal(t, header.StateRoot, root)

	require.Equal(t, firstSlot, serv.Epoch.firstSlot)
	skip, err := serv.Epoch.SkipVerify(header)
	require.NoError(t, err)
	require.True(t, skip)

	err = serv.Stop()
	require.NoError(t, err)
}<|MERGE_RESOLUTION|>--- conflicted
+++ resolved
@@ -50,29 +50,21 @@
 // helper method to create and start test state service
 func newTestService(t *testing.T) (state *Service) {
 	testDir := utils.NewTestDir(t)
-<<<<<<< HEAD
-	state = NewService(testDir, log.LvlInfo)
-=======
 	config := Config{
 		Path:     testDir,
 		LogLevel: log.LvlInfo,
 	}
 	state = NewService(config)
->>>>>>> 3eb9399e
 	return state
 }
 
 func newTestMemDBService() *Service {
 	testDatadirPath, _ := ioutil.TempDir("/tmp", "test-datadir-*")
-<<<<<<< HEAD
-	state := NewService(testDatadirPath, log.LvlInfo)
-=======
 	config := Config{
 		Path:     testDatadirPath,
 		LogLevel: log.LvlInfo,
 	}
 	state := NewService(config)
->>>>>>> 3eb9399e
 	state.UseMemDB()
 	return state
 }
@@ -134,15 +126,11 @@
 	// removes all data directories created within test directory
 	defer utils.RemoveTestDir(t)
 
-<<<<<<< HEAD
-	stateA := NewService(testDir, log.LvlInfo)
-=======
 	config := Config{
 		Path:     testDir,
 		LogLevel: log.LvlInfo,
 	}
 	stateA := NewService(config)
->>>>>>> 3eb9399e
 
 	genData, genTrie, genesisHeader := newTestGenesisWithTrieAndHeader(t)
 	err := stateA.Initialise(genData, genesisHeader, genTrie)
@@ -157,11 +145,7 @@
 	err = stateA.Stop()
 	require.NoError(t, err)
 
-<<<<<<< HEAD
-	stateB := NewService(testDir, log.LvlInfo)
-=======
 	stateB := NewService(config)
->>>>>>> 3eb9399e
 
 	err = stateB.Start()
 	require.NoError(t, err)
@@ -228,15 +212,11 @@
 	testDir := utils.NewTestDir(t)
 	defer utils.RemoveTestDir(t)
 
-<<<<<<< HEAD
-	serv := NewService(testDir, log.LvlInfo)
-=======
 	config := Config{
 		Path:     testDir,
 		LogLevel: log.LvlInfo,
 	}
 	serv := NewService(config)
->>>>>>> 3eb9399e
 	serv.UseMemDB()
 
 	genData, genTrie, genesisHeader := newTestGenesisWithTrieAndHeader(t)
@@ -311,15 +291,11 @@
 	testDir := utils.NewTestDir(t)
 	defer utils.RemoveTestDir(t)
 
-<<<<<<< HEAD
-	serv := NewService(testDir, log.LvlInfo)
-=======
 	config := Config{
 		Path:     testDir,
 		LogLevel: log.LvlInfo,
 	}
 	serv := NewService(config)
->>>>>>> 3eb9399e
 	serv.UseMemDB()
 
 	genData, genTrie, genesisHeader := newTestGenesisWithTrieAndHeader(t)
@@ -367,15 +343,11 @@
 	testDir := utils.NewTestDir(t)
 	defer utils.RemoveTestDir(t)
 
-<<<<<<< HEAD
-	serv := NewService(testDir, log.LvlInfo)
-=======
 	config := Config{
 		Path:     testDir,
 		LogLevel: log.LvlInfo,
 	}
 	serv := NewService(config)
->>>>>>> 3eb9399e
 	serv.UseMemDB()
 
 	genData, genTrie, genesisHeader := newTestGenesisWithTrieAndHeader(t)
