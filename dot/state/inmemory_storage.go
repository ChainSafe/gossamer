--- conflicted
+++ resolved
@@ -61,7 +61,7 @@
 // StoreTrie stores the given trie in the StorageState and writes it to the database
 func (s *InmemoryStorageState) StoreTrie(ts *storage.TrieState, header *types.Header) error {
 	root := ts.MustRoot()
-	s.tries.softSet(root, ts.Trie().(*trie.InMemoryTrie))
+	s.tries.softSet(root, ts.Trie().(*inmemory_trie.InMemoryTrie))
 
 	if header != nil {
 		insertedNodeHashes, deletedNodeHashes, err := ts.GetChangedNodeHashes()
@@ -78,7 +78,7 @@
 	logger.Tracef("cached trie in storage state: %s", root)
 
 	// TODO: all trie related db operations should be done in pkg/trie
-	if inmemoryTrie, ok := ts.Trie().(*trie.InMemoryTrie); ok {
+	if inmemoryTrie, ok := ts.Trie().(*inmemory_trie.InMemoryTrie); ok {
 		if err := inmemoryTrie.WriteDirty(s.db); err != nil {
 			logger.Warnf("failed to write trie with root %s to database: %s", root, err)
 			return err
@@ -123,13 +123,8 @@
 }
 
 // LoadFromDB loads an encoded trie from the DB where the key is `root`
-<<<<<<< HEAD
-func (s *InmemoryStorageState) LoadFromDB(root common.Hash) (*inmemory_trie.InMemoryTrie, error) {
-	t := inmemory_trie.NewInMemoryTrie(nil, s.db)
-=======
-func (s *InmemoryStorageState) LoadFromDB(root common.Hash) (*trie.InMemoryTrie, error) {
-	t := trie.NewTrie(nil, s.db)
->>>>>>> 121d0822
+func (s *InmemoryStorageState) LoadFromDB(root common.Hash) (trie.Trie, error) {
+	t := inmemory_trie.NewTrie(nil, s.db)
 	err := t.Load(s.db, root)
 	if err != nil {
 		return nil, err
@@ -139,11 +134,7 @@
 	return t, nil
 }
 
-<<<<<<< HEAD
-func (s *InmemoryStorageState) loadTrie(root *common.Hash) (*inmemory_trie.InMemoryTrie, error) {
-=======
 func (s *InmemoryStorageState) loadTrie(root *common.Hash) (trie.Trie, error) {
->>>>>>> 121d0822
 	if root == nil {
 		sr, err := s.blockState.BestBlockStateRoot()
 		if err != nil {
