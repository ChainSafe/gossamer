// Copyright 2019 ChainSafe Systems (ON) Corp.
// This file is part of gossamer.
//
// The gossamer library is free software: you can redistribute it and/or modify
// it under the terms of the GNU Lesser General Public License as published by
// the Free Software Foundation, either version 3 of the License, or
// (at your option) any later version.
//
// The gossamer library is distributed in the hope that it will be useful,
// but WITHOUT ANY WARRANTY; without even the implied warranty of
// MERCHANTABILITY or FITNESS FOR A PARTICULAR PURPOSE. See the
// GNU Lesser General Public License for more details.
//
// You should have received a copy of the GNU Lesser General Public License
// along with the gossamer library. If not, see <http://www.gnu.org/licenses/>.

package state

import (
	"encoding/binary"
	"fmt"
	"math/big"

	"github.com/ChainSafe/gossamer/dot/types"
	"github.com/ChainSafe/gossamer/lib/common"
)

var highestRoundAndSetIDKey = []byte("hrs")

// finalisedHashKey = FinalizedBlockHashKey + round + setID (LE encoded)
func finalisedHashKey(round, setID uint64) []byte {
	return append(common.FinalizedBlockHashKey, roundAndSetIDToBytes(round, setID)...)
}

// HasFinalisedBlock returns true if there is a finalised block for a given round and setID, false otherwise
func (bs *BlockState) HasFinalisedBlock(round, setID uint64) (bool, error) {
	return bs.db.Has(finalisedHashKey(round, setID))
}

// NumberIsFinalised checks if a block number is finalised or not
func (bs *BlockState) NumberIsFinalised(num *big.Int) (bool, error) {
	header, err := bs.GetFinalisedHeader(0, 0)
	if err != nil {
		return false, err
	}

	return num.Cmp(header.Number) <= 0, nil
}

// GetFinalisedHeader returns the finalised block header by round and setID
func (bs *BlockState) GetFinalisedHeader(round, setID uint64) (*types.Header, error) {
	bs.Lock()
	defer bs.Unlock()

	h, err := bs.GetFinalisedHash(round, setID)
	if err != nil {
		return nil, err
	}

	header, err := bs.GetHeader(h)
	if err != nil {
		return nil, err
	}

	return header, nil
}

// GetFinalisedHash gets the finalised block header by round and setID
func (bs *BlockState) GetFinalisedHash(round, setID uint64) (common.Hash, error) {
	h, err := bs.db.Get(finalisedHashKey(round, setID))
	if err != nil {
		return common.Hash{}, err
	}

	return common.NewHash(h), nil
}

func (bs *BlockState) setHighestRoundAndSetID(round, setID uint64) error {
	currRound, currSetID, err := bs.GetHighestRoundAndSetID()
	if err != nil {
		return err
	}

	// higher setID takes precedence over round
	if setID < currSetID || setID == currSetID && round <= currRound {
		return nil
	}

	return bs.db.Put(highestRoundAndSetIDKey, roundAndSetIDToBytes(round, setID))
}

// GetHighestRoundAndSetID gets the highest round and setID that have been finalised
func (bs *BlockState) GetHighestRoundAndSetID() (uint64, uint64, error) {
	b, err := bs.db.Get(highestRoundAndSetIDKey)
	if err != nil {
		return 0, 0, err
	}

	round := binary.LittleEndian.Uint64(b[:8])
	setID := binary.LittleEndian.Uint64(b[8:16])
	return round, setID, nil
}

// GetHighestFinalisedHash returns the highest finalised block hash
func (bs *BlockState) GetHighestFinalisedHash() (common.Hash, error) {
	round, setID, err := bs.GetHighestRoundAndSetID()
	if err != nil {
		return common.Hash{}, err
	}

	return bs.GetFinalisedHash(round, setID)
}

// GetHighestFinalisedHeader returns the highest finalised block header
func (bs *BlockState) GetHighestFinalisedHeader() (*types.Header, error) {
	h, err := bs.GetHighestFinalisedHash()
	if err != nil {
		return nil, err
	}

	header, err := bs.GetHeader(h)
	if err != nil {
		return nil, err
	}

	return header, nil
}

// SetFinalisedHash sets the latest finalised block header
func (bs *BlockState) SetFinalisedHash(hash common.Hash, round, setID uint64) error {
	bs.Lock()
	defer bs.Unlock()

	fmt.Println("BEFORE PRUNE", bs.bt)

	has, _ := bs.HasHeader(hash)
	if !has {
		return fmt.Errorf("cannot finalise unknown block %s", hash)
	}

	// if nothing was previously finalised, set the first slot of the network to the
	// slot number of block 1, which is now being set as final
	if bs.lastFinalised.Equal(bs.genesisHash) && !hash.Equal(bs.genesisHash) {
		err := bs.setFirstSlotOnFinalisation()
		if err != nil {
			return err
		}
	}

	if round > 0 {
		bs.notifyFinalized(hash, round, setID)
	}

	pruned := bs.bt.Prune(hash)
	for _, hash := range pruned {
		header, err := bs.GetHeader(hash)
		if err != nil {
			logger.Debug("failed to get pruned header", "hash", hash, "error", err)
			continue
		}

		err = bs.DeleteBlock(hash)
		if err != nil {
			logger.Debug("failed to delete block", "hash", hash, "error", err)
			continue
		}

		logger.Trace("pruned block", "hash", hash, "number", header.Number)
		go func(header *types.Header) {
			bs.pruneKeyCh <- header
		}(header)
	}

	bs.lastFinalised = hash

	if err := bs.db.Put(finalisedHashKey(round, setID), hash[:]); err != nil {
		return err
	}
<<<<<<< HEAD
	fmt.Println("AFTER PRUNE", bs.bt)
=======
>>>>>>> 30c3a806

	return bs.setHighestRoundAndSetID(round, setID)
}

func (bs *BlockState) setFirstSlotOnFinalisation() error {
	header, err := bs.GetHeaderByNumber(big.NewInt(1))
	if err != nil {
		return err
	}

	slot, err := types.GetSlotFromHeader(header)
	if err != nil {
		return err
	}

	return bs.baseState.storeFirstSlot(slot)
}<|MERGE_RESOLUTION|>--- conflicted
+++ resolved
@@ -131,8 +131,6 @@
 	bs.Lock()
 	defer bs.Unlock()
 
-	fmt.Println("BEFORE PRUNE", bs.bt)
-
 	has, _ := bs.HasHeader(hash)
 	if !has {
 		return fmt.Errorf("cannot finalise unknown block %s", hash)
@@ -176,10 +174,6 @@
 	if err := bs.db.Put(finalisedHashKey(round, setID), hash[:]); err != nil {
 		return err
 	}
-<<<<<<< HEAD
-	fmt.Println("AFTER PRUNE", bs.bt)
-=======
->>>>>>> 30c3a806
 
 	return bs.setHighestRoundAndSetID(round, setID)
 }
