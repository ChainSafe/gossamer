--- conflicted
+++ resolved
@@ -18,15 +18,11 @@
 func (se *Encoder) Encode(b interface{}) (n int, err error) {
 	switch v := b.(type) {
 	case []byte:
-<<<<<<< HEAD
-		return encodeByteArray(v)
-	case string:
-		return encodeByteArray([]byte(v))
-=======
 		n, err = se.encodeByteArray(v)
 	case *big.Int:
 		n, err = se.encodeBigInteger(v)
->>>>>>> a89d2179
+	case string:
+		n, err = se.encodeByteArray([]byte(v))
 	case int16:
 		n, err = se.encodeInteger(int(v))
 	case int32:
