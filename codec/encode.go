--- conflicted
+++ resolved
@@ -16,36 +16,20 @@
 
 // Encode is the top-level function which performs SCALE encoding of b which may be of type []byte, int16, int32, int64,
 // or bool
-<<<<<<< HEAD
 func (se *Encoder) Encode(b interface{}) (n int, err error) {
 	switch v := b.(type) {
 	case []byte:
 		n, err = se.encodeByteArray(v)
 	case *big.Int:
 		n, err = se.encodeBigInteger(v)
-=======
-func Encode(b interface{}) ([]byte, error) {
-	var buffer = bytes.Buffer{}
-	se := Encoder{&buffer}
-
-	switch v := b.(type) {
-	case []byte:
-		return encodeByteArray(v)
-	case *big.Int:
-		_, err := se.encodeBigInteger(v)
-		if err != nil {
-			return nil, err
-		}
-		return buffer.Bytes(), nil
->>>>>>> f6bed5cd
 	case int16:
 		n, err = se.encodeInteger(int(v))
 	case int32:
 		n, err = se.encodeInteger(int(v))
 	case int64:
 		n, err = se.encodeInteger(int(v))
-	// case string:
-	// 	return encodeByteArray([]byte(v))
+	case string:
+		n, err = se.encodeByteArray([]byte(v))
 	case bool:
 		n, err = se.encodeBool(v)
 	case interface{}:
@@ -55,7 +39,6 @@
 	}
 
 	return n, err
-	//return buffer.Bytes(), err
 }
 
 // encodeByteArray performs the following:
