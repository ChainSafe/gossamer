--- conflicted
+++ resolved
@@ -2,11 +2,8 @@
 
 import (
 	"bytes"
-<<<<<<< HEAD
 	"strings"
-=======
 	"math/big"
->>>>>>> a89d2179
 	"testing"
 )
 
@@ -114,26 +111,23 @@
 
 	//Run all tests
 	for _, test := range encodeTests {
+	    
 		buffer := bytes.Buffer{}
 		se := Encoder{&buffer}
 		bytesEncoded, err := se.Encode(test.val)
 		output := buffer.Bytes()
+		
 		if err != nil {
 			t.Error(err)
 		} else if !bytes.Equal(output, test.output) {
-<<<<<<< HEAD
 			if len(test.output) < 1<<15 {
-				t.Errorf("Fail: got %x expected %x", output, test.output)
+				t.Errorf("Fail: input %x got %x expected %x", test.val, output, test.output)
 			} else {
-				//This if statement only prints first 10 bytes of a failed test where the output is larger than 2^15 bytes
+				//Only prints first 10 bytes of a failed test if output is > 2^15 bytes
 				t.Errorf("Failed test with large output. First 10 bytes: got %x... expected %x...", output[0:10], test.output[0:10] )
 			}
-
-=======
-			t.Errorf("Fail: input %x got %x expected %x", test.val, output, test.output)
 		} else if bytesEncoded != test.bytesEncoded {
 			t.Errorf("Fail: input %x  got %d bytes encoded expected %d", test.val, bytesEncoded, test.bytesEncoded)
->>>>>>> a89d2179
 		}
 	}
 }