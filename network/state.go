// Copyright 2019 ChainSafe Systems (ON) Corp.
// This file is part of gossamer.
//
// The gossamer library is free software: you can redistribute it and/or modify
// it under the terms of the GNU Lesser General Public License as published by
// the Free Software Foundation, either version 3 of the License, or
// (at your option) any later version.
//
// The gossamer library is distributed in the hope that it will be useful,
// but WITHOUT ANY WARRANTY; without even the implied warranty of
// MERCHANTABILITY or FITNESS FOR A PARTICULAR PURPOSE. See the
// GNU Lesser General Public License for more details.
//
// You should have received a copy of the GNU Lesser General Public License
// along with the gossamer library. If not, see <http://www.gnu.org/licenses/>.

package network

import (
	"github.com/ChainSafe/gossamer/core/types"
)

// BlockState interface for block state methods
type BlockState interface {
	LatestHeader() *types.Header
<<<<<<< HEAD
=======
	AddBlock(*types.Block) error
	SetBlock(*types.Block) error
}

// NetworkState interface for network state methods
//nolint
type NetworkState interface {
	GetHealth() (*common.Health, error)
	SetHealth(*common.Health) error
	GetNetworkState() (*common.NetworkState, error)
	SetNetworkState(*common.NetworkState) error
	GetPeers() (*[]common.PeerInfo, error)
	SetPeers(*[]common.PeerInfo) error
}

// StorageState interface for storage state methods
type StorageState interface {
	StorageRoot() (common.Hash, error)
>>>>>>> 32492313
}<|MERGE_RESOLUTION|>--- conflicted
+++ resolved
@@ -23,25 +23,7 @@
 // BlockState interface for block state methods
 type BlockState interface {
 	LatestHeader() *types.Header
-<<<<<<< HEAD
-=======
-	AddBlock(*types.Block) error
-	SetBlock(*types.Block) error
 }
 
 // NetworkState interface for network state methods
-//nolint
-type NetworkState interface {
-	GetHealth() (*common.Health, error)
-	SetHealth(*common.Health) error
-	GetNetworkState() (*common.NetworkState, error)
-	SetNetworkState(*common.NetworkState) error
-	GetPeers() (*[]common.PeerInfo, error)
-	SetPeers(*[]common.PeerInfo) error
-}
-
-// StorageState interface for storage state methods
-type StorageState interface {
-	StorageRoot() (common.Hash, error)
->>>>>>> 32492313
-}+type NetworkState interface{}