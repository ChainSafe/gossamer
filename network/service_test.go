// Copyright 2019 ChainSafe Systems (ON) Corp.
// This file is part of gossamer.
//
// The gossamer library is free software: you can redistribute it and/or modify
// it under the terms of the GNU Lesser General Public License as published by
// the Free Software Foundation, either version 3 of the License, or
// (at your option) any later version.
//
// The gossamer library is distributed in the hope that it will be useful,
// but WITHOUT ANY WARRANTY; without even the implied warranty of
// MERCHANTABILITY or FITNESS FOR A PARTICULAR PURPOSE. See the
// GNU Lesser General Public License for more details.
//
// You should have received a copy of the GNU Lesser General Public License
// along with the gossamer library. If not, see <http://www.gnu.org/licenses/>.

package network

import (
	"os"
	"path"
	"reflect"
	"testing"
	"time"

	"github.com/ChainSafe/gossamer/common"
	"github.com/ChainSafe/gossamer/common/optional"
)

var TestProtocolID = "/gossamer/test/0"

// arbitrary block request message
var TestMessage = &BlockRequestMessage{
	ID:            1,
	RequestedData: 1,
	// TODO: investigate starting block mismatch with different slice length
	StartingBlock: []byte{1, 1, 1, 1, 1, 1, 1, 1, 1},
	EndBlockHash:  optional.NewHash(true, common.Hash{}),
	Direction:     1,
	Max:           optional.NewUint32(true, 1),
}

// maximum wait time for non-status message to be handled
var TestMessageTimeout = 3 * time.Second

// helper method to create and start a new network service
func createTestService(t *testing.T, cfg *Config) (node *Service, msgSend chan Message, msgRec chan Message) {
	msgRec = make(chan Message)
	msgSend = make(chan Message)

	// same for all network tests use the createTestService helper method
	cfg.BlockState = &MockBlockState{} // required
<<<<<<< HEAD
	cfg.ProtocolID = TestProtocolID    // default "/gossamer/dot/0"
=======
	cfg.NetworkState = &MockNetworkState{}
	cfg.ProtocolID = TestProtocolID // default "/gossamer/dot/0"
>>>>>>> 80ec6419

	node, err := NewService(cfg, msgSend, msgRec)
	if err != nil {
		t.Fatal(err)
	}

	err = node.Start()
	if err != nil {
		t.Fatal(err)
	}

	return node, msgSend, msgRec
}

// test network service starts
func TestStartService(t *testing.T) {
	dataDir := path.Join(os.TempDir(), "gossamer-test", "node")
	defer os.RemoveAll(dataDir)

	config := &Config{
		DataDir:     dataDir,
		Port:        7001,
		RandSeed:    1,
		NoBootstrap: true,
		NoMdns:      true,
	}
	node, _, _ := createTestService(t, config)
	node.Stop()
}

// test broacast messages from core service
func TestBroadcastMessages(t *testing.T) {
	dataDirA := path.Join(os.TempDir(), "gossamer-test", "nodeA")
	defer os.RemoveAll(dataDirA)

	configA := &Config{
		DataDir:     dataDirA,
		Port:        7001,
		RandSeed:    1,
		NoBootstrap: true,
		NoMdns:      true,
	}

	nodeA, _, msgRecA := createTestService(t, configA)
	defer nodeA.Stop()

	nodeA.noGossip = true
	nodeA.noStatus = true

	dataDirB := path.Join(os.TempDir(), "gossamer-test", "nodeB")
	defer os.RemoveAll(dataDirB)

	configB := &Config{
		DataDir:     dataDirB,
		Port:        7002,
		RandSeed:    2,
		NoBootstrap: true,
		NoMdns:      true,
	}

	nodeB, msgSendB, _ := createTestService(t, configB)
	defer nodeB.Stop()

	nodeB.noGossip = true
	nodeB.noStatus = true

	addrInfosB, err := nodeB.host.addrInfos()
	if err != nil {
		t.Fatal(err)
	}

	err = nodeA.host.connect(*addrInfosB[0])
	if err != nil {
		t.Fatal(err)
	}

	// simulate message sent from core service
	msgRecA <- TestMessage

	select {
	case msg := <-msgSendB:
		if !reflect.DeepEqual(msg, TestMessage) {
			t.Error(
				"node B received unexpected message from node A",
				"\nexpected:", TestMessage,
				"\nreceived:", msg,
			)
		}
	case <-time.After(TestMessageTimeout):
		t.Error("node B timeout waiting for message")
	}
}<|MERGE_RESOLUTION|>--- conflicted
+++ resolved
@@ -50,12 +50,8 @@
 
 	// same for all network tests use the createTestService helper method
 	cfg.BlockState = &MockBlockState{} // required
-<<<<<<< HEAD
-	cfg.ProtocolID = TestProtocolID    // default "/gossamer/dot/0"
-=======
 	cfg.NetworkState = &MockNetworkState{}
 	cfg.ProtocolID = TestProtocolID // default "/gossamer/dot/0"
->>>>>>> 80ec6419
 
 	node, err := NewService(cfg, msgSend, msgRec)
 	if err != nil {
