package network

import (
	"os"
	"path"
	"reflect"
	"testing"

	"github.com/ChainSafe/gossamer/state"
	"github.com/stretchr/testify/require"
)

// test buildIdentity method
func TestBuildIdentity(t *testing.T) {
	testDir := path.Join(os.TempDir(), "gossamer-test")
	defer os.RemoveAll(testDir)

	configA := &Config{
		DataDir: testDir,
	}

	err := configA.buildIdentity()
	if err != nil {
		t.Fatal(err)
	}

	configB := &Config{
		DataDir: testDir,
	}

	err = configB.buildIdentity()
	if err != nil {
		t.Fatal(err)
	}

	if !reflect.DeepEqual(configA.privateKey, configB.privateKey) {
		t.Error("Private keys should match")
	}

	configC := &Config{
		RandSeed: 1,
	}

	err = configC.buildIdentity()
	if err != nil {
		t.Fatal(err)
	}

	configD := &Config{
		RandSeed: 2,
	}

	err = configD.buildIdentity()
	if err != nil {
		t.Fatal(err)
	}

	if reflect.DeepEqual(configC.privateKey, configD.privateKey) {
		t.Error("Private keys should not match")
	}
}

// test build configuration method
func TestBuild(t *testing.T) {
	testDataDir := path.Join(os.TempDir(), "gossamer-test")
	defer os.RemoveAll(testDataDir)

	testBlockState := &state.BlockState{}
<<<<<<< HEAD
=======
	testNetworkState := &state.NetworkState{}
>>>>>>> 80ec6419

	testRandSeed := int64(1)

	cfg := &Config{
<<<<<<< HEAD
		BlockState: testBlockState,
		DataDir:    testDataDir,
		RandSeed:   testRandSeed,
=======
		BlockState:   testBlockState,
		NetworkState: testNetworkState,
		DataDir:      testDataDir,
		RandSeed:     testRandSeed,
>>>>>>> 80ec6419
	}

	err := cfg.build()
	if err != nil {
		t.Fatal(err)
	}

	require.Equal(t, testBlockState, cfg.BlockState)
<<<<<<< HEAD
=======
	require.Equal(t, testNetworkState, cfg.NetworkState)
>>>>>>> 80ec6419
	require.Equal(t, testDataDir, cfg.DataDir)
	require.Equal(t, DefaultRoles, cfg.Roles)
	require.Equal(t, DefaultPort, cfg.Port)
	require.Equal(t, testRandSeed, cfg.RandSeed)
	require.Equal(t, DefaultBootnodes, cfg.Bootnodes)
	require.Equal(t, DefaultProtocolID, cfg.ProtocolID)
	require.Equal(t, false, cfg.NoBootstrap)
	require.Equal(t, false, cfg.NoMdns)
}<|MERGE_RESOLUTION|>--- conflicted
+++ resolved
@@ -66,24 +66,15 @@
 	defer os.RemoveAll(testDataDir)
 
 	testBlockState := &state.BlockState{}
-<<<<<<< HEAD
-=======
 	testNetworkState := &state.NetworkState{}
->>>>>>> 80ec6419
 
 	testRandSeed := int64(1)
 
 	cfg := &Config{
-<<<<<<< HEAD
-		BlockState: testBlockState,
-		DataDir:    testDataDir,
-		RandSeed:   testRandSeed,
-=======
 		BlockState:   testBlockState,
 		NetworkState: testNetworkState,
 		DataDir:      testDataDir,
 		RandSeed:     testRandSeed,
->>>>>>> 80ec6419
 	}
 
 	err := cfg.build()
@@ -92,10 +83,7 @@
 	}
 
 	require.Equal(t, testBlockState, cfg.BlockState)
-<<<<<<< HEAD
-=======
 	require.Equal(t, testNetworkState, cfg.NetworkState)
->>>>>>> 80ec6419
 	require.Equal(t, testDataDir, cfg.DataDir)
 	require.Equal(t, DefaultRoles, cfg.Roles)
 	require.Equal(t, DefaultPort, cfg.Port)
