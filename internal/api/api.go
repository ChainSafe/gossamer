--- conflicted
+++ resolved
@@ -26,34 +26,26 @@
 
 // Api contains all the available modules
 type Api struct {
-<<<<<<< HEAD
-	BlocktreeSystem *apiModule.BlocktreeModule
-=======
 	P2pModule     *apiModule.P2pModule
 	RuntimeModule *apiModule.RuntimeModule
->>>>>>> be1c3b40
+	BlocktreeSystem *apiModule.BlocktreeModule
 }
 
 // Module represents a collection of API endpoints.
 type Module string
 
 // NewApiService creates a new API instance.
-<<<<<<< HEAD
-func NewApiService(blocktree apiModule.BlocktreeApi) *Service {
-	return &Service{
-		&Api{
-			BlocktreeSystem: &apiModule.BlocktreeModule{
-				blocktree,
-=======
-func NewApiService(p2p apiModule.P2pApi, rt apiModule.RuntimeApi) *Service {
+func NewApiService(p2p apiModule.P2pApi, rt apiModule.RuntimeApi, blocktree apiModule.BlocktreeApi) *Service {
 	return &Service{
 		&Api{
 			P2pModule: &apiModule.P2pModule{
 				P2p: p2p,
+            },
+			BlocktreeSystem: &apiModule.BlocktreeModule{
+				blocktree,
 			},
 			RuntimeModule: &apiModule.RuntimeModule{
 				Rt: rt,
->>>>>>> be1c3b40
 			},
 		}, nil,
 	}
