--- conflicted
+++ resolved
@@ -8,7 +8,7 @@
 
 	"github.com/ChainSafe/gossamer/internal/database"
 	"github.com/ChainSafe/gossamer/pkg/trie"
-	inmemory_trie "github.com/ChainSafe/gossamer/pkg/trie/inmemory"
+	"github.com/ChainSafe/gossamer/pkg/trie/inmemory"
 	"github.com/stretchr/testify/assert"
 )
 
@@ -20,11 +20,7 @@
 
 func TestTrieDB_Migration(t *testing.T) {
 	db := newTestDB(t)
-<<<<<<< HEAD
-	inMemoryTrie := inmemory_trie.NewEmptyTrie()
-=======
 	inMemoryTrie := inmemory.NewEmptyTrie()
->>>>>>> 2778be29
 	inMemoryTrie.SetVersion(trie.V1)
 
 	// Use at least 1 value with more than 32 bytes to test trie V1
@@ -47,11 +43,7 @@
 
 	root, err := inMemoryTrie.Hash()
 	assert.NoError(t, err)
-<<<<<<< HEAD
 	trieDB := NewTrieDB(root, db, nil)
-=======
-	trieDB := NewTrieDB(root, db)
->>>>>>> 2778be29
 
 	t.Run("read_successful_from_db_created_using_v1_trie", func(t *testing.T) {
 		for k, v := range entries {
@@ -61,8 +53,6 @@
 
 		assert.Equal(t, root, trieDB.MustHash())
 	})
-<<<<<<< HEAD
-
 	t.Run("next_key_are_the_same", func(t *testing.T) {
 		key := []byte("no")
 
@@ -84,29 +74,6 @@
 		assert.Equal(t, expected, actual)
 	})
 
-=======
-	t.Run("next_key_are_the_same", func(t *testing.T) {
-		key := []byte("no")
-
-		for key != nil {
-			expected := inMemoryTrie.NextKey(key)
-			actual := trieDB.NextKey(key)
-			assert.Equal(t, expected, actual)
-
-			key = actual
-		}
-	})
-
-	t.Run("get_keys_with_prefix_are_the_same", func(t *testing.T) {
-		key := []byte("no")
-
-		expected := inMemoryTrie.GetKeysWithPrefix(key)
-		actual := trieDB.GetKeysWithPrefix(key)
-
-		assert.Equal(t, expected, actual)
-	})
-
->>>>>>> 2778be29
 	t.Run("entries_are_the_same", func(t *testing.T) {
 		expected := inMemoryTrie.Entries()
 		actual := trieDB.Entries()
