--- conflicted
+++ resolved
@@ -56,11 +56,7 @@
 				l.cache.SetNode(hash, nodeData)
 			}
 
-<<<<<<< HEAD
-			l.recordAccess(EncodedNodeAccess{hash: common.BytesToHash(hash), encodedNode: nodeData})
-=======
 			l.recordAccess(encodedNodeAccess{hash: common.BytesToHash(hash), encodedNode: nodeData})
->>>>>>> c04de469
 		}
 
 	InlinedChildrenIterator:
@@ -83,11 +79,7 @@
 					return n, nil
 				}
 
-<<<<<<< HEAD
-				l.recordAccess(NonExistingNodeAccess{fullKey: keyNibbles})
-=======
 				l.recordAccess(nonExistingNodeAccess{fullKey: keyNibbles})
->>>>>>> c04de469
 
 				return nil, nil
 			case codec.Branch:
@@ -97,11 +89,7 @@
 				// branch has a hashed child node that points to a node that
 				// doesn't share the prefix we are expecting
 				if !bytes.HasPrefix(partialKey, nodePartialKey) {
-<<<<<<< HEAD
-					l.recordAccess(NonExistingNodeAccess{fullKey: keyNibbles})
-=======
 					l.recordAccess(nonExistingNodeAccess{fullKey: keyNibbles})
->>>>>>> c04de469
 					return nil, nil
 				}
 
@@ -111,11 +99,7 @@
 						return n, nil
 					}
 
-<<<<<<< HEAD
-					l.recordAccess(NonExistingNodeAccess{fullKey: keyNibbles})
-=======
 					l.recordAccess(nonExistingNodeAccess{fullKey: keyNibbles})
->>>>>>> c04de469
 					return nil, nil
 				}
 
@@ -124,11 +108,7 @@
 				childIdx := int(partialKey[len(nodePartialKey)])
 				nextNode = n.Children[childIdx]
 				if nextNode == nil {
-<<<<<<< HEAD
-					l.recordAccess(NonExistingNodeAccess{fullKey: keyNibbles})
-=======
 					l.recordAccess(nonExistingNodeAccess{fullKey: keyNibbles})
->>>>>>> c04de469
 					return nil, nil
 				}
 
@@ -189,11 +169,7 @@
 func (l *TrieLookup) fetchValue(prefix []byte, fullKey []byte, value codec.EncodedValue) ([]byte, error) {
 	switch v := value.(type) {
 	case codec.InlineValue:
-<<<<<<< HEAD
-		l.recordAccess(InlineValueAccess{fullKey: fullKey})
-=======
 		l.recordAccess(inlineValueAccess{fullKey: fullKey})
->>>>>>> c04de469
 		return v.Data, nil
 	case codec.HashedValue:
 		prefixedKey := bytes.Join([][]byte{prefix, v.Data}, nil)
@@ -212,11 +188,7 @@
 			l.cache.SetValue(prefixedKey, nodeData)
 		}
 
-<<<<<<< HEAD
-		l.recordAccess(ValueAccess{hash: prefixedKey, fullKey: fullKey, value: nodeData})
-=======
 		l.recordAccess(valueAccess{hash: prefixedKey, fullKey: fullKey, value: nodeData})
->>>>>>> c04de469
 
 		return nodeData, nil
 	default:
@@ -224,11 +196,7 @@
 	}
 }
 
-<<<<<<< HEAD
-func (l *TrieLookup) recordAccess(access TrieAccess) {
-=======
 func (l *TrieLookup) recordAccess(access trieAccess) {
->>>>>>> c04de469
 	if l.recorder != nil {
 		l.recorder.record(access)
 	}
