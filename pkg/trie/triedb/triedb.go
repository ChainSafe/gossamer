// Copyright 2024 ChainSafe Systems (ON)
// SPDX-License-Identifier: LGPL-3.0-only

package triedb

import (
	"bytes"
	"errors"

	"github.com/ChainSafe/gossamer/lib/common"
	"github.com/ChainSafe/gossamer/pkg/trie"
	nibbles "github.com/ChainSafe/gossamer/pkg/trie/codec"
	"github.com/ChainSafe/gossamer/pkg/trie/db"

	"github.com/ChainSafe/gossamer/pkg/trie/cache"
	"github.com/ChainSafe/gossamer/pkg/trie/triedb/codec"
)

var ErrIncompleteDB = errors.New("incomplete database")

type entry struct {
	key   []byte
	value []byte
}

// TrieDB is a DB-backed patricia merkle trie implementation
// using lazy loading to fetch nodes
type TrieDB struct {
	rootHash common.Hash
	db       db.DBGetter
	cache    cache.TrieCache
	layout   trie.TrieLayout
	// rootHandle is an in-memory-trie-like representation of the node
	// references and new inserted nodes in the trie
	rootHandle NodeHandle
	// Storage is an in memory storage for nodes that we need to use during this
	// trieDB session (before nodes are committed to db)
	storage NodeStorage
	// deathRow is a set of nodes that we want to delete from db
	deathRow map[common.Hash]interface{}
}

func NewEmptyTrieDB(db db.Database, cache cache.TrieCache) *TrieDB {
	root := HashedNullNode
	return NewTrieDB(root, db, cache)
}

// NewTrieDB creates a new TrieDB using the given root and db
func NewTrieDB(rootHash common.Hash, db db.DBGetter, cache cache.TrieCache) *TrieDB {
	rootHandle := Hash{hash: rootHash}

	return &TrieDB{
		rootHash:   rootHash,
		cache:      cache,
		db:         db,
		storage:    NewNodeStorage(),
		rootHandle: rootHandle,
		deathRow:   make(map[common.Hash]interface{}),
	}
}

// Hash returns the hashed root of the trie.
func (t *TrieDB) Hash() (common.Hash, error) {
	// This is trivial since it is a read only trie, but will change when we
	// support writes
	return t.rootHash, nil
}

// MustHash returns the hashed root of the trie.
// It panics if it fails to hash the root node.
func (t *TrieDB) MustHash() common.Hash {
	h, err := t.Hash()
	if err != nil {
		panic(err)
	}

	return h
}

// Get returns the value in the node of the trie
// which matches its key with the key given.
// Note the key argument is given in little Endian format.
func (t *TrieDB) Get(key []byte) []byte {
	keyNibbles := nibbles.KeyLEToNibbles(key)

	val, err := t.lookup(keyNibbles, keyNibbles, t.rootHandle)
	if err != nil {
		return nil
	}

	return val
}

func (t *TrieDB) lookup(fullKey []byte, partialKey []byte, handle NodeHandle) ([]byte, error) {
	prefix := fullKey

	for {
		var partialIdx int
		switch node := handle.(type) {
		case Hash:
			lookup := NewTrieLookup(t.db, node.hash, t.cache)
			val, err := lookup.lookupValue(fullKey)
			if err != nil {
				return nil, err
			}
			return val, nil
		case InMemory:
			switch n := t.storage.get(node.idx).(type) {
			case Empty:
				return nil, nil
			case Leaf:
				if bytes.Equal(n.partialKey, partialKey) {
					return inMemoryFetchedValue(n.value, prefix, t.db)
				} else {
					return nil, nil
				}
			case Branch:
				if bytes.Equal(n.partialKey, partialKey) {
					return inMemoryFetchedValue(n.value, prefix, t.db)
				} else if bytes.HasPrefix(partialKey, n.partialKey) {
					idx := partialKey[len(n.partialKey)]
					child := n.children[idx]
					if child != nil {
						partialIdx = 1 + len(n.partialKey)
						handle = child
					}
				} else {
					return nil, nil
				}
			}
		}
		partialKey = partialKey[partialIdx:]
	}
}

// Internal methods
func (t *TrieDB) getRootNode() (codec.EncodedNode, error) {
	encodedNode, err := t.db.Get(t.rootHash[:])
	if err != nil {
		return nil, err
	}

	reader := bytes.NewReader(encodedNode)
	return codec.Decode(reader)
}

// Internal methods

func (t *TrieDB) getNodeAt(key []byte) (codec.EncodedNode, error) {
	lookup := NewTrieLookup(t.db, t.rootHash, t.cache)
	node, err := lookup.lookupNode(nibbles.KeyLEToNibbles(key))
	if err != nil {
		return nil, err
	}

	return node, nil
}

func (t *TrieDB) getNode(
	merkleValue codec.MerkleValue,
) (node codec.EncodedNode, err error) {
	switch n := merkleValue.(type) {
	case codec.InlineNode:
		reader := bytes.NewReader(n.Data)
		return codec.Decode(reader)
	case codec.HashedNode:
		encodedNode, err := t.db.Get(n.Data)
		if err != nil {
			return nil, err
		}
		reader := bytes.NewReader(encodedNode)
		return codec.Decode(reader)
	default: // should never happen
		panic("unreachable")
	}
}

// Delete deletes the given key from the trie
func (t *TrieDB) Delete(key []byte) error {
	var oldValue Value

	rootHandle := t.rootHandle
	keyNibbles := nibbles.KeyLEToNibbles(key)
	removeResult, err := t.removeAt(rootHandle, keyNibbles, &oldValue)
	if err != nil {
		return err
	}
	if removeResult != nil {
		t.rootHandle = InMemory{idx: removeResult.handle}
	} else {
		t.rootHandle = Hash{HashedNullNode}
		t.rootHash = HashedNullNode
	}

	return nil
}

// Put inserts the given key / value pair into the trie
func (t *TrieDB) Put(key, value []byte) error {
	// Insert the node and update the rootHandle
	var oldValue nodeValue

	rootHandle := t.rootHandle
	keyNibbles := nibbles.KeyLEToNibbles(key)
	newHandle, _, err := t.insertAt(rootHandle, keyNibbles, value, &oldValue)
	if err != nil {
		return err
	}
	t.rootHandle = InMemory{idx: newHandle}
	return nil
}

// insertAt inserts the given key / value pair into the node referenced by the
// node handle `handle`
func (t *TrieDB) insertAt(
	handle NodeHandle,
	keyNibbles,
	value []byte,
	oldValue *nodeValue,
) (storageHandle StorageHandle, changed bool, err error) {
	switch h := handle.(type) {
	case InMemory:
		storageHandle = h.idx
	case Hash:
		storageHandle, err = t.lookupNode(h.hash)
		if err != nil {
			return -1, false, err
		}
	}

	stored := t.storage.destroy(storageHandle)
<<<<<<< HEAD
	result, err := t.inspect(stored, keyNibbles, func(node Node, keyNibbles []byte) (Action, error) {
		return t.insertInspector(node, keyNibbles, value, oldValue)
=======
	newStored, changed, err := t.inspect(stored, keyNibbles, func(stored Node, keyNibbles []byte) (action, error) {
		return t.insertInspector(stored, keyNibbles, value, oldValue)
>>>>>>> 93d26ed3
	})
	if err != nil {
		return -1, false, err
	}

	if result == nil {
		panic("Insertion never deletes")

	}
	return t.storage.alloc(result.stored), result.changed, nil
}

type RemoveAtResult struct {
	handle  StorageHandle
	changed bool
}

func (t *TrieDB) removeAt(
	handle NodeHandle,
	keyNibbles []byte,
	oldValue *Value,
) (*RemoveAtResult, error) {
	var stored StoredNode
	switch h := handle.(type) {
	case InMemory:
		stored = t.storage.destroy(h.idx)
	case Hash:
		handle, err := t.lookupNode(h.hash)
		if err != nil {
			return nil, err
		}
		stored = t.storage.destroy(handle)
	}

	result, err := t.inspect(stored, keyNibbles, func(node Node, keyNibbles []byte) (Action, error) {
		return t.removeInspector(node, keyNibbles, oldValue)
	})
	if err != nil {
		return nil, err
	}

	if result == nil {
		return nil, nil
	}

	return &RemoveAtResult{t.storage.alloc(result.stored), result.changed}, err
}

type InspectResult struct {
	stored  StoredNode
	changed bool
}

// inspect inspects the given node `stored` and calls the `inspector` function
// then returns the new node and a boolean indicating if the node has changed
func (t *TrieDB) inspect(
	stored StoredNode,
	key []byte,
<<<<<<< HEAD
	inspector func(Node, []byte) (Action, error),
) (*InspectResult, error) {
=======
	inspector func(Node, []byte) (action, error),
) (StoredNode, bool, error) {
>>>>>>> 93d26ed3
	switch n := stored.(type) {
	case New:
		res, err := inspector(n.node, key)
		if err != nil {
			return nil, err
		}
<<<<<<< HEAD
		switch a := action.(type) {
		case Restore:
			return &InspectResult{NewStoredNodeNew(a.node), false}, nil
		case Replace:
			return &InspectResult{NewStoredNodeNew(a.node), true}, nil
		case Delete:
			return nil, nil
=======
		switch a := res.(type) {
		case restore:
			return NewStoredNodeNew(a.node), false, nil
		case replace:
			return NewStoredNodeNew(a.node), true, nil
		case delete:
			return nil, false, nil
>>>>>>> 93d26ed3
		default:
			panic("unreachable")
		}
	case Cached:
		res, err := inspector(n.node, key)
		if err != nil {
			return nil, err
		}
<<<<<<< HEAD
		switch a := action.(type) {
		case Restore:
			return &InspectResult{Cached{a.node, n.hash}, false}, nil
		case Replace:
			t.deathRow[n.hash] = nil
			return &InspectResult{NewStoredNodeNew(a.node), true}, nil
		case Delete:
=======
		switch a := res.(type) {
		case restore:
			return Cached{a.node, n.hash}, false, nil
		case replace:
			t.deathRow[n.hash] = nil
			return NewStoredNodeNew(a.node), true, nil
		case delete:
>>>>>>> 93d26ed3
			t.deathRow[n.hash] = nil
			return nil, nil
		default:
			panic("unreachable")
		}
	default:
		panic("unreachable")
	}
}

func (t *TrieDB) fix(node Node) (Node, error) {
	usedIndex := make([]byte, 0)

	switch branch := node.(type) {
	case Branch:
		for i := 0; i < codec.ChildrenCapacity; i++ {
			if branch.children[i] == nil || len(usedIndex) > 1 {
				continue
			}
			if branch.children[i] != nil {
				if len(usedIndex) == 0 {
					usedIndex = append(usedIndex, byte(i))
				} else if len(usedIndex) == 1 {
					usedIndex = append(usedIndex, byte(i))
					break
				}
			}
		}

		if len(usedIndex) == 0 {
			if branch.value == nil {
				panic("branch with no subvalues. Something went wrong.")
			}

			// Make it a leaf
			return Leaf{branch.partialKey, branch.value}, nil
		} else if len(usedIndex) == 1 && branch.value == nil {
			// Only one onward node. use child instead
			idx := usedIndex[0] //nolint:gosec
			// take child and replace it to nil
			child := branch.children[idx]
			branch.children[idx] = nil

			var stored StoredNode
			switch n := child.(type) {
			case InMemory:
				stored = t.storage.destroy(n.idx)
			case Hash:
				handle, err := t.lookupNode(n.hash)
				if err != nil {
					return nil, err
				}
				stored = t.storage.destroy(handle)
			}

			var childNode Node
			switch n := stored.(type) {
			case New:
				childNode = n.node
			case Cached:
				t.deathRow[n.hash] = nil
				childNode = n.node
			}

			combinedKey := branch.partialKey
			combinedKey = append(combinedKey, idx)
			combinedKey = append(combinedKey, childNode.getPartialKey()...)

			switch n := childNode.(type) {
			case Leaf:
				return Leaf{combinedKey, n.value}, nil
			case Branch:
				return Branch{combinedKey, n.children, n.value}, nil
			default:
				panic("unreachable")
			}
		} else {
			// Restore branch
			return Branch{branch.partialKey, branch.children, branch.value}, nil
		}
	default:
		panic("fix should be only called with branch nodes")
	}
}

// removeInspector removes the key node from the given node `stored`
func (t *TrieDB) removeInspector(stored Node, keyNibbles []byte, oldValue *Value) (Action, error) {
	partial := keyNibbles

	switch n := stored.(type) {
	case Empty:
		return Delete{}, nil
	case Leaf:
		existingKey := n.partialKey

		if bytes.Equal(existingKey, partial) {
			// This is the node we are looking for so we delete it
			t.replaceOldValue(oldValue, n.value)
			return Delete{}, nil
		} else {
			// Wrong partial, so we return the node as is
			return Restore{n}, nil
		}
	case Branch:
		if len(partial) == 0 {
			if n.value == nil {
				// Nothing to delete since the branch doesn't contains a value
				return Restore{n}, nil
			} else {
				// The branch contains the value so we delete it
				t.replaceOldValue(oldValue, n.value)
				newNode, err := t.fix(Branch{n.partialKey, n.children, nil})
				if err != nil {
					return nil, err
				}
				return Replace{newNode}, nil
			}
		} else {
			common := nibbles.CommonPrefix(n.partialKey, partial)
			existingLength := len(n.partialKey)

			if common == existingLength && common == len(partial) {
				// Replace value
				if n.value != nil {
					t.replaceOldValue(oldValue, n.value)
					newNode, err := t.fix(Branch{n.partialKey, n.children, nil})
					return Replace{newNode}, err
				} else {
					return Restore{Branch{n.partialKey, n.children, nil}}, nil
				}
			} else if common < existingLength {
				return Restore{n}, nil
			} else {
				// Check children
				idx := partial[common]
				// take child and replace it to nil
				child := n.children[idx]
				n.children[idx] = nil

				if child != nil {
					removeAtResult, err := t.removeAt(child, keyNibbles[len(n.partialKey)+1:], oldValue)
					if err != nil {
						return nil, err
					}

					if removeAtResult != nil {
						n.children[idx] = removeAtResult.handle.toNodeHandle()
						if removeAtResult.changed {
							return Replace{n}, nil
						} else {
							return Restore{n}, nil
						}
					} else {
						newNode, err := t.fix(n)
						if err != nil {
							return nil, err
						}
						return Replace{newNode}, nil
					}
				}
				return Restore{n}, nil
			}
		}
	default:
		panic("unreachable")
	}
}

// insertInspector inserts the new key / value pair into the given node `stored`
func (t *TrieDB) insertInspector(stored Node, keyNibbles []byte, value []byte, oldValue *nodeValue) (action, error) {
	partial := keyNibbles

	switch n := stored.(type) {
	case Empty:
		// If the node is empty we have to replace it with a leaf node with the
		// new value
		value := NewValue(value, t.layout.MaxInlineValue())
		return replace{node: Leaf{partialKey: partial, value: value}}, nil
	case Leaf:
		existingKey := n.partialKey
		common := nibbles.CommonPrefix(partial, existingKey)

		if common == len(existingKey) && common == len(partial) {
			// We are trying to insert a value in the same leaf so we just need
			// to replace the value
			value := NewValue(value, t.layout.MaxInlineValue())
			unchanged := n.value == value
			t.replaceOldValue(oldValue, n.value)
			leaf := Leaf{partialKey: n.partialKey, value: n.value}
			if unchanged {
				// If the value didn't change we can restore this leaf previously
				// taken from storage
				return restore{leaf}, nil
			}
			return replace{leaf}, nil
		} else if common < len(existingKey) {
			// If the common prefix is less than this leaf's key then we need to
			// create a branch node. Then add this leaf and the new value to the
			// branch
			var children [codec.ChildrenCapacity]NodeHandle

			idx := existingKey[common]

			// Modify the existing leaf partial key and add it as a child
			newLeaf := Leaf{existingKey[common+1:], n.value}
			children[idx] = newInMemoryNodeHandle(t.storage.alloc(New{node: newLeaf}))
			branch := Branch{
				partialKey: partial[:common],
				children:   children,
				value:      nil,
			}

			// Use the inspector to add the new leaf as part of this branch
			branchAction, err := t.insertInspector(branch, keyNibbles, value, oldValue)
			if err != nil {
				return nil, err
			}
			return replace{branchAction.getNode()}, nil
		} else {
			// we have a common prefix but the new key is longer than the existing
			// then we turn this leaf into a branch and add the new leaf as a child
			var branch Node = Branch{
				partialKey: n.partialKey,
				children:   [codec.ChildrenCapacity]NodeHandle{},
				value:      n.value,
			}
			// Use the inspector to add the new leaf as part of this branch
			// And replace the node with the new branch
			action, err := t.insertInspector(branch, keyNibbles, value, oldValue)
			if err != nil {
				return nil, err
			}
			branch = action.getNode()
			return replace{branch}, nil
		}
	case Branch:
		existingKey := n.partialKey
		common := nibbles.CommonPrefix(partial, existingKey)

		if common == len(existingKey) && common == len(partial) {
			// We are trying to insert a value in the same branch so we just need
			// to replace the value
			value := NewValue(value, t.layout.MaxInlineValue())
			unchanged := n.value == value
			branch := Branch{existingKey, n.children, value}

			t.replaceOldValue(oldValue, n.value)
			if unchanged {
				// If the value didn't change we can restore this leaf previously
				// taken from storage
				return restore{branch}, nil
			}
			return replace{branch}, nil
		} else if common < len(existingKey) {
			// If the common prefix is less than this branch's key then we need to
			// create a branch node in between.
			// Then add this branch and the new value to the new branch

			// So we take this branch and we add it as a child of the new one
			branchPartial := existingKey[common+1:]
			lowerBranch := Branch{branchPartial, n.children, n.value}
			allocStorage := t.storage.alloc(New{node: lowerBranch})

			children := [codec.ChildrenCapacity]NodeHandle{}
			ix := existingKey[common]
			children[ix] = newInMemoryNodeHandle(allocStorage)

			value := NewValue(value, t.layout.MaxInlineValue())

			if len(partial)-common == 0 {
				// The value should be part of the branch
				return replace{
					Branch{
						existingKey[:common],
						children,
						value,
					},
				}, nil
			} else {
				// Value is in a leaf under the branch so we have to create it
				storedLeaf := Leaf{partial[common+1:], value}
				leaf := t.storage.alloc(New{node: storedLeaf})

				ix = partial[common]
				children[ix] = newInMemoryNodeHandle(leaf)
				return replace{
					Branch{
						existingKey[:common],
						children,
						nil,
					},
				}, nil
			}
		} else {
			// append after common == existing_key and partial > common
			idx := partial[common]
			keyNibbles = keyNibbles[common+1:]
			child := n.children[idx]
			if child != nil {
				// We have to add the new value to the child
				newChild, changed, err := t.insertAt(child, keyNibbles, value, oldValue)
				if err != nil {
					return nil, err
				}
				n.children[idx] = newInMemoryNodeHandle(newChild)
				if !changed {
					// Our branch is untouched so we can restore it
					branch := Branch{
						existingKey,
						n.children,
						n.value,
					}

					return restore{branch}, nil
				}
			} else {
				// Original has nothing here so we have to create a new leaf
				value := NewValue(value, t.layout.MaxInlineValue())
				leaf := t.storage.alloc(New{node: Leaf{keyNibbles, value}})
				n.children[idx] = newInMemoryNodeHandle(leaf)
			}
			return replace{Branch{
				existingKey,
				n.children,
				n.value,
			}}, nil
		}
	default:
		panic("unreachable")
	}
}

func (t *TrieDB) replaceOldValue(
	oldValue *nodeValue,
	storedValue nodeValue,
) {
	switch oldv := storedValue.(type) {
	case valueRef, newValueRef:
		hash := oldv.getHash()
		if hash != common.EmptyHash {
			t.deathRow[oldv.getHash()] = nil
		}
	}
	*oldValue = storedValue
}

// lookup node in DB and add it in storage, return storage handle
// TODO: implement cache to improve performance
func (t *TrieDB) lookupNode(hash common.Hash) (StorageHandle, error) {
	encodedNode, err := t.db.Get(hash[:])
	if err != nil {
		return -1, ErrIncompleteDB
	}

	node, err := newNodeFromEncoded(hash, encodedNode, t.storage)
	if err != nil {
		return -1, err
	}

	return t.storage.alloc(Cached{
		node: node,
		hash: hash,
	}), nil
}

var _ trie.TrieRead = (*TrieDB)(nil)<|MERGE_RESOLUTION|>--- conflicted
+++ resolved
@@ -177,7 +177,7 @@
 
 // Delete deletes the given key from the trie
 func (t *TrieDB) Delete(key []byte) error {
-	var oldValue Value
+	var oldValue nodeValue
 
 	rootHandle := t.rootHandle
 	keyNibbles := nibbles.KeyLEToNibbles(key)
@@ -229,13 +229,8 @@
 	}
 
 	stored := t.storage.destroy(storageHandle)
-<<<<<<< HEAD
-	result, err := t.inspect(stored, keyNibbles, func(node Node, keyNibbles []byte) (Action, error) {
+	result, err := t.inspect(stored, keyNibbles, func(node Node, keyNibbles []byte) (action, error) {
 		return t.insertInspector(node, keyNibbles, value, oldValue)
-=======
-	newStored, changed, err := t.inspect(stored, keyNibbles, func(stored Node, keyNibbles []byte) (action, error) {
-		return t.insertInspector(stored, keyNibbles, value, oldValue)
->>>>>>> 93d26ed3
 	})
 	if err != nil {
 		return -1, false, err
@@ -256,7 +251,7 @@
 func (t *TrieDB) removeAt(
 	handle NodeHandle,
 	keyNibbles []byte,
-	oldValue *Value,
+	oldValue *nodeValue,
 ) (*RemoveAtResult, error) {
 	var stored StoredNode
 	switch h := handle.(type) {
@@ -270,7 +265,7 @@
 		stored = t.storage.destroy(handle)
 	}
 
-	result, err := t.inspect(stored, keyNibbles, func(node Node, keyNibbles []byte) (Action, error) {
+	result, err := t.inspect(stored, keyNibbles, func(node Node, keyNibbles []byte) (action, error) {
 		return t.removeInspector(node, keyNibbles, oldValue)
 	})
 	if err != nil {
@@ -294,36 +289,21 @@
 func (t *TrieDB) inspect(
 	stored StoredNode,
 	key []byte,
-<<<<<<< HEAD
-	inspector func(Node, []byte) (Action, error),
+	inspector func(Node, []byte) (action, error),
 ) (*InspectResult, error) {
-=======
-	inspector func(Node, []byte) (action, error),
-) (StoredNode, bool, error) {
->>>>>>> 93d26ed3
 	switch n := stored.(type) {
 	case New:
 		res, err := inspector(n.node, key)
 		if err != nil {
 			return nil, err
 		}
-<<<<<<< HEAD
-		switch a := action.(type) {
-		case Restore:
-			return &InspectResult{NewStoredNodeNew(a.node), false}, nil
-		case Replace:
-			return &InspectResult{NewStoredNodeNew(a.node), true}, nil
-		case Delete:
-			return nil, nil
-=======
 		switch a := res.(type) {
 		case restore:
-			return NewStoredNodeNew(a.node), false, nil
+			return &InspectResult{NewStoredNodeNew(a.node), false}, nil
 		case replace:
-			return NewStoredNodeNew(a.node), true, nil
+			return &InspectResult{NewStoredNodeNew(a.node), true}, nil
 		case delete:
-			return nil, false, nil
->>>>>>> 93d26ed3
+			return nil, nil
 		default:
 			panic("unreachable")
 		}
@@ -332,23 +312,13 @@
 		if err != nil {
 			return nil, err
 		}
-<<<<<<< HEAD
-		switch a := action.(type) {
-		case Restore:
+		switch a := res.(type) {
+		case restore:
 			return &InspectResult{Cached{a.node, n.hash}, false}, nil
-		case Replace:
+		case replace:
 			t.deathRow[n.hash] = nil
 			return &InspectResult{NewStoredNodeNew(a.node), true}, nil
-		case Delete:
-=======
-		switch a := res.(type) {
-		case restore:
-			return Cached{a.node, n.hash}, false, nil
-		case replace:
-			t.deathRow[n.hash] = nil
-			return NewStoredNodeNew(a.node), true, nil
 		case delete:
->>>>>>> 93d26ed3
 			t.deathRow[n.hash] = nil
 			return nil, nil
 		default:
@@ -435,28 +405,28 @@
 }
 
 // removeInspector removes the key node from the given node `stored`
-func (t *TrieDB) removeInspector(stored Node, keyNibbles []byte, oldValue *Value) (Action, error) {
+func (t *TrieDB) removeInspector(stored Node, keyNibbles []byte, oldValue *nodeValue) (action, error) {
 	partial := keyNibbles
 
 	switch n := stored.(type) {
 	case Empty:
-		return Delete{}, nil
+		return delete{}, nil
 	case Leaf:
 		existingKey := n.partialKey
 
 		if bytes.Equal(existingKey, partial) {
 			// This is the node we are looking for so we delete it
 			t.replaceOldValue(oldValue, n.value)
-			return Delete{}, nil
+			return delete{}, nil
 		} else {
 			// Wrong partial, so we return the node as is
-			return Restore{n}, nil
+			return restore{n}, nil
 		}
 	case Branch:
 		if len(partial) == 0 {
 			if n.value == nil {
 				// Nothing to delete since the branch doesn't contains a value
-				return Restore{n}, nil
+				return restore{n}, nil
 			} else {
 				// The branch contains the value so we delete it
 				t.replaceOldValue(oldValue, n.value)
@@ -464,7 +434,7 @@
 				if err != nil {
 					return nil, err
 				}
-				return Replace{newNode}, nil
+				return replace{newNode}, nil
 			}
 		} else {
 			common := nibbles.CommonPrefix(n.partialKey, partial)
@@ -475,12 +445,12 @@
 				if n.value != nil {
 					t.replaceOldValue(oldValue, n.value)
 					newNode, err := t.fix(Branch{n.partialKey, n.children, nil})
-					return Replace{newNode}, err
+					return replace{newNode}, err
 				} else {
-					return Restore{Branch{n.partialKey, n.children, nil}}, nil
+					return restore{Branch{n.partialKey, n.children, nil}}, nil
 				}
 			} else if common < existingLength {
-				return Restore{n}, nil
+				return restore{n}, nil
 			} else {
 				// Check children
 				idx := partial[common]
@@ -495,21 +465,21 @@
 					}
 
 					if removeAtResult != nil {
-						n.children[idx] = removeAtResult.handle.toNodeHandle()
+						n.children[idx] = newInMemoryNodeHandle(removeAtResult.handle)
 						if removeAtResult.changed {
-							return Replace{n}, nil
+							return replace{n}, nil
 						} else {
-							return Restore{n}, nil
+							return restore{n}, nil
 						}
 					} else {
 						newNode, err := t.fix(n)
 						if err != nil {
 							return nil, err
 						}
-						return Replace{newNode}, nil
+						return replace{newNode}, nil
 					}
 				}
-				return Restore{n}, nil
+				return restore{n}, nil
 			}
 		}
 	default:
