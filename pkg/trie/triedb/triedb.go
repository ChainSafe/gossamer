--- conflicted
+++ resolved
@@ -25,8 +25,6 @@
 	logger = log.NewFromGlobal(log.AddContext("pkg", "triedb"))
 )
 
-<<<<<<< HEAD
-=======
 type TrieDBOpts func(*TrieDB)
 
 var WithCache = func(c cache.TrieCache) TrieDBOpts {
@@ -41,7 +39,6 @@
 	}
 }
 
->>>>>>> 6cb2030c
 // TrieDB is a DB-backed patricia merkle trie implementation
 // using lazy loading to fetch nodes
 type TrieDB struct {
@@ -911,13 +908,10 @@
 	return NewPrefixedTrieDBIterator(t, prefix)
 }
 
-<<<<<<< HEAD
-=======
 func (t *TrieDB) recordAccess(access trieAccess) {
 	if t.recorder != nil {
 		t.recorder.record(access)
 	}
 }
 
->>>>>>> 6cb2030c
 var _ trie.TrieRead = (*TrieDB)(nil)