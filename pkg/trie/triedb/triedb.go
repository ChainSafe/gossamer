// Copyright 2024 ChainSafe Systems (ON)
// SPDX-License-Identifier: LGPL-3.0-only

package triedb

import (
	"bytes"
	"errors"
<<<<<<< HEAD
	"log"
=======
	"fmt"
>>>>>>> 1a26ecc9

	"github.com/ChainSafe/gossamer/lib/common"
	"github.com/ChainSafe/gossamer/pkg/trie"
	nibbles "github.com/ChainSafe/gossamer/pkg/trie/codec"
	"github.com/ChainSafe/gossamer/pkg/trie/db"

	"github.com/ChainSafe/gossamer/pkg/trie/cache"
	"github.com/ChainSafe/gossamer/pkg/trie/triedb/codec"
)

var ErrIncompleteDB = errors.New("incomplete database")

type entry struct {
	key   []byte
	value []byte
}

// TrieDB is a DB-backed patricia merkle trie implementation
// using lazy loading to fetch nodes
type TrieDB struct {
	rootHash common.Hash
	db       db.RWDatabase
	cache    cache.TrieCache
	version  trie.TrieLayout
	// rootHandle is an in-memory-trie-like representation of the node
	// references and new inserted nodes in the trie
	rootHandle NodeHandle
	// Storage is an in memory storage for nodes that we need to use during this
	// trieDB session (before nodes are committed to db)
	storage NodeStorage
	// deathRow is a set of nodes that we want to delete from db
	deathRow map[common.Hash]interface{}
}

func NewEmptyTrieDB(db db.RWDatabase, cache cache.TrieCache) *TrieDB {
	root := hashedNullNode
	return NewTrieDB(root, db, cache)
}

// NewTrieDB creates a new TrieDB using the given root and db
func NewTrieDB(rootHash common.Hash, db db.RWDatabase, cache cache.TrieCache) *TrieDB {
	rootHandle := Persisted{hash: rootHash}

	return &TrieDB{
		rootHash:   rootHash,
		cache:      cache,
		version:    trie.V0,
		db:         db,
		storage:    NewNodeStorage(),
		rootHandle: rootHandle,
		deathRow:   make(map[common.Hash]interface{}),
	}
}

func (t *TrieDB) SetVersion(v trie.TrieLayout) {
	if v < t.version {
		panic("cannot regress trie version")
	}

	t.version = v
}

// Hash returns the hashed root of the trie.
func (t *TrieDB) Hash() (common.Hash, error) {
	err := t.commit()
	if err != nil {
		return common.EmptyHash, err
	}
	// This is trivial since it is a read only trie, but will change when we
	// support writes
	return t.rootHash, nil
}

// MustHash returns the hashed root of the trie.
// It panics if it fails to hash the root node.
func (t *TrieDB) MustHash() common.Hash {
	h, err := t.Hash()
	if err != nil {
		panic(err)
	}

	return h
}

// Get returns the value in the node of the trie
// which matches its key with the key given.
// Note the key argument is given in little Endian format.
func (t *TrieDB) Get(key []byte) []byte {
	keyNibbles := nibbles.KeyLEToNibbles(key)

	val, err := t.lookup(keyNibbles, keyNibbles, t.rootHandle)
	if err != nil {
		return nil
	}

	return val
}

func (t *TrieDB) lookup(fullKey []byte, partialKey []byte, handle NodeHandle) ([]byte, error) {
	prefix := fullKey

	for {
		var partialIdx int
		switch node := handle.(type) {
		case Persisted:
			lookup := NewTrieLookup(t.db, node.hash, t.cache)
			val, err := lookup.lookupValue(fullKey)
			if err != nil {
				return nil, err
			}
			return val, nil
		case InMemory:
			switch n := t.storage.get(node.idx).(type) {
			case Empty:
				return nil, nil
			case Leaf:
				if bytes.Equal(n.partialKey, partialKey) {
					return inMemoryFetchedValue(n.value, prefix, t.db)
				} else {
					return nil, nil
				}
			case Branch:
				if bytes.Equal(n.partialKey, partialKey) {
					return inMemoryFetchedValue(n.value, prefix, t.db)
				} else if bytes.HasPrefix(partialKey, n.partialKey) {
					idx := partialKey[len(n.partialKey)]
					child := n.children[idx]
					if child != nil {
						partialIdx = 1 + len(n.partialKey)
						handle = child
					}
				} else {
					return nil, nil
				}
			}
		}
		partialKey = partialKey[partialIdx:]
	}
}

// Internal methods
func (t *TrieDB) getRootNode() (codec.EncodedNode, error) {
	encodedNode, err := t.db.Get(t.rootHash[:])
	if err != nil {
		return nil, err
	}

	reader := bytes.NewReader(encodedNode)
	return codec.Decode(reader)
}

// Internal methods

func (t *TrieDB) getNodeAt(key []byte) (codec.EncodedNode, error) {
	lookup := NewTrieLookup(t.db, t.rootHash, t.cache)
	node, err := lookup.lookupNode(nibbles.KeyLEToNibbles(key))
	if err != nil {
		return nil, err
	}

	return node, nil
}

func (t *TrieDB) getNode(
	merkleValue codec.MerkleValue,
) (node codec.EncodedNode, err error) {
	switch n := merkleValue.(type) {
	case codec.InlineNode:
		reader := bytes.NewReader(n.Data)
		return codec.Decode(reader)
	case codec.HashedNode:
		encodedNode, err := t.db.Get(n.Data)
		if err != nil {
			return nil, err
		}
		reader := bytes.NewReader(encodedNode)
		return codec.Decode(reader)
	default: // should never happen
		panic("unreachable")
	}
}

// Remove removes the given key from the trie
func (t *TrieDB) remove(keyNibbles []byte) error {
	var oldValue nodeValue
	rootHandle := t.rootHandle

	removeResult, err := t.removeAt(rootHandle, keyNibbles, &oldValue)
	if err != nil {
		return err
	}
	if removeResult != nil {
		t.rootHandle = InMemory{idx: removeResult.handle}
	} else {
		t.rootHandle = Persisted{hashedNullNode}
		t.rootHash = hashedNullNode
	}

	return nil
}

// Delete deletes the given key from the trie
func (t *TrieDB) Delete(key []byte) error {

	keyNibbles := nibbles.KeyLEToNibbles(key)
	return t.remove(keyNibbles)
}

// insert inserts the node and update the rootHandle
func (t *TrieDB) insert(keyNibbles, value []byte) error {
	var oldValue nodeValue
	rootHandle := t.rootHandle
	newHandle, _, err := t.insertAt(rootHandle, keyNibbles, value, &oldValue)
	if err != nil {
		return err
	}
	t.rootHandle = InMemory{idx: newHandle}

	return nil
}

// Put inserts the given key / value pair into the trie
func (t *TrieDB) Put(key, value []byte) error {
	keyNibbles := nibbles.KeyLEToNibbles(key)
	return t.insert(keyNibbles, value)
}

// insertAt inserts the given key / value pair into the node referenced by the
// node handle `handle`
func (t *TrieDB) insertAt(
	handle NodeHandle,
	keyNibbles,
	value []byte,
	oldValue *nodeValue,
) (storageHandle StorageHandle, changed bool, err error) {
	switch h := handle.(type) {
	case InMemory:
		storageHandle = h.idx
	case Persisted:
		storageHandle, err = t.lookupNode(h.hash)
		if err != nil {
			return -1, false, err
		}
	}

	stored := t.storage.destroy(storageHandle)
	result, err := t.inspect(stored, keyNibbles, func(node Node, keyNibbles []byte) (action, error) {
		return t.insertInspector(node, keyNibbles, value, oldValue)
	})
	if err != nil {
		return -1, false, err
	}

	if result == nil {
		panic("Insertion never deletes")

	}
	return t.storage.alloc(result.stored), result.changed, nil
}

type RemoveAtResult struct {
	handle  StorageHandle
	changed bool
}

func (t *TrieDB) removeAt(
	handle NodeHandle,
	keyNibbles []byte,
	oldValue *nodeValue,
) (*RemoveAtResult, error) {
	var stored StoredNode
	switch h := handle.(type) {
	case InMemory:
		stored = t.storage.destroy(h.idx)
	case Persisted:
		handle, err := t.lookupNode(h.hash)
		if err != nil {
			return nil, err
		}
		stored = t.storage.destroy(handle)
	}

	result, err := t.inspect(stored, keyNibbles, func(node Node, keyNibbles []byte) (action, error) {
		return t.removeInspector(node, keyNibbles, oldValue)
	})
	if err != nil {
		return nil, err
	}

	if result == nil {
		return nil, nil
	}

	return &RemoveAtResult{
		handle:  t.storage.alloc(result.stored),
		changed: result.changed,
	}, err
}

type InspectResult struct {
	stored  StoredNode
	changed bool
}

// inspect inspects the given node `stored` and calls the `inspector` function
// then returns the new node and a boolean indicating if the node has changed
func (t *TrieDB) inspect(
	stored StoredNode,
	key []byte,
	inspector func(Node, []byte) (action, error),
) (*InspectResult, error) {
	switch n := stored.(type) {
	case NewStoredNode:
		res, err := inspector(n.node, key)
		if err != nil {
			return nil, err
		}
		switch a := res.(type) {
		case restoreNode:
			return &InspectResult{BuildNewStoredNode(a.node), false}, nil
		case replaceNode:
			return &InspectResult{BuildNewStoredNode(a.node), true}, nil
		case deleteNode:
			return nil, nil
		default:
			panic("unreachable")
		}
	case CachedStoredNode:
		res, err := inspector(n.node, key)
		if err != nil {
			return nil, err
		}
		switch a := res.(type) {
		case restoreNode:
			return &InspectResult{CachedStoredNode{a.node, n.hash}, false}, nil
		case replaceNode:
			t.deathRow[n.hash] = nil
			return &InspectResult{BuildNewStoredNode(a.node), true}, nil
		case deleteNode:
			t.deathRow[n.hash] = nil
			return nil, nil
		default:
			panic("unreachable")
		}
	default:
		panic("unreachable")
	}
}

// fix is a helper function to reorganise the nodes after deleting a branch.
// For example, if the node we are deleting is the only child for a branch node, we can transform that branch in a leaf
func (t *TrieDB) fix(branch Branch) (Node, error) {
	usedIndex := make([]byte, 0)

	for i := 0; i < codec.ChildrenCapacity; i++ {
		if branch.children[i] != nil {
			if len(usedIndex) == 2 {
				break
			}
			usedIndex = append(usedIndex, byte(i))
		}
	}

	if len(usedIndex) == 0 {
		if branch.value == nil {
			panic("branch with no subvalues. Something went wrong.")
		}

		// Make it a leaf
		return Leaf{branch.partialKey, branch.value}, nil
	} else if len(usedIndex) == 1 && branch.value == nil {
		// Only one onward node. use child instead
		idx := usedIndex[0] //nolint:gosec
		// take child and replace it to nil
		child := branch.children[idx]
		branch.children[idx] = nil

		var stored StoredNode
		switch n := child.(type) {
		case InMemory:
			stored = t.storage.destroy(n.idx)
		case Persisted:
			handle, err := t.lookupNode(n.hash)
			if err != nil {
				return nil, fmt.Errorf("looking up node: %w", err)
			}
			stored = t.storage.destroy(handle)
		}

		var childNode Node
		switch n := stored.(type) {
		case NewStoredNode:
			childNode = n.node
		case CachedStoredNode:
			t.deathRow[n.hash] = nil
			childNode = n.node
		}

		combinedKey := bytes.Join([][]byte{branch.partialKey, {idx}, childNode.getPartialKey()}, nil)

		switch n := childNode.(type) {
		case Leaf:
			return Leaf{combinedKey, n.value}, nil
		case Branch:
			return Branch{combinedKey, n.children, n.value}, nil
		default:
			panic("unreachable")
		}
	} else {
		// Restore branch
		return branch, nil
	}
}

// removeInspector removes the key node from the given node `stored`
func (t *TrieDB) removeInspector(stored Node, keyNibbles []byte, oldValue *nodeValue) (action, error) {
	partial := keyNibbles

	switch n := stored.(type) {
	case Empty:
		return deleteNode{}, nil
	case Leaf:
		if bytes.Equal(n.partialKey, partial) {
			// This is the node we are looking for so we delete it
			t.replaceOldValue(oldValue, n.value)
			return deleteNode{}, nil
		}
		// Wrong partial, so we return the node as is
		return restoreNode{n}, nil
	case Branch:
		if len(partial) == 0 {
			if n.value == nil {
				// Nothing to delete since the branch doesn't contains a value
				return restoreNode{n}, nil
			}
			// The branch contains the value so we delete it
			t.replaceOldValue(oldValue, n.value)
			newNode, err := t.fix(Branch{n.partialKey, n.children, nil})
			if err != nil {
				return nil, err
			}
<<<<<<< HEAD
			return replaceNode{newNode}, nil
		} else {
			common := nibbles.CommonPrefix(n.partialKey, partial)
			existingLength := len(n.partialKey)

			if common == existingLength && common == len(partial) {
				// Replace value
				if n.value != nil {
					t.replaceOldValue(oldValue, n.value)
					newNode, err := t.fix(Branch{n.partialKey, n.children, nil})
					return replaceNode{newNode}, err
				} else {
					return restoreNode{Branch{n.partialKey, n.children, nil}}, nil
				}
			} else if common < existingLength {
				return restoreNode{n}, nil
=======
			return replace{newNode}, nil
		}

		common := nibbles.CommonPrefix(n.partialKey, partial)
		existingLength := len(n.partialKey)

		if common == existingLength && common == len(partial) {
			// Replace value
			if n.value != nil {
				t.replaceOldValue(oldValue, n.value)
				newNode, err := t.fix(Branch{n.partialKey, n.children, nil})
				return replace{newNode}, err
>>>>>>> 1a26ecc9
			}
			return restore{Branch{n.partialKey, n.children, nil}}, nil
		} else if common < existingLength {
			return restore{n}, nil
		}
		// Check children
		idx := partial[common]
		// take child and replace it to nil
		child := n.children[idx]
		n.children[idx] = nil

		if child == nil {
			return restore{n}, nil
		}

<<<<<<< HEAD
				if removeAtResult != nil {
					n.children[idx] = newInMemoryNodeHandle(removeAtResult.handle)
					if removeAtResult.changed {
						return replaceNode{n}, nil
					} else {
						return restoreNode{n}, nil
					}
				} else {
					newNode, err := t.fix(n)
					if err != nil {
						return nil, err
					}
					return replaceNode{newNode}, nil
				}
=======
		removeAtResult, err := t.removeAt(child, partial[len(n.partialKey)+1:], oldValue)
		if err != nil {
			return nil, err
		}

		if removeAtResult != nil {
			n.children[idx] = newInMemoryNodeHandle(removeAtResult.handle)
			if removeAtResult.changed {
				return replace{n}, nil
>>>>>>> 1a26ecc9
			}
			return restoreNode{n}, nil
		}

		newNode, err := t.fix(n)
		if err != nil {
			return nil, err
		}
		return replace{newNode}, nil
	default:
		panic("unreachable")
	}
}

// insertInspector inserts the new key / value pair into the given node `stored`
func (t *TrieDB) insertInspector(stored Node, keyNibbles []byte, value []byte, oldValue *nodeValue) (action, error) {
	partial := keyNibbles

	switch n := stored.(type) {
	case Empty:
		// If the node is empty we have to replace it with a leaf node with the
		// new value
		value := NewValue(value, t.version.MaxInlineValue())
		return replaceNode{node: Leaf{partialKey: partial, value: value}}, nil
	case Leaf:
		existingKey := n.partialKey
		common := nibbles.CommonPrefix(partial, existingKey)

		if common == len(existingKey) && common == len(partial) {
			// We are trying to insert a value in the same leaf so we just need
			// to replace the value
			value := NewValue(value, t.version.MaxInlineValue())
			unchanged := n.value.equal(value)
			t.replaceOldValue(oldValue, n.value)
			leaf := Leaf{partialKey: n.partialKey, value: value}
			if unchanged {
				// If the value didn't change we can restore this leaf previously
				// taken from storage
				return restoreNode{leaf}, nil
			}
			return replaceNode{leaf}, nil
		} else if common < len(existingKey) {
			// If the common prefix is less than this leaf's key then we need to
			// create a branch node. Then add this leaf and the new value to the
			// branch
			var children [codec.ChildrenCapacity]NodeHandle

			idx := existingKey[common]

			// Modify the existing leaf partial key and add it as a child
			newLeaf := Leaf{existingKey[common+1:], n.value}
			children[idx] = newInMemoryNodeHandle(t.storage.alloc(NewStoredNode{node: newLeaf}))
			branch := Branch{
				partialKey: partial[:common],
				children:   children,
				value:      nil,
			}

			// Use the inspector to add the new leaf as part of this branch
			branchAction, err := t.insertInspector(branch, keyNibbles, value, oldValue)
			if err != nil {
				return nil, err
			}
			return replaceNode{branchAction.getNode()}, nil
		} else {
			// we have a common prefix but the new key is longer than the existing
			// then we turn this leaf into a branch and add the new leaf as a child
			var branch Node = Branch{
				partialKey: n.partialKey,
				children:   [codec.ChildrenCapacity]NodeHandle{},
				value:      n.value,
			}
			// Use the inspector to add the new leaf as part of this branch
			// And replace the node with the new branch
			action, err := t.insertInspector(branch, keyNibbles, value, oldValue)
			if err != nil {
				return nil, err
			}
			branch = action.getNode()
			return replaceNode{branch}, nil
		}
	case Branch:
		existingKey := n.partialKey
		common := nibbles.CommonPrefix(partial, existingKey)

		if common == len(existingKey) && common == len(partial) {
			// We are trying to insert a value in the same branch so we just need
			// to replace the value
			value := NewValue(value, t.version.MaxInlineValue())
			var unchanged bool
			if n.value != nil {
				unchanged = n.value.equal(value)
			}
			branch := Branch{existingKey, n.children, value}

			t.replaceOldValue(oldValue, n.value)
			if unchanged {
				// If the value didn't change we can restore this leaf previously
				// taken from storage
				return restoreNode{branch}, nil
			}
			return replaceNode{branch}, nil
		} else if common < len(existingKey) {
			// If the common prefix is less than this branch's key then we need to
			// create a branch node in between.
			// Then add this branch and the new value to the new branch

			// So we take this branch and we add it as a child of the new one
			branchPartial := existingKey[common+1:]
			lowerBranch := Branch{branchPartial, n.children, n.value}
			allocStorage := t.storage.alloc(NewStoredNode{node: lowerBranch})

			children := [codec.ChildrenCapacity]NodeHandle{}
			ix := existingKey[common]
			children[ix] = newInMemoryNodeHandle(allocStorage)

			value := NewValue(value, t.version.MaxInlineValue())

			if len(partial)-common == 0 {
				// The value should be part of the branch
				return replaceNode{
					Branch{
						existingKey[:common],
						children,
						value,
					},
				}, nil
			} else {
				// Value is in a leaf under the branch so we have to create it
				storedLeaf := Leaf{partial[common+1:], value}
				leaf := t.storage.alloc(NewStoredNode{node: storedLeaf})

				ix = partial[common]
				children[ix] = newInMemoryNodeHandle(leaf)
				return replaceNode{
					Branch{
						existingKey[:common],
						children,
						nil,
					},
				}, nil
			}
		} else {
			// append after common == existing_key and partial > common
			idx := partial[common]
			keyNibbles = keyNibbles[common+1:]
			child := n.children[idx]
			if child != nil {
				// We have to add the new value to the child
				newChild, changed, err := t.insertAt(child, keyNibbles, value, oldValue)
				if err != nil {
					return nil, err
				}
				n.children[idx] = newInMemoryNodeHandle(newChild)
				if !changed {
					// Our branch is untouched so we can restore it
					branch := Branch{
						existingKey,
						n.children,
						n.value,
					}

					return restoreNode{branch}, nil
				}
			} else {
				// Original has nothing here so we have to create a new leaf
				value := NewValue(value, t.version.MaxInlineValue())
				leaf := t.storage.alloc(NewStoredNode{node: Leaf{keyNibbles, value}})
				n.children[idx] = newInMemoryNodeHandle(leaf)
			}
			return replaceNode{Branch{
				existingKey,
				n.children,
				n.value,
			}}, nil
		}
	default:
		panic("unreachable")
	}
}

func (t *TrieDB) replaceOldValue(
	oldValue *nodeValue,
	storedValue nodeValue,
) {
	switch oldv := storedValue.(type) {
	case valueRef, newValueRef:
		hash := oldv.getHash()
		if hash != common.EmptyHash {
			t.deathRow[oldv.getHash()] = nil
		}
	}
	*oldValue = storedValue
}

// lookup node in DB and add it in storage, return storage handle
// TODO: implement cache to improve performance
func (t *TrieDB) lookupNode(hash common.Hash) (StorageHandle, error) {
	encodedNode, err := t.db.Get(hash[:])
	if err != nil {
		return -1, ErrIncompleteDB
	}

	node, err := newNodeFromEncoded(hash, encodedNode, t.storage)
	if err != nil {
		return -1, err
	}

	return t.storage.alloc(CachedStoredNode{
		node: node,
		hash: hash,
	}), nil
}

func (t *TrieDB) commit() error {
	log.Printf("Committing trie changes to db")
	log.Printf("%d nodes to remove from db", len(t.deathRow))

	for hash := range t.deathRow {
		err := t.db.Del(hash[:])
		if err != nil {
			return err
		}
	}

	// Reset deathRow
	t.deathRow = make(map[common.Hash]interface{})

	var handle StorageHandle
	switch h := t.rootHandle.(type) {
	case Persisted:
		return nil // nothing to commit since the root is already in db
	case InMemory:
		handle = h.idx
	}

	switch stored := t.storage.destroy(handle).(type) {
	case NewStoredNode:
		// Reconstructs the full key for root node
		var k []byte

		encodedNode, err := NewEncodedNode(
			stored.node,
			func(node NodeToEncode, oslice []byte, oindex *byte) (ChildReference, error) {
				k = append(k, oslice...)
				mov := len(oslice)
				if oindex != nil {
					k = append(k, *oindex)
					mov += int(*oindex)
				}

				switch n := node.(type) {
				case NewNodeToEncode:
					hash := common.MustBlake2bHash(n.value)
					err := t.db.Put(hash[:], n.value)
					if err != nil {
						return nil, err
					}

					k = k[:mov]
					return HashChildReference{hash: hash}, nil
				case TrieNodeToEncode:
					result, err := t.commitChild(n.child, k)
					if err != nil {
						return nil, err
					}

					k = k[:mov]
					return result, nil
				default:
					panic("unreachable")
				}
			},
		)

		if err != nil {
			return err
		}

		hash := common.MustBlake2bHash(encodedNode)
		err = t.db.Put(hash[:], encodedNode)
		if err != nil {
			return err
		}

		t.rootHash = hash
		t.rootHandle = Persisted{t.rootHash}
		return nil
	case CachedStoredNode:
		t.rootHash = stored.hash
		t.rootHandle = InMemory{
			t.storage.alloc(CachedStoredNode{stored.node, stored.hash}),
		}
		return nil
	default:
		panic("unreachable")
	}
}

// Commit a node by hashing it and writing it to the db.
func (t *TrieDB) commitChild(
	child NodeHandle,
	prefixKey []byte,
) (ChildReference, error) {
	switch nh := child.(type) {
	case Persisted:
		// Already persisted we have to do nothing
		return HashChildReference(nh), nil
	case InMemory:
		stored := t.storage.destroy(nh.idx)
		switch storedNode := stored.(type) {
		case CachedStoredNode:
			return HashChildReference{hash: storedNode.hash}, nil
		case NewStoredNode:
			// We have to store the node in the DB
			commitChildFunc := func(node NodeToEncode, oslice []byte, oindex *byte) (ChildReference, error) {
				prefixKey = append(prefixKey, oslice...)
				mov := len(oslice)
				if oindex != nil {
					prefixKey = append(prefixKey, *oindex)
					//mov += int(*oindex)
				}

				switch n := node.(type) {
				case NewNodeToEncode:
					valueHash := common.MustBlake2bHash(n.value)
					prefixedKey := bytes.Join([][]byte{n.partialKey, valueHash.ToBytes()}, nil)
					err := t.db.Put(prefixedKey, n.value)
					if err != nil {
						panic("inserting in db")
					}

					//TODO: add value to cache
					prefixKey = prefixKey[:mov]
					return HashChildReference{hash: valueHash}, nil
				case TrieNodeToEncode:
					result, err := t.commitChild(n.child, prefixKey)
					if err != nil {
						return nil, err
					}

					prefixKey = prefixKey[:mov]
					return result, nil
				default:
					panic("unreachable")
				}
			}

			encoded, err := NewEncodedNode(storedNode.node, commitChildFunc)
			if err != nil {
				panic("encoding node")
			}

			// Not inlined node
			if len(encoded) >= common.HashLength {
				hash := common.MustBlake2bHash(encoded)
				err := t.db.Put(hash[:], encoded)
				if err != nil {
					return nil, err
				}

				return HashChildReference{hash: hash}, nil
			} else {
				return InlineChildReference{encoded}, nil
			}
		default:
			panic("unreachable")
		}
	default:
		panic("unreachable")
	}
}

var _ trie.TrieRead = (*TrieDB)(nil)<|MERGE_RESOLUTION|>--- conflicted
+++ resolved
@@ -6,11 +6,8 @@
 import (
 	"bytes"
 	"errors"
-<<<<<<< HEAD
+	"fmt"
 	"log"
-=======
-	"fmt"
->>>>>>> 1a26ecc9
 
 	"github.com/ChainSafe/gossamer/lib/common"
 	"github.com/ChainSafe/gossamer/pkg/trie"
@@ -452,25 +449,7 @@
 			if err != nil {
 				return nil, err
 			}
-<<<<<<< HEAD
 			return replaceNode{newNode}, nil
-		} else {
-			common := nibbles.CommonPrefix(n.partialKey, partial)
-			existingLength := len(n.partialKey)
-
-			if common == existingLength && common == len(partial) {
-				// Replace value
-				if n.value != nil {
-					t.replaceOldValue(oldValue, n.value)
-					newNode, err := t.fix(Branch{n.partialKey, n.children, nil})
-					return replaceNode{newNode}, err
-				} else {
-					return restoreNode{Branch{n.partialKey, n.children, nil}}, nil
-				}
-			} else if common < existingLength {
-				return restoreNode{n}, nil
-=======
-			return replace{newNode}, nil
 		}
 
 		common := nibbles.CommonPrefix(n.partialKey, partial)
@@ -481,12 +460,11 @@
 			if n.value != nil {
 				t.replaceOldValue(oldValue, n.value)
 				newNode, err := t.fix(Branch{n.partialKey, n.children, nil})
-				return replace{newNode}, err
->>>>>>> 1a26ecc9
-			}
-			return restore{Branch{n.partialKey, n.children, nil}}, nil
+				return replaceNode{newNode}, err
+			}
+			return restoreNode{Branch{n.partialKey, n.children, nil}}, nil
 		} else if common < existingLength {
-			return restore{n}, nil
+			return replaceNode{n}, nil
 		}
 		// Check children
 		idx := partial[common]
@@ -495,25 +473,9 @@
 		n.children[idx] = nil
 
 		if child == nil {
-			return restore{n}, nil
-		}
-
-<<<<<<< HEAD
-				if removeAtResult != nil {
-					n.children[idx] = newInMemoryNodeHandle(removeAtResult.handle)
-					if removeAtResult.changed {
-						return replaceNode{n}, nil
-					} else {
-						return restoreNode{n}, nil
-					}
-				} else {
-					newNode, err := t.fix(n)
-					if err != nil {
-						return nil, err
-					}
-					return replaceNode{newNode}, nil
-				}
-=======
+			return replaceNode{n}, nil
+		}
+
 		removeAtResult, err := t.removeAt(child, partial[len(n.partialKey)+1:], oldValue)
 		if err != nil {
 			return nil, err
@@ -522,8 +484,7 @@
 		if removeAtResult != nil {
 			n.children[idx] = newInMemoryNodeHandle(removeAtResult.handle)
 			if removeAtResult.changed {
-				return replace{n}, nil
->>>>>>> 1a26ecc9
+				return replaceNode{n}, nil
 			}
 			return restoreNode{n}, nil
 		}
@@ -532,7 +493,7 @@
 		if err != nil {
 			return nil, err
 		}
-		return replace{newNode}, nil
+		return replaceNode{newNode}, nil
 	default:
 		panic("unreachable")
 	}
