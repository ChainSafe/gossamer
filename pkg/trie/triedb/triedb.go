// Copyright 2024 ChainSafe Systems (ON)
// SPDX-License-Identifier: LGPL-3.0-only

package triedb

import (
	"bytes"
	"errors"

	"github.com/ChainSafe/gossamer/lib/common"
	"github.com/ChainSafe/gossamer/pkg/trie"
	nibbles "github.com/ChainSafe/gossamer/pkg/trie/codec"
	"github.com/ChainSafe/gossamer/pkg/trie/db"

	"github.com/ChainSafe/gossamer/pkg/trie/triedb/codec"
)

var ErrIncompleteDB = errors.New("incomplete database")

type Entry struct {
	key   []byte
	value []byte
}

// TrieDB is a DB-backed patricia merkle trie implementation
// using lazy loading to fetch nodes
type TrieDB struct {
	rootHash common.Hash
	db       db.DBGetter
}

// NewTrieDB creates a new TrieDB using the given root and db
func NewTrieDB(rootHash common.Hash, db db.DBGetter) *TrieDB {
	return &TrieDB{
		rootHash: rootHash,
		db:       db,
	}
}

// Hash returns the hashed root of the trie.
func (t *TrieDB) Hash() (common.Hash, error) {
	// This is trivial since it is a read only trie, but will change when we
	// support writes
	return t.rootHash, nil
}

// MustHash returns the hashed root of the trie.
// It panics if it fails to hash the root node.
func (t *TrieDB) MustHash() common.Hash {
	h, err := t.Hash()
	if err != nil {
		panic(err)
	}

	return h
}

// Get returns the value in the node of the trie
// which matches its key with the key given.
// Note the key argument is given in little Endian format.
func (t *TrieDB) Get(key []byte) []byte {
	val, err := t.lookup(key)
	if err != nil {
		return nil
	}
	return val
}

// Internal methods
func (t *TrieDB) getRootNode() (codec.Node, error) {
	nodeData, err := t.db.Get(t.rootHash[:])
	if err != nil {
		return nil, ErrIncompleteDB
	}

	reader := bytes.NewReader(nodeData)
	decodedNode, err := codec.Decode(reader)
	if err != nil {
		return nil, err
	}

	return decodedNode, nil
}

func (t *TrieDB) getNode(
	merkleValue codec.MerkleValue,
) (node codec.Node, err error) {
	nodeData := []byte{}

<<<<<<< HEAD
	switch n := merkleValue.(type) {
	case codec.InlineNode:
		nodeData = n.Data
	case codec.HashedNode:
		nodeData, err = t.db.Get(n.Data)
		if err != nil {
			return nil, ErrIncompleteDB
		}
	}

	reader := bytes.NewReader(nodeData)
	node, err = codec.Decode(reader)
	if err != nil {
		return nil, err
	}

	return node, err
}

=======
>>>>>>> 427daf42
func (t *TrieDB) lookup(key []byte) ([]byte, error) {
	keyNibbles := nibbles.KeyLEToNibbles(key)
	return t.lookupWithoutCache(keyNibbles)
}

// lookupWithoutCache traverse nodes loading then from DB until reach the one
// we are looking for.
func (t *TrieDB) lookupWithoutCache(nibbleKey []byte) ([]byte, error) {
	// Start from root node and going downwards
	partialKey := nibbleKey
	hash := t.rootHash[:]

	// Iterates through non inlined nodes
	for {
		// Get node from DB
<<<<<<< HEAD
		nodeData, err := l.db.Get(hash)
=======
		nodeData, err := t.db.Get(hash)

>>>>>>> 427daf42
		if err != nil {
			return nil, ErrIncompleteDB
		}

	InlinedChildrenIterator:
		for {
			// Decode node
			reader := bytes.NewReader(nodeData)
			decodedNode, err := codec.Decode(reader)
			if err != nil {
				return nil, err
			}

			var nextNode codec.MerkleValue

			switch n := decodedNode.(type) {
			case codec.Empty:
				return nil, nil
			case codec.Leaf:
				// We are in the node we were looking for
				if bytes.Equal(partialKey, n.PartialKey) {
					return t.loadValue(partialKey, n.Value)
				}
				return nil, nil
			case codec.Branch:
				nodePartialKey := n.PartialKey

				// This is unusual but could happen if for some reason one
				// branch has a hashed child node that points to a node that
				// doesn't share the prefix we are expecting
				if !bytes.HasPrefix(partialKey, nodePartialKey) {
					return nil, nil
				}

				// We are in the node we were looking for
				if bytes.Equal(partialKey, nodePartialKey) {
					if n.Value != nil {
						return t.loadValue(partialKey, n.Value)
					}
					return nil, nil
				}

				// This is not the node we were looking for but it might be in
				// one of its children
				childIdx := int(partialKey[len(nodePartialKey)])
				nextNode = n.Children[childIdx]
				if nextNode == nil {
					return nil, nil
				}

				// Advance the partial key consuming the part we already checked
				partialKey = partialKey[len(nodePartialKey)+1:]
			}

			// Next node could be inlined or hashed (pointer to a node)
			// https://spec.polkadot.network/chap-state#defn-merkle-value
			switch merkleValue := nextNode.(type) {
			case codec.HashedNode:
				// If it's hashed we set the hash to look for it in next loop
				hash = merkleValue.Data
				break InlinedChildrenIterator
			case codec.InlineNode:
				// If it is inlined we just need to decode it in the next loop
				nodeData = merkleValue.Data
			}
		}
	}
}

// loadValue gets the value from the node, if it is inlined we can return it
// directly. But if it is hashed (V1) we have to look up for its value in the DB
func (t *TrieDB) loadValue(prefix []byte, value codec.NodeValue) ([]byte, error) {
	switch v := value.(type) {
	case codec.InlineValue:
		return v.Data, nil
	case codec.HashedValue:
		prefixedKey := bytes.Join([][]byte{prefix, v.Data}, nil)
		return t.db.Get(prefixedKey)
	default:
		panic("unreachable")
	}
}

var _ trie.TrieRead = (*TrieDB)(nil)<|MERGE_RESOLUTION|>--- conflicted
+++ resolved
@@ -87,7 +87,6 @@
 ) (node codec.Node, err error) {
 	nodeData := []byte{}
 
-<<<<<<< HEAD
 	switch n := merkleValue.(type) {
 	case codec.InlineNode:
 		nodeData = n.Data
@@ -107,8 +106,6 @@
 	return node, err
 }
 
-=======
->>>>>>> 427daf42
 func (t *TrieDB) lookup(key []byte) ([]byte, error) {
 	keyNibbles := nibbles.KeyLEToNibbles(key)
 	return t.lookupWithoutCache(keyNibbles)
@@ -124,12 +121,7 @@
 	// Iterates through non inlined nodes
 	for {
 		// Get node from DB
-<<<<<<< HEAD
-		nodeData, err := l.db.Get(hash)
-=======
 		nodeData, err := t.db.Get(hash)
-
->>>>>>> 427daf42
 		if err != nil {
 			return nil, ErrIncompleteDB
 		}
