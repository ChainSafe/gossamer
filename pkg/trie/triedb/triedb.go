// Copyright 2024 ChainSafe Systems (ON)
// SPDX-License-Identifier: LGPL-3.0-only

package triedb

import (
	"bytes"
	"errors"

	"github.com/ChainSafe/gossamer/lib/common"
	"github.com/ChainSafe/gossamer/pkg/trie"
	nibbles "github.com/ChainSafe/gossamer/pkg/trie/codec"
	"github.com/ChainSafe/gossamer/pkg/trie/db"

	"github.com/ChainSafe/gossamer/pkg/trie/cache"
	"github.com/ChainSafe/gossamer/pkg/trie/triedb/codec"
)

var ErrIncompleteDB = errors.New("incomplete database")

type entry struct {
	key   []byte
	value []byte
}

// TrieDB is a DB-backed patricia merkle trie implementation
// using lazy loading to fetch nodes
type TrieDB struct {
	rootHash common.Hash
	db       db.DBGetter
<<<<<<< HEAD
	cache    cache.TrieCache
=======
	lookup   TrieLookup
>>>>>>> a1d07818
}

// NewTrieDB creates a new TrieDB using the given root and db
func NewTrieDB(rootHash common.Hash, db db.DBGetter, cache cache.TrieCache) *TrieDB {
	return &TrieDB{
		rootHash: rootHash,
		db:       db,
<<<<<<< HEAD
		cache:    cache,
=======
		lookup:   NewTrieLookup(db, rootHash),
>>>>>>> a1d07818
	}
}

// Hash returns the hashed root of the trie.
func (t *TrieDB) Hash() (common.Hash, error) {
	// This is trivial since it is a read only trie, but will change when we
	// support writes
	return t.rootHash, nil
}

// MustHash returns the hashed root of the trie.
// It panics if it fails to hash the root node.
func (t *TrieDB) MustHash() common.Hash {
	h, err := t.Hash()
	if err != nil {
		panic(err)
	}

	return h
}

// Get returns the value in the node of the trie
// which matches its key with the key given.
// Note the key argument is given in little Endian format.
func (t *TrieDB) Get(key []byte) []byte {
<<<<<<< HEAD
	val := t.getValueFromCache(key)
	if val == nil {
		var err error
		val, err = t.lookup(key)
		if err != nil {
			return nil
		}
		t.setValueInCache(key, val)
=======
	keyNibbles := nibbles.KeyLEToNibbles(key)
	val, err := t.lookup.lookupValue(keyNibbles)
	if err != nil {
		return nil
>>>>>>> a1d07818
	}

	return val
}

// Internal methods
func (t *TrieDB) loadValue(prefix []byte, value codec.NodeValue) ([]byte, error) {
	return t.lookup.loadValue(prefix, value)
}

func (t *TrieDB) getRootNode() (codec.Node, error) {
	nodeData, err := t.db.Get(t.rootHash[:])
	if err != nil {
		return nil, ErrIncompleteDB
	}

	reader := bytes.NewReader(nodeData)
	decodedNode, err := codec.Decode(reader)
	if err != nil {
		return nil, err
	}

	return decodedNode, nil
}

<<<<<<< HEAD
// Internal methods
func (t *TrieDB) getValueFromCache(key []byte) []byte {
	if t.cache != nil {
		return t.cache.GetValue(key)
	}
	return nil
}

func (t *TrieDB) setValueInCache(key []byte, value []byte) {
	if t.cache != nil {
		t.cache.SetValue(key, value)
	}
}

func (t *TrieDB) getNodeFromCache(key []byte) []byte {
	if t.cache != nil {
		return t.cache.GetNode(key)
	}
	return nil
}

func (t *TrieDB) setNodeInCache(key []byte, value []byte) {
	if t.cache != nil {
		t.cache.SetNode(key, value)
	}
=======
func (t *TrieDB) getNodeAt(key []byte) (codec.Node, error) {
	node, err := t.lookup.lookupNode(nibbles.KeyLEToNibbles(key))
	if err != nil {
		return nil, err
	}

	return node, nil
>>>>>>> a1d07818
}

func (t *TrieDB) getNode(
	merkleValue codec.MerkleValue,
) (node codec.Node, err error) {
	nodeData := []byte{}

	switch n := merkleValue.(type) {
	case codec.InlineNode:
		nodeData = n.Data
	case codec.HashedNode:
		hash := n.Data
		nodeData = t.getNodeFromCache(hash)

		if nodeData == nil {
			nodeData, err = t.db.Get(n.Data)
			if err != nil {
				return nil, ErrIncompleteDB
			}
			t.setNodeInCache(hash, nodeData)
		}
	}

	reader := bytes.NewReader(nodeData)
	node, err = codec.Decode(reader)
	if err != nil {
		return nil, err
	}

	return node, err
}
<<<<<<< HEAD

// lookup traverse nodes loading then from DB until reach the one
// we are looking for.
func (t *TrieDB) lookup(key []byte) ([]byte, error) {
	nibbleKey := nibbles.KeyLEToNibbles(key)

	// Start from root node and going downwards
	partialKey := nibbleKey
	hash := t.rootHash[:]

	// Iterates through non inlined nodes
	for {
		// Get node from DB
		nodeData, err := t.db.Get(hash)
		if err != nil {
			return nil, ErrIncompleteDB
		}

	InlinedChildrenIterator:
		for {
			// Decode node
			reader := bytes.NewReader(nodeData)
			decodedNode, err := codec.Decode(reader)
			if err != nil {
				return nil, err
			}

			var nextNode codec.MerkleValue

			switch n := decodedNode.(type) {
			case codec.Empty:
				return nil, nil
			case codec.Leaf:
				// We are in the node we were looking for
				if bytes.Equal(partialKey, n.PartialKey) {
					return t.loadValue(partialKey, n.Value)
				}
				return nil, nil
			case codec.Branch:
				nodePartialKey := n.PartialKey

				// This is unusual but could happen if for some reason one
				// branch has a hashed child node that points to a node that
				// doesn't share the prefix we are expecting
				if !bytes.HasPrefix(partialKey, nodePartialKey) {
					return nil, nil
				}

				// We are in the node we were looking for
				if bytes.Equal(partialKey, nodePartialKey) {
					if n.Value != nil {
						return t.loadValue(partialKey, n.Value)
					}
					return nil, nil
				}

				// This is not the node we were looking for but it might be in
				// one of its children
				childIdx := int(partialKey[len(nodePartialKey)])
				nextNode = n.Children[childIdx]
				if nextNode == nil {
					return nil, nil
				}

				// Advance the partial key consuming the part we already checked
				partialKey = partialKey[len(nodePartialKey)+1:]
			}

			// Next node could be inlined or hashed (pointer to a node)
			// https://spec.polkadot.network/chap-state#defn-merkle-value
			switch merkleValue := nextNode.(type) {
			case codec.HashedNode:
				// If it's hashed we set the hash to look for it in next loop
				hash = merkleValue.Data
				break InlinedChildrenIterator
			case codec.InlineNode:
				// If it is inlined we just need to decode it in the next loop
				nodeData = merkleValue.Data
			}
		}
	}
}

// loadValue gets the value from the node, if it is inlined we can return it
// directly. But if it is hashed (V1) we have to look up for its value in the DB
func (t *TrieDB) loadValue(prefix []byte, value codec.NodeValue) ([]byte, error) {
	switch v := value.(type) {
	case codec.InlineValue:
		return v.Data, nil
	case codec.HashedValue:
		prefixedKey := bytes.Join([][]byte{prefix, v.Data}, nil)
		value := t.getValueFromCache(prefixedKey)
		if value == nil {
			var err error
			value, err = t.db.Get(prefixedKey)
			if err != nil {
				return nil, err
			}
			t.setValueInCache(prefixedKey, value)
		}
		return value, nil
	default:
		panic("unreachable")
	}
}
=======
>>>>>>> a1d07818

var _ trie.TrieRead = (*TrieDB)(nil)<|MERGE_RESOLUTION|>--- conflicted
+++ resolved
@@ -28,11 +28,8 @@
 type TrieDB struct {
 	rootHash common.Hash
 	db       db.DBGetter
-<<<<<<< HEAD
+	lookup   TrieLookup
 	cache    cache.TrieCache
-=======
-	lookup   TrieLookup
->>>>>>> a1d07818
 }
 
 // NewTrieDB creates a new TrieDB using the given root and db
@@ -40,11 +37,8 @@
 	return &TrieDB{
 		rootHash: rootHash,
 		db:       db,
-<<<<<<< HEAD
 		cache:    cache,
-=======
 		lookup:   NewTrieLookup(db, rootHash),
->>>>>>> a1d07818
 	}
 }
 
@@ -70,21 +64,16 @@
 // which matches its key with the key given.
 // Note the key argument is given in little Endian format.
 func (t *TrieDB) Get(key []byte) []byte {
-<<<<<<< HEAD
+	keyNibbles := nibbles.KeyLEToNibbles(key)
+
 	val := t.getValueFromCache(key)
 	if val == nil {
 		var err error
-		val, err = t.lookup(key)
+		val, err = t.lookup.lookupValue(keyNibbles)
 		if err != nil {
 			return nil
 		}
 		t.setValueInCache(key, val)
-=======
-	keyNibbles := nibbles.KeyLEToNibbles(key)
-	val, err := t.lookup.lookupValue(keyNibbles)
-	if err != nil {
-		return nil
->>>>>>> a1d07818
 	}
 
 	return val
@@ -92,7 +81,15 @@
 
 // Internal methods
 func (t *TrieDB) loadValue(prefix []byte, value codec.NodeValue) ([]byte, error) {
-	return t.lookup.loadValue(prefix, value)
+	valueBytes := t.getValueFromCache(prefix)
+	if valueBytes == nil {
+		var err error
+		valueBytes, err = t.lookup.loadValue(prefix, value)
+		if err != nil {
+			return nil, err
+		}
+	}
+	return valueBytes, nil
 }
 
 func (t *TrieDB) getRootNode() (codec.Node, error) {
@@ -110,7 +107,6 @@
 	return decodedNode, nil
 }
 
-<<<<<<< HEAD
 // Internal methods
 func (t *TrieDB) getValueFromCache(key []byte) []byte {
 	if t.cache != nil {
@@ -136,7 +132,8 @@
 	if t.cache != nil {
 		t.cache.SetNode(key, value)
 	}
-=======
+}
+
 func (t *TrieDB) getNodeAt(key []byte) (codec.Node, error) {
 	node, err := t.lookup.lookupNode(nibbles.KeyLEToNibbles(key))
 	if err != nil {
@@ -144,7 +141,6 @@
 	}
 
 	return node, nil
->>>>>>> a1d07818
 }
 
 func (t *TrieDB) getNode(
@@ -176,113 +172,5 @@
 
 	return node, err
 }
-<<<<<<< HEAD
-
-// lookup traverse nodes loading then from DB until reach the one
-// we are looking for.
-func (t *TrieDB) lookup(key []byte) ([]byte, error) {
-	nibbleKey := nibbles.KeyLEToNibbles(key)
-
-	// Start from root node and going downwards
-	partialKey := nibbleKey
-	hash := t.rootHash[:]
-
-	// Iterates through non inlined nodes
-	for {
-		// Get node from DB
-		nodeData, err := t.db.Get(hash)
-		if err != nil {
-			return nil, ErrIncompleteDB
-		}
-
-	InlinedChildrenIterator:
-		for {
-			// Decode node
-			reader := bytes.NewReader(nodeData)
-			decodedNode, err := codec.Decode(reader)
-			if err != nil {
-				return nil, err
-			}
-
-			var nextNode codec.MerkleValue
-
-			switch n := decodedNode.(type) {
-			case codec.Empty:
-				return nil, nil
-			case codec.Leaf:
-				// We are in the node we were looking for
-				if bytes.Equal(partialKey, n.PartialKey) {
-					return t.loadValue(partialKey, n.Value)
-				}
-				return nil, nil
-			case codec.Branch:
-				nodePartialKey := n.PartialKey
-
-				// This is unusual but could happen if for some reason one
-				// branch has a hashed child node that points to a node that
-				// doesn't share the prefix we are expecting
-				if !bytes.HasPrefix(partialKey, nodePartialKey) {
-					return nil, nil
-				}
-
-				// We are in the node we were looking for
-				if bytes.Equal(partialKey, nodePartialKey) {
-					if n.Value != nil {
-						return t.loadValue(partialKey, n.Value)
-					}
-					return nil, nil
-				}
-
-				// This is not the node we were looking for but it might be in
-				// one of its children
-				childIdx := int(partialKey[len(nodePartialKey)])
-				nextNode = n.Children[childIdx]
-				if nextNode == nil {
-					return nil, nil
-				}
-
-				// Advance the partial key consuming the part we already checked
-				partialKey = partialKey[len(nodePartialKey)+1:]
-			}
-
-			// Next node could be inlined or hashed (pointer to a node)
-			// https://spec.polkadot.network/chap-state#defn-merkle-value
-			switch merkleValue := nextNode.(type) {
-			case codec.HashedNode:
-				// If it's hashed we set the hash to look for it in next loop
-				hash = merkleValue.Data
-				break InlinedChildrenIterator
-			case codec.InlineNode:
-				// If it is inlined we just need to decode it in the next loop
-				nodeData = merkleValue.Data
-			}
-		}
-	}
-}
-
-// loadValue gets the value from the node, if it is inlined we can return it
-// directly. But if it is hashed (V1) we have to look up for its value in the DB
-func (t *TrieDB) loadValue(prefix []byte, value codec.NodeValue) ([]byte, error) {
-	switch v := value.(type) {
-	case codec.InlineValue:
-		return v.Data, nil
-	case codec.HashedValue:
-		prefixedKey := bytes.Join([][]byte{prefix, v.Data}, nil)
-		value := t.getValueFromCache(prefixedKey)
-		if value == nil {
-			var err error
-			value, err = t.db.Get(prefixedKey)
-			if err != nil {
-				return nil, err
-			}
-			t.setValueInCache(prefixedKey, value)
-		}
-		return value, nil
-	default:
-		panic("unreachable")
-	}
-}
-=======
->>>>>>> a1d07818
 
 var _ trie.TrieRead = (*TrieDB)(nil)