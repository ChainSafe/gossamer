// Copyright 2024 ChainSafe Systems (ON)
// SPDX-License-Identifier: LGPL-3.0-only

package triedb

import (
	"bytes"
	"errors"

	"github.com/ChainSafe/gossamer/lib/common"
	"github.com/ChainSafe/gossamer/pkg/trie"
	nibbles "github.com/ChainSafe/gossamer/pkg/trie/codec"
	"github.com/ChainSafe/gossamer/pkg/trie/db"

	"github.com/ChainSafe/gossamer/pkg/trie/cache"
	"github.com/ChainSafe/gossamer/pkg/trie/triedb/codec"
)

var ErrIncompleteDB = errors.New("incomplete database")

type entry struct {
	key   []byte
	value []byte
}

// TrieDB is a DB-backed patricia merkle trie implementation
// using lazy loading to fetch nodes
type TrieDB struct {
	rootHash common.Hash
	db       db.DBGetter
	cache    cache.TrieCache
	layout   trie.TrieLayout
	// rootHandle is an in-memory-trie-like representation of the node
	// references and new inserted nodes in the trie
	rootHandle NodeHandle
	// Storage is an in memory storage for nodes that we need to use during this
	// trieDB session (before nodes are committed to db)
	storage NodeStorage
	// deathRow is a set of nodes that we want to delete from db
	deathRow map[common.Hash]interface{}
}

func NewEmptyTrieDB(db db.Database, cache cache.TrieCache) *TrieDB {
	root := trie.EmptyHash
	return NewTrieDB(root, db, cache)
}

// NewTrieDB creates a new TrieDB using the given root and db
func NewTrieDB(rootHash common.Hash, db db.DBGetter, cache cache.TrieCache) *TrieDB {
	rootHandle := Persisted{hash: rootHash}

	return &TrieDB{
		rootHash:   rootHash,
		cache:      cache,
		db:         db,
		storage:    NewNodeStorage(),
		rootHandle: rootHandle,
		deathRow:   make(map[common.Hash]interface{}),
	}
}

// Hash returns the hashed root of the trie.
func (t *TrieDB) Hash() (common.Hash, error) {
	// This is trivial since it is a read only trie, but will change when we
	// support writes
	return t.rootHash, nil
}

// MustHash returns the hashed root of the trie.
// It panics if it fails to hash the root node.
func (t *TrieDB) MustHash() common.Hash {
	h, err := t.Hash()
	if err != nil {
		panic(err)
	}

	return h
}

// Get returns the value in the node of the trie
// which matches its key with the key given.
// Note the key argument is given in little Endian format.
func (t *TrieDB) Get(key []byte) []byte {
	keyNibbles := nibbles.KeyLEToNibbles(key)

	val, err := t.lookup(keyNibbles, keyNibbles, t.rootHandle)
	if err != nil {
		return nil
	}

	return val
}

func (t *TrieDB) lookup(fullKey []byte, partialKey []byte, handle NodeHandle) ([]byte, error) {
	prefix := fullKey

	for {
		var partialIdx int
		switch node := handle.(type) {
		case Persisted:
			lookup := NewTrieLookup(t.db, node.hash, t.cache)
			val, err := lookup.lookupValue(fullKey)
			if err != nil {
				return nil, err
			}
			return val, nil
		case InMemory:
			switch n := t.storage.get(node.idx).(type) {
			case Empty:
				return nil, nil
			case Leaf:
				if bytes.Equal(n.partialKey, partialKey) {
					return inMemoryFetchedValue(n.value, prefix, t.db)
				} else {
					return nil, nil
				}
			case Branch:
				if bytes.Equal(n.partialKey, partialKey) {
					return inMemoryFetchedValue(n.value, prefix, t.db)
				} else if bytes.HasPrefix(partialKey, n.partialKey) {
					idx := partialKey[len(n.partialKey)]
					child := n.children[idx]
					if child != nil {
						partialIdx = 1 + len(n.partialKey)
						handle = child
					}
				} else {
					return nil, nil
				}
			}
		}
		partialKey = partialKey[partialIdx:]
	}
}

// Internal methods
func (t *TrieDB) getRootNode() (codec.EncodedNode, error) {
	encodedNode, err := t.db.Get(t.rootHash[:])
	if err != nil {
		return nil, err
	}

	reader := bytes.NewReader(encodedNode)
	return codec.Decode(reader)
}

// Internal methods

func (t *TrieDB) getNodeAt(key []byte) (codec.EncodedNode, error) {
	lookup := NewTrieLookup(t.db, t.rootHash, t.cache)
	node, err := lookup.lookupNode(nibbles.KeyLEToNibbles(key))
	if err != nil {
		return nil, err
	}

	return node, nil
}

func (t *TrieDB) getNode(
	merkleValue codec.MerkleValue,
) (node codec.EncodedNode, err error) {
	switch n := merkleValue.(type) {
	case codec.InlineNode:
		reader := bytes.NewReader(n.Data)
		return codec.Decode(reader)
	case codec.HashedNode:
		encodedNode, err := t.db.Get(n.Data)
		if err != nil {
			return nil, err
		}
		reader := bytes.NewReader(encodedNode)
		return codec.Decode(reader)
	default: // should never happen
		panic("unreachable")
	}
}

// Delete deletes the given key from the trie
func (t *TrieDB) Delete(key []byte) error {
	var oldValue nodeValue

	rootHandle := t.rootHandle
	keyNibbles := nibbles.KeyLEToNibbles(key)
	removeResult, err := t.removeAt(rootHandle, keyNibbles, &oldValue)
	if err != nil {
		return err
	}
	if removeResult != nil {
		t.rootHandle = InMemory{idx: removeResult.handle}
	} else {
		t.rootHandle = Persisted{hashedNullNode}
		t.rootHash = hashedNullNode
	}

	return nil
}

// insert inserts the node and update the rootHandle
func (t *TrieDB) insert(keyNibbles, value []byte) error {
	var oldValue nodeValue
	rootHandle := t.rootHandle
	newHandle, _, err := t.insertAt(rootHandle, keyNibbles, value, &oldValue)
	if err != nil {
		return err
	}
	t.rootHandle = InMemory{idx: newHandle}

	return nil
}

// Put inserts the given key / value pair into the trie
func (t *TrieDB) Put(key, value []byte) error {
	keyNibbles := nibbles.KeyLEToNibbles(key)
	return t.insert(keyNibbles, value)
}

// insertAt inserts the given key / value pair into the node referenced by the
// node handle `handle`
func (t *TrieDB) insertAt(
	handle NodeHandle,
	keyNibbles,
	value []byte,
	oldValue *nodeValue,
) (storageHandle StorageHandle, changed bool, err error) {
	switch h := handle.(type) {
	case InMemory:
		storageHandle = h.idx
	case Persisted:
		storageHandle, err = t.lookupNode(h.hash)
		if err != nil {
			return -1, false, err
		}
	}

	stored := t.storage.destroy(storageHandle)
	result, err := t.inspect(stored, keyNibbles, func(node Node, keyNibbles []byte) (action, error) {
		return t.insertInspector(node, keyNibbles, value, oldValue)
	})
	if err != nil {
		return -1, false, err
	}

	if result == nil {
		panic("Insertion never deletes")

	}
	return t.storage.alloc(result.stored), result.changed, nil
}

type RemoveAtResult struct {
	handle  StorageHandle
	changed bool
}

func (t *TrieDB) removeAt(
	handle NodeHandle,
	keyNibbles []byte,
	oldValue *nodeValue,
) (*RemoveAtResult, error) {
	var stored StoredNode
	switch h := handle.(type) {
	case InMemory:
		stored = t.storage.destroy(h.idx)
	case Persisted:
		handle, err := t.lookupNode(h.hash)
		if err != nil {
			return nil, err
		}
		stored = t.storage.destroy(handle)
	}

	result, err := t.inspect(stored, keyNibbles, func(node Node, keyNibbles []byte) (action, error) {
		return t.removeInspector(node, keyNibbles, oldValue)
	})
	if err != nil {
		return nil, err
	}

	if result == nil {
		return nil, nil
	}

	return &RemoveAtResult{t.storage.alloc(result.stored), result.changed}, err
}

type InspectResult struct {
	stored  StoredNode
	changed bool
}

// inspect inspects the given node `stored` and calls the `inspector` function
// then returns the new node and a boolean indicating if the node has changed
func (t *TrieDB) inspect(
	stored StoredNode,
	key []byte,
	inspector func(Node, []byte) (action, error),
) (*InspectResult, error) {
	switch n := stored.(type) {
	case NewStoredNode:
		res, err := inspector(n.node, key)
		if err != nil {
			return nil, err
		}
		switch a := res.(type) {
		case restore:
			return &InspectResult{BuildNewStoredNode(a.node), false}, nil
		case replace:
			return &InspectResult{BuildNewStoredNode(a.node), true}, nil
		case delete:
			return nil, nil
		default:
			panic("unreachable")
		}
	case CachedStoredNode:
		res, err := inspector(n.node, key)
		if err != nil {
			return nil, err
		}
		switch a := res.(type) {
		case restore:
<<<<<<< HEAD
			return &InspectResult{CachedCachedNode{a.node, n.hash}, false}, nil
=======
			return CachedStoredNode{a.node, n.hash}, false, nil
>>>>>>> 7e32207a
		case replace:
			t.deathRow[n.hash] = nil
			return &InspectResult{BuildNewStoredNode(a.node), true}, nil
		case delete:
			t.deathRow[n.hash] = nil
			return nil, nil
		default:
			panic("unreachable")
		}
	default:
		panic("unreachable")
	}
}

func (t *TrieDB) fix(node Node) (Node, error) {
	usedIndex := make([]byte, 0)

	switch branch := node.(type) {
	case Branch:
		for i := 0; i < codec.ChildrenCapacity; i++ {
			if branch.children[i] == nil || len(usedIndex) > 1 {
				continue
			}
			if branch.children[i] != nil {
				if len(usedIndex) == 0 {
					usedIndex = append(usedIndex, byte(i))
				} else if len(usedIndex) == 1 {
					usedIndex = append(usedIndex, byte(i))
					break
				}
			}
		}

		if len(usedIndex) == 0 {
			if branch.value == nil {
				panic("branch with no subvalues. Something went wrong.")
			}

			// Make it a leaf
			return Leaf{branch.partialKey, branch.value}, nil
		} else if len(usedIndex) == 1 && branch.value == nil {
			// Only one onward node. use child instead
			idx := usedIndex[0] //nolint:gosec
			// take child and replace it to nil
			child := branch.children[idx]
			branch.children[idx] = nil

			var stored StoredNode
			switch n := child.(type) {
			case InMemory:
				stored = t.storage.destroy(n.idx)
			case Persisted:
				handle, err := t.lookupNode(n.hash)
				if err != nil {
					return nil, err
				}
				stored = t.storage.destroy(handle)
			}

			var childNode Node
			switch n := stored.(type) {
			case NewStoredNode:
				childNode = n.node
			case CachedCachedNode:
				t.deathRow[n.hash] = nil
				childNode = n.node
			}

			combinedKey := branch.partialKey
			combinedKey = append(combinedKey, idx)
			combinedKey = append(combinedKey, childNode.getPartialKey()...)

			switch n := childNode.(type) {
			case Leaf:
				return Leaf{combinedKey, n.value}, nil
			case Branch:
				return Branch{combinedKey, n.children, n.value}, nil
			default:
				panic("unreachable")
			}
		} else {
			// Restore branch
			return Branch{branch.partialKey, branch.children, branch.value}, nil
		}
	default:
		panic("fix should be only called with branch nodes")
	}
}

// removeInspector removes the key node from the given node `stored`
func (t *TrieDB) removeInspector(stored Node, keyNibbles []byte, oldValue *nodeValue) (action, error) {
	partial := keyNibbles

	switch n := stored.(type) {
	case Empty:
		return delete{}, nil
	case Leaf:
		existingKey := n.partialKey

		if bytes.Equal(existingKey, partial) {
			// This is the node we are looking for so we delete it
			t.replaceOldValue(oldValue, n.value)
			return delete{}, nil
		} else {
			// Wrong partial, so we return the node as is
			return restore{n}, nil
		}
	case Branch:
		if len(partial) == 0 {
			if n.value == nil {
				// Nothing to delete since the branch doesn't contains a value
				return restore{n}, nil
			} else {
				// The branch contains the value so we delete it
				t.replaceOldValue(oldValue, n.value)
				newNode, err := t.fix(Branch{n.partialKey, n.children, nil})
				if err != nil {
					return nil, err
				}
				return replace{newNode}, nil
			}
		} else {
			common := nibbles.CommonPrefix(n.partialKey, partial)
			existingLength := len(n.partialKey)

			if common == existingLength && common == len(partial) {
				// Replace value
				if n.value != nil {
					t.replaceOldValue(oldValue, n.value)
					newNode, err := t.fix(Branch{n.partialKey, n.children, nil})
					return replace{newNode}, err
				} else {
					return restore{Branch{n.partialKey, n.children, nil}}, nil
				}
			} else if common < existingLength {
				return restore{n}, nil
			} else {
				// Check children
				idx := partial[common]
				// take child and replace it to nil
				child := n.children[idx]
				n.children[idx] = nil

				if child != nil {
					removeAtResult, err := t.removeAt(child, keyNibbles[len(n.partialKey)+1:], oldValue)
					if err != nil {
						return nil, err
					}

					if removeAtResult != nil {
						n.children[idx] = newInMemoryNodeHandle(removeAtResult.handle)
						if removeAtResult.changed {
							return replace{n}, nil
						} else {
							return restore{n}, nil
						}
					} else {
						newNode, err := t.fix(n)
						if err != nil {
							return nil, err
						}
						return replace{newNode}, nil
					}
				}
				return restore{n}, nil
			}
		}
	default:
		panic("unreachable")
	}
}

// insertInspector inserts the new key / value pair into the given node `stored`
func (t *TrieDB) insertInspector(stored Node, keyNibbles []byte, value []byte, oldValue *nodeValue) (action, error) {
	partial := keyNibbles

	switch n := stored.(type) {
	case Empty:
		// If the node is empty we have to replace it with a leaf node with the
		// new value
		value := NewValue(value, t.layout.MaxInlineValue())
		return replace{node: Leaf{partialKey: partial, value: value}}, nil
	case Leaf:
		existingKey := n.partialKey
		common := nibbles.CommonPrefix(partial, existingKey)

		if common == len(existingKey) && common == len(partial) {
			// We are trying to insert a value in the same leaf so we just need
			// to replace the value
			value := NewValue(value, t.layout.MaxInlineValue())
			unchanged := n.value.equal(value)
			t.replaceOldValue(oldValue, n.value)
			leaf := Leaf{partialKey: n.partialKey, value: value}
			if unchanged {
				// If the value didn't change we can restore this leaf previously
				// taken from storage
				return restore{leaf}, nil
			}
			return replace{leaf}, nil
		} else if common < len(existingKey) {
			// If the common prefix is less than this leaf's key then we need to
			// create a branch node. Then add this leaf and the new value to the
			// branch
			var children [codec.ChildrenCapacity]NodeHandle

			idx := existingKey[common]

			// Modify the existing leaf partial key and add it as a child
			newLeaf := Leaf{existingKey[common+1:], n.value}
			children[idx] = newInMemoryNodeHandle(t.storage.alloc(NewStoredNode{node: newLeaf}))
			branch := Branch{
				partialKey: partial[:common],
				children:   children,
				value:      nil,
			}

			// Use the inspector to add the new leaf as part of this branch
			branchAction, err := t.insertInspector(branch, keyNibbles, value, oldValue)
			if err != nil {
				return nil, err
			}
			return replace{branchAction.getNode()}, nil
		} else {
			// we have a common prefix but the new key is longer than the existing
			// then we turn this leaf into a branch and add the new leaf as a child
			var branch Node = Branch{
				partialKey: n.partialKey,
				children:   [codec.ChildrenCapacity]NodeHandle{},
				value:      n.value,
			}
			// Use the inspector to add the new leaf as part of this branch
			// And replace the node with the new branch
			action, err := t.insertInspector(branch, keyNibbles, value, oldValue)
			if err != nil {
				return nil, err
			}
			branch = action.getNode()
			return replace{branch}, nil
		}
	case Branch:
		existingKey := n.partialKey
		common := nibbles.CommonPrefix(partial, existingKey)

		if common == len(existingKey) && common == len(partial) {
			// We are trying to insert a value in the same branch so we just need
			// to replace the value
			value := NewValue(value, t.layout.MaxInlineValue())
			var unchanged bool
			if n.value != nil {
				unchanged = n.value.equal(value)
			}
			branch := Branch{existingKey, n.children, value}

			t.replaceOldValue(oldValue, n.value)
			if unchanged {
				// If the value didn't change we can restore this leaf previously
				// taken from storage
				return restore{branch}, nil
			}
			return replace{branch}, nil
		} else if common < len(existingKey) {
			// If the common prefix is less than this branch's key then we need to
			// create a branch node in between.
			// Then add this branch and the new value to the new branch

			// So we take this branch and we add it as a child of the new one
			branchPartial := existingKey[common+1:]
			lowerBranch := Branch{branchPartial, n.children, n.value}
			allocStorage := t.storage.alloc(NewStoredNode{node: lowerBranch})

			children := [codec.ChildrenCapacity]NodeHandle{}
			ix := existingKey[common]
			children[ix] = newInMemoryNodeHandle(allocStorage)

			value := NewValue(value, t.layout.MaxInlineValue())

			if len(partial)-common == 0 {
				// The value should be part of the branch
				return replace{
					Branch{
						existingKey[:common],
						children,
						value,
					},
				}, nil
			} else {
				// Value is in a leaf under the branch so we have to create it
				storedLeaf := Leaf{partial[common+1:], value}
				leaf := t.storage.alloc(NewStoredNode{node: storedLeaf})

				ix = partial[common]
				children[ix] = newInMemoryNodeHandle(leaf)
				return replace{
					Branch{
						existingKey[:common],
						children,
						nil,
					},
				}, nil
			}
		} else {
			// append after common == existing_key and partial > common
			idx := partial[common]
			keyNibbles = keyNibbles[common+1:]
			child := n.children[idx]
			if child != nil {
				// We have to add the new value to the child
				newChild, changed, err := t.insertAt(child, keyNibbles, value, oldValue)
				if err != nil {
					return nil, err
				}
				n.children[idx] = newInMemoryNodeHandle(newChild)
				if !changed {
					// Our branch is untouched so we can restore it
					branch := Branch{
						existingKey,
						n.children,
						n.value,
					}

					return restore{branch}, nil
				}
			} else {
				// Original has nothing here so we have to create a new leaf
				value := NewValue(value, t.layout.MaxInlineValue())
				leaf := t.storage.alloc(NewStoredNode{node: Leaf{keyNibbles, value}})
				n.children[idx] = newInMemoryNodeHandle(leaf)
			}
			return replace{Branch{
				existingKey,
				n.children,
				n.value,
			}}, nil
		}
	default:
		panic("unreachable")
	}
}

func (t *TrieDB) replaceOldValue(
	oldValue *nodeValue,
	storedValue nodeValue,
) {
	switch oldv := storedValue.(type) {
	case valueRef, newValueRef:
		hash := oldv.getHash()
		if hash != common.EmptyHash {
			t.deathRow[oldv.getHash()] = nil
		}
	}
	*oldValue = storedValue
}

// lookup node in DB and add it in storage, return storage handle
// TODO: implement cache to improve performance
func (t *TrieDB) lookupNode(hash common.Hash) (StorageHandle, error) {
	encodedNode, err := t.db.Get(hash[:])
	if err != nil {
		return -1, ErrIncompleteDB
	}

	node, err := newNodeFromEncoded(hash, encodedNode, t.storage)
	if err != nil {
		return -1, err
	}

	return t.storage.alloc(CachedStoredNode{
		node: node,
		hash: hash,
	}), nil
}

var _ trie.TrieRead = (*TrieDB)(nil)<|MERGE_RESOLUTION|>--- conflicted
+++ resolved
@@ -318,11 +318,7 @@
 		}
 		switch a := res.(type) {
 		case restore:
-<<<<<<< HEAD
-			return &InspectResult{CachedCachedNode{a.node, n.hash}, false}, nil
-=======
-			return CachedStoredNode{a.node, n.hash}, false, nil
->>>>>>> 7e32207a
+			return &InspectResult{CachedStoredNode{a.node, n.hash}, false}, nil
 		case replace:
 			t.deathRow[n.hash] = nil
 			return &InspectResult{BuildNewStoredNode(a.node), true}, nil
@@ -386,7 +382,7 @@
 			switch n := stored.(type) {
 			case NewStoredNode:
 				childNode = n.node
-			case CachedCachedNode:
+			case CachedStoredNode:
 				t.deathRow[n.hash] = nil
 				childNode = n.node
 			}
