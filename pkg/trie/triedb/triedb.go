--- conflicted
+++ resolved
@@ -25,14 +25,6 @@
 	logger = log.NewFromGlobal(log.AddContext("pkg", "triedb"))
 )
 
-<<<<<<< HEAD
-type Entry struct {
-	Key   []byte
-	Value []byte
-}
-
-=======
->>>>>>> c04de469
 type TrieDBOpts func(*TrieDB)
 
 var WithCache = func(c cache.TrieCache) TrieDBOpts {
@@ -185,11 +177,7 @@
 		return nil, err
 	}
 
-<<<<<<< HEAD
-	t.recordAccess(EncodedNodeAccess{hash: t.rootHash, encodedNode: encodedNode})
-=======
 	t.recordAccess(encodedNodeAccess{hash: t.rootHash, encodedNode: encodedNode})
->>>>>>> c04de469
 
 	reader := bytes.NewReader(encodedNode)
 	return codec.Decode(reader)
@@ -219,11 +207,7 @@
 		if err != nil {
 			return nil, err
 		}
-<<<<<<< HEAD
-		t.recordAccess(EncodedNodeAccess{hash: t.rootHash, encodedNode: encodedNode})
-=======
 		t.recordAccess(encodedNodeAccess{hash: t.rootHash, encodedNode: encodedNode})
->>>>>>> c04de469
 
 		reader := bytes.NewReader(encodedNode)
 		return codec.Decode(reader)
@@ -729,11 +713,7 @@
 		return -1, ErrIncompleteDB
 	}
 
-<<<<<<< HEAD
-	t.recordAccess(EncodedNodeAccess{hash: t.rootHash, encodedNode: encodedNode})
-=======
 	t.recordAccess(encodedNodeAccess{hash: t.rootHash, encodedNode: encodedNode})
->>>>>>> c04de469
 
 	node, err := newNodeFromEncoded(hash, encodedNode, t.storage)
 	if err != nil {
@@ -919,9 +899,6 @@
 	}
 }
 
-<<<<<<< HEAD
-func (t *TrieDB) recordAccess(access TrieAccess) {
-=======
 func (t *TrieDB) Iter() trie.TrieIterator {
 	return NewTrieDBIterator(t)
 }
@@ -931,7 +908,6 @@
 }
 
 func (t *TrieDB) recordAccess(access trieAccess) {
->>>>>>> c04de469
 	if t.recorder != nil {
 		t.recorder.record(access)
 	}
