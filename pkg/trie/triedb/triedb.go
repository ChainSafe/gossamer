--- conflicted
+++ resolved
@@ -28,11 +28,7 @@
 type TrieDB struct {
 	rootHash common.Hash
 	db       db.DBGetter
-<<<<<<< HEAD
-	lookup   TrieLookup
 	cache    cache.TrieCache
-=======
->>>>>>> 07345db2
 }
 
 // NewTrieDB creates a new TrieDB using the given root and db
@@ -41,10 +37,6 @@
 		rootHash: rootHash,
 		cache:    cache,
 		db:       db,
-<<<<<<< HEAD
-		lookup:   NewTrieLookup(db, rootHash, cache),
-=======
->>>>>>> 07345db2
 	}
 }
 
@@ -72,12 +64,8 @@
 func (t *TrieDB) Get(key []byte) []byte {
 	keyNibbles := nibbles.KeyLEToNibbles(key)
 
-<<<<<<< HEAD
-	val, err := t.lookup.lookupValue(keyNibbles)
-=======
-	lookup := NewTrieLookup(t.db, t.rootHash)
+	lookup := NewTrieLookup(t.db, t.rootHash, t.cache)
 	val, err := lookup.lookupValue(keyNibbles)
->>>>>>> 07345db2
 	if err != nil {
 		return nil
 	}
@@ -87,7 +75,7 @@
 
 // Internal methods
 func (t *TrieDB) loadValue(prefix []byte, value codec.NodeValue) ([]byte, error) {
-	lookup := NewTrieLookup(t.db, t.rootHash)
+	lookup := NewTrieLookup(t.db, t.rootHash, t.cache)
 	return lookup.loadValue(prefix, value)
 }
 
@@ -104,7 +92,7 @@
 // Internal methods
 
 func (t *TrieDB) getNodeAt(key []byte) (codec.Node, error) {
-	lookup := NewTrieLookup(t.db, t.rootHash)
+	lookup := NewTrieLookup(t.db, t.rootHash, t.cache)
 	node, err := lookup.lookupNode(nibbles.KeyLEToNibbles(key))
 	if err != nil {
 		return nil, err
