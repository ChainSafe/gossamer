--- conflicted
+++ resolved
@@ -91,7 +91,6 @@
 	return decodedNode, nil
 }
 
-<<<<<<< HEAD
 // Internal methods
 func (t *TrieDB) getValueFromCache(key []byte) []byte {
 	if t.cache != nil {
@@ -100,11 +99,6 @@
 	return nil
 }
 
-func (t *TrieDB) setValueInCache(key []byte, value []byte) {
-	if t.cache != nil {
-		t.cache.SetValue(key, value)
-	}
-=======
 func (t *TrieDB) getNode(
 	merkleValue codec.MerkleValue,
 ) (node codec.Node, err error) {
@@ -128,10 +122,11 @@
 
 	return node, err
 }
-func (t *TrieDB) lookup(key []byte) ([]byte, error) {
-	keyNibbles := nibbles.KeyLEToNibbles(key)
-	return t.lookupWithoutCache(keyNibbles)
->>>>>>> a67b7e3f
+
+func (t *TrieDB) setValueInCache(key []byte, value []byte) {
+	if t.cache != nil {
+		t.cache.SetValue(key, value)
+	}
 }
 
 // lookup traverse nodes loading then from DB until reach the one
