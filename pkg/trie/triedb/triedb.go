// Copyright 2024 ChainSafe Systems (ON)
// SPDX-License-Identifier: LGPL-3.0-only

package triedb

import (
	"bytes"
	"errors"

	"github.com/ChainSafe/gossamer/lib/common"
	"github.com/ChainSafe/gossamer/pkg/trie"
	nibbles "github.com/ChainSafe/gossamer/pkg/trie/codec"
	"github.com/ChainSafe/gossamer/pkg/trie/db"

	"github.com/ChainSafe/gossamer/pkg/trie/cache"
	"github.com/ChainSafe/gossamer/pkg/trie/triedb/codec"
)

var ErrIncompleteDB = errors.New("incomplete database")

type entry struct {
	key   []byte
	value []byte
}

// TrieDB is a DB-backed patricia merkle trie implementation
// using lazy loading to fetch nodes
type TrieDB struct {
	rootHash common.Hash
	db       db.DBGetter
	cache    cache.TrieCache
	layout   trie.TrieLayout
	// rootHandle is an in-memory-trie-like representation of the node
	// references and new inserted nodes in the trie
	rootHandle NodeHandle
	// Storage is an in memory storage for nodes that we need to use during this
	// trieDB session (before nodes are committed to db)
	storage NodeStorage
	// deathRow is a set of nodes that we want to delete from db
	deathRow map[common.Hash]interface{}
}

func NewEmptyTrieDB(db db.Database, cache cache.TrieCache) *TrieDB {
	root := trie.EmptyHash
	return NewTrieDB(root, db, cache)
}

// NewTrieDB creates a new TrieDB using the given root and db
func NewTrieDB(rootHash common.Hash, db db.DBGetter, cache cache.TrieCache) *TrieDB {
	rootHandle := Persisted{hash: rootHash}

	return &TrieDB{
		rootHash:   rootHash,
		cache:      cache,
		db:         db,
		storage:    NewNodeStorage(),
		rootHandle: rootHandle,
		deathRow:   make(map[common.Hash]interface{}),
	}
}

// Hash returns the hashed root of the trie.
func (t *TrieDB) Hash() (common.Hash, error) {
	// This is trivial since it is a read only trie, but will change when we
	// support writes
	return t.rootHash, nil
}

// MustHash returns the hashed root of the trie.
// It panics if it fails to hash the root node.
func (t *TrieDB) MustHash() common.Hash {
	h, err := t.Hash()
	if err != nil {
		panic(err)
	}

	return h
}

// Get returns the value in the node of the trie
// which matches its key with the key given.
// Note the key argument is given in little Endian format.
func (t *TrieDB) Get(key []byte) []byte {
	keyNibbles := nibbles.KeyLEToNibbles(key)

	val, err := t.lookup(keyNibbles, keyNibbles, t.rootHandle)
	if err != nil {
		return nil
	}

	return val
}

func (t *TrieDB) lookup(fullKey []byte, partialKey []byte, handle NodeHandle) ([]byte, error) {
	prefix := fullKey

	for {
		var partialIdx int
		switch node := handle.(type) {
		case Persisted:
			lookup := NewTrieLookup(t.db, node.hash, t.cache)
			val, err := lookup.lookupValue(fullKey)
			if err != nil {
				return nil, err
			}
			return val, nil
		case InMemory:
			switch n := t.storage.get(node.idx).(type) {
			case Empty:
				return nil, nil
			case Leaf:
				if bytes.Equal(n.partialKey, partialKey) {
					return inMemoryFetchedValue(n.value, prefix, t.db)
				} else {
					return nil, nil
				}
			case Branch:
				if bytes.Equal(n.partialKey, partialKey) {
					return inMemoryFetchedValue(n.value, prefix, t.db)
				} else if bytes.HasPrefix(partialKey, n.partialKey) {
					idx := partialKey[len(n.partialKey)]
					child := n.children[idx]
					if child != nil {
						partialIdx = 1 + len(n.partialKey)
						handle = child
					}
				} else {
					return nil, nil
				}
			}
		}
		partialKey = partialKey[partialIdx:]
	}
}

// Internal methods
func (t *TrieDB) getRootNode() (codec.EncodedNode, error) {
	encodedNode, err := t.db.Get(t.rootHash[:])
	if err != nil {
		return nil, err
	}

	reader := bytes.NewReader(encodedNode)
	return codec.Decode(reader)
}

// Internal methods

func (t *TrieDB) getNodeAt(key []byte) (codec.EncodedNode, error) {
	lookup := NewTrieLookup(t.db, t.rootHash, t.cache)
	node, err := lookup.lookupNode(nibbles.KeyLEToNibbles(key))
	if err != nil {
		return nil, err
	}

	return node, nil
}

func (t *TrieDB) getNode(
	merkleValue codec.MerkleValue,
) (node codec.EncodedNode, err error) {
	switch n := merkleValue.(type) {
	case codec.InlineNode:
		reader := bytes.NewReader(n.Data)
		return codec.Decode(reader)
	case codec.HashedNode:
		encodedNode, err := t.db.Get(n.Data)
		if err != nil {
			return nil, err
		}
		reader := bytes.NewReader(encodedNode)
		return codec.Decode(reader)
	default: // should never happen
		panic("unreachable")
	}
}

<<<<<<< HEAD
// Delete deletes the given key from the trie
func (t *TrieDB) Delete(key []byte) error {
	var oldValue nodeValue

	rootHandle := t.rootHandle
	keyNibbles := nibbles.KeyLEToNibbles(key)
	removeResult, err := t.removeAt(rootHandle, keyNibbles, &oldValue)
	if err != nil {
		return err
	}
	if removeResult != nil {
		t.rootHandle = InMemory{idx: removeResult.handle}
	} else {
		t.rootHandle = Hash{HashedNullNode}
		t.rootHash = HashedNullNode
	}

	return nil
}

// Put inserts the given key / value pair into the trie
func (t *TrieDB) Put(key, value []byte) error {
	// Insert the node and update the rootHandle
=======
// insert inserts the node and update the rootHandle
func (t *TrieDB) insert(keyNibbles, value []byte) error {
>>>>>>> 6390a91e
	var oldValue nodeValue
	rootHandle := t.rootHandle
	newHandle, _, err := t.insertAt(rootHandle, keyNibbles, value, &oldValue)
	if err != nil {
		return err
	}
	t.rootHandle = InMemory{idx: newHandle}

	return nil
}

// Put inserts the given key / value pair into the trie
func (t *TrieDB) Put(key, value []byte) error {
	keyNibbles := nibbles.KeyLEToNibbles(key)
	return t.insert(keyNibbles, value)
}

// insertAt inserts the given key / value pair into the node referenced by the
// node handle `handle`
func (t *TrieDB) insertAt(
	handle NodeHandle,
	keyNibbles,
	value []byte,
	oldValue *nodeValue,
) (storageHandle StorageHandle, changed bool, err error) {
	switch h := handle.(type) {
	case InMemory:
		storageHandle = h.idx
	case Persisted:
		storageHandle, err = t.lookupNode(h.hash)
		if err != nil {
			return -1, false, err
		}
	}

	stored := t.storage.destroy(storageHandle)
	result, err := t.inspect(stored, keyNibbles, func(node Node, keyNibbles []byte) (action, error) {
		return t.insertInspector(node, keyNibbles, value, oldValue)
	})
	if err != nil {
		return -1, false, err
	}

	if result == nil {
		panic("Insertion never deletes")

	}
	return t.storage.alloc(result.stored), result.changed, nil
}

type RemoveAtResult struct {
	handle  StorageHandle
	changed bool
}

func (t *TrieDB) removeAt(
	handle NodeHandle,
	keyNibbles []byte,
	oldValue *nodeValue,
) (*RemoveAtResult, error) {
	var stored StoredNode
	switch h := handle.(type) {
	case InMemory:
		stored = t.storage.destroy(h.idx)
	case Hash:
		handle, err := t.lookupNode(h.hash)
		if err != nil {
			return nil, err
		}
		stored = t.storage.destroy(handle)
	}

	result, err := t.inspect(stored, keyNibbles, func(node Node, keyNibbles []byte) (action, error) {
		return t.removeInspector(node, keyNibbles, oldValue)
	})
	if err != nil {
		return nil, err
	}

	if result == nil {
		return nil, nil
	}

	return &RemoveAtResult{t.storage.alloc(result.stored), result.changed}, err
}

type InspectResult struct {
	stored  StoredNode
	changed bool
}

// inspect inspects the given node `stored` and calls the `inspector` function
// then returns the new node and a boolean indicating if the node has changed
func (t *TrieDB) inspect(
	stored StoredNode,
	key []byte,
	inspector func(Node, []byte) (action, error),
) (*InspectResult, error) {
	switch n := stored.(type) {
	case NewStoredNode:
		res, err := inspector(n.node, key)
		if err != nil {
			return nil, err
		}
		switch a := res.(type) {
		case restore:
<<<<<<< HEAD
			return &InspectResult{NewStoredNodeNew(a.node), false}, nil
		case replace:
			return &InspectResult{NewStoredNodeNew(a.node), true}, nil
=======
			return BuildNewStoredNode(a.node), false, nil
		case replace:
			return BuildNewStoredNode(a.node), true, nil
>>>>>>> 6390a91e
		case delete:
			return nil, nil
		default:
			panic("unreachable")
		}
	case CachedCachedNode:
		res, err := inspector(n.node, key)
		if err != nil {
			return nil, err
		}
		switch a := res.(type) {
		case restore:
<<<<<<< HEAD
			return &InspectResult{Cached{a.node, n.hash}, false}, nil
		case replace:
			t.deathRow[n.hash] = nil
			return &InspectResult{NewStoredNodeNew(a.node), true}, nil
=======
			return CachedCachedNode{a.node, n.hash}, false, nil
		case replace:
			t.deathRow[n.hash] = nil
			return BuildNewStoredNode(a.node), true, nil
>>>>>>> 6390a91e
		case delete:
			t.deathRow[n.hash] = nil
			return nil, nil
		default:
			panic("unreachable")
		}
	default:
		panic("unreachable")
	}
}

func (t *TrieDB) fix(node Node) (Node, error) {
	usedIndex := make([]byte, 0)

	switch branch := node.(type) {
	case Branch:
		for i := 0; i < codec.ChildrenCapacity; i++ {
			if branch.children[i] == nil || len(usedIndex) > 1 {
				continue
			}
			if branch.children[i] != nil {
				if len(usedIndex) == 0 {
					usedIndex = append(usedIndex, byte(i))
				} else if len(usedIndex) == 1 {
					usedIndex = append(usedIndex, byte(i))
					break
				}
			}
		}

		if len(usedIndex) == 0 {
			if branch.value == nil {
				panic("branch with no subvalues. Something went wrong.")
			}

			// Make it a leaf
			return Leaf{branch.partialKey, branch.value}, nil
		} else if len(usedIndex) == 1 && branch.value == nil {
			// Only one onward node. use child instead
			idx := usedIndex[0] //nolint:gosec
			// take child and replace it to nil
			child := branch.children[idx]
			branch.children[idx] = nil

			var stored StoredNode
			switch n := child.(type) {
			case InMemory:
				stored = t.storage.destroy(n.idx)
			case Hash:
				handle, err := t.lookupNode(n.hash)
				if err != nil {
					return nil, err
				}
				stored = t.storage.destroy(handle)
			}

			var childNode Node
			switch n := stored.(type) {
			case New:
				childNode = n.node
			case Cached:
				t.deathRow[n.hash] = nil
				childNode = n.node
			}

			combinedKey := branch.partialKey
			combinedKey = append(combinedKey, idx)
			combinedKey = append(combinedKey, childNode.getPartialKey()...)

			switch n := childNode.(type) {
			case Leaf:
				return Leaf{combinedKey, n.value}, nil
			case Branch:
				return Branch{combinedKey, n.children, n.value}, nil
			default:
				panic("unreachable")
			}
		} else {
			// Restore branch
			return Branch{branch.partialKey, branch.children, branch.value}, nil
		}
	default:
		panic("fix should be only called with branch nodes")
	}
}

// removeInspector removes the key node from the given node `stored`
func (t *TrieDB) removeInspector(stored Node, keyNibbles []byte, oldValue *nodeValue) (action, error) {
	partial := keyNibbles

	switch n := stored.(type) {
	case Empty:
		return delete{}, nil
	case Leaf:
		existingKey := n.partialKey

		if bytes.Equal(existingKey, partial) {
			// This is the node we are looking for so we delete it
			t.replaceOldValue(oldValue, n.value)
			return delete{}, nil
		} else {
			// Wrong partial, so we return the node as is
			return restore{n}, nil
		}
	case Branch:
		if len(partial) == 0 {
			if n.value == nil {
				// Nothing to delete since the branch doesn't contains a value
				return restore{n}, nil
			} else {
				// The branch contains the value so we delete it
				t.replaceOldValue(oldValue, n.value)
				newNode, err := t.fix(Branch{n.partialKey, n.children, nil})
				if err != nil {
					return nil, err
				}
				return replace{newNode}, nil
			}
		} else {
			common := nibbles.CommonPrefix(n.partialKey, partial)
			existingLength := len(n.partialKey)

			if common == existingLength && common == len(partial) {
				// Replace value
				if n.value != nil {
					t.replaceOldValue(oldValue, n.value)
					newNode, err := t.fix(Branch{n.partialKey, n.children, nil})
					return replace{newNode}, err
				} else {
					return restore{Branch{n.partialKey, n.children, nil}}, nil
				}
			} else if common < existingLength {
				return restore{n}, nil
			} else {
				// Check children
				idx := partial[common]
				// take child and replace it to nil
				child := n.children[idx]
				n.children[idx] = nil

				if child != nil {
					removeAtResult, err := t.removeAt(child, keyNibbles[len(n.partialKey)+1:], oldValue)
					if err != nil {
						return nil, err
					}

					if removeAtResult != nil {
						n.children[idx] = newInMemoryNodeHandle(removeAtResult.handle)
						if removeAtResult.changed {
							return replace{n}, nil
						} else {
							return restore{n}, nil
						}
					} else {
						newNode, err := t.fix(n)
						if err != nil {
							return nil, err
						}
						return replace{newNode}, nil
					}
				}
				return restore{n}, nil
			}
		}
	default:
		panic("unreachable")
	}
}

// insertInspector inserts the new key / value pair into the given node `stored`
func (t *TrieDB) insertInspector(stored Node, keyNibbles []byte, value []byte, oldValue *nodeValue) (action, error) {
	partial := keyNibbles

	switch n := stored.(type) {
	case Empty:
		// If the node is empty we have to replace it with a leaf node with the
		// new value
		value := NewValue(value, t.layout.MaxInlineValue())
		return replace{node: Leaf{partialKey: partial, value: value}}, nil
	case Leaf:
		existingKey := n.partialKey
		common := nibbles.CommonPrefix(partial, existingKey)

		if common == len(existingKey) && common == len(partial) {
			// We are trying to insert a value in the same leaf so we just need
			// to replace the value
			value := NewValue(value, t.layout.MaxInlineValue())
			unchanged := n.value.equal(value)
			t.replaceOldValue(oldValue, n.value)
			leaf := Leaf{partialKey: n.partialKey, value: value}
			if unchanged {
				// If the value didn't change we can restore this leaf previously
				// taken from storage
				return restore{leaf}, nil
			}
			return replace{leaf}, nil
		} else if common < len(existingKey) {
			// If the common prefix is less than this leaf's key then we need to
			// create a branch node. Then add this leaf and the new value to the
			// branch
			var children [codec.ChildrenCapacity]NodeHandle

			idx := existingKey[common]

			// Modify the existing leaf partial key and add it as a child
			newLeaf := Leaf{existingKey[common+1:], n.value}
			children[idx] = newInMemoryNodeHandle(t.storage.alloc(NewStoredNode{node: newLeaf}))
			branch := Branch{
				partialKey: partial[:common],
				children:   children,
				value:      nil,
			}

			// Use the inspector to add the new leaf as part of this branch
			branchAction, err := t.insertInspector(branch, keyNibbles, value, oldValue)
			if err != nil {
				return nil, err
			}
			return replace{branchAction.getNode()}, nil
		} else {
			// we have a common prefix but the new key is longer than the existing
			// then we turn this leaf into a branch and add the new leaf as a child
			var branch Node = Branch{
				partialKey: n.partialKey,
				children:   [codec.ChildrenCapacity]NodeHandle{},
				value:      n.value,
			}
			// Use the inspector to add the new leaf as part of this branch
			// And replace the node with the new branch
			action, err := t.insertInspector(branch, keyNibbles, value, oldValue)
			if err != nil {
				return nil, err
			}
			branch = action.getNode()
			return replace{branch}, nil
		}
	case Branch:
		existingKey := n.partialKey
		common := nibbles.CommonPrefix(partial, existingKey)

		if common == len(existingKey) && common == len(partial) {
			// We are trying to insert a value in the same branch so we just need
			// to replace the value
			value := NewValue(value, t.layout.MaxInlineValue())
			var unchanged bool
			if n.value != nil {
				unchanged = n.value.equal(value)
			}
			branch := Branch{existingKey, n.children, value}

			t.replaceOldValue(oldValue, n.value)
			if unchanged {
				// If the value didn't change we can restore this leaf previously
				// taken from storage
				return restore{branch}, nil
			}
			return replace{branch}, nil
		} else if common < len(existingKey) {
			// If the common prefix is less than this branch's key then we need to
			// create a branch node in between.
			// Then add this branch and the new value to the new branch

			// So we take this branch and we add it as a child of the new one
			branchPartial := existingKey[common+1:]
			lowerBranch := Branch{branchPartial, n.children, n.value}
			allocStorage := t.storage.alloc(NewStoredNode{node: lowerBranch})

			children := [codec.ChildrenCapacity]NodeHandle{}
			ix := existingKey[common]
			children[ix] = newInMemoryNodeHandle(allocStorage)

			value := NewValue(value, t.layout.MaxInlineValue())

			if len(partial)-common == 0 {
				// The value should be part of the branch
				return replace{
					Branch{
						existingKey[:common],
						children,
						value,
					},
				}, nil
			} else {
				// Value is in a leaf under the branch so we have to create it
				storedLeaf := Leaf{partial[common+1:], value}
				leaf := t.storage.alloc(NewStoredNode{node: storedLeaf})

				ix = partial[common]
				children[ix] = newInMemoryNodeHandle(leaf)
				return replace{
					Branch{
						existingKey[:common],
						children,
						nil,
					},
				}, nil
			}
		} else {
			// append after common == existing_key and partial > common
			idx := partial[common]
			keyNibbles = keyNibbles[common+1:]
			child := n.children[idx]
			if child != nil {
				// We have to add the new value to the child
				newChild, changed, err := t.insertAt(child, keyNibbles, value, oldValue)
				if err != nil {
					return nil, err
				}
				n.children[idx] = newInMemoryNodeHandle(newChild)
				if !changed {
					// Our branch is untouched so we can restore it
					branch := Branch{
						existingKey,
						n.children,
						n.value,
					}

					return restore{branch}, nil
				}
			} else {
				// Original has nothing here so we have to create a new leaf
				value := NewValue(value, t.layout.MaxInlineValue())
				leaf := t.storage.alloc(NewStoredNode{node: Leaf{keyNibbles, value}})
				n.children[idx] = newInMemoryNodeHandle(leaf)
			}
			return replace{Branch{
				existingKey,
				n.children,
				n.value,
			}}, nil
		}
	default:
		panic("unreachable")
	}
}

func (t *TrieDB) replaceOldValue(
	oldValue *nodeValue,
	storedValue nodeValue,
) {
	switch oldv := storedValue.(type) {
	case valueRef, newValueRef:
		hash := oldv.getHash()
		if hash != common.EmptyHash {
			t.deathRow[oldv.getHash()] = nil
		}
	}
	*oldValue = storedValue
}

// lookup node in DB and add it in storage, return storage handle
// TODO: implement cache to improve performance
func (t *TrieDB) lookupNode(hash common.Hash) (StorageHandle, error) {
	encodedNode, err := t.db.Get(hash[:])
	if err != nil {
		return -1, ErrIncompleteDB
	}

	node, err := newNodeFromEncoded(hash, encodedNode, t.storage)
	if err != nil {
		return -1, err
	}

	return t.storage.alloc(CachedCachedNode{
		node: node,
		hash: hash,
	}), nil
}

var _ trie.TrieRead = (*TrieDB)(nil)<|MERGE_RESOLUTION|>--- conflicted
+++ resolved
@@ -175,7 +175,6 @@
 	}
 }
 
-<<<<<<< HEAD
 // Delete deletes the given key from the trie
 func (t *TrieDB) Delete(key []byte) error {
 	var oldValue nodeValue
@@ -189,20 +188,15 @@
 	if removeResult != nil {
 		t.rootHandle = InMemory{idx: removeResult.handle}
 	} else {
-		t.rootHandle = Hash{HashedNullNode}
-		t.rootHash = HashedNullNode
+		t.rootHandle = Persisted{hashedNullNode}
+		t.rootHash = hashedNullNode
 	}
 
 	return nil
 }
 
-// Put inserts the given key / value pair into the trie
-func (t *TrieDB) Put(key, value []byte) error {
-	// Insert the node and update the rootHandle
-=======
 // insert inserts the node and update the rootHandle
 func (t *TrieDB) insert(keyNibbles, value []byte) error {
->>>>>>> 6390a91e
 	var oldValue nodeValue
 	rootHandle := t.rootHandle
 	newHandle, _, err := t.insertAt(rootHandle, keyNibbles, value, &oldValue)
@@ -267,7 +261,7 @@
 	switch h := handle.(type) {
 	case InMemory:
 		stored = t.storage.destroy(h.idx)
-	case Hash:
+	case Persisted:
 		handle, err := t.lookupNode(h.hash)
 		if err != nil {
 			return nil, err
@@ -309,15 +303,9 @@
 		}
 		switch a := res.(type) {
 		case restore:
-<<<<<<< HEAD
-			return &InspectResult{NewStoredNodeNew(a.node), false}, nil
+			return &InspectResult{BuildNewStoredNode(a.node), false}, nil
 		case replace:
-			return &InspectResult{NewStoredNodeNew(a.node), true}, nil
-=======
-			return BuildNewStoredNode(a.node), false, nil
-		case replace:
-			return BuildNewStoredNode(a.node), true, nil
->>>>>>> 6390a91e
+			return &InspectResult{BuildNewStoredNode(a.node), true}, nil
 		case delete:
 			return nil, nil
 		default:
@@ -330,17 +318,10 @@
 		}
 		switch a := res.(type) {
 		case restore:
-<<<<<<< HEAD
-			return &InspectResult{Cached{a.node, n.hash}, false}, nil
+			return &InspectResult{CachedCachedNode{a.node, n.hash}, false}, nil
 		case replace:
 			t.deathRow[n.hash] = nil
-			return &InspectResult{NewStoredNodeNew(a.node), true}, nil
-=======
-			return CachedCachedNode{a.node, n.hash}, false, nil
-		case replace:
-			t.deathRow[n.hash] = nil
-			return BuildNewStoredNode(a.node), true, nil
->>>>>>> 6390a91e
+			return &InspectResult{BuildNewStoredNode(a.node), true}, nil
 		case delete:
 			t.deathRow[n.hash] = nil
 			return nil, nil
@@ -389,7 +370,7 @@
 			switch n := child.(type) {
 			case InMemory:
 				stored = t.storage.destroy(n.idx)
-			case Hash:
+			case Persisted:
 				handle, err := t.lookupNode(n.hash)
 				if err != nil {
 					return nil, err
@@ -399,9 +380,9 @@
 
 			var childNode Node
 			switch n := stored.(type) {
-			case New:
+			case NewStoredNode:
 				childNode = n.node
-			case Cached:
+			case CachedCachedNode:
 				t.deathRow[n.hash] = nil
 				childNode = n.node
 			}
