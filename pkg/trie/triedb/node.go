// Copyright 2024 ChainSafe Systems (ON)
// SPDX-License-Identifier: LGPL-3.0-only

package triedb

import (
	"bytes"
	"fmt"
	"io"

	"github.com/ChainSafe/gossamer/lib/common"
	"github.com/ChainSafe/gossamer/pkg/scale"
	nibbles "github.com/ChainSafe/gossamer/pkg/trie/codec"
	"github.com/ChainSafe/gossamer/pkg/trie/db"
	"github.com/ChainSafe/gossamer/pkg/trie/triedb/codec"
)

type nodeValue interface {
	getHash() common.Hash
	equal(other nodeValue) bool
}

type (
	inline struct {
		Data []byte
	}

	valueRef struct {
		hash common.Hash
	}

	newValueRef struct {
		hash common.Hash
		Data []byte
	}
)

<<<<<<< HEAD
=======
// NewEncodedValue creates an EncodedValue from a nodeValue
>>>>>>> b3ddb1c4
func NewEncodedValue(value nodeValue, partial []byte, childF onChildStoreFn) (codec.EncodedValue, error) {
	switch v := value.(type) {
	case inline:
		return codec.NewInlineValue(v.Data), nil
	case valueRef:
		return codec.NewHashedValue(v.hash.ToBytes()), nil
	case newValueRef:
		// Store value in db
<<<<<<< HEAD
		childRef, err := childF(NewNodeToEncode{partialKey: partial, value: v.Data}, partial, nil)
=======
		childRef, err := childF(newNodeToEncode{partialKey: partial, value: v.Data}, partial, nil)
>>>>>>> b3ddb1c4
		if err != nil {
			return nil, err
		}

		// Check and get new new value hash
		switch cr := childRef.(type) {
		case HashChildReference:
<<<<<<< HEAD
			if cr.Hash == common.EmptyHash {
=======
			if cr.hash == common.EmptyHash {
>>>>>>> b3ddb1c4
				panic("new external value are always added before encoding a node")
			}

			if v.hash != common.EmptyHash {
<<<<<<< HEAD
				if v.hash != cr.Hash {
					panic("hash mismatch")
				}
			} else {
				v.hash = cr.Hash
=======
				if v.hash != cr.hash {
					panic("hash mismatch")
				}
			} else {
				v.hash = cr.hash
>>>>>>> b3ddb1c4
			}
		default:
			panic("value node can never be inlined")
		}

		return codec.NewHashedValue(v.hash.ToBytes()), nil
	default:
		panic("unreachable")
	}
}

func (inline) getHash() common.Hash { return common.EmptyHash }
func (n inline) equal(other nodeValue) bool {
	switch otherValue := other.(type) {
	case inline:
		return bytes.Equal(n.Data, otherValue.Data)
	default:
		return false
	}
}
func (vr valueRef) getHash() common.Hash { return vr.hash }
func (vr valueRef) equal(other nodeValue) bool {
	switch otherValue := other.(type) {
	case valueRef:
		return vr.hash == otherValue.hash
	default:
		return false
	}
}

func (vr newValueRef) getHash() common.Hash {
	return vr.hash
}
func (vr newValueRef) equal(other nodeValue) bool {
	switch otherValue := other.(type) {
	case newValueRef:
		return vr.hash == otherValue.hash
	default:
		return false
	}
}

func NewValue(data []byte, threshold int) nodeValue {
	if len(data) >= threshold {
		return newValueRef{Data: data}
	}

	return inline{Data: data}
}

func NewValueFromEncoded(prefix []byte, encodedValue codec.EncodedValue) nodeValue {
	switch encoded := encodedValue.(type) {
	case codec.InlineValue:
		return inline{Data: encoded.Data}
	case codec.HashedValue:
		prefixedKey := bytes.Join([][]byte{prefix, encoded.Data}, nil)
		return valueRef{hash: common.NewHash(prefixedKey)}
	}

	return nil
}

func inMemoryFetchedValue(value nodeValue, prefix []byte, db db.DBGetter) ([]byte, error) {
	switch v := value.(type) {
	case inline:
		return v.Data, nil
	case newValueRef:
		return v.Data, nil
	case valueRef:
		prefixedKey := bytes.Join([][]byte{prefix, v.hash.ToBytes()}, nil)
		value, err := db.Get(prefixedKey)
		if err != nil {
			return nil, err
		}
		if value != nil {
			return value, nil
		}
		return value, ErrIncompleteDB
	default:
		panic("unreachable")
	}
}

type Node interface {
	getPartialKey() []byte
}

type (
	Empty struct{}
	Leaf  struct {
		partialKey []byte
		value      nodeValue
	}
	Branch struct {
		partialKey []byte
		children   [codec.ChildrenCapacity]NodeHandle
		value      nodeValue
	}
)

func (Empty) getPartialKey() []byte    { return nil }
func (n Leaf) getPartialKey() []byte   { return n.partialKey }
func (n Branch) getPartialKey() []byte { return n.partialKey }

// Create a new node from the encoded data, decoding this data into a codec.Node
// and mapping that with this node type
func newNodeFromEncoded(nodeHash common.Hash, data []byte, storage NodeStorage) (Node, error) {
	reader := bytes.NewReader(data)
	encodedNode, err := codec.Decode(reader)
	if err != nil {
		return nil, err
	}

	switch encoded := encodedNode.(type) {
	case codec.Empty:
		return Empty{}, nil
	case codec.Leaf:
		return Leaf{partialKey: encoded.PartialKey, value: NewValueFromEncoded(encoded.PartialKey, encoded.Value)}, nil
	case codec.Branch:
		key := encoded.PartialKey
		encodedChildren := encoded.Children
		value := encoded.Value

		child := func(i int) (NodeHandle, error) {
			if encodedChildren[i] != nil {
				newChild, err := newFromEncodedMerkleValue(nodeHash, encodedChildren[i], storage)
				if err != nil {
					return nil, err
				}
				return newChild, nil
			}
			return nil, nil //nolint:nilnil
		}

		children := [codec.ChildrenCapacity]NodeHandle{}
		for i := 0; i < len(children); i++ {
			child, err := child(i)
			if err != nil {
				return nil, err
			}
			children[i] = child
		}

		return Branch{partialKey: key, children: children, value: NewValueFromEncoded(encoded.PartialKey, value)}, nil
<<<<<<< HEAD
	default:
		panic("unreachable")
	}
}

type NodeToEncode interface {
	isNodeToEncode()
}

type (
	NewNodeToEncode struct {
		partialKey []byte
		value      []byte
	}
	TrieNodeToEncode struct {
		child NodeHandle
	}
)

func (NewNodeToEncode) isNodeToEncode()  {}
func (TrieNodeToEncode) isNodeToEncode() {}

type ChildReference interface {
	getNodeData() []byte
}

type (
	HashChildReference struct {
		Hash common.Hash
	}
	InlineChildReference struct {
		EncodedNode []byte
	}
)

func (h HashChildReference) getNodeData() []byte {
	return h.Hash.ToBytes()
}
func (i InlineChildReference) getNodeData() []byte {
	return i.EncodedNode
}

type onChildStoreFn = func(node NodeToEncode, partialKey []byte, childIndex *byte) (ChildReference, error)

const emptyTrieBytes = byte(0)

func NewEncodedNode(node Node, childF onChildStoreFn) (encodedNode []byte, err error) {
	encodingBuffer := bytes.NewBuffer(nil)

	switch n := node.(type) {
	case Empty:
		return []byte{emptyTrieBytes}, nil
	case Leaf:
		pr := n.partialKey
		value, err := NewEncodedValue(n.value, pr, childF)
		if err != nil {
			return nil, err
		}

		err = NewEncodedLeaf(pr, value, encodingBuffer)
		if err != nil {
			return nil, err
		}
	case Branch:
		var value codec.EncodedValue
		if n.value != nil {
			value, err = NewEncodedValue(n.value, n.partialKey, childF)
			if err != nil {
				return nil, err
			}
		}

		var children [codec.ChildrenCapacity]ChildReference
		for i, child := range n.children {
			if child == nil {
				continue
			}

			childIndex := byte(i)
			children[i], err = childF(TrieNodeToEncode{child}, n.partialKey, &childIndex)
			if err != nil {
				return nil, err
			}
		}

		err := NewEncodedBranch(n.partialKey, children, value, encodingBuffer)
		if err != nil {
			return nil, err
		}
	default:
		panic("unreachable")
	}
=======
	default:
		panic("unreachable")
	}
}

type nodeToEncode interface {
	isNodeToEncode()
}

type (
	newNodeToEncode struct {
		partialKey []byte
		value      []byte
	}
	trieNodeToEncode struct {
		child NodeHandle
	}
)

func (newNodeToEncode) isNodeToEncode()  {}
func (trieNodeToEncode) isNodeToEncode() {}

// ChildReference is a reference to a child node
type ChildReference interface {
	getNodeData() []byte
}

type (
	// HashChildReference is a reference to a child node that is not inlined
	HashChildReference struct {
		hash common.Hash
	}
	// InlineChildReference is a reference to an inlined child node
	InlineChildReference struct {
		encodedNode []byte
	}
)

func (h HashChildReference) getNodeData() []byte {
	return h.hash.ToBytes()
}
func (i InlineChildReference) getNodeData() []byte {
	return i.encodedNode
}

type onChildStoreFn = func(node nodeToEncode, partialKey []byte, childIndex *byte) (ChildReference, error)

const emptyTrieBytes = byte(0)

// NewEncodedNode creates a new encoded node from a node and a child store function and return its bytes
func NewEncodedNode(node Node, childF onChildStoreFn) (encodedNode []byte, err error) {
	encodingBuffer := bytes.NewBuffer(nil)

	switch n := node.(type) {
	case Empty:
		return []byte{emptyTrieBytes}, nil
	case Leaf:
		pr := n.partialKey
		value, err := NewEncodedValue(n.value, pr, childF)
		if err != nil {
			return nil, err
		}

		err = NewEncodedLeaf(pr, value, encodingBuffer)
		if err != nil {
			return nil, err
		}
	case Branch:
		var value codec.EncodedValue
		if n.value != nil {
			value, err = NewEncodedValue(n.value, n.partialKey, childF)
			if err != nil {
				return nil, err
			}
		}

		var children [codec.ChildrenCapacity]ChildReference
		for i, child := range n.children {
			if child == nil {
				continue
			}

			childIndex := byte(i)
			children[i], err = childF(trieNodeToEncode{child}, n.partialKey, &childIndex)
			if err != nil {
				return nil, err
			}
		}

		err := NewEncodedBranch(n.partialKey, children, value, encodingBuffer)
		if err != nil {
			return nil, err
		}
	default:
		panic("unreachable")
	}
>>>>>>> b3ddb1c4

	return encodingBuffer.Bytes(), nil
}

<<<<<<< HEAD
=======
// NewEncodedLeaf creates a new encoded leaf node and writes it to the writer
>>>>>>> b3ddb1c4
func NewEncodedLeaf(partialKey []byte, value codec.EncodedValue, writer io.Writer) error {
	// Write encoded header
	if value.IsHashed() {
		err := codec.EncodeHeader(partialKey, codec.LeafWithHashedValue, writer)
		if err != nil {
			return fmt.Errorf("encoding header for leaf with hashed value: %w", err)
		}
	} else {
		err := codec.EncodeHeader(partialKey, codec.LeafNode, writer)
		if err != nil {
			return fmt.Errorf("encoding header for leaf node value: %w", err)
		}
	}

	// Write partial key
	keyLE := nibbles.NibblesToKeyLE(partialKey)
	_, err := writer.Write(keyLE)
	if err != nil {
		return fmt.Errorf("cannot write LE key to buffer: %w", err)
	}

	// Write encoded value
	err = value.Write(writer)
	if err != nil {
		return fmt.Errorf("writing leaf value: %w", err)
	}
	return nil
}

<<<<<<< HEAD
=======
// NewEncodedBranch creates a new encoded branch node and writes it to the writer
>>>>>>> b3ddb1c4
func NewEncodedBranch(
	partialKey []byte,
	children [codec.ChildrenCapacity]ChildReference,
	value codec.EncodedValue,
	writer io.Writer,
) error {
	// Write encoded header
	if value == nil {
		err := codec.EncodeHeader(partialKey, codec.BranchWithoutValue, writer)
		if err != nil {
			return fmt.Errorf("encoding header for branch without value: %w", err)
		}
	} else if value.IsHashed() {
		err := codec.EncodeHeader(partialKey, codec.BranchWithHashedValue, writer)
		if err != nil {
			return fmt.Errorf("encoding header for branch with hashed value: %w", err)
		}
	} else {
		err := codec.EncodeHeader(partialKey, codec.BranchWithValue, writer)
		if err != nil {
			return fmt.Errorf("encoding header for branch with value: %w", err)
		}
	}

	// Write partial key
	keyLE := nibbles.NibblesToKeyLE(partialKey)
	_, err := writer.Write(keyLE)
	if err != nil {
		return fmt.Errorf("cannot write LE key to buffer: %w", err)
	}

<<<<<<< HEAD
	//Write bitmap
=======
	// Write bitmap
>>>>>>> b3ddb1c4
	var bitmap uint16
	for i := range children {
		if children[i] == nil {
			continue
		}
		bitmap |= 1 << uint(i)
	}
	childrenBitmap := common.Uint16ToBytes(bitmap)
	_, err = writer.Write(childrenBitmap)
	if err != nil {
		return fmt.Errorf("writing branch bitmap: %w", err)
	}

<<<<<<< HEAD
	//Write encoded value
=======
	// Write encoded value
>>>>>>> b3ddb1c4
	if value != nil {
		err := value.Write(writer)
		if err != nil {
			return fmt.Errorf("writing branch value: %w", err)
		}
	}

<<<<<<< HEAD
	//Write children
=======
	// Write children
>>>>>>> b3ddb1c4
	for _, child := range children {
		if child != nil {
			encoder := scale.NewEncoder(writer)
			err := encoder.Encode(child.getNodeData())
			if err != nil {
				return fmt.Errorf("encoding hash child reference: %w", err)
			}
		}
	}

	return nil
}<|MERGE_RESOLUTION|>--- conflicted
+++ resolved
@@ -35,10 +35,7 @@
 	}
 )
 
-<<<<<<< HEAD
-=======
 // NewEncodedValue creates an EncodedValue from a nodeValue
->>>>>>> b3ddb1c4
 func NewEncodedValue(value nodeValue, partial []byte, childF onChildStoreFn) (codec.EncodedValue, error) {
 	switch v := value.(type) {
 	case inline:
@@ -47,40 +44,24 @@
 		return codec.NewHashedValue(v.hash.ToBytes()), nil
 	case newValueRef:
 		// Store value in db
-<<<<<<< HEAD
-		childRef, err := childF(NewNodeToEncode{partialKey: partial, value: v.Data}, partial, nil)
-=======
 		childRef, err := childF(newNodeToEncode{partialKey: partial, value: v.Data}, partial, nil)
->>>>>>> b3ddb1c4
 		if err != nil {
 			return nil, err
 		}
 
 		// Check and get new new value hash
 		switch cr := childRef.(type) {
-		case HashChildReference:
-<<<<<<< HEAD
-			if cr.Hash == common.EmptyHash {
-=======
+		case hashChildReference:
 			if cr.hash == common.EmptyHash {
->>>>>>> b3ddb1c4
 				panic("new external value are always added before encoding a node")
 			}
 
 			if v.hash != common.EmptyHash {
-<<<<<<< HEAD
-				if v.hash != cr.Hash {
-					panic("hash mismatch")
-				}
-			} else {
-				v.hash = cr.Hash
-=======
 				if v.hash != cr.hash {
 					panic("hash mismatch")
 				}
 			} else {
 				v.hash = cr.hash
->>>>>>> b3ddb1c4
 			}
 		default:
 			panic("value node can never be inlined")
@@ -225,53 +206,64 @@
 		}
 
 		return Branch{partialKey: key, children: children, value: NewValueFromEncoded(encoded.PartialKey, value)}, nil
-<<<<<<< HEAD
 	default:
 		panic("unreachable")
 	}
 }
 
-type NodeToEncode interface {
+type nodeToEncode interface {
 	isNodeToEncode()
 }
 
 type (
-	NewNodeToEncode struct {
+	newNodeToEncode struct {
 		partialKey []byte
 		value      []byte
 	}
-	TrieNodeToEncode struct {
+	trieNodeToEncode struct {
 		child NodeHandle
 	}
 )
 
-func (NewNodeToEncode) isNodeToEncode()  {}
-func (TrieNodeToEncode) isNodeToEncode() {}
-
+func (newNodeToEncode) isNodeToEncode()  {}
+func (trieNodeToEncode) isNodeToEncode() {}
+
+// ChildReference is a reference to a child node
 type ChildReference interface {
 	getNodeData() []byte
 }
 
 type (
-	HashChildReference struct {
-		Hash common.Hash
-	}
-	InlineChildReference struct {
-		EncodedNode []byte
+	// hashChildReference is a reference to a child node that is not inlined
+	hashChildReference struct {
+		hash common.Hash
+	}
+	// InlineChildReference is a reference to an inlined child node
+	inlineChildReference struct {
+		encodedNode []byte
 	}
 )
 
-func (h HashChildReference) getNodeData() []byte {
-	return h.Hash.ToBytes()
-}
-func (i InlineChildReference) getNodeData() []byte {
-	return i.EncodedNode
-}
-
-type onChildStoreFn = func(node NodeToEncode, partialKey []byte, childIndex *byte) (ChildReference, error)
+func (h hashChildReference) getNodeData() []byte {
+	return h.hash.ToBytes()
+}
+func (i inlineChildReference) getNodeData() []byte {
+	return i.encodedNode
+}
+
+func NewHashChildReference(hash common.Hash) hashChildReference {
+	return hashChildReference{hash: hash}
+}
+
+func NewInlineChildReference(encodedNode []byte) inlineChildReference {
+	return inlineChildReference{encodedNode: encodedNode}
+}
+
+type onChildStoreFn = func(node nodeToEncode, partialKey []byte, childIndex *byte) (ChildReference, error)
 
 const emptyTrieBytes = byte(0)
 
+// NewEncodedNode creates a new encoded node from a node and a child store function and return its bytes
 func NewEncodedNode(node Node, childF onChildStoreFn) (encodedNode []byte, err error) {
 	encodingBuffer := bytes.NewBuffer(nil)
 
@@ -305,103 +297,6 @@
 			}
 
 			childIndex := byte(i)
-			children[i], err = childF(TrieNodeToEncode{child}, n.partialKey, &childIndex)
-			if err != nil {
-				return nil, err
-			}
-		}
-
-		err := NewEncodedBranch(n.partialKey, children, value, encodingBuffer)
-		if err != nil {
-			return nil, err
-		}
-	default:
-		panic("unreachable")
-	}
-=======
-	default:
-		panic("unreachable")
-	}
-}
-
-type nodeToEncode interface {
-	isNodeToEncode()
-}
-
-type (
-	newNodeToEncode struct {
-		partialKey []byte
-		value      []byte
-	}
-	trieNodeToEncode struct {
-		child NodeHandle
-	}
-)
-
-func (newNodeToEncode) isNodeToEncode()  {}
-func (trieNodeToEncode) isNodeToEncode() {}
-
-// ChildReference is a reference to a child node
-type ChildReference interface {
-	getNodeData() []byte
-}
-
-type (
-	// HashChildReference is a reference to a child node that is not inlined
-	HashChildReference struct {
-		hash common.Hash
-	}
-	// InlineChildReference is a reference to an inlined child node
-	InlineChildReference struct {
-		encodedNode []byte
-	}
-)
-
-func (h HashChildReference) getNodeData() []byte {
-	return h.hash.ToBytes()
-}
-func (i InlineChildReference) getNodeData() []byte {
-	return i.encodedNode
-}
-
-type onChildStoreFn = func(node nodeToEncode, partialKey []byte, childIndex *byte) (ChildReference, error)
-
-const emptyTrieBytes = byte(0)
-
-// NewEncodedNode creates a new encoded node from a node and a child store function and return its bytes
-func NewEncodedNode(node Node, childF onChildStoreFn) (encodedNode []byte, err error) {
-	encodingBuffer := bytes.NewBuffer(nil)
-
-	switch n := node.(type) {
-	case Empty:
-		return []byte{emptyTrieBytes}, nil
-	case Leaf:
-		pr := n.partialKey
-		value, err := NewEncodedValue(n.value, pr, childF)
-		if err != nil {
-			return nil, err
-		}
-
-		err = NewEncodedLeaf(pr, value, encodingBuffer)
-		if err != nil {
-			return nil, err
-		}
-	case Branch:
-		var value codec.EncodedValue
-		if n.value != nil {
-			value, err = NewEncodedValue(n.value, n.partialKey, childF)
-			if err != nil {
-				return nil, err
-			}
-		}
-
-		var children [codec.ChildrenCapacity]ChildReference
-		for i, child := range n.children {
-			if child == nil {
-				continue
-			}
-
-			childIndex := byte(i)
 			children[i], err = childF(trieNodeToEncode{child}, n.partialKey, &childIndex)
 			if err != nil {
 				return nil, err
@@ -415,15 +310,11 @@
 	default:
 		panic("unreachable")
 	}
->>>>>>> b3ddb1c4
 
 	return encodingBuffer.Bytes(), nil
 }
 
-<<<<<<< HEAD
-=======
 // NewEncodedLeaf creates a new encoded leaf node and writes it to the writer
->>>>>>> b3ddb1c4
 func NewEncodedLeaf(partialKey []byte, value codec.EncodedValue, writer io.Writer) error {
 	// Write encoded header
 	if value.IsHashed() {
@@ -453,10 +344,7 @@
 	return nil
 }
 
-<<<<<<< HEAD
-=======
 // NewEncodedBranch creates a new encoded branch node and writes it to the writer
->>>>>>> b3ddb1c4
 func NewEncodedBranch(
 	partialKey []byte,
 	children [codec.ChildrenCapacity]ChildReference,
@@ -488,11 +376,7 @@
 		return fmt.Errorf("cannot write LE key to buffer: %w", err)
 	}
 
-<<<<<<< HEAD
-	//Write bitmap
-=======
 	// Write bitmap
->>>>>>> b3ddb1c4
 	var bitmap uint16
 	for i := range children {
 		if children[i] == nil {
@@ -506,11 +390,7 @@
 		return fmt.Errorf("writing branch bitmap: %w", err)
 	}
 
-<<<<<<< HEAD
-	//Write encoded value
-=======
 	// Write encoded value
->>>>>>> b3ddb1c4
 	if value != nil {
 		err := value.Write(writer)
 		if err != nil {
@@ -518,11 +398,7 @@
 		}
 	}
 
-<<<<<<< HEAD
-	//Write children
-=======
 	// Write children
->>>>>>> b3ddb1c4
 	for _, child := range children {
 		if child != nil {
 			encoder := scale.NewEncoder(writer)
