// Copyright 2024 ChainSafe Systems (ON)
// SPDX-License-Identifier: LGPL-3.0-only

package triedb

import (
	"testing"

	"github.com/ChainSafe/gossamer/pkg/trie"
	"github.com/ChainSafe/gossamer/pkg/trie/inmemory"
	"github.com/stretchr/testify/assert"
)

func TestIterator(t *testing.T) {
	db := newTestDB(t)
	inMemoryTrie := inmemory.NewEmptyTrie()
	inMemoryTrie.SetVersion(trie.V1)

	entries := map[string][]byte{
		"no":           make([]byte, 1),
		"noot":         make([]byte, 2),
		"not":          make([]byte, 3),
		"notable":      make([]byte, 4),
		"notification": make([]byte, 5),
		"test":         make([]byte, 6),
		"dimartiro":    make([]byte, 7),
	}

	for k, v := range entries {
		inMemoryTrie.Put([]byte(k), v)
	}

	err := inMemoryTrie.WriteDirty(db)
	assert.NoError(t, err)

	root, err := inMemoryTrie.Hash()
	assert.NoError(t, err)

<<<<<<< HEAD
	trieDB := NewTrieDB(root, db, nil, nil)
=======
	trieDB := NewTrieDB(root, db)
>>>>>>> b3ddb1c4
	t.Run("iterate_over_all_entries", func(t *testing.T) {
		iter := NewTrieDBIterator(trieDB)

		expected := inMemoryTrie.NextKey([]byte{})
		i := 0
		for key := iter.NextKey(); key != nil; key = iter.NextKey() {
			assert.Equal(t, expected, key)
			expected = inMemoryTrie.NextKey(expected)
			i++
		}

		assert.Equal(t, len(entries), i)
	})

	t.Run("iterate_from_given_key", func(t *testing.T) {
		iter := NewTrieDBIterator(trieDB)

		iter.Seek([]byte("not"))

		expected := inMemoryTrie.NextKey([]byte("not"))
		actual := iter.NextKey()

		assert.Equal(t, expected, actual)
	})
}<|MERGE_RESOLUTION|>--- conflicted
+++ resolved
@@ -36,11 +36,7 @@
 	root, err := inMemoryTrie.Hash()
 	assert.NoError(t, err)
 
-<<<<<<< HEAD
-	trieDB := NewTrieDB(root, db, nil, nil)
-=======
 	trieDB := NewTrieDB(root, db)
->>>>>>> b3ddb1c4
 	t.Run("iterate_over_all_entries", func(t *testing.T) {
 		iter := NewTrieDBIterator(trieDB)
 
