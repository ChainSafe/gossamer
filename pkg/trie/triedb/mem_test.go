// Copyright 2024 ChainSafe Systems (ON)
// SPDX-License-Identifier: LGPL-3.0-only

package triedb

import (
	"testing"

	"github.com/ChainSafe/gossamer/pkg/trie"
	inmemory_cache "github.com/ChainSafe/gossamer/pkg/trie/cache/inmemory"
	inmemory_trie "github.com/ChainSafe/gossamer/pkg/trie/inmemory"
	"github.com/stretchr/testify/assert"
)

func Benchmark_ValueCache(b *testing.B) {
	db := newTestDB(b)
	inMemoryTrie := inmemory_trie.NewEmptyTrie()
	inMemoryTrie.SetVersion(trie.V1)

	entries := map[string][]byte{
		"no":           make([]byte, 100),
		"noot":         make([]byte, 200),
		"not":          make([]byte, 300),
		"notable":      make([]byte, 400),
		"notification": make([]byte, 500),
		"test":         make([]byte, 600),
		"dimartiro":    make([]byte, 700),
	}

	for k, v := range entries {
		inMemoryTrie.Put([]byte(k), v)
	}

	err := inMemoryTrie.WriteDirty(db)
	assert.NoError(b, err)

	root, err := inMemoryTrie.Hash()
	assert.NoError(b, err)

	b.Run("get_value_without_cache", func(b *testing.B) {
<<<<<<< HEAD
		trieDB := NewTrieDB(root, db, nil, nil)
=======
		trieDB := NewTrieDB(root, db)
>>>>>>> b3ddb1c4
		b.ResetTimer()
		for i := 0; i < b.N; i++ {
			// Use the deepest key to ensure the trie is traversed fully
			_ = trieDB.Get([]byte("notification"))
		}
	})

	b.Run("get_value_with_cache", func(b *testing.B) {
		cache := inmemory_cache.NewTrieInMemoryCache()
<<<<<<< HEAD
		trieDB := NewTrieDB(root, db, cache, nil)
=======
		trieDB := NewTrieDB(root, db, WithCache(cache))
>>>>>>> b3ddb1c4
		b.ResetTimer()
		for i := 0; i < b.N; i++ {
			// Use the deepest key to ensure the trie is traversed fully
			_ = trieDB.Get([]byte("notification"))
		}
	})
}

func Benchmark_NodesCache(b *testing.B) {
	db := newTestDB(b)
	inMemoryTrie := inmemory_trie.NewEmptyTrie()
	inMemoryTrie.SetVersion(trie.V1)

	entries := map[string][]byte{
		"no":           make([]byte, 100),
		"noot":         make([]byte, 200),
		"not":          make([]byte, 300),
		"notable":      make([]byte, 400),
		"notification": make([]byte, 500),
		"test":         make([]byte, 600),
		"dimartiro":    make([]byte, 700),
	}

	for k, v := range entries {
		inMemoryTrie.Put([]byte(k), v)
	}

	err := inMemoryTrie.WriteDirty(db)
	assert.NoError(b, err)

	root, err := inMemoryTrie.Hash()
	assert.NoError(b, err)

	b.Run("iterate_all_entries_without_cache", func(b *testing.B) {
<<<<<<< HEAD
		trieDB := NewTrieDB(root, db, nil, nil)
=======
		trieDB := NewTrieDB(root, db)
>>>>>>> b3ddb1c4
		b.ResetTimer()
		for i := 0; i < b.N; i++ {
			// Iterate through all keys
			iter := NewTrieDBIterator(trieDB)
			for entry := iter.NextEntry(); entry != nil; entry = iter.NextEntry() {
			}
		}
	})

	// TODO: we still have some room to improve here, we are caching the raw
	// node data and we need to decode it every time we access it. We could
	// cache the decoded node instead and avoid decoding it every time.
	b.Run("iterate_all_entries_with_cache", func(b *testing.B) {
		cache := inmemory_cache.NewTrieInMemoryCache()
<<<<<<< HEAD
		trieDB := NewTrieDB(root, db, cache, nil)
=======
		trieDB := NewTrieDB(root, db, WithCache(cache))
>>>>>>> b3ddb1c4
		b.ResetTimer()
		for i := 0; i < b.N; i++ {
			// Iterate through all keys
			iter := NewTrieDBIterator(trieDB)
			for entry := iter.NextEntry(); entry != nil; entry = iter.NextEntry() {
			}
		}
	})
}<|MERGE_RESOLUTION|>--- conflicted
+++ resolved
@@ -38,11 +38,7 @@
 	assert.NoError(b, err)
 
 	b.Run("get_value_without_cache", func(b *testing.B) {
-<<<<<<< HEAD
-		trieDB := NewTrieDB(root, db, nil, nil)
-=======
 		trieDB := NewTrieDB(root, db)
->>>>>>> b3ddb1c4
 		b.ResetTimer()
 		for i := 0; i < b.N; i++ {
 			// Use the deepest key to ensure the trie is traversed fully
@@ -52,11 +48,7 @@
 
 	b.Run("get_value_with_cache", func(b *testing.B) {
 		cache := inmemory_cache.NewTrieInMemoryCache()
-<<<<<<< HEAD
-		trieDB := NewTrieDB(root, db, cache, nil)
-=======
 		trieDB := NewTrieDB(root, db, WithCache(cache))
->>>>>>> b3ddb1c4
 		b.ResetTimer()
 		for i := 0; i < b.N; i++ {
 			// Use the deepest key to ensure the trie is traversed fully
@@ -91,11 +83,7 @@
 	assert.NoError(b, err)
 
 	b.Run("iterate_all_entries_without_cache", func(b *testing.B) {
-<<<<<<< HEAD
-		trieDB := NewTrieDB(root, db, nil, nil)
-=======
 		trieDB := NewTrieDB(root, db)
->>>>>>> b3ddb1c4
 		b.ResetTimer()
 		for i := 0; i < b.N; i++ {
 			// Iterate through all keys
@@ -110,11 +98,7 @@
 	// cache the decoded node instead and avoid decoding it every time.
 	b.Run("iterate_all_entries_with_cache", func(b *testing.B) {
 		cache := inmemory_cache.NewTrieInMemoryCache()
-<<<<<<< HEAD
-		trieDB := NewTrieDB(root, db, cache, nil)
-=======
 		trieDB := NewTrieDB(root, db, WithCache(cache))
->>>>>>> b3ddb1c4
 		b.ResetTimer()
 		for i := 0; i < b.N; i++ {
 			// Iterate through all keys
