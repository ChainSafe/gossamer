// Copyright 2024 ChainSafe Systems (ON)
// SPDX-License-Identifier: LGPL-3.0-only

package triedb

import (
	"testing"

	"github.com/ChainSafe/gossamer/pkg/trie"
	"github.com/ChainSafe/gossamer/pkg/trie/triedb/codec"
	"github.com/stretchr/testify/assert"
)

func TestInsertions(t *testing.T) {
	t.Parallel()

	testCases := map[string]struct {
<<<<<<< HEAD
		trieEntries []Entry
=======
		trieEntries []trie.Entry
>>>>>>> c04de469
		key         []byte
		value       []byte
		stored      NodeStorage
	}{
		"nil_parent": {
<<<<<<< HEAD
			trieEntries: []Entry{},
=======
			trieEntries: []trie.Entry{},
>>>>>>> c04de469
			key:         []byte{1},
			value:       []byte("leaf"),
			stored: NodeStorage{
				nodes: []StoredNode{
					NewStoredNode{
						Leaf{
							partialKey: []byte{1},
							value:      inline{Data: []byte("leaf")},
						},
					},
				},
			},
		},
		"branch_parent": {
<<<<<<< HEAD
			trieEntries: []Entry{
=======
			trieEntries: []trie.Entry{
>>>>>>> c04de469
				{
					Key:   []byte{1},
					Value: []byte("branch"),
				},
			},
			key:   []byte{1, 0},
			value: []byte("leaf"),
			stored: NodeStorage{
				nodes: []StoredNode{
					NewStoredNode{
						Leaf{
							partialKey: []byte{},
							value:      inline{Data: []byte("leaf")},
						},
					},
					NewStoredNode{
						Branch{
							partialKey: []byte{1},
							value:      inline{Data: []byte("branch")},
							children: [codec.ChildrenCapacity]NodeHandle{
								InMemory{StorageHandle(0)}, nil, nil, nil, nil, nil,
								nil, nil, nil, nil, nil, nil, nil, nil, nil, nil,
							},
						},
					},
				},
			},
		},
		"branch_in_between_rearrange": {
<<<<<<< HEAD
			trieEntries: []Entry{
=======
			trieEntries: []trie.Entry{
>>>>>>> c04de469
				{
					Key:   []byte{1},
					Value: []byte("branch"),
				},
				{
					Key:   []byte{1, 0, 1},
					Value: []byte("leaf"),
				},
			},
			key:   []byte{1, 0},
			value: []byte("in between branch"),
			stored: NodeStorage{
				nodes: []StoredNode{
					NewStoredNode{
						Branch{
							partialKey: []byte{},
							value:      inline{Data: []byte("in between branch")},
							children: [codec.ChildrenCapacity]NodeHandle{
								nil, InMemory{StorageHandle(1)}, nil, nil, nil, nil,
								nil, nil, nil, nil, nil, nil, nil, nil, nil, nil,
							},
						},
					},
					NewStoredNode{
						Leaf{
							partialKey: []byte{},
							value:      inline{Data: []byte("leaf")},
						},
					},
					NewStoredNode{
						Branch{
							partialKey: []byte{1},
							value:      inline{Data: []byte("branch")},
							children: [codec.ChildrenCapacity]NodeHandle{
								InMemory{StorageHandle(0)}, nil, nil, nil, nil, nil, nil,
								nil, nil, nil, nil, nil, nil, nil, nil, nil,
							},
						},
					},
				},
			},
		},
		"branch_in_between": {
<<<<<<< HEAD
			trieEntries: []Entry{
=======
			trieEntries: []trie.Entry{
>>>>>>> c04de469
				{
					Key:   []byte{1, 0},
					Value: []byte("branch"),
				},
				{
					Key:   []byte{1, 0, 1},
					Value: []byte("leaf"),
				},
			},
			key:   []byte{1},
			value: []byte("top branch"),
			stored: NodeStorage{
				nodes: []StoredNode{
					NewStoredNode{
						Leaf{
							partialKey: []byte{},
							value:      inline{Data: []byte("leaf")},
						},
					},
					NewStoredNode{
						Branch{
							partialKey: []byte{},
							value:      inline{Data: []byte("branch")},
							children: [codec.ChildrenCapacity]NodeHandle{
								nil, InMemory{StorageHandle(0)}, nil, nil, nil, nil, nil, nil,
								nil, nil, nil, nil, nil, nil, nil, nil,
							},
						},
					},
					NewStoredNode{
						Branch{
							partialKey: []byte{1},
							value:      inline{Data: []byte("top branch")},
							children: [codec.ChildrenCapacity]NodeHandle{
								InMemory{StorageHandle(1)}, nil, nil, nil, nil, nil,
								nil, nil, nil, nil, nil, nil, nil, nil, nil, nil,
							},
						},
					},
				},
			},
		},
		"override_branch_value": {
<<<<<<< HEAD
			trieEntries: []Entry{
=======
			trieEntries: []trie.Entry{
>>>>>>> c04de469
				{
					Key:   []byte{1},
					Value: []byte("branch"),
				},
				{
					Key:   []byte{1, 0},
					Value: []byte("leaf"),
				},
			},
			key:   []byte{1},
			value: []byte("new branch"),
			stored: NodeStorage{
				nodes: []StoredNode{
					NewStoredNode{
						Leaf{
							partialKey: []byte{},
							value:      inline{Data: []byte("leaf")},
						},
					},
					NewStoredNode{
						Branch{
							partialKey: []byte{1},
							value:      inline{Data: []byte("new branch")},
							children: [codec.ChildrenCapacity]NodeHandle{
								InMemory{StorageHandle(0)}, nil, nil, nil, nil, nil,
								nil, nil, nil, nil, nil, nil, nil, nil, nil, nil,
							},
						},
					},
				},
			},
		},
		"override_branch_value_same_value": {
<<<<<<< HEAD
			trieEntries: []Entry{
=======
			trieEntries: []trie.Entry{
>>>>>>> c04de469
				{
					Key:   []byte{1},
					Value: []byte("branch"),
				},
				{
					Key:   []byte{1, 0},
					Value: []byte("leaf"),
				},
			},
			key:   []byte{1},
			value: []byte("branch"),
			stored: NodeStorage{
				nodes: []StoredNode{
					NewStoredNode{
						Leaf{
							partialKey: []byte{},
							value:      inline{Data: []byte("leaf")},
						},
					},
					NewStoredNode{
						Branch{
							partialKey: []byte{1},
							value:      inline{Data: []byte("branch")},
							children: [codec.ChildrenCapacity]NodeHandle{
								InMemory{StorageHandle(0)}, nil, nil, nil, nil, nil,
								nil, nil, nil, nil, nil, nil, nil, nil, nil, nil,
							},
						},
					},
				},
			},
		},
		"override_leaf_of_branch_value_same_value": {
<<<<<<< HEAD
			trieEntries: []Entry{
=======
			trieEntries: []trie.Entry{
>>>>>>> c04de469
				{
					Key:   []byte{1},
					Value: []byte("branch"),
				},
				{
					Key:   []byte{1, 0},
					Value: []byte("leaf"),
				},
			},
			key:   []byte{1, 0},
			value: []byte("leaf"),
			stored: NodeStorage{
				nodes: []StoredNode{
					NewStoredNode{
						Branch{
							partialKey: []byte{1},
							value:      inline{Data: []byte("branch")},
							children: [codec.ChildrenCapacity]NodeHandle{
								InMemory{StorageHandle(1)}, nil, nil, nil, nil, nil,
								nil, nil, nil, nil, nil, nil, nil, nil, nil, nil,
							},
						},
					},
					NewStoredNode{
						Leaf{
							partialKey: []byte{},
							value:      inline{Data: []byte("leaf")},
						},
					},
				},
			},
		},
		"override_leaf_parent": {
<<<<<<< HEAD
			trieEntries: []Entry{
=======
			trieEntries: []trie.Entry{
>>>>>>> c04de469
				{
					Key:   []byte{1},
					Value: []byte("leaf"),
				},
			},
			key:   []byte{1},
			value: []byte("new leaf"),
			stored: NodeStorage{
				nodes: []StoredNode{
					NewStoredNode{
						Leaf{
							partialKey: []byte{1},
							value:      inline{Data: []byte("new leaf")},
						},
					},
				},
			},
		},
		"write_same_leaf_value_to_leaf_parent": {
<<<<<<< HEAD
			trieEntries: []Entry{
=======
			trieEntries: []trie.Entry{
>>>>>>> c04de469
				{
					Key:   []byte{1},
					Value: []byte("same"),
				},
			},
			key:   []byte{1},
			value: []byte("same"),
			stored: NodeStorage{
				nodes: []StoredNode{
					NewStoredNode{
						Leaf{
							partialKey: []byte{1},
							value:      inline{Data: []byte("same")},
						},
					},
				},
			},
		},
		"write_leaf_as_divergent_child_next_to_parent_leaf": {
<<<<<<< HEAD
			trieEntries: []Entry{
=======
			trieEntries: []trie.Entry{
>>>>>>> c04de469
				{
					Key:   []byte{1, 2},
					Value: []byte("original leaf"),
				},
			},
			key:   []byte{2, 3},
			value: []byte("leaf"),
			stored: NodeStorage{
				nodes: []StoredNode{
					NewStoredNode{
						Leaf{
							partialKey: []byte{2},
							value:      inline{Data: []byte("original leaf")},
						},
					},
					NewStoredNode{
						Leaf{
							partialKey: []byte{3},
							value:      inline{Data: []byte("leaf")},
						},
					},
					NewStoredNode{
						Branch{
							partialKey: []byte{},
							value:      nil,
							children: [codec.ChildrenCapacity]NodeHandle{
								nil,
								InMemory{StorageHandle(0)}, InMemory{StorageHandle(1)},
								nil, nil, nil, nil, nil, nil, nil, nil,
								nil, nil, nil, nil, nil,
							},
						},
					},
				},
			},
		},
	}

	for name, testCase := range testCases {
		testCase := testCase
		t.Run(name, func(t *testing.T) {
			t.Parallel()

			// Setup trie
<<<<<<< HEAD
			inmemoryDB := NewMemoryDB(EmptyNode)
=======
			inmemoryDB := NewMemoryDB(emptyNode)
>>>>>>> c04de469
			trie := NewEmptyTrieDB(inmemoryDB)

			for _, entry := range testCase.trieEntries {
				assert.NoError(t, trie.insert(entry.Key, entry.Value))
			}

			// Add new key-value pair
			err := trie.insert(testCase.key, testCase.value)
			assert.NoError(t, err)

			// Check we have what we expect
			assert.Equal(t, testCase.stored.nodes, trie.storage.nodes)
		})
	}
}

func TestDeletes(t *testing.T) {
	t.Parallel()

	testCases := map[string]struct {
<<<<<<< HEAD
		trieEntries []Entry
=======
		trieEntries []trie.Entry
>>>>>>> c04de469
		key         []byte
		expected    NodeStorage
	}{
		"nil_key": {
<<<<<<< HEAD
			trieEntries: []Entry{
=======
			trieEntries: []trie.Entry{
>>>>>>> c04de469
				{
					Key:   []byte{1},
					Value: []byte("leaf"),
				},
			},
			expected: NodeStorage{
				nodes: []StoredNode{
					NewStoredNode{
						Leaf{
							partialKey: []byte{1},
							value:      inline{Data: []byte("leaf")},
						},
					},
				},
			},
		},
		"empty_trie": {
			key: []byte{1},
			expected: NodeStorage{
				nodes: []StoredNode{nil},
			},
		},
		"delete_leaf": {
<<<<<<< HEAD
			trieEntries: []Entry{
=======
			trieEntries: []trie.Entry{
>>>>>>> c04de469
				{
					Key:   []byte{1},
					Value: []byte("leaf"),
				},
			},
			key: []byte{1},
			expected: NodeStorage{
				nodes: []StoredNode{nil},
			},
		},
		"delete_branch": {
<<<<<<< HEAD
			trieEntries: []Entry{
=======
			trieEntries: []trie.Entry{
>>>>>>> c04de469
				{
					Key:   []byte{1},
					Value: []byte("branch"),
				},
				{
					Key:   []byte{1, 0},
					Value: []byte("leaf"),
				},
			},
			key: []byte{1},
			expected: NodeStorage{
				nodes: []StoredNode{
					nil,
					NewStoredNode{
						Leaf{
							partialKey: []byte{1, 0},
							value:      inline{Data: []byte("leaf")},
						},
					},
				},
			},
		},
		"delete_branch_without_value_should_do_nothing": {
<<<<<<< HEAD
			trieEntries: []Entry{
=======
			trieEntries: []trie.Entry{
>>>>>>> c04de469
				{
					Key:   []byte{1, 0},
					Value: []byte("leaf1"),
				},
				{
					Key:   []byte{1, 1},
					Value: []byte("leaf2"),
				},
			},
			key: []byte{1},
			expected: NodeStorage{
				nodes: []StoredNode{
					NewStoredNode{
						Leaf{
							partialKey: []byte{},
							value:      inline{Data: []byte("leaf1")},
						},
					},
					NewStoredNode{
						Leaf{
							partialKey: []byte{},
							value:      inline{Data: []byte("leaf2")},
						},
					},
					NewStoredNode{
						Branch{
							partialKey: []byte{1},
							children: [codec.ChildrenCapacity]NodeHandle{
								InMemory{StorageHandle(0)}, InMemory{StorageHandle(1)},
							},
						},
					},
				},
			},
		},
	}

	for name, testCase := range testCases {
		testCase := testCase
		t.Run(name, func(t *testing.T) {
			t.Parallel()

			// Setup trie
<<<<<<< HEAD
			inmemoryDB := NewMemoryDB(EmptyNode)
=======
			inmemoryDB := NewMemoryDB(emptyNode)
>>>>>>> c04de469
			trie := NewEmptyTrieDB(inmemoryDB)

			for _, entry := range testCase.trieEntries {
				assert.NoError(t, trie.insert(entry.Key, entry.Value))
			}

			// Remove key
			err := trie.remove(testCase.key)
			assert.NoError(t, err)

			// Check we have what we expect
			assert.Equal(t, testCase.expected.nodes, trie.storage.nodes)
		})
	}
}

func TestInsertAfterDelete(t *testing.T) {
	t.Parallel()

	testCases := map[string]struct {
<<<<<<< HEAD
		trieEntries []Entry
=======
		trieEntries []trie.Entry
>>>>>>> c04de469
		key         []byte
		value       []byte
		expected    NodeStorage
	}{
		"insert_leaf_after_delete": {
<<<<<<< HEAD
			trieEntries: []Entry{
=======
			trieEntries: []trie.Entry{
>>>>>>> c04de469
				{
					Key:   []byte{1},
					Value: []byte("leaf"),
				},
			},
			key:   []byte{1},
			value: []byte("new leaf"),
			expected: NodeStorage{
				nodes: []StoredNode{
					NewStoredNode{
						Leaf{
							partialKey: []byte{1},
							value:      inline{Data: []byte("new leaf")},
						},
					},
				},
			},
		},
		"insert_branch_after_delete": {
<<<<<<< HEAD
			trieEntries: []Entry{
=======
			trieEntries: []trie.Entry{
>>>>>>> c04de469
				{
					Key:   []byte{1},
					Value: []byte("branch"),
				},
				{
					Key:   []byte{1, 0},
					Value: []byte("leaf"),
				},
			},
			key:   []byte{1},
			value: []byte("new branch"),
			expected: NodeStorage{
				nodes: []StoredNode{
					NewStoredNode{
						Leaf{
							partialKey: []byte{},
							value:      inline{Data: []byte("leaf")},
						},
					},
					NewStoredNode{
						Branch{
							partialKey: []byte{1},
							value:      inline{Data: []byte("new branch")},
							children: [codec.ChildrenCapacity]NodeHandle{
								InMemory{StorageHandle(0)},
							},
						},
					},
				},
			},
		},
	}

	for name, testCase := range testCases {
		testCase := testCase
		t.Run(name, func(t *testing.T) {
			t.Parallel()

			// Setup trie
<<<<<<< HEAD
			inmemoryDB := NewMemoryDB(EmptyNode)
=======
			inmemoryDB := NewMemoryDB(emptyNode)
>>>>>>> c04de469
			trie := NewEmptyTrieDB(inmemoryDB)

			for _, entry := range testCase.trieEntries {
				assert.NoError(t, trie.insert(entry.Key, entry.Value))
			}

			// Remove key
			err := trie.remove(testCase.key)
			assert.NoError(t, err)

			// Add again
			err = trie.insert(testCase.key, testCase.value)
			assert.NoError(t, err)

			// Check we have what we expect
			assert.Equal(t, testCase.expected.nodes, trie.storage.nodes)
		})
	}
}

func TestDBCommits(t *testing.T) {
	t.Parallel()

	t.Run("commit_leaf", func(t *testing.T) {
		t.Parallel()

<<<<<<< HEAD
		inmemoryDB := NewMemoryDB(EmptyNode)
=======
		inmemoryDB := NewMemoryDB(emptyNode)
>>>>>>> c04de469
		trie := NewEmptyTrieDB(inmemoryDB)

		err := trie.Put([]byte("leaf"), []byte("leafvalue"))
		assert.NoError(t, err)

		err = trie.commit()
		assert.NoError(t, err)

		// 1 leaf
		assert.Len(t, inmemoryDB.data, 1)

		// Get values using lazy loading
		value := trie.Get([]byte("leaf"))
		assert.Equal(t, []byte("leafvalue"), value)
	})

	t.Run("commit_branch_and_inlined_leaf", func(t *testing.T) {
		t.Parallel()

<<<<<<< HEAD
		inmemoryDB := NewMemoryDB(EmptyNode)
=======
		inmemoryDB := NewMemoryDB(emptyNode)
>>>>>>> c04de469
		trie := NewEmptyTrieDB(inmemoryDB)

		err := trie.Put([]byte("branchleaf"), []byte("leafvalue"))
		assert.NoError(t, err)
		err = trie.Put([]byte("branch"), []byte("branchvalue"))
		assert.NoError(t, err)

		err = trie.commit()
		assert.NoError(t, err)

		// 1 branch with its inlined leaf
		assert.Len(t, inmemoryDB.data, 1)

		// Get values using lazy loading
		value := trie.Get([]byte("branch"))
		assert.Equal(t, []byte("branchvalue"), value)
		value = trie.Get([]byte("branchleaf"))
		assert.Equal(t, []byte("leafvalue"), value)
	})

	t.Run("commit_branch_and_hashed_leaf", func(t *testing.T) {
		t.Parallel()

<<<<<<< HEAD
		inmemoryDB := NewMemoryDB(EmptyNode)
=======
		inmemoryDB := NewMemoryDB(emptyNode)
>>>>>>> c04de469
		tr := NewEmptyTrieDB(inmemoryDB)

		err := tr.Put([]byte("branchleaf"), make([]byte, 40))
		assert.NoError(t, err)
		err = tr.Put([]byte("branch"), []byte("branchvalue"))
		assert.NoError(t, err)

		err = tr.commit()
		assert.NoError(t, err)

		// 1 branch with 1 hashed leaf child
		// 1 hashed leaf
		assert.Len(t, inmemoryDB.data, 2)

		// Get values using lazy loading
		value := tr.Get([]byte("branch"))
		assert.Equal(t, []byte("branchvalue"), value)
		value = tr.Get([]byte("branchleaf"))
		assert.Equal(t, make([]byte, 40), value)
	})

	t.Run("commit_branch_and_hashed_leaf_with_hashed_value", func(t *testing.T) {
		t.Parallel()

<<<<<<< HEAD
		inmemoryDB := NewMemoryDB(EmptyNode)
=======
		inmemoryDB := NewMemoryDB(emptyNode)
>>>>>>> c04de469
		tr := NewEmptyTrieDB(inmemoryDB)
		tr.SetVersion(trie.V1)

		err := tr.Put([]byte("branchleaf"), make([]byte, 40))
		assert.NoError(t, err)
		err = tr.Put([]byte("branch"), []byte("branchvalue"))
		assert.NoError(t, err)

		err = tr.commit()
		assert.NoError(t, err)

		// 1 branch with 1 hashed leaf child
		// 1 hashed leaf with hashed value
		// 1 hashed value
		assert.Len(t, inmemoryDB.data, 3)

		// Get values using lazy loading
		value := tr.Get([]byte("branch"))
		assert.Equal(t, []byte("branchvalue"), value)
		value = tr.Get([]byte("branchleaf"))
		assert.Equal(t, make([]byte, 40), value)
	})

	t.Run("commit_branch_and_hashed_leaf_with_hashed_value_then_delete_it", func(t *testing.T) {
		t.Parallel()

<<<<<<< HEAD
		inmemoryDB := NewMemoryDB(EmptyNode)
=======
		inmemoryDB := NewMemoryDB(emptyNode)
>>>>>>> c04de469
		tr := NewEmptyTrieDB(inmemoryDB)
		tr.SetVersion(trie.V1)

		err := tr.Put([]byte("branchleaf"), make([]byte, 40))
		assert.NoError(t, err)
		err = tr.Put([]byte("branch"), []byte("branchvalue"))
		assert.NoError(t, err)

		err = tr.commit()
		assert.NoError(t, err)

		// 1 branch with 1 hashed leaf child
		// 1 hashed leaf with hashed value
		// 1 hashed value
		assert.Len(t, inmemoryDB.data, 3)

		err = tr.Delete([]byte("branchleaf"))
		assert.NoError(t, err)
		tr.commit()

		// 1 branch transformed in a leaf
		// previous leaf was deleted
		// previous hashed (V1) value was deleted too
		assert.Len(t, inmemoryDB.data, 1)
	})

	t.Run("commit_branch_with_leaf_then_delete_leaf", func(t *testing.T) {
		t.Parallel()

<<<<<<< HEAD
		inmemoryDB := NewMemoryDB(EmptyNode)
=======
		inmemoryDB := NewMemoryDB(emptyNode)
>>>>>>> c04de469
		trie := NewEmptyTrieDB(inmemoryDB)

		err := trie.Put([]byte("branchleaf"), []byte("leafvalue"))
		assert.NoError(t, err)
		err = trie.Put([]byte("branch"), []byte("branchvalue"))
		assert.NoError(t, err)

		err = trie.commit()
		assert.NoError(t, err)

		err = trie.Delete([]byte("branchleaf"))
		assert.NoError(t, err)

		err = trie.commit()
		assert.NoError(t, err)

		// 1 branch transformed in a leaf
		// previous leaf was deleted
		assert.Len(t, inmemoryDB.data, 1)

		v := trie.Get([]byte("branch"))
		assert.Equal(t, []byte("branchvalue"), v)
		v = trie.Get([]byte("branchleaf"))
		assert.Nil(t, v)
	})
}<|MERGE_RESOLUTION|>--- conflicted
+++ resolved
@@ -15,21 +15,13 @@
 	t.Parallel()
 
 	testCases := map[string]struct {
-<<<<<<< HEAD
-		trieEntries []Entry
-=======
 		trieEntries []trie.Entry
->>>>>>> c04de469
 		key         []byte
 		value       []byte
 		stored      NodeStorage
 	}{
 		"nil_parent": {
-<<<<<<< HEAD
-			trieEntries: []Entry{},
-=======
 			trieEntries: []trie.Entry{},
->>>>>>> c04de469
 			key:         []byte{1},
 			value:       []byte("leaf"),
 			stored: NodeStorage{
@@ -44,11 +36,7 @@
 			},
 		},
 		"branch_parent": {
-<<<<<<< HEAD
-			trieEntries: []Entry{
-=======
-			trieEntries: []trie.Entry{
->>>>>>> c04de469
+			trieEntries: []trie.Entry{
 				{
 					Key:   []byte{1},
 					Value: []byte("branch"),
@@ -78,11 +66,7 @@
 			},
 		},
 		"branch_in_between_rearrange": {
-<<<<<<< HEAD
-			trieEntries: []Entry{
-=======
-			trieEntries: []trie.Entry{
->>>>>>> c04de469
+			trieEntries: []trie.Entry{
 				{
 					Key:   []byte{1},
 					Value: []byte("branch"),
@@ -126,11 +110,7 @@
 			},
 		},
 		"branch_in_between": {
-<<<<<<< HEAD
-			trieEntries: []Entry{
-=======
-			trieEntries: []trie.Entry{
->>>>>>> c04de469
+			trieEntries: []trie.Entry{
 				{
 					Key:   []byte{1, 0},
 					Value: []byte("branch"),
@@ -174,11 +154,7 @@
 			},
 		},
 		"override_branch_value": {
-<<<<<<< HEAD
-			trieEntries: []Entry{
-=======
-			trieEntries: []trie.Entry{
->>>>>>> c04de469
+			trieEntries: []trie.Entry{
 				{
 					Key:   []byte{1},
 					Value: []byte("branch"),
@@ -212,11 +188,7 @@
 			},
 		},
 		"override_branch_value_same_value": {
-<<<<<<< HEAD
-			trieEntries: []Entry{
-=======
-			trieEntries: []trie.Entry{
->>>>>>> c04de469
+			trieEntries: []trie.Entry{
 				{
 					Key:   []byte{1},
 					Value: []byte("branch"),
@@ -250,11 +222,7 @@
 			},
 		},
 		"override_leaf_of_branch_value_same_value": {
-<<<<<<< HEAD
-			trieEntries: []Entry{
-=======
-			trieEntries: []trie.Entry{
->>>>>>> c04de469
+			trieEntries: []trie.Entry{
 				{
 					Key:   []byte{1},
 					Value: []byte("branch"),
@@ -288,11 +256,7 @@
 			},
 		},
 		"override_leaf_parent": {
-<<<<<<< HEAD
-			trieEntries: []Entry{
-=======
-			trieEntries: []trie.Entry{
->>>>>>> c04de469
+			trieEntries: []trie.Entry{
 				{
 					Key:   []byte{1},
 					Value: []byte("leaf"),
@@ -312,11 +276,7 @@
 			},
 		},
 		"write_same_leaf_value_to_leaf_parent": {
-<<<<<<< HEAD
-			trieEntries: []Entry{
-=======
-			trieEntries: []trie.Entry{
->>>>>>> c04de469
+			trieEntries: []trie.Entry{
 				{
 					Key:   []byte{1},
 					Value: []byte("same"),
@@ -336,11 +296,7 @@
 			},
 		},
 		"write_leaf_as_divergent_child_next_to_parent_leaf": {
-<<<<<<< HEAD
-			trieEntries: []Entry{
-=======
-			trieEntries: []trie.Entry{
->>>>>>> c04de469
+			trieEntries: []trie.Entry{
 				{
 					Key:   []byte{1, 2},
 					Value: []byte("original leaf"),
@@ -385,11 +341,7 @@
 			t.Parallel()
 
 			// Setup trie
-<<<<<<< HEAD
 			inmemoryDB := NewMemoryDB(EmptyNode)
-=======
-			inmemoryDB := NewMemoryDB(emptyNode)
->>>>>>> c04de469
 			trie := NewEmptyTrieDB(inmemoryDB)
 
 			for _, entry := range testCase.trieEntries {
@@ -410,20 +362,12 @@
 	t.Parallel()
 
 	testCases := map[string]struct {
-<<<<<<< HEAD
-		trieEntries []Entry
-=======
 		trieEntries []trie.Entry
->>>>>>> c04de469
 		key         []byte
 		expected    NodeStorage
 	}{
 		"nil_key": {
-<<<<<<< HEAD
-			trieEntries: []Entry{
-=======
-			trieEntries: []trie.Entry{
->>>>>>> c04de469
+			trieEntries: []trie.Entry{
 				{
 					Key:   []byte{1},
 					Value: []byte("leaf"),
@@ -447,11 +391,7 @@
 			},
 		},
 		"delete_leaf": {
-<<<<<<< HEAD
-			trieEntries: []Entry{
-=======
-			trieEntries: []trie.Entry{
->>>>>>> c04de469
+			trieEntries: []trie.Entry{
 				{
 					Key:   []byte{1},
 					Value: []byte("leaf"),
@@ -463,11 +403,7 @@
 			},
 		},
 		"delete_branch": {
-<<<<<<< HEAD
-			trieEntries: []Entry{
-=======
-			trieEntries: []trie.Entry{
->>>>>>> c04de469
+			trieEntries: []trie.Entry{
 				{
 					Key:   []byte{1},
 					Value: []byte("branch"),
@@ -491,11 +427,7 @@
 			},
 		},
 		"delete_branch_without_value_should_do_nothing": {
-<<<<<<< HEAD
-			trieEntries: []Entry{
-=======
-			trieEntries: []trie.Entry{
->>>>>>> c04de469
+			trieEntries: []trie.Entry{
 				{
 					Key:   []byte{1, 0},
 					Value: []byte("leaf1"),
@@ -539,11 +471,7 @@
 			t.Parallel()
 
 			// Setup trie
-<<<<<<< HEAD
 			inmemoryDB := NewMemoryDB(EmptyNode)
-=======
-			inmemoryDB := NewMemoryDB(emptyNode)
->>>>>>> c04de469
 			trie := NewEmptyTrieDB(inmemoryDB)
 
 			for _, entry := range testCase.trieEntries {
@@ -564,21 +492,13 @@
 	t.Parallel()
 
 	testCases := map[string]struct {
-<<<<<<< HEAD
-		trieEntries []Entry
-=======
 		trieEntries []trie.Entry
->>>>>>> c04de469
 		key         []byte
 		value       []byte
 		expected    NodeStorage
 	}{
 		"insert_leaf_after_delete": {
-<<<<<<< HEAD
-			trieEntries: []Entry{
-=======
-			trieEntries: []trie.Entry{
->>>>>>> c04de469
+			trieEntries: []trie.Entry{
 				{
 					Key:   []byte{1},
 					Value: []byte("leaf"),
@@ -598,11 +518,7 @@
 			},
 		},
 		"insert_branch_after_delete": {
-<<<<<<< HEAD
-			trieEntries: []Entry{
-=======
-			trieEntries: []trie.Entry{
->>>>>>> c04de469
+			trieEntries: []trie.Entry{
 				{
 					Key:   []byte{1},
 					Value: []byte("branch"),
@@ -642,11 +558,7 @@
 			t.Parallel()
 
 			// Setup trie
-<<<<<<< HEAD
 			inmemoryDB := NewMemoryDB(EmptyNode)
-=======
-			inmemoryDB := NewMemoryDB(emptyNode)
->>>>>>> c04de469
 			trie := NewEmptyTrieDB(inmemoryDB)
 
 			for _, entry := range testCase.trieEntries {
@@ -673,11 +585,7 @@
 	t.Run("commit_leaf", func(t *testing.T) {
 		t.Parallel()
 
-<<<<<<< HEAD
 		inmemoryDB := NewMemoryDB(EmptyNode)
-=======
-		inmemoryDB := NewMemoryDB(emptyNode)
->>>>>>> c04de469
 		trie := NewEmptyTrieDB(inmemoryDB)
 
 		err := trie.Put([]byte("leaf"), []byte("leafvalue"))
@@ -697,11 +605,7 @@
 	t.Run("commit_branch_and_inlined_leaf", func(t *testing.T) {
 		t.Parallel()
 
-<<<<<<< HEAD
 		inmemoryDB := NewMemoryDB(EmptyNode)
-=======
-		inmemoryDB := NewMemoryDB(emptyNode)
->>>>>>> c04de469
 		trie := NewEmptyTrieDB(inmemoryDB)
 
 		err := trie.Put([]byte("branchleaf"), []byte("leafvalue"))
@@ -725,11 +629,7 @@
 	t.Run("commit_branch_and_hashed_leaf", func(t *testing.T) {
 		t.Parallel()
 
-<<<<<<< HEAD
 		inmemoryDB := NewMemoryDB(EmptyNode)
-=======
-		inmemoryDB := NewMemoryDB(emptyNode)
->>>>>>> c04de469
 		tr := NewEmptyTrieDB(inmemoryDB)
 
 		err := tr.Put([]byte("branchleaf"), make([]byte, 40))
@@ -754,11 +654,7 @@
 	t.Run("commit_branch_and_hashed_leaf_with_hashed_value", func(t *testing.T) {
 		t.Parallel()
 
-<<<<<<< HEAD
 		inmemoryDB := NewMemoryDB(EmptyNode)
-=======
-		inmemoryDB := NewMemoryDB(emptyNode)
->>>>>>> c04de469
 		tr := NewEmptyTrieDB(inmemoryDB)
 		tr.SetVersion(trie.V1)
 
@@ -785,11 +681,7 @@
 	t.Run("commit_branch_and_hashed_leaf_with_hashed_value_then_delete_it", func(t *testing.T) {
 		t.Parallel()
 
-<<<<<<< HEAD
 		inmemoryDB := NewMemoryDB(EmptyNode)
-=======
-		inmemoryDB := NewMemoryDB(emptyNode)
->>>>>>> c04de469
 		tr := NewEmptyTrieDB(inmemoryDB)
 		tr.SetVersion(trie.V1)
 
@@ -819,11 +711,7 @@
 	t.Run("commit_branch_with_leaf_then_delete_leaf", func(t *testing.T) {
 		t.Parallel()
 
-<<<<<<< HEAD
 		inmemoryDB := NewMemoryDB(EmptyNode)
-=======
-		inmemoryDB := NewMemoryDB(emptyNode)
->>>>>>> c04de469
 		trie := NewEmptyTrieDB(inmemoryDB)
 
 		err := trie.Put([]byte("branchleaf"), []byte("leafvalue"))
