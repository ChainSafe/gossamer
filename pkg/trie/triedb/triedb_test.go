// Copyright 2024 ChainSafe Systems (ON)
// SPDX-License-Identifier: LGPL-3.0-only

package triedb

import (
	"testing"

	"github.com/ChainSafe/gossamer/pkg/trie"
	"github.com/ChainSafe/gossamer/pkg/trie/triedb/codec"
	"github.com/stretchr/testify/assert"
)

func TestInsertions(t *testing.T) {
	t.Parallel()

	testCases := map[string]struct {
		trieEntries []entry
		key         []byte
		value       []byte
		stored      NodeStorage
	}{
		"nil_parent": {
			trieEntries: []entry{},
			key:         []byte{1},
			value:       []byte("leaf"),
			stored: NodeStorage{
				nodes: []StoredNode{
					NewStoredNode{
						Leaf{
							partialKey: []byte{1},
							value:      inline{Data: []byte("leaf")},
						},
					},
				},
			},
		},
		"branch_parent": {
			trieEntries: []entry{
				{
					key:   []byte{1},
					value: []byte("branch"),
				},
			},
			key:   []byte{1, 0},
			value: []byte("leaf"),
			stored: NodeStorage{
				nodes: []StoredNode{
					NewStoredNode{
						Leaf{
							partialKey: []byte{},
							value:      inline{Data: []byte("leaf")},
						},
					},
					NewStoredNode{
						Branch{
							partialKey: []byte{1},
							value:      inline{Data: []byte("branch")},
							children: [codec.ChildrenCapacity]NodeHandle{
								InMemory{StorageHandle(0)}, nil, nil, nil, nil, nil,
								nil, nil, nil, nil, nil, nil, nil, nil, nil, nil,
							},
						},
					},
				},
			},
		},
		"branch_in_between_rearrange": {
			trieEntries: []entry{
				{
					key:   []byte{1},
					value: []byte("branch"),
				},
				{
					key:   []byte{1, 0, 1},
					value: []byte("leaf"),
				},
			},
			key:   []byte{1, 0},
			value: []byte("in between branch"),
			stored: NodeStorage{
				nodes: []StoredNode{
					NewStoredNode{
						Branch{
							partialKey: []byte{},
							value:      inline{Data: []byte("in between branch")},
							children: [codec.ChildrenCapacity]NodeHandle{
								nil, InMemory{StorageHandle(1)}, nil, nil, nil, nil,
								nil, nil, nil, nil, nil, nil, nil, nil, nil, nil,
							},
						},
					},
					NewStoredNode{
						Leaf{
							partialKey: []byte{},
							value:      inline{Data: []byte("leaf")},
						},
					},
					NewStoredNode{
						Branch{
							partialKey: []byte{1},
							value:      inline{Data: []byte("branch")},
							children: [codec.ChildrenCapacity]NodeHandle{
								InMemory{StorageHandle(0)}, nil, nil, nil, nil, nil, nil,
								nil, nil, nil, nil, nil, nil, nil, nil, nil,
							},
						},
					},
				},
			},
		},
		"branch_in_between": {
			trieEntries: []entry{
				{
					key:   []byte{1, 0},
					value: []byte("branch"),
				},
				{
					key:   []byte{1, 0, 1},
					value: []byte("leaf"),
				},
			},
			key:   []byte{1},
			value: []byte("top branch"),
			stored: NodeStorage{
				nodes: []StoredNode{
					NewStoredNode{
						Leaf{
							partialKey: []byte{},
							value:      inline{Data: []byte("leaf")},
						},
					},
					NewStoredNode{
						Branch{
							partialKey: []byte{},
							value:      inline{Data: []byte("branch")},
							children: [codec.ChildrenCapacity]NodeHandle{
								nil, InMemory{StorageHandle(0)}, nil, nil, nil, nil, nil, nil,
								nil, nil, nil, nil, nil, nil, nil, nil,
							},
						},
					},
					NewStoredNode{
						Branch{
							partialKey: []byte{1},
							value:      inline{Data: []byte("top branch")},
							children: [codec.ChildrenCapacity]NodeHandle{
								InMemory{StorageHandle(1)}, nil, nil, nil, nil, nil,
								nil, nil, nil, nil, nil, nil, nil, nil, nil, nil,
							},
						},
					},
				},
			},
		},
		"override_branch_value": {
			trieEntries: []entry{
				{
					key:   []byte{1},
					value: []byte("branch"),
				},
				{
					key:   []byte{1, 0},
					value: []byte("leaf"),
				},
			},
			key:   []byte{1},
			value: []byte("new branch"),
			stored: NodeStorage{
				nodes: []StoredNode{
					NewStoredNode{
						Leaf{
							partialKey: []byte{},
							value:      inline{Data: []byte("leaf")},
						},
					},
					NewStoredNode{
						Branch{
							partialKey: []byte{1},
							value:      inline{Data: []byte("new branch")},
							children: [codec.ChildrenCapacity]NodeHandle{
								InMemory{StorageHandle(0)}, nil, nil, nil, nil, nil,
								nil, nil, nil, nil, nil, nil, nil, nil, nil, nil,
							},
						},
					},
				},
			},
		},
		"override_branch_value_same_value": {
			trieEntries: []entry{
				{
					key:   []byte{1},
					value: []byte("branch"),
				},
				{
					key:   []byte{1, 0},
					value: []byte("leaf"),
				},
			},
			key:   []byte{1},
			value: []byte("branch"),
			stored: NodeStorage{
				nodes: []StoredNode{
					NewStoredNode{
						Leaf{
							partialKey: []byte{},
							value:      inline{Data: []byte("leaf")},
						},
					},
					NewStoredNode{
						Branch{
							partialKey: []byte{1},
							value:      inline{Data: []byte("branch")},
							children: [codec.ChildrenCapacity]NodeHandle{
								InMemory{StorageHandle(0)}, nil, nil, nil, nil, nil,
								nil, nil, nil, nil, nil, nil, nil, nil, nil, nil,
							},
						},
					},
				},
			},
		},
		"override_leaf_of_branch_value_same_value": {
			trieEntries: []entry{
				{
					key:   []byte{1},
					value: []byte("branch"),
				},
				{
					key:   []byte{1, 0},
					value: []byte("leaf"),
				},
			},
			key:   []byte{1, 0},
			value: []byte("leaf"),
			stored: NodeStorage{
				nodes: []StoredNode{
					NewStoredNode{
						Branch{
							partialKey: []byte{1},
							value:      inline{Data: []byte("branch")},
							children: [codec.ChildrenCapacity]NodeHandle{
								InMemory{StorageHandle(1)}, nil, nil, nil, nil, nil,
								nil, nil, nil, nil, nil, nil, nil, nil, nil, nil,
							},
						},
					},
					NewStoredNode{
						Leaf{
							partialKey: []byte{},
							value:      inline{Data: []byte("leaf")},
						},
					},
				},
			},
		},
		"override_leaf_parent": {
			trieEntries: []entry{
				{
					key:   []byte{1},
					value: []byte("leaf"),
				},
			},
			key:   []byte{1},
			value: []byte("new leaf"),
			stored: NodeStorage{
				nodes: []StoredNode{
					NewStoredNode{
						Leaf{
							partialKey: []byte{1},
							value:      inline{Data: []byte("new leaf")},
						},
					},
				},
			},
		},
		"write_same_leaf_value_to_leaf_parent": {
			trieEntries: []entry{
				{
					key:   []byte{1},
					value: []byte("same"),
				},
			},
			key:   []byte{1},
			value: []byte("same"),
			stored: NodeStorage{
				nodes: []StoredNode{
					NewStoredNode{
						Leaf{
							partialKey: []byte{1},
							value:      inline{Data: []byte("same")},
						},
					},
				},
			},
		},
		"write_leaf_as_divergent_child_next_to_parent_leaf": {
			trieEntries: []entry{
				{
					key:   []byte{1, 2},
					value: []byte("original leaf"),
				},
			},
			key:   []byte{2, 3},
			value: []byte("leaf"),
			stored: NodeStorage{
				nodes: []StoredNode{
					NewStoredNode{
						Leaf{
							partialKey: []byte{2},
							value:      inline{Data: []byte("original leaf")},
						},
					},
					NewStoredNode{
						Leaf{
							partialKey: []byte{3},
							value:      inline{Data: []byte("leaf")},
						},
					},
					NewStoredNode{
						Branch{
							partialKey: []byte{},
							value:      nil,
							children: [codec.ChildrenCapacity]NodeHandle{
								nil,
								InMemory{StorageHandle(0)}, InMemory{StorageHandle(1)},
								nil, nil, nil, nil, nil, nil, nil, nil,
								nil, nil, nil, nil, nil,
							},
						},
					},
				},
			},
		},
	}

	for name, testCase := range testCases {
		testCase := testCase
		t.Run(name, func(t *testing.T) {
			t.Parallel()

			// Setup trie
			inmemoryDB := NewMemoryDB(emptyNode)
<<<<<<< HEAD
			trie := NewEmptyTrieDB(inmemoryDB, nil, nil)
=======
			trie := NewEmptyTrieDB(inmemoryDB)
>>>>>>> b3ddb1c4

			for _, entry := range testCase.trieEntries {
				assert.NoError(t, trie.insert(entry.key, entry.value))
			}

			// Add new key-value pair
			err := trie.insert(testCase.key, testCase.value)
			assert.NoError(t, err)

			// Check we have what we expect
			assert.Equal(t, testCase.stored.nodes, trie.storage.nodes)
		})
	}
}

func TestDeletes(t *testing.T) {
	t.Parallel()

	testCases := map[string]struct {
		trieEntries []entry
		key         []byte
		expected    NodeStorage
	}{
		"nil_key": {
			trieEntries: []entry{
				{
					key:   []byte{1},
					value: []byte("leaf"),
				},
			},
			expected: NodeStorage{
				nodes: []StoredNode{
					NewStoredNode{
						Leaf{
							partialKey: []byte{1},
							value:      inline{Data: []byte("leaf")},
						},
					},
				},
			},
		},
		"empty_trie": {
			key: []byte{1},
			expected: NodeStorage{
				nodes: []StoredNode{nil},
			},
		},
		"delete_leaf": {
			trieEntries: []entry{
				{
					key:   []byte{1},
					value: []byte("leaf"),
				},
			},
			key: []byte{1},
			expected: NodeStorage{
				nodes: []StoredNode{nil},
			},
		},
		"delete_branch": {
			trieEntries: []entry{
				{
					key:   []byte{1},
					value: []byte("branch"),
				},
				{
					key:   []byte{1, 0},
					value: []byte("leaf"),
				},
			},
			key: []byte{1},
			expected: NodeStorage{
				nodes: []StoredNode{
					nil,
					NewStoredNode{
						Leaf{
							partialKey: []byte{1, 0},
							value:      inline{Data: []byte("leaf")},
						},
					},
				},
			},
		},
		"delete_branch_without_value_should_do_nothing": {
			trieEntries: []entry{
				{
					key:   []byte{1, 0},
					value: []byte("leaf1"),
				},
				{
					key:   []byte{1, 1},
					value: []byte("leaf2"),
				},
			},
			key: []byte{1},
			expected: NodeStorage{
				nodes: []StoredNode{
					NewStoredNode{
						Leaf{
							partialKey: []byte{},
							value:      inline{Data: []byte("leaf1")},
						},
					},
					NewStoredNode{
						Leaf{
							partialKey: []byte{},
							value:      inline{Data: []byte("leaf2")},
						},
					},
					NewStoredNode{
						Branch{
							partialKey: []byte{1},
							children: [codec.ChildrenCapacity]NodeHandle{
								InMemory{StorageHandle(0)}, InMemory{StorageHandle(1)},
							},
						},
					},
				},
			},
		},
	}

	for name, testCase := range testCases {
		testCase := testCase
		t.Run(name, func(t *testing.T) {
			t.Parallel()

			// Setup trie
			inmemoryDB := NewMemoryDB(emptyNode)
<<<<<<< HEAD
			trie := NewEmptyTrieDB(inmemoryDB, nil, nil)
=======
			trie := NewEmptyTrieDB(inmemoryDB)
>>>>>>> b3ddb1c4

			for _, entry := range testCase.trieEntries {
				assert.NoError(t, trie.insert(entry.key, entry.value))
			}

			// Remove key
			err := trie.remove(testCase.key)
			assert.NoError(t, err)

			// Check we have what we expect
			assert.Equal(t, testCase.expected.nodes, trie.storage.nodes)
		})
	}
}

func TestInsertAfterDelete(t *testing.T) {
	t.Parallel()

	testCases := map[string]struct {
		trieEntries []entry
		key         []byte
		value       []byte
		expected    NodeStorage
	}{
		"insert_leaf_after_delete": {
			trieEntries: []entry{
				{
					key:   []byte{1},
					value: []byte("leaf"),
				},
			},
			key:   []byte{1},
			value: []byte("new leaf"),
			expected: NodeStorage{
				nodes: []StoredNode{
					NewStoredNode{
						Leaf{
							partialKey: []byte{1},
							value:      inline{Data: []byte("new leaf")},
						},
					},
				},
			},
		},
		"insert_branch_after_delete": {
			trieEntries: []entry{
				{
					key:   []byte{1},
					value: []byte("branch"),
				},
				{
					key:   []byte{1, 0},
					value: []byte("leaf"),
				},
			},
			key:   []byte{1},
			value: []byte("new branch"),
			expected: NodeStorage{
				nodes: []StoredNode{
					NewStoredNode{
						Leaf{
							partialKey: []byte{},
							value:      inline{Data: []byte("leaf")},
						},
					},
					NewStoredNode{
						Branch{
							partialKey: []byte{1},
							value:      inline{Data: []byte("new branch")},
							children: [codec.ChildrenCapacity]NodeHandle{
								InMemory{StorageHandle(0)},
							},
						},
					},
				},
			},
		},
	}

	for name, testCase := range testCases {
		testCase := testCase
		t.Run(name, func(t *testing.T) {
			t.Parallel()

			// Setup trie
			inmemoryDB := NewMemoryDB(emptyNode)
<<<<<<< HEAD
			trie := NewEmptyTrieDB(inmemoryDB, nil, nil)
=======
			trie := NewEmptyTrieDB(inmemoryDB)
>>>>>>> b3ddb1c4

			for _, entry := range testCase.trieEntries {
				assert.NoError(t, trie.insert(entry.key, entry.value))
			}

			// Remove key
			err := trie.remove(testCase.key)
			assert.NoError(t, err)

			// Add again
			err = trie.insert(testCase.key, testCase.value)
			assert.NoError(t, err)

			// Check we have what we expect
			assert.Equal(t, testCase.expected.nodes, trie.storage.nodes)
		})
	}
}

func TestDBCommits(t *testing.T) {
	t.Parallel()

	t.Run("commit_leaf", func(t *testing.T) {
		t.Parallel()

		inmemoryDB := NewMemoryDB(emptyNode)
<<<<<<< HEAD
		trie := NewEmptyTrieDB(inmemoryDB, nil, nil)
=======
		trie := NewEmptyTrieDB(inmemoryDB)
>>>>>>> b3ddb1c4

		err := trie.Put([]byte("leaf"), []byte("leafvalue"))
		assert.NoError(t, err)

		err = trie.commit()
		assert.NoError(t, err)

		// 1 leaf
		assert.Len(t, inmemoryDB.data, 1)

		// Get values using lazy loading
		value := trie.Get([]byte("leaf"))
		assert.Equal(t, []byte("leafvalue"), value)
	})

	t.Run("commit_branch_and_inlined_leaf", func(t *testing.T) {
		t.Parallel()

		inmemoryDB := NewMemoryDB(emptyNode)
<<<<<<< HEAD
		trie := NewEmptyTrieDB(inmemoryDB, nil, nil)
=======
		trie := NewEmptyTrieDB(inmemoryDB)
>>>>>>> b3ddb1c4

		err := trie.Put([]byte("branchleaf"), []byte("leafvalue"))
		assert.NoError(t, err)
		err = trie.Put([]byte("branch"), []byte("branchvalue"))
		assert.NoError(t, err)

		err = trie.commit()
		assert.NoError(t, err)

		// 1 branch with its inlined leaf
		assert.Len(t, inmemoryDB.data, 1)

		// Get values using lazy loading
		value := trie.Get([]byte("branch"))
		assert.Equal(t, []byte("branchvalue"), value)
		value = trie.Get([]byte("branchleaf"))
		assert.Equal(t, []byte("leafvalue"), value)
	})

	t.Run("commit_branch_and_hashed_leaf", func(t *testing.T) {
		t.Parallel()

		inmemoryDB := NewMemoryDB(emptyNode)
<<<<<<< HEAD
		tr := NewEmptyTrieDB(inmemoryDB, nil, nil)
=======
		tr := NewEmptyTrieDB(inmemoryDB)
>>>>>>> b3ddb1c4

		err := tr.Put([]byte("branchleaf"), make([]byte, 40))
		assert.NoError(t, err)
		err = tr.Put([]byte("branch"), []byte("branchvalue"))
		assert.NoError(t, err)

		err = tr.commit()
		assert.NoError(t, err)

		// 1 branch with 1 hashed leaf child
		// 1 hashed leaf
		assert.Len(t, inmemoryDB.data, 2)

		// Get values using lazy loading
		value := tr.Get([]byte("branch"))
		assert.Equal(t, []byte("branchvalue"), value)
		value = tr.Get([]byte("branchleaf"))
		assert.Equal(t, make([]byte, 40), value)
	})

	t.Run("commit_branch_and_hashed_leaf_with_hashed_value", func(t *testing.T) {
		t.Parallel()

		inmemoryDB := NewMemoryDB(emptyNode)
<<<<<<< HEAD
		tr := NewEmptyTrieDB(inmemoryDB, nil, nil)
=======
		tr := NewEmptyTrieDB(inmemoryDB)
>>>>>>> b3ddb1c4
		tr.SetVersion(trie.V1)

		err := tr.Put([]byte("branchleaf"), make([]byte, 40))
		assert.NoError(t, err)
		err = tr.Put([]byte("branch"), []byte("branchvalue"))
		assert.NoError(t, err)

		err = tr.commit()
		assert.NoError(t, err)

		// 1 branch with 1 hashed leaf child
		// 1 hashed leaf with hashed value
		// 1 hashed value
		assert.Len(t, inmemoryDB.data, 3)

		// Get values using lazy loading
		value := tr.Get([]byte("branch"))
		assert.Equal(t, []byte("branchvalue"), value)
		value = tr.Get([]byte("branchleaf"))
		assert.Equal(t, make([]byte, 40), value)
	})

	t.Run("commit_branch_and_hashed_leaf_with_hashed_value_then_delete_it", func(t *testing.T) {
		t.Parallel()

		inmemoryDB := NewMemoryDB(emptyNode)
<<<<<<< HEAD
		tr := NewEmptyTrieDB(inmemoryDB, nil, nil)
=======
		tr := NewEmptyTrieDB(inmemoryDB)
>>>>>>> b3ddb1c4
		tr.SetVersion(trie.V1)

		err := tr.Put([]byte("branchleaf"), make([]byte, 40))
		assert.NoError(t, err)
		err = tr.Put([]byte("branch"), []byte("branchvalue"))
		assert.NoError(t, err)

		err = tr.commit()
		assert.NoError(t, err)

		// 1 branch with 1 hashed leaf child
		// 1 hashed leaf with hashed value
		// 1 hashed value
		assert.Len(t, inmemoryDB.data, 3)

		err = tr.Delete([]byte("branchleaf"))
		assert.NoError(t, err)
		tr.commit()

		// 1 branch transformed in a leaf
		// previous leaf was deleted
		// previous hashed (V1) value was deleted too
		assert.Len(t, inmemoryDB.data, 1)
	})

	t.Run("commit_branch_with_leaf_then_delete_leaf", func(t *testing.T) {
		t.Parallel()

		inmemoryDB := NewMemoryDB(emptyNode)
<<<<<<< HEAD
		trie := NewEmptyTrieDB(inmemoryDB, nil, nil)
=======
		trie := NewEmptyTrieDB(inmemoryDB)
>>>>>>> b3ddb1c4

		err := trie.Put([]byte("branchleaf"), []byte("leafvalue"))
		assert.NoError(t, err)
		err = trie.Put([]byte("branch"), []byte("branchvalue"))
		assert.NoError(t, err)

		err = trie.commit()
		assert.NoError(t, err)

		err = trie.Delete([]byte("branchleaf"))
		assert.NoError(t, err)

		err = trie.commit()
		assert.NoError(t, err)

		// 1 branch transformed in a leaf
		// previous leaf was deleted
		assert.Len(t, inmemoryDB.data, 1)

		v := trie.Get([]byte("branch"))
		assert.Equal(t, []byte("branchvalue"), v)
		v = trie.Get([]byte("branchleaf"))
		assert.Nil(t, v)
	})
}<|MERGE_RESOLUTION|>--- conflicted
+++ resolved
@@ -342,11 +342,7 @@
 
 			// Setup trie
 			inmemoryDB := NewMemoryDB(emptyNode)
-<<<<<<< HEAD
-			trie := NewEmptyTrieDB(inmemoryDB, nil, nil)
-=======
 			trie := NewEmptyTrieDB(inmemoryDB)
->>>>>>> b3ddb1c4
 
 			for _, entry := range testCase.trieEntries {
 				assert.NoError(t, trie.insert(entry.key, entry.value))
@@ -476,11 +472,7 @@
 
 			// Setup trie
 			inmemoryDB := NewMemoryDB(emptyNode)
-<<<<<<< HEAD
-			trie := NewEmptyTrieDB(inmemoryDB, nil, nil)
-=======
 			trie := NewEmptyTrieDB(inmemoryDB)
->>>>>>> b3ddb1c4
 
 			for _, entry := range testCase.trieEntries {
 				assert.NoError(t, trie.insert(entry.key, entry.value))
@@ -567,11 +559,7 @@
 
 			// Setup trie
 			inmemoryDB := NewMemoryDB(emptyNode)
-<<<<<<< HEAD
-			trie := NewEmptyTrieDB(inmemoryDB, nil, nil)
-=======
 			trie := NewEmptyTrieDB(inmemoryDB)
->>>>>>> b3ddb1c4
 
 			for _, entry := range testCase.trieEntries {
 				assert.NoError(t, trie.insert(entry.key, entry.value))
@@ -598,11 +586,7 @@
 		t.Parallel()
 
 		inmemoryDB := NewMemoryDB(emptyNode)
-<<<<<<< HEAD
-		trie := NewEmptyTrieDB(inmemoryDB, nil, nil)
-=======
 		trie := NewEmptyTrieDB(inmemoryDB)
->>>>>>> b3ddb1c4
 
 		err := trie.Put([]byte("leaf"), []byte("leafvalue"))
 		assert.NoError(t, err)
@@ -622,11 +606,7 @@
 		t.Parallel()
 
 		inmemoryDB := NewMemoryDB(emptyNode)
-<<<<<<< HEAD
-		trie := NewEmptyTrieDB(inmemoryDB, nil, nil)
-=======
 		trie := NewEmptyTrieDB(inmemoryDB)
->>>>>>> b3ddb1c4
 
 		err := trie.Put([]byte("branchleaf"), []byte("leafvalue"))
 		assert.NoError(t, err)
@@ -650,11 +630,7 @@
 		t.Parallel()
 
 		inmemoryDB := NewMemoryDB(emptyNode)
-<<<<<<< HEAD
-		tr := NewEmptyTrieDB(inmemoryDB, nil, nil)
-=======
 		tr := NewEmptyTrieDB(inmemoryDB)
->>>>>>> b3ddb1c4
 
 		err := tr.Put([]byte("branchleaf"), make([]byte, 40))
 		assert.NoError(t, err)
@@ -679,11 +655,7 @@
 		t.Parallel()
 
 		inmemoryDB := NewMemoryDB(emptyNode)
-<<<<<<< HEAD
-		tr := NewEmptyTrieDB(inmemoryDB, nil, nil)
-=======
 		tr := NewEmptyTrieDB(inmemoryDB)
->>>>>>> b3ddb1c4
 		tr.SetVersion(trie.V1)
 
 		err := tr.Put([]byte("branchleaf"), make([]byte, 40))
@@ -710,11 +682,7 @@
 		t.Parallel()
 
 		inmemoryDB := NewMemoryDB(emptyNode)
-<<<<<<< HEAD
-		tr := NewEmptyTrieDB(inmemoryDB, nil, nil)
-=======
 		tr := NewEmptyTrieDB(inmemoryDB)
->>>>>>> b3ddb1c4
 		tr.SetVersion(trie.V1)
 
 		err := tr.Put([]byte("branchleaf"), make([]byte, 40))
@@ -744,11 +712,7 @@
 		t.Parallel()
 
 		inmemoryDB := NewMemoryDB(emptyNode)
-<<<<<<< HEAD
-		trie := NewEmptyTrieDB(inmemoryDB, nil, nil)
-=======
 		trie := NewEmptyTrieDB(inmemoryDB)
->>>>>>> b3ddb1c4
 
 		err := trie.Put([]byte("branchleaf"), []byte("leafvalue"))
 		assert.NoError(t, err)
