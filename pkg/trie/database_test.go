// Copyright 2021 ChainSafe Systems (ON)
// SPDX-License-Identifier: LGPL-3.0-only

package trie

import (
	"testing"

	"github.com/ChainSafe/gossamer/internal/database"
	"github.com/ChainSafe/gossamer/lib/common"
	"github.com/stretchr/testify/assert"
	"github.com/stretchr/testify/require"
)

func newTestDB(t *testing.T) database.Table {
	db, err := database.NewPebble("", true)
	require.NoError(t, err)
	return database.NewTable(db, "trie")
}

func Test_Trie_Store_Load(t *testing.T) {
	t.Parallel()

	const size = 1000
	trie, _ := makeSeededTrie(t, size)

	rootHash := V0.MustHash(trie)

	db := newTestDB(t)
	err := trie.WriteDirty(db)
	require.NoError(t, err)

	trieFromDB := NewEmptyInmemoryTrie()
	err = trieFromDB.Load(db, rootHash)
	require.NoError(t, err)
	assert.Equal(t, trie.String(), trieFromDB.String())
}

func Test_Trie_Load_EmptyHash(t *testing.T) {
	t.Parallel()

	db := newTestDB(t)
	trieFromDB := NewEmptyInmemoryTrie()
	err := trieFromDB.Load(db, EmptyHash)
	require.NoError(t, err)
}

func Test_Trie_WriteDirty_Put(t *testing.T) {
	t.Parallel()

	generator := newGenerator()
	const size = 500
	keyValues := generateKeyValues(t, generator, size)

	trie := NewEmptyInmemoryTrie()

	db := newTestDB(t)

	// Put, write dirty and get from DB
	for keyString, value := range keyValues {
		key := []byte(keyString)

		trie.Put(key, value)

		err := trie.WriteDirty(db)
		require.NoError(t, err)

		rootHash := V0.MustHash(trie)
		valueFromDB, err := GetFromDB(db, rootHash, key)
		require.NoError(t, err)
		assert.Equalf(t, value, valueFromDB, "for key=%x", key)
	}

	err := trie.WriteDirty(db)
	require.NoError(t, err)

	// Pick an existing key and replace its value
	oneKeySet := pickKeys(keyValues, generator, 1)
	existingKey := oneKeySet[0]
	existingValue := keyValues[string(existingKey)]
	newValue := make([]byte, len(existingValue))
	copy(newValue, existingValue)
	newValue = append(newValue, 99)
	trie.Put(existingKey, newValue)
	err = trie.WriteDirty(db)
	require.NoError(t, err)

	rootHash := V0.MustHash(trie)

	// Verify the trie in database is also modified.
	trieFromDB := NewEmptyInmemoryTrie()
	err = trieFromDB.Load(db, rootHash)
	require.NoError(t, err)
	require.Equal(t, trie.String(), trieFromDB.String())
	value, err := GetFromDB(db, rootHash, existingKey)
	require.NoError(t, err)
	assert.Equal(t, newValue, value)
}

func Test_Trie_WriteDirty_Delete(t *testing.T) {
	t.Parallel()

	const size = 1000
	trie, keyValues := makeSeededTrie(t, size)

	generator := newGenerator()
	keysToDelete := pickKeys(keyValues, generator, size/50)

	db := newTestDB(t)
	err := trie.WriteDirty(db)
	require.NoError(t, err)

	deletedKeys := make(map[string]struct{}, len(keysToDelete))
	for _, keyToDelete := range keysToDelete {
		trie.Delete(keyToDelete)
		err = trie.WriteDirty(db)
		require.NoError(t, err)

		deletedKeys[string(keyToDelete)] = struct{}{}
	}

	rootHash := V0.MustHash(trie)

	trieFromDB := NewEmptyInmemoryTrie()
	err = trieFromDB.Load(db, rootHash)
	require.NoError(t, err)
	require.Equal(t, trie.String(), trieFromDB.String())

	for keyString, expectedValue := range keyValues {
		if _, deleted := deletedKeys[keyString]; deleted {
			expectedValue = nil
		}

		key := []byte(keyString)
		value, err := GetFromDB(db, rootHash, key)
		require.NoError(t, err)
		assert.Equal(t, expectedValue, value)
	}
}

func Test_Trie_WriteDirty_ClearPrefix(t *testing.T) {
	t.Parallel()

	const size = 2000
	trie, keyValues := makeSeededTrie(t, size)

	generator := newGenerator()
	keysToClearPrefix := pickKeys(keyValues, generator, size/50)

	db := newTestDB(t)
	err := trie.WriteDirty(db)
	require.NoError(t, err)

	for _, keyToClearPrefix := range keysToClearPrefix {
		trie.ClearPrefix(keyToClearPrefix)
		err = trie.WriteDirty(db)
		require.NoError(t, err)
	}

	rootHash := V0.MustHash(trie)

	trieFromDB := NewEmptyInmemoryTrie()
	err = trieFromDB.Load(db, rootHash)
	require.NoError(t, err)
	assert.Equal(t, trie.String(), trieFromDB.String())
}

func Test_PopulateNodeHashes(t *testing.T) {
	t.Parallel()

	var (
		merkleValue32Zeroes = common.Hash{}
		merkleValue32Ones   = common.Hash{
			1, 1, 1, 1, 1, 1, 1, 1, 1, 1, 1, 1, 1, 1, 1, 1,
			1, 1, 1, 1, 1, 1, 1, 1, 1, 1, 1, 1, 1, 1, 1, 1}
		merkleValue32Twos = common.Hash{
			2, 2, 2, 2, 2, 2, 2, 2, 2, 2, 2, 2, 2, 2, 2, 2,
			2, 2, 2, 2, 2, 2, 2, 2, 2, 2, 2, 2, 2, 2, 2, 2}
		merkleValue32Threes = common.Hash{
			3, 3, 3, 3, 3, 3, 3, 3, 3, 3, 3, 3, 3, 3, 3, 3,
			3, 3, 3, 3, 3, 3, 3, 3, 3, 3, 3, 3, 3, 3, 3, 3}
	)

	testCases := map[string]struct {
		node       *Node
		nodeHashes map[common.Hash]struct{}
		panicValue interface{}
	}{
		"nil_node": {
			nodeHashes: map[common.Hash]struct{}{},
		},
		"inlined_leaf_node": {
			node:       &Node{MerkleValue: []byte("a")},
			nodeHashes: map[common.Hash]struct{}{},
		},
		"leaf_node": {
			node: &Node{MerkleValue: merkleValue32Zeroes.ToBytes()},
			nodeHashes: map[common.Hash]struct{}{
				merkleValue32Zeroes: {},
			},
		},
		"leaf_node_without_Merkle_value": {
			node:       &Node{PartialKey: []byte{1}, StorageValue: []byte{2}},
			panicValue: "node with partial key 0x01 has no Merkle value computed",
		},
		"inlined_branch_node": {
			node: &Node{
				MerkleValue: []byte("a"),
				Children: padRightChildren([]*Node{
					{MerkleValue: []byte("b")},
				}),
			},
			nodeHashes: map[common.Hash]struct{}{},
		},
		"branch_node": {
			node: &Node{
				MerkleValue: merkleValue32Zeroes.ToBytes(),
				Children: padRightChildren([]*Node{
					{MerkleValue: merkleValue32Ones.ToBytes()},
				}),
			},
			nodeHashes: map[common.Hash]struct{}{
				merkleValue32Zeroes: {},
				merkleValue32Ones:   {},
			},
		},
		"nested_branch_node": {
			node: &Node{
				MerkleValue: merkleValue32Zeroes.ToBytes(),
				Children: padRightChildren([]*Node{
					{MerkleValue: merkleValue32Ones.ToBytes()},
					{
						MerkleValue: merkleValue32Twos.ToBytes(),
						Children: padRightChildren([]*Node{
							{MerkleValue: merkleValue32Threes.ToBytes()},
						}),
					},
				}),
			},
			nodeHashes: map[common.Hash]struct{}{
				merkleValue32Zeroes: {},
				merkleValue32Ones:   {},
				merkleValue32Twos:   {},
				merkleValue32Threes: {},
			},
		},
	}

	for name, testCase := range testCases {
		testCase := testCase
		t.Run(name, func(t *testing.T) {
			t.Parallel()

			nodeHashes := make(map[common.Hash]struct{})

			if testCase.panicValue != nil {
				assert.PanicsWithValue(t, testCase.panicValue, func() {
					PopulateNodeHashes(testCase.node, nodeHashes)
				})
				return
			}

			PopulateNodeHashes(testCase.node, nodeHashes)

			assert.Equal(t, testCase.nodeHashes, nodeHashes)
		})
	}
}

func Test_GetFromDB(t *testing.T) {
	t.Parallel()

	const size = 1000
	trie, keyValues := makeSeededTrie(t, size)

	db := newTestDB(t)
	err := trie.WriteDirty(db)
	require.NoError(t, err)

	root := V0.MustHash(trie)

	for keyString, expectedValue := range keyValues {
		key := []byte(keyString)
		value, err := GetFromDB(db, root, key)
		assert.NoError(t, err)
		assert.Equal(t, expectedValue, value)
	}
}

func Test_GetFromDB_EmptyHash(t *testing.T) {
	t.Parallel()

	db := newTestDB(t)

	value, err := GetFromDB(db, EmptyHash, []byte("test"))
	assert.NoError(t, err)
	assert.Nil(t, value)
}

func Test_Trie_PutChild_Store_Load(t *testing.T) {
	t.Parallel()

	const size = 100
	trie, _ := makeSeededTrie(t, size)

	const childTrieSize = 10
	childTrie, _ := makeSeededTrie(t, childTrieSize)

	db := newTestDB(t)

	// the hash is equal to the key if the key is less or equal to 32 bytes
	// and is the blake2b hash of the encoding of the node otherwise.
	// This is why we test with keys greater and smaller than 32 bytes below.
	keysToChildTries := [][]byte{
		[]byte("012345678901234567890123456789013"), // 33 bytes
		[]byte("01234567890123456789012345678901"),  // 32 bytes
		[]byte("0123456789012345678901234567890"),   // 31 bytes
	}

	for _, keyToChildTrie := range keysToChildTries {
		err := trie.SetChild(keyToChildTrie, childTrie)
		require.NoError(t, err)

		err = trie.WriteDirty(db)
		require.NoError(t, err)

<<<<<<< HEAD
		trieFromDB := NewEmptyInmemoryTrie()
		err = trieFromDB.Load(db, V0.MustHash(trie))
=======
		trieFromDB := NewEmptyTrie()
		err = trieFromDB.Load(db, trie.MustHash())
>>>>>>> 1a13e4cc
		require.NoError(t, err)

		assert.Equal(t, trie.childTries, trieFromDB.childTries)
		assert.Equal(t, trie.String(), trieFromDB.String())
	}
}<|MERGE_RESOLUTION|>--- conflicted
+++ resolved
@@ -324,13 +324,8 @@
 		err = trie.WriteDirty(db)
 		require.NoError(t, err)
 
-<<<<<<< HEAD
 		trieFromDB := NewEmptyInmemoryTrie()
-		err = trieFromDB.Load(db, V0.MustHash(trie))
-=======
-		trieFromDB := NewEmptyTrie()
 		err = trieFromDB.Load(db, trie.MustHash())
->>>>>>> 1a13e4cc
 		require.NoError(t, err)
 
 		assert.Equal(t, trie.childTries, trieFromDB.childTries)
