// Copyright 2024 ChainSafe Systems (ON)
// SPDX-License-Identifier: LGPL-3.0-only

package trie

import (
	"github.com/ChainSafe/gossamer/dot/types"
	"github.com/ChainSafe/gossamer/lib/common"
	"github.com/ChainSafe/gossamer/pkg/trie/db"
)

<<<<<<< HEAD
type ChildTrieManager interface {
	GetChild(keyToChild []byte) (Trie, error)
	GetFromChild(keyToChild, key []byte) ([]byte, error)
	PutIntoChild(keyToChild, key, value []byte) error
	DeleteChild(keyToChild []byte) (err error)
	ClearFromChild(keyToChild, key []byte) error
	GetChildTries() map[common.Hash]Trie
=======
// EmptyHash is the empty trie hash.
var EmptyHash = common.MustBlake2bHash([]byte{0})

// Trie is a base 16 modified Merkle Patricia trie.
type Trie struct {
	generation uint64
	root       *Node
	childTries map[common.Hash]*Trie
	db         db.Database
	version    TrieLayout
	// deltas stores trie deltas since the last trie snapshot.
	// For example node hashes that were deleted since
	// the last snapshot. These are used by the online
	// pruner to detect with database keys (trie node hashes) can
	// be deleted.
	deltas Deltas
}

// NewEmptyTrie creates a trie with a nil root
func NewEmptyTrie() *Trie {
	return NewTrie(nil, db.NewEmptyMemoryDB())
}

// NewTrie creates a trie with an existing root node
func NewTrie(root *Node, db db.Database) *Trie {
	return &Trie{
		root:       root,
		childTries: make(map[common.Hash]*Trie),
		db:         db,
		generation: 0, // Initially zero but increases after every snapshot.
		deltas:     tracking.New(),
		version:    V0,
	}
}

func (t *Trie) SetVersion(v TrieLayout) {
	if v < t.version {
		panic("cannot regress trie version")
	}

	t.version = v
}

// Equal is to compare one trie with other, this method will ignore the shared db instance
func (t *Trie) Equal(other *Trie) bool {
	if t == nil && other == nil {
		return true
	}

	if t == nil || other == nil {
		return false
	}

	return t.generation == other.generation && reflect.DeepEqual(t.root, other.root) &&
		reflect.DeepEqual(t.childTries, other.childTries) && reflect.DeepEqual(t.deltas, other.deltas)
}

// Snapshot creates a copy of the trie.
// Note it does not deep copy the trie, but will
// copy on write as modifications are done on this new trie.
// It does a snapshot of all child tries as well, and resets
// the set of deleted hashes.
func (t *Trie) Snapshot() (newTrie *Trie) {
	childTries := make(map[common.Hash]*Trie, len(t.childTries))

	rootCopySettings := node.DefaultCopySettings
	rootCopySettings.CopyMerkleValue = true

	for rootHash, childTrie := range t.childTries {
		childTries[rootHash] = &Trie{
			generation: childTrie.generation + 1,
			root:       childTrie.root.Copy(rootCopySettings),
			deltas:     tracking.New(),
			version:    t.version,
		}
	}

	return &Trie{
		generation: t.generation + 1,
		root:       t.root,
		db:         t.db,
		childTries: childTries,
		deltas:     tracking.New(),
		version:    t.version,
	}
}

// handleTrackedDeltas sets the pending deleted node hashes in
// the trie deltas tracker if and only if success is true.
func (t *Trie) handleTrackedDeltas(success bool, pendingDeltas tracking.Getter) {
	if !success || t.generation == 0 {
		// Do not persist tracked deleted node hashes if the operation failed or
		// if the trie generation is zero (first block, no trie snapshot done yet).
		return
	}
	t.deltas.MergeWith(pendingDeltas)
}

func (t *Trie) prepForMutation(currentNode *Node,
	copySettings node.CopySettings,
	pendingDeltas DeltaRecorder) (
	newNode *Node, err error) {
	if currentNode.Generation == t.generation {
		// no need to track deleted node, deep copy the node and
		// update the node generation.
		newNode = currentNode
	} else {
		err = t.registerDeletedNodeHash(currentNode, pendingDeltas)
		if err != nil {
			return nil, fmt.Errorf("registering deleted node: %w", err)
		}
		newNode = currentNode.Copy(copySettings)
		newNode.Generation = t.generation
	}

	newNode.SetDirty()
	return newNode, nil
}

func (t *Trie) registerDeletedNodeHash(node *Node,
	pendingDeltas DeltaRecorder) (err error) {
	err = t.ensureMerkleValueIsCalculated(node)
	if err != nil {
		return fmt.Errorf("ensuring Merkle value is calculated: %w", err)
	}

	if len(node.MerkleValue) < 32 {
		// Merkle values which are less than 32 bytes are inlined
		// in the parent branch and are not stored on disk, so there
		// is no need to track their deletion for the online pruning.
		return nil
	}

	if !node.Dirty {
		// Only register deleted nodes that were not previously modified
		// since the last trie snapshot.
		nodeHash := common.NewHash(node.MerkleValue)
		pendingDeltas.RecordDeleted(nodeHash)
	}

	return nil
}

// DeepCopy deep copies the trie and returns
// the copy. Note this method is meant to be used
// in tests and should not be used in production
// since it's rather inefficient compared to the copy
// on write mechanism achieved through snapshots.
func (t *Trie) DeepCopy() (trieCopy *Trie) {
	if t == nil {
		return nil
	}

	trieCopy = &Trie{
		generation: t.generation,
		db:         t.db,
		version:    t.version,
	}

	if t.deltas != nil {
		// Because DeepCopy() is only used in tests (in this and other packages),
		// it's fine to type assert deltas to access its DeepCopy method.
		trieCopy.deltas = t.deltas.DeepCopy()
	}

	if t.childTries != nil {
		trieCopy.childTries = make(map[common.Hash]*Trie, len(t.childTries))
		for hash, trie := range t.childTries {
			trieCopy.childTries[hash] = trie.DeepCopy()
		}
	}

	if t.root != nil {
		copySettings := node.DeepCopySettings
		trieCopy.root = t.root.Copy(copySettings)
	}

	return trieCopy
}

// RootNode returns a copy of the root node of the trie.
func (t *Trie) RootNode() *Node {
	copySettings := node.DefaultCopySettings
	copySettings.CopyMerkleValue = true
	return t.root.Copy(copySettings)
}

// MustHash returns the hashed root of the trie.
// It panics if it fails to hash the root node.
func (t *Trie) MustHash() common.Hash {
	h, err := t.Hash()
	if err != nil {
		panic(err)
	}

	return h
}

// Hash returns the hashed root of the trie.
func (t *Trie) Hash() (rootHash common.Hash, err error) {
	if t.root == nil {
		return EmptyHash, nil
	}

	merkleValue, err := t.root.CalculateRootMerkleValue()
	if err != nil {
		return rootHash, err
	}
	copy(rootHash[:], merkleValue)
	return rootHash, nil
}

// Entries returns all the key-value pairs in the trie as a map of keys to values
// where the keys are encoded in Little Endian.
func (t *Trie) Entries() (keyValueMap map[string][]byte) {
	keyValueMap = make(map[string][]byte)
	t.buildEntriesMap(t.root, nil, keyValueMap)
	return keyValueMap
}

func (t *Trie) buildEntriesMap(currentNode *Node, prefix []byte, kv map[string][]byte) {
	if currentNode == nil {
		return
	}

	// Leaf
	if currentNode.Kind() == node.Leaf {
		key := currentNode.PartialKey
		fullKeyNibbles := concatenateSlices(prefix, key)
		keyLE := codec.NibblesToKeyLE(fullKeyNibbles)
		kv[string(keyLE)] = t.Get(keyLE)
		return
	}

	// Branch
	branch := currentNode
	if branch.StorageValue != nil {
		fullKeyNibbles := concatenateSlices(prefix, branch.PartialKey)
		keyLE := codec.NibblesToKeyLE(fullKeyNibbles)
		kv[string(keyLE)] = t.Get(keyLE)
	}

	for i, child := range branch.Children {
		childPrefix := concatenateSlices(prefix, branch.PartialKey, intToByteSlice(i))
		t.buildEntriesMap(child, childPrefix, kv)
	}
}

// NextKey returns the next key in the trie in lexicographic order.
// It returns nil if no next key is found.
func (t *Trie) NextKey(keyLE []byte) (nextKeyLE []byte) {
	prefix := []byte(nil)
	key := codec.KeyLEToNibbles(keyLE)

	nextKey := findNextKey(t.root, prefix, key)
	if nextKey == nil {
		return nil
	}

	nextKeyLE = codec.NibblesToKeyLE(nextKey)
	return nextKeyLE
}

func findNextKey(parent *Node, prefix, searchKey []byte) (nextKey []byte) {
	if parent == nil {
		return nil
	}

	if parent.Kind() == node.Leaf {
		return findNextKeyLeaf(parent, prefix, searchKey)
	}
	return findNextKeyBranch(parent, prefix, searchKey)
}

func findNextKeyLeaf(leaf *Node, prefix, searchKey []byte) (nextKey []byte) {
	parentLeafKey := leaf.PartialKey
	fullKey := concatenateSlices(prefix, parentLeafKey)

	if keyIsLexicographicallyBigger(searchKey, fullKey) {
		return nil
	}

	return fullKey
}

func findNextKeyBranch(parentBranch *Node, prefix, searchKey []byte) (nextKey []byte) {
	fullKey := concatenateSlices(prefix, parentBranch.PartialKey)

	if bytes.Equal(searchKey, fullKey) {
		const startChildIndex = 0
		return findNextKeyChild(parentBranch.Children, startChildIndex, fullKey, searchKey)
	}

	if keyIsLexicographicallyBigger(searchKey, fullKey) {
		if len(searchKey) < len(fullKey) {
			return nil
		} else if len(searchKey) > len(fullKey) {
			startChildIndex := searchKey[len(fullKey)]
			return findNextKeyChild(parentBranch.Children,
				startChildIndex, fullKey, searchKey)
		}
	}

	// search key is smaller than full key
	if parentBranch.StorageValue != nil {
		return fullKey
	}
	const startChildIndex = 0
	return findNextKeyChild(parentBranch.Children, startChildIndex,
		fullKey, searchKey)
}

func keyIsLexicographicallyBigger(key, key2 []byte) (bigger bool) {
	if len(key) < len(key2) {
		return bytes.Compare(key, key2[:len(key)]) == 1
	}
	return bytes.Compare(key[:len(key2)], key2) != -1
}

// findNextKeyChild searches for a next key in the children
// given and returns a next key or nil if no next key is found.
func findNextKeyChild(children []*Node, startIndex byte,
	fullKey, key []byte) (nextKey []byte) {
	for i := startIndex; i < node.ChildrenCapacity; i++ {
		child := children[i]
		if child == nil {
			continue
		}

		childFullKey := concatenateSlices(fullKey, []byte{i})
		next := findNextKey(child, childFullKey, key)
		if len(next) > 0 {
			return next
		}
	}

	return nil
}

// Put inserts a value into the trie at the
// key specified in little Endian format.
func (t *Trie) Put(keyLE, value []byte) (err error) {
	pendingDeltas := tracking.New()
	defer func() {
		const success = true
		t.handleTrackedDeltas(success, pendingDeltas)
	}()

	err = t.insertKeyLE(keyLE, value, pendingDeltas)
	if err != nil {
		return err
	}

	return nil
}

func (t *Trie) insertKeyLE(keyLE, value []byte,
	pendingDeltas DeltaRecorder) (err error) {
	nibblesKey := codec.KeyLEToNibbles(keyLE)
	if value == nil {
		// Force nil value to be inserted to []byte{} since `nil` means there
		// is no value.
		value = []byte{}
	}

	root, _, _, err := t.insert(t.root, nibblesKey, value, pendingDeltas)
	if err != nil {
		return err
	}
	t.root = root
	return nil
}

// insert inserts a value in the trie at the key specified.
// It may create one or more new nodes or update an existing node.
func (t *Trie) insert(parent *Node, key, value []byte, pendingDeltas DeltaRecorder) (newParent *Node,
	mutated bool, nodesCreated uint32, err error) {
	if parent == nil {
		mutated = true
		nodesCreated = 1

		return &Node{
			PartialKey:   key,
			StorageValue: value,
			MustBeHashed: mustBeHashed(t.version, value),
			Generation:   t.generation,
			Dirty:        true,
		}, mutated, nodesCreated, nil
	}

	if parent.Kind() == node.Branch {
		newParent, mutated, nodesCreated, err = t.insertInBranch(
			parent, key, value, pendingDeltas)
		if err != nil {
			// `insertInBranch` may call `insert` so do not wrap the
			// error since this may be a deep recursive call.
			return nil, false, 0, err
		}
		return newParent, mutated, nodesCreated, nil
	}

	newParent, mutated, nodesCreated, err = t.insertInLeaf(
		parent, key, value, pendingDeltas)
	if err != nil {
		return nil, false, 0, fmt.Errorf("inserting in leaf: %w", err)
	}

	return newParent, mutated, nodesCreated, nil
}

func (t *Trie) insertInLeaf(parentLeaf *Node, key, value []byte,
	pendingDeltas DeltaRecorder) (
	newParent *Node, mutated bool, nodesCreated uint32, err error) {

	if bytes.Equal(parentLeaf.PartialKey, key) {
		nodesCreated = 0
		needsToBeHashed := mustBeHashed(t.version, value)
		if parentLeaf.MustBeHashed != needsToBeHashed {
			mutated = true
			parentLeaf.MustBeHashed = needsToBeHashed
			parentLeaf.SetDirty()
		}

		if parentLeaf.StorageValueEqual(value) {
			return parentLeaf, mutated, nodesCreated, nil
		}

		copySettings := node.DefaultCopySettings
		copySettings.CopyStorageValue = false
		parentLeaf, err = t.prepForMutation(parentLeaf, copySettings, pendingDeltas)
		if err != nil {
			return nil, false, 0, fmt.Errorf("preparing leaf for mutation: %w", err)
		}

		parentLeaf.StorageValue = value
		mutated = true
		return parentLeaf, mutated, nodesCreated, nil
	}

	commonPrefixLength := lenCommonPrefix(key, parentLeaf.PartialKey)

	// Convert the current leaf parent into a branch parent
	mutated = true
	newBranchParent := &Node{
		PartialKey: key[:commonPrefixLength],
		Generation: t.generation,
		Children:   make([]*node.Node, node.ChildrenCapacity),
		Dirty:      true,
	}

	parentLeafKey := parentLeaf.PartialKey
	if len(key) == commonPrefixLength {
		// key is included in parent leaf key
		newBranchParent.MustBeHashed = mustBeHashed(t.version, value)
		newBranchParent.StorageValue = value
		if len(key) < len(parentLeafKey) {
			// Move the current leaf parent as a child to the new branch.
			copySettings := node.DefaultCopySettings
			childIndex := parentLeafKey[commonPrefixLength]
			newParentLeafKey := parentLeaf.PartialKey[commonPrefixLength+1:]
			if !bytes.Equal(parentLeaf.PartialKey, newParentLeafKey) {
				parentLeaf, err = t.prepForMutation(parentLeaf, copySettings, pendingDeltas)
				if err != nil {
					return nil, false, 0, fmt.Errorf("preparing leaf for mutation: %w", err)
				}
				parentLeaf.PartialKey = newParentLeafKey
			}
			newBranchParent.Children[childIndex] = parentLeaf
			newBranchParent.Descendants++
			nodesCreated++
		}

		return newBranchParent, mutated, nodesCreated, nil
	}

	if len(parentLeaf.PartialKey) == commonPrefixLength {
		// the key of the parent leaf is at this new branch
		newBranchParent.StorageValue = parentLeaf.StorageValue
		newBranchParent.MustBeHashed = parentLeaf.MustBeHashed
		newBranchParent.IsHashedValue = parentLeaf.IsHashedValue
	} else {
		// make the leaf a child of the new branch
		copySettings := node.DefaultCopySettings
		childIndex := parentLeafKey[commonPrefixLength]
		newParentLeafKey := parentLeaf.PartialKey[commonPrefixLength+1:]
		if !bytes.Equal(parentLeaf.PartialKey, newParentLeafKey) {
			parentLeaf, err = t.prepForMutation(parentLeaf, copySettings, pendingDeltas)
			if err != nil {
				return nil, false, 0, fmt.Errorf("preparing leaf for mutation: %w", err)
			}
			parentLeaf.PartialKey = newParentLeafKey
		}
		newBranchParent.Children[childIndex] = parentLeaf
		newBranchParent.Descendants++
		nodesCreated++
	}
	childIndex := key[commonPrefixLength]
	newLeaf := &Node{
		PartialKey:   key[commonPrefixLength+1:],
		StorageValue: value,
		Generation:   t.generation,
		Dirty:        true,
		MustBeHashed: mustBeHashed(t.version, value),
	}
	newBranchParent.Children[childIndex] = newLeaf
	newBranchParent.Descendants++
	nodesCreated++

	return newBranchParent, mutated, nodesCreated, nil
}

func (t *Trie) insertInBranch(parentBranch *Node, key, value []byte,
	pendingDeltas DeltaRecorder) (
	newParent *Node, mutated bool, nodesCreated uint32, err error) {
	copySettings := node.DefaultCopySettings

	if bytes.Equal(key, parentBranch.PartialKey) {
		needsToBeHashed := mustBeHashed(t.version, value)
		if parentBranch.MustBeHashed != needsToBeHashed {
			mutated = true
			parentBranch.MustBeHashed = needsToBeHashed
			parentBranch.SetDirty()
		}

		if parentBranch.StorageValueEqual(value) {
			return parentBranch, mutated, nodesCreated, nil
		}

		parentBranch, err = t.prepForMutation(parentBranch, copySettings, pendingDeltas)
		if err != nil {
			return nil, false, 0, fmt.Errorf("preparing branch for mutation: %w", err)
		}
		parentBranch.StorageValue = value
		mutated = true
		return parentBranch, mutated, 0, nil
	}

	if bytes.HasPrefix(key, parentBranch.PartialKey) {
		// key is included in parent branch key
		commonPrefixLength := lenCommonPrefix(key, parentBranch.PartialKey)
		childIndex := key[commonPrefixLength]
		remainingKey := key[commonPrefixLength+1:]
		child := parentBranch.Children[childIndex]

		if child == nil {
			child = &Node{
				PartialKey:   remainingKey,
				StorageValue: value,
				Generation:   t.generation,
				Dirty:        true,
				MustBeHashed: mustBeHashed(t.version, value),
			}
			nodesCreated = 1
			parentBranch, err = t.prepForMutation(parentBranch, copySettings, pendingDeltas)
			if err != nil {
				return nil, false, 0, fmt.Errorf("preparing branch for mutation: %w", err)
			}
			parentBranch.Children[childIndex] = child
			parentBranch.Descendants += nodesCreated
			mutated = true
			return parentBranch, mutated, nodesCreated, nil
		}

		child, mutated, nodesCreated, err = t.insert(child, remainingKey, value, pendingDeltas)
		if err != nil {
			// do not wrap error since `insert` may call `insertInBranch` recursively
			return nil, false, 0, err
		} else if !mutated {
			return parentBranch, mutated, 0, nil
		}

		parentBranch, err = t.prepForMutation(parentBranch, copySettings, pendingDeltas)
		if err != nil {
			return nil, false, 0, fmt.Errorf("preparing branch for mutation: %w", err)
		}

		parentBranch.Children[childIndex] = child
		parentBranch.Descendants += nodesCreated
		return parentBranch, mutated, nodesCreated, nil
	}

	// we need to branch out at the point where the keys diverge
	// update partial keys, new branch has key up to matching length
	mutated = true
	nodesCreated = 1
	commonPrefixLength := lenCommonPrefix(key, parentBranch.PartialKey)
	newParentBranch := &Node{
		PartialKey: key[:commonPrefixLength],
		Generation: t.generation,
		Children:   make([]*node.Node, node.ChildrenCapacity),
		Dirty:      true,
	}

	oldParentIndex := parentBranch.PartialKey[commonPrefixLength]
	remainingOldParentKey := parentBranch.PartialKey[commonPrefixLength+1:]

	// Note: parentBranch.PartialKey != remainingOldParentKey
	parentBranch, err = t.prepForMutation(parentBranch, copySettings, pendingDeltas)
	if err != nil {
		return nil, false, 0, fmt.Errorf("preparing branch for mutation: %w", err)
	}

	parentBranch.PartialKey = remainingOldParentKey
	newParentBranch.Children[oldParentIndex] = parentBranch
	newParentBranch.Descendants += 1 + parentBranch.Descendants

	if len(key) <= commonPrefixLength {
		newParentBranch.StorageValue = value
		newParentBranch.MustBeHashed = mustBeHashed(t.version, value)
	} else {
		childIndex := key[commonPrefixLength]
		remainingKey := key[commonPrefixLength+1:]
		var additionalNodesCreated uint32
		newParentBranch.Children[childIndex], _, additionalNodesCreated, err = t.insert(
			nil, remainingKey, value, pendingDeltas)
		if err != nil {
			// do not wrap error since `insert` may call `insertInBranch` recursively
			return nil, false, 0, err
		}

		nodesCreated += additionalNodesCreated
		newParentBranch.Descendants += additionalNodesCreated
	}

	return newParentBranch, mutated, nodesCreated, nil
}

// LoadFromMap loads the given data mapping of key to value into a new empty trie.
// The keys are in hexadecimal little Endian encoding and the values
// are hexadecimal encoded.
func LoadFromMap(data map[string]string, version TrieLayout) (trie Trie, err error) {
	trie = *NewEmptyTrie()
	trie.SetVersion(version)

	pendingDeltas := tracking.New()
	defer func() {
		trie.handleTrackedDeltas(err == nil, pendingDeltas)
	}()

	for key, value := range data {
		keyLEBytes, err := common.HexToBytes(key)
		if err != nil {
			return Trie{}, fmt.Errorf("cannot convert key hex to bytes: %w", err)
		}

		valueBytes, err := common.HexToBytes(value)
		if err != nil {
			return Trie{}, fmt.Errorf("cannot convert value hex to bytes: %w", err)
		}

		err = trie.insertKeyLE(keyLEBytes, valueBytes, pendingDeltas)
		if err != nil {
			return Trie{}, fmt.Errorf("inserting key value pair in trie: %w", err)
		}
	}

	return trie, nil
}

// GetKeysWithPrefix returns all keys in little Endian
// format from nodes in the trie that have the given little
// Endian formatted prefix in their key.
func (t *Trie) GetKeysWithPrefix(prefixLE []byte) (keysLE [][]byte) {
	var prefixNibbles []byte
	if len(prefixLE) > 0 {
		prefixNibbles = codec.KeyLEToNibbles(prefixLE)
		prefixNibbles = bytes.TrimSuffix(prefixNibbles, []byte{0})
	}

	prefix := []byte(nil)
	key := prefixNibbles
	return getKeysWithPrefix(t.root, prefix, key, keysLE)
}

// getKeysWithPrefix returns all keys in little Endian format that have the
// prefix given. The prefix and key byte slices are in nibbles format.
// TODO pass in map of keysLE if order is not needed.
// TODO do all processing on nibbles keys and then convert to LE.
func getKeysWithPrefix(parent *Node, prefix, key []byte,
	keysLE [][]byte) (newKeysLE [][]byte) {
	if parent == nil {
		return keysLE
	}

	if parent.Kind() == node.Leaf {
		return getKeysWithPrefixFromLeaf(parent, prefix, key, keysLE)
	}

	return getKeysWithPrefixFromBranch(parent, prefix, key, keysLE)
}

func getKeysWithPrefixFromLeaf(parent *Node, prefix, key []byte,
	keysLE [][]byte) (newKeysLE [][]byte) {
	if len(key) == 0 || bytes.HasPrefix(parent.PartialKey, key) {
		fullKeyLE := makeFullKeyLE(prefix, parent.PartialKey)
		keysLE = append(keysLE, fullKeyLE)
	}
	return keysLE
}

func getKeysWithPrefixFromBranch(parent *Node, prefix, key []byte,
	keysLE [][]byte) (newKeysLE [][]byte) {
	if len(key) == 0 || bytes.HasPrefix(parent.PartialKey, key) {
		return addAllKeys(parent, prefix, keysLE)
	}

	noPossiblePrefixedKeys :=
		len(parent.PartialKey) > len(key) &&
			!bytes.HasPrefix(parent.PartialKey, key)
	if noPossiblePrefixedKeys {
		return keysLE
	}

	key = key[len(parent.PartialKey):]
	childIndex := key[0]
	child := parent.Children[childIndex]
	childPrefix := makeChildPrefix(prefix, parent.PartialKey, int(childIndex))
	childKey := key[1:]
	return getKeysWithPrefix(child, childPrefix, childKey, keysLE)
}

// addAllKeys appends all keys of descendant nodes of the parent node
// to the slice of keys given and returns this slice.
// It uses the prefix in nibbles format to determine the full key.
// The slice of keys has its keys formatted in little Endian.
func addAllKeys(parent *Node, prefix []byte, keysLE [][]byte) (newKeysLE [][]byte) {
	if parent == nil {
		return keysLE
	}

	if parent.Kind() == node.Leaf {
		keyLE := makeFullKeyLE(prefix, parent.PartialKey)
		keysLE = append(keysLE, keyLE)
		return keysLE
	}

	if parent.StorageValue != nil {
		keyLE := makeFullKeyLE(prefix, parent.PartialKey)
		keysLE = append(keysLE, keyLE)
	}

	for i, child := range parent.Children {
		childPrefix := makeChildPrefix(prefix, parent.PartialKey, i)
		keysLE = addAllKeys(child, childPrefix, keysLE)
	}

	return keysLE
}

func makeFullKeyLE(prefix, nodeKey []byte) (fullKeyLE []byte) {
	fullKey := concatenateSlices(prefix, nodeKey)
	fullKeyLE = codec.NibblesToKeyLE(fullKey)
	return fullKeyLE
}

func makeChildPrefix(branchPrefix, branchKey []byte,
	childIndex int) (childPrefix []byte) {
	childPrefix = concatenateSlices(branchPrefix, branchKey, intToByteSlice(childIndex))
	return childPrefix
}

// Get returns the value in the node of the trie
// which matches its key with the key given.
// Note the key argument is given in little Endian format.
func (t *Trie) Get(keyLE []byte) (value []byte) {
	keyNibbles := codec.KeyLEToNibbles(keyLE)
	return retrieve(t.db, t.root, keyNibbles)
}

func retrieve(db db.DBGetter, parent *Node, key []byte) (value []byte) {
	if parent == nil {
		return nil
	}

	if parent.Kind() == node.Leaf {
		return retrieveFromLeaf(db, parent, key)
	}
	return retrieveFromBranch(db, parent, key)
}

func retrieveFromLeaf(db db.DBGetter, leaf *Node, key []byte) (value []byte) {
	if bytes.Equal(leaf.PartialKey, key) {
		if leaf.IsHashedValue {
			// We get the node
			value, err := db.Get(leaf.StorageValue)
			if err != nil {
				panic(fmt.Sprintf("retrieving value from leaf %s", err.Error()))
			}
			return value
		}
		return leaf.StorageValue
	}
	return nil
}

func retrieveFromBranch(db db.DBGetter, branch *Node, key []byte) (value []byte) {
	if len(key) == 0 || bytes.Equal(branch.PartialKey, key) {
		return branch.StorageValue
	}

	if len(branch.PartialKey) > len(key) && bytes.HasPrefix(branch.PartialKey, key) {
		return nil
	}

	commonPrefixLength := lenCommonPrefix(branch.PartialKey, key)
	childIndex := key[commonPrefixLength]
	childKey := key[commonPrefixLength+1:]
	child := branch.Children[childIndex]
	return retrieve(db, child, childKey)
}

// ClearPrefixLimit deletes the keys having the prefix given in little
// Endian format for up to `limit` keys. It returns the number of deleted
// keys and a boolean indicating if all keys with the prefix were deleted
// within the limit.
func (t *Trie) ClearPrefixLimit(prefixLE []byte, limit uint32) (
	deleted uint32, allDeleted bool, err error) {
	pendingDeltas := tracking.New()
	defer func() {
		const success = true
		t.handleTrackedDeltas(success, pendingDeltas)
	}()

	if limit == 0 {
		return 0, false, nil
	}

	prefix := codec.KeyLEToNibbles(prefixLE)
	prefix = bytes.TrimSuffix(prefix, []byte{0})

	root, deleted, _, allDeleted, err := t.clearPrefixLimitAtNode(
		t.root, prefix, limit, pendingDeltas)
	if err != nil {
		return 0, false, err
	}
	t.root = root

	return deleted, allDeleted, nil
}

// clearPrefixLimitAtNode deletes the keys having the prefix until the value deletion limit is reached.
// It returns the updated node newParent, the number of deleted values valuesDeleted and the
// allDeleted boolean indicating if there is no key left with the prefix.
func (t *Trie) clearPrefixLimitAtNode(parent *Node, prefix []byte,
	limit uint32, pendingDeltas DeltaRecorder) (
	newParent *Node, valuesDeleted, nodesRemoved uint32, allDeleted bool, err error) {
	if parent == nil {
		return nil, 0, 0, true, nil
	}

	if parent.Kind() == node.Leaf {
		// if prefix is not found, it's also all deleted.
		// TODO check this is the same behaviour as in substrate
		const allDeleted = true
		if bytes.HasPrefix(parent.PartialKey, prefix) {
			err = t.registerDeletedNodeHash(parent, pendingDeltas)
			if err != nil {
				return nil, 0, 0, false,
					fmt.Errorf("registering deleted node hash: %w", err)
			}

			valuesDeleted, nodesRemoved = 1, 1
			return nil, valuesDeleted, nodesRemoved, allDeleted, nil
		}
		return parent, 0, 0, allDeleted, nil
	}

	// Note: `clearPrefixLimitBranch` may call `clearPrefixLimitAtNode` so do not wrap
	// the error since that could be a deep recursive call.
	return t.clearPrefixLimitBranch(parent, prefix, limit, pendingDeltas)
}

func (t *Trie) clearPrefixLimitBranch(branch *Node, prefix []byte, limit uint32,
	pendingDeltas DeltaRecorder) (
	newParent *Node, valuesDeleted, nodesRemoved uint32, allDeleted bool, err error) {
	newParent = branch

	if bytes.HasPrefix(branch.PartialKey, prefix) {
		newParent, valuesDeleted, nodesRemoved, err = t.deleteNodesLimit(
			branch, limit, pendingDeltas)
		if err != nil {
			return nil, 0, 0, false, fmt.Errorf("deleting nodes: %w", err)
		}
		allDeleted = newParent == nil
		return newParent, valuesDeleted, nodesRemoved, allDeleted, nil
	}

	if len(prefix) == len(branch.PartialKey)+1 &&
		bytes.HasPrefix(branch.PartialKey, prefix[:len(prefix)-1]) {
		// Prefix is one the children of the branch
		return t.clearPrefixLimitChild(branch, prefix, limit, pendingDeltas)
	}

	noPrefixForNode := len(prefix) <= len(branch.PartialKey) ||
		lenCommonPrefix(branch.PartialKey, prefix) < len(branch.PartialKey)
	if noPrefixForNode {
		valuesDeleted, nodesRemoved = 0, 0
		allDeleted = true
		return newParent, valuesDeleted, nodesRemoved, allDeleted, nil
	}

	childIndex := prefix[len(branch.PartialKey)]
	childPrefix := prefix[len(branch.PartialKey)+1:]
	child := branch.Children[childIndex]

	child, valuesDeleted, nodesRemoved, allDeleted, err = t.clearPrefixLimitAtNode(
		child, childPrefix, limit, pendingDeltas)
	if err != nil {
		return nil, 0, 0, false, fmt.Errorf("clearing prefix limit at node: %w", err)
	} else if valuesDeleted == 0 {
		return branch, valuesDeleted, nodesRemoved, allDeleted, nil
	}

	copySettings := node.DefaultCopySettings
	branch, err = t.prepForMutation(branch, copySettings, pendingDeltas)
	if err != nil {
		return nil, 0, 0, false, fmt.Errorf("preparing branch for mutation: %w", err)
	}

	branch.Children[childIndex] = child
	branch.Descendants -= nodesRemoved
	newParent, branchChildMerged, err := t.handleDeletion(branch, prefix, pendingDeltas)
	if err != nil {
		return nil, 0, 0, false, fmt.Errorf("handling deletion: %w", err)
	}

	if branchChildMerged {
		nodesRemoved++
	}

	return newParent, valuesDeleted, nodesRemoved, allDeleted, nil
}

func (t *Trie) clearPrefixLimitChild(branch *Node, prefix []byte, limit uint32,
	pendingDeltas DeltaRecorder) (
	newParent *Node, valuesDeleted, nodesRemoved uint32, allDeleted bool, err error) {
	newParent = branch

	childIndex := prefix[len(branch.PartialKey)]
	child := branch.Children[childIndex]

	if child == nil {
		const valuesDeleted, nodesRemoved = 0, 0
		// TODO ensure this is the same behaviour as in substrate
		// See https://github.com/ChainSafe/gossamer/issues/3033
		allDeleted = true
		return newParent, valuesDeleted, nodesRemoved, allDeleted, nil
	}

	child, valuesDeleted, nodesRemoved, err = t.deleteNodesLimit(
		child, limit, pendingDeltas)
	if err != nil {
		// Note: do not wrap error since this is recursive.
		return nil, 0, 0, false, err
	}

	if valuesDeleted == 0 {
		allDeleted = branch.Children[childIndex] == nil
		return branch, valuesDeleted, nodesRemoved, allDeleted, nil
	}

	copySettings := node.DefaultCopySettings
	branch, err = t.prepForMutation(branch, copySettings, pendingDeltas)
	if err != nil {
		return nil, 0, 0, false, fmt.Errorf("preparing branch for mutation: %w", err)
	}

	branch.Children[childIndex] = child
	branch.Descendants -= nodesRemoved

	newParent, branchChildMerged, err := t.handleDeletion(branch, prefix, pendingDeltas)
	if err != nil {
		return nil, 0, 0, false, fmt.Errorf("handling deletion: %w", err)
	}

	if branchChildMerged {
		nodesRemoved++
	}

	allDeleted = branch.Children[childIndex] == nil
	return newParent, valuesDeleted, nodesRemoved, allDeleted, nil
}

func (t *Trie) deleteNodesLimit(parent *Node, limit uint32,
	pendingDeltas DeltaRecorder) (
	newParent *Node, valuesDeleted, nodesRemoved uint32, err error) {
	if limit == 0 {
		valuesDeleted, nodesRemoved = 0, 0
		return parent, valuesDeleted, nodesRemoved, nil
	}

	if parent == nil {
		valuesDeleted, nodesRemoved = 0, 0
		return nil, valuesDeleted, nodesRemoved, nil
	}

	if parent.Kind() == node.Leaf {
		err = t.registerDeletedNodeHash(parent, pendingDeltas)
		if err != nil {
			return nil, 0, 0, fmt.Errorf("registering deleted node hash: %w", err)
		}
		valuesDeleted, nodesRemoved = 1, 1
		return nil, valuesDeleted, nodesRemoved, nil
	}

	branch := parent

	nilChildren := node.ChildrenCapacity - branch.NumChildren()
	if nilChildren == node.ChildrenCapacity {
		panic("got branch with all nil children")
	}

	// Note: there is at least one non-nil child and the limit isn't zero,
	// therefore it is safe to prepare the branch for mutation.
	copySettings := node.DefaultCopySettings
	branch, err = t.prepForMutation(branch, copySettings, pendingDeltas)
	if err != nil {
		return nil, 0, 0, fmt.Errorf("preparing branch for mutation: %w", err)
	}

	var newDeleted, newNodesRemoved uint32
	var branchChildMerged bool
	for i, child := range branch.Children {
		if child == nil {
			continue
		}

		branch.Children[i], newDeleted, newNodesRemoved, err = t.deleteNodesLimit(
			child, limit, pendingDeltas)
		if err != nil {
			// `deleteNodesLimit` is recursive, so do not wrap error.
			return nil, 0, 0, err
		}

		if branch.Children[i] == nil {
			nilChildren++
		}
		limit -= newDeleted
		valuesDeleted += newDeleted
		nodesRemoved += newNodesRemoved
		branch.Descendants -= newNodesRemoved

		newParent, branchChildMerged, err = t.handleDeletion(branch, branch.PartialKey, pendingDeltas)
		if err != nil {
			return nil, 0, 0, fmt.Errorf("handling deletion: %w", err)
		}

		if branchChildMerged {
			nodesRemoved++
		}

		if nilChildren == node.ChildrenCapacity &&
			branch.StorageValue == nil {
			return nil, valuesDeleted, nodesRemoved, nil
		}

		if limit == 0 {
			return newParent, valuesDeleted, nodesRemoved, nil
		}
	}

	nodesRemoved++
	if branch.StorageValue != nil {
		valuesDeleted++
	}

	return nil, valuesDeleted, nodesRemoved, nil
>>>>>>> 1a13e4cc
}

type KVStore interface {
	Get(key []byte) []byte
	Put(key, value []byte) error
	Delete(key []byte) error
}

type TrieIterator interface {
	Entries() (keyValueMap map[string][]byte)
	NextKey(key []byte) []byte
}

type PrefixTrie interface {
	GetKeysWithPrefix(prefix []byte) (keysLE [][]byte)
	ClearPrefix(prefix []byte) (err error)
	ClearPrefixLimit(prefix []byte, limit uint32) (
		deleted uint32, allDeleted bool, err error)
}

type TrieDeltas interface {
	Deltas() Deltas
	GetChangedNodeHashes() (inserted, deleted map[common.Hash]struct{}, err error)
	handleTrackedDeltas(success bool, pendingDeltas DeltaDeletedGetter)
}

type DBBackedTrie interface {
	Load(db db.DBGetter, rootHash common.Hash) error
	WriteDirty(db NewBatcher) error
	writeDirtyNode(db db.DBPutter, n *Node) (err error)
}

<<<<<<< HEAD
type Printable interface {
	String() string
}

type Hashable interface {
	MustHash(maxInlineValue int) common.Hash
	Hash(maxInlineValue int) (common.Hash, error)
	GenesisBlock() (genesisHeader types.Header, err error)
=======
// handleDeletion is called when a value is deleted from a branch to handle
// the eventual mutation of the branch depending on its children.
// If the branch has no value and a single child, it will be combined with this child.
// In this first case, branchChildMerged is returned as true to keep track of the removal
// of one node in callers.
// If the branch has a value and no child, it will be changed into a leaf.
func (t *Trie) handleDeletion(branch *Node, key []byte,
	pendingDeltas DeltaRecorder) (
	newNode *Node, branchChildMerged bool, err error) {
	childrenCount := 0
	firstChildIndex := -1
	for i, child := range branch.Children {
		if child == nil {
			continue
		}
		if firstChildIndex == -1 {
			firstChildIndex = i
		}
		childrenCount++
	}

	switch {
	default:
		const branchChildMerged = false
		return branch, branchChildMerged, nil
	case childrenCount == 0 && branch.StorageValue != nil:
		// The branch passed to handleDeletion is always a modified branch
		// so the original branch node hash is already tracked in the
		// pending deltas.
		const branchChildMerged = false
		commonPrefixLength := lenCommonPrefix(branch.PartialKey, key)
		return &Node{
			PartialKey:   key[:commonPrefixLength],
			StorageValue: branch.StorageValue,
			MustBeHashed: branch.MustBeHashed,
			Dirty:        true,
			Generation:   branch.Generation,
		}, branchChildMerged, nil
	case childrenCount == 1 && branch.StorageValue == nil:
		// The branch passed to handleDeletion is always a modified branch
		// so the original branch node hash is already tracked in the
		// pending deltas.
		const branchChildMerged = true
		childIndex := firstChildIndex
		child := branch.Children[firstChildIndex]
		err = t.registerDeletedNodeHash(child, pendingDeltas)
		if err != nil {
			return nil, false, fmt.Errorf("registering deleted node hash: %w", err)
		}

		if child.Kind() == node.Leaf {
			newLeafKey := concatenateSlices(branch.PartialKey, intToByteSlice(childIndex), child.PartialKey)
			return &Node{
				PartialKey:    newLeafKey,
				StorageValue:  child.StorageValue,
				IsHashedValue: child.IsHashedValue,
				Dirty:         true,
				Generation:    branch.Generation,
				MustBeHashed:  child.MustBeHashed,
			}, branchChildMerged, nil
		}

		childBranch := child
		newBranchKey := concatenateSlices(branch.PartialKey, intToByteSlice(childIndex), childBranch.PartialKey)
		newBranch := &Node{
			PartialKey:   newBranchKey,
			StorageValue: childBranch.StorageValue,
			MustBeHashed: childBranch.MustBeHashed,
			Generation:   branch.Generation,
			Children:     make([]*node.Node, node.ChildrenCapacity),
			Dirty:        true,
			// this is the descendants of the original branch minus one
			Descendants: childBranch.Descendants,
		}

		// Adopt the grand-children
		for i, grandChild := range childBranch.Children {
			if grandChild != nil {
				newBranch.Children[i] = grandChild
				// No need to copy and update the generation
				// of the grand children since they are not modified.
			}
		}

		return newBranch, branchChildMerged, nil
	}
}

// ensureMerkleValueIsCalculated is used before calling PopulateNodeHashes
// to ensure the parent node and all its descendant nodes have their Merkle
// value computed and ready to be used. This has a close to zero performance
// impact if the parent node Merkle value is already computed.
func (t *Trie) ensureMerkleValueIsCalculated(parent *Node) (err error) {
	if parent == nil {
		return nil
	}

	if parent == t.root {
		_, err = parent.CalculateRootMerkleValue()
		if err != nil {
			return fmt.Errorf("calculating Merkle value of root node: %w", err)
		}
	} else {
		_, err = parent.CalculateMerkleValue()
		if err != nil {
			return fmt.Errorf("calculating Merkle value of node: %w", err)
		}
	}

	return nil
>>>>>>> 1a13e4cc
}

type Generational interface {
	Generation() uint64
}

type Trie interface {
	KVStore
	Printable
	Hashable
	ChildTrieManager
	TrieIterator
	TrieDeltas
	PrefixTrie
	DBBackedTrie
	Generational

	RootNode() *Node

<<<<<<< HEAD
	//TODO:this method should not be part of the API, find a way to remove it
	insertKeyLE(key, value []byte,
		pendingDeltas DeltaRecorder) (err error)
=======
func intToByteSlice(n int) (slice []byte) {
	return []byte{byte(n)}
}

func mustBeHashed(trieVersion TrieLayout, storageValue []byte) bool {
	return trieVersion == V1 && len(storageValue) > V1.MaxInlineValue()
>>>>>>> 1a13e4cc
}<|MERGE_RESOLUTION|>--- conflicted
+++ resolved
@@ -7,9 +7,9 @@
 	"github.com/ChainSafe/gossamer/dot/types"
 	"github.com/ChainSafe/gossamer/lib/common"
 	"github.com/ChainSafe/gossamer/pkg/trie/db"
+	"github.com/ChainSafe/gossamer/pkg/trie/tracking"
 )
 
-<<<<<<< HEAD
 type ChildTrieManager interface {
 	GetChild(keyToChild []byte) (Trie, error)
 	GetFromChild(keyToChild, key []byte) ([]byte, error)
@@ -17,1075 +17,6 @@
 	DeleteChild(keyToChild []byte) (err error)
 	ClearFromChild(keyToChild, key []byte) error
 	GetChildTries() map[common.Hash]Trie
-=======
-// EmptyHash is the empty trie hash.
-var EmptyHash = common.MustBlake2bHash([]byte{0})
-
-// Trie is a base 16 modified Merkle Patricia trie.
-type Trie struct {
-	generation uint64
-	root       *Node
-	childTries map[common.Hash]*Trie
-	db         db.Database
-	version    TrieLayout
-	// deltas stores trie deltas since the last trie snapshot.
-	// For example node hashes that were deleted since
-	// the last snapshot. These are used by the online
-	// pruner to detect with database keys (trie node hashes) can
-	// be deleted.
-	deltas Deltas
-}
-
-// NewEmptyTrie creates a trie with a nil root
-func NewEmptyTrie() *Trie {
-	return NewTrie(nil, db.NewEmptyMemoryDB())
-}
-
-// NewTrie creates a trie with an existing root node
-func NewTrie(root *Node, db db.Database) *Trie {
-	return &Trie{
-		root:       root,
-		childTries: make(map[common.Hash]*Trie),
-		db:         db,
-		generation: 0, // Initially zero but increases after every snapshot.
-		deltas:     tracking.New(),
-		version:    V0,
-	}
-}
-
-func (t *Trie) SetVersion(v TrieLayout) {
-	if v < t.version {
-		panic("cannot regress trie version")
-	}
-
-	t.version = v
-}
-
-// Equal is to compare one trie with other, this method will ignore the shared db instance
-func (t *Trie) Equal(other *Trie) bool {
-	if t == nil && other == nil {
-		return true
-	}
-
-	if t == nil || other == nil {
-		return false
-	}
-
-	return t.generation == other.generation && reflect.DeepEqual(t.root, other.root) &&
-		reflect.DeepEqual(t.childTries, other.childTries) && reflect.DeepEqual(t.deltas, other.deltas)
-}
-
-// Snapshot creates a copy of the trie.
-// Note it does not deep copy the trie, but will
-// copy on write as modifications are done on this new trie.
-// It does a snapshot of all child tries as well, and resets
-// the set of deleted hashes.
-func (t *Trie) Snapshot() (newTrie *Trie) {
-	childTries := make(map[common.Hash]*Trie, len(t.childTries))
-
-	rootCopySettings := node.DefaultCopySettings
-	rootCopySettings.CopyMerkleValue = true
-
-	for rootHash, childTrie := range t.childTries {
-		childTries[rootHash] = &Trie{
-			generation: childTrie.generation + 1,
-			root:       childTrie.root.Copy(rootCopySettings),
-			deltas:     tracking.New(),
-			version:    t.version,
-		}
-	}
-
-	return &Trie{
-		generation: t.generation + 1,
-		root:       t.root,
-		db:         t.db,
-		childTries: childTries,
-		deltas:     tracking.New(),
-		version:    t.version,
-	}
-}
-
-// handleTrackedDeltas sets the pending deleted node hashes in
-// the trie deltas tracker if and only if success is true.
-func (t *Trie) handleTrackedDeltas(success bool, pendingDeltas tracking.Getter) {
-	if !success || t.generation == 0 {
-		// Do not persist tracked deleted node hashes if the operation failed or
-		// if the trie generation is zero (first block, no trie snapshot done yet).
-		return
-	}
-	t.deltas.MergeWith(pendingDeltas)
-}
-
-func (t *Trie) prepForMutation(currentNode *Node,
-	copySettings node.CopySettings,
-	pendingDeltas DeltaRecorder) (
-	newNode *Node, err error) {
-	if currentNode.Generation == t.generation {
-		// no need to track deleted node, deep copy the node and
-		// update the node generation.
-		newNode = currentNode
-	} else {
-		err = t.registerDeletedNodeHash(currentNode, pendingDeltas)
-		if err != nil {
-			return nil, fmt.Errorf("registering deleted node: %w", err)
-		}
-		newNode = currentNode.Copy(copySettings)
-		newNode.Generation = t.generation
-	}
-
-	newNode.SetDirty()
-	return newNode, nil
-}
-
-func (t *Trie) registerDeletedNodeHash(node *Node,
-	pendingDeltas DeltaRecorder) (err error) {
-	err = t.ensureMerkleValueIsCalculated(node)
-	if err != nil {
-		return fmt.Errorf("ensuring Merkle value is calculated: %w", err)
-	}
-
-	if len(node.MerkleValue) < 32 {
-		// Merkle values which are less than 32 bytes are inlined
-		// in the parent branch and are not stored on disk, so there
-		// is no need to track their deletion for the online pruning.
-		return nil
-	}
-
-	if !node.Dirty {
-		// Only register deleted nodes that were not previously modified
-		// since the last trie snapshot.
-		nodeHash := common.NewHash(node.MerkleValue)
-		pendingDeltas.RecordDeleted(nodeHash)
-	}
-
-	return nil
-}
-
-// DeepCopy deep copies the trie and returns
-// the copy. Note this method is meant to be used
-// in tests and should not be used in production
-// since it's rather inefficient compared to the copy
-// on write mechanism achieved through snapshots.
-func (t *Trie) DeepCopy() (trieCopy *Trie) {
-	if t == nil {
-		return nil
-	}
-
-	trieCopy = &Trie{
-		generation: t.generation,
-		db:         t.db,
-		version:    t.version,
-	}
-
-	if t.deltas != nil {
-		// Because DeepCopy() is only used in tests (in this and other packages),
-		// it's fine to type assert deltas to access its DeepCopy method.
-		trieCopy.deltas = t.deltas.DeepCopy()
-	}
-
-	if t.childTries != nil {
-		trieCopy.childTries = make(map[common.Hash]*Trie, len(t.childTries))
-		for hash, trie := range t.childTries {
-			trieCopy.childTries[hash] = trie.DeepCopy()
-		}
-	}
-
-	if t.root != nil {
-		copySettings := node.DeepCopySettings
-		trieCopy.root = t.root.Copy(copySettings)
-	}
-
-	return trieCopy
-}
-
-// RootNode returns a copy of the root node of the trie.
-func (t *Trie) RootNode() *Node {
-	copySettings := node.DefaultCopySettings
-	copySettings.CopyMerkleValue = true
-	return t.root.Copy(copySettings)
-}
-
-// MustHash returns the hashed root of the trie.
-// It panics if it fails to hash the root node.
-func (t *Trie) MustHash() common.Hash {
-	h, err := t.Hash()
-	if err != nil {
-		panic(err)
-	}
-
-	return h
-}
-
-// Hash returns the hashed root of the trie.
-func (t *Trie) Hash() (rootHash common.Hash, err error) {
-	if t.root == nil {
-		return EmptyHash, nil
-	}
-
-	merkleValue, err := t.root.CalculateRootMerkleValue()
-	if err != nil {
-		return rootHash, err
-	}
-	copy(rootHash[:], merkleValue)
-	return rootHash, nil
-}
-
-// Entries returns all the key-value pairs in the trie as a map of keys to values
-// where the keys are encoded in Little Endian.
-func (t *Trie) Entries() (keyValueMap map[string][]byte) {
-	keyValueMap = make(map[string][]byte)
-	t.buildEntriesMap(t.root, nil, keyValueMap)
-	return keyValueMap
-}
-
-func (t *Trie) buildEntriesMap(currentNode *Node, prefix []byte, kv map[string][]byte) {
-	if currentNode == nil {
-		return
-	}
-
-	// Leaf
-	if currentNode.Kind() == node.Leaf {
-		key := currentNode.PartialKey
-		fullKeyNibbles := concatenateSlices(prefix, key)
-		keyLE := codec.NibblesToKeyLE(fullKeyNibbles)
-		kv[string(keyLE)] = t.Get(keyLE)
-		return
-	}
-
-	// Branch
-	branch := currentNode
-	if branch.StorageValue != nil {
-		fullKeyNibbles := concatenateSlices(prefix, branch.PartialKey)
-		keyLE := codec.NibblesToKeyLE(fullKeyNibbles)
-		kv[string(keyLE)] = t.Get(keyLE)
-	}
-
-	for i, child := range branch.Children {
-		childPrefix := concatenateSlices(prefix, branch.PartialKey, intToByteSlice(i))
-		t.buildEntriesMap(child, childPrefix, kv)
-	}
-}
-
-// NextKey returns the next key in the trie in lexicographic order.
-// It returns nil if no next key is found.
-func (t *Trie) NextKey(keyLE []byte) (nextKeyLE []byte) {
-	prefix := []byte(nil)
-	key := codec.KeyLEToNibbles(keyLE)
-
-	nextKey := findNextKey(t.root, prefix, key)
-	if nextKey == nil {
-		return nil
-	}
-
-	nextKeyLE = codec.NibblesToKeyLE(nextKey)
-	return nextKeyLE
-}
-
-func findNextKey(parent *Node, prefix, searchKey []byte) (nextKey []byte) {
-	if parent == nil {
-		return nil
-	}
-
-	if parent.Kind() == node.Leaf {
-		return findNextKeyLeaf(parent, prefix, searchKey)
-	}
-	return findNextKeyBranch(parent, prefix, searchKey)
-}
-
-func findNextKeyLeaf(leaf *Node, prefix, searchKey []byte) (nextKey []byte) {
-	parentLeafKey := leaf.PartialKey
-	fullKey := concatenateSlices(prefix, parentLeafKey)
-
-	if keyIsLexicographicallyBigger(searchKey, fullKey) {
-		return nil
-	}
-
-	return fullKey
-}
-
-func findNextKeyBranch(parentBranch *Node, prefix, searchKey []byte) (nextKey []byte) {
-	fullKey := concatenateSlices(prefix, parentBranch.PartialKey)
-
-	if bytes.Equal(searchKey, fullKey) {
-		const startChildIndex = 0
-		return findNextKeyChild(parentBranch.Children, startChildIndex, fullKey, searchKey)
-	}
-
-	if keyIsLexicographicallyBigger(searchKey, fullKey) {
-		if len(searchKey) < len(fullKey) {
-			return nil
-		} else if len(searchKey) > len(fullKey) {
-			startChildIndex := searchKey[len(fullKey)]
-			return findNextKeyChild(parentBranch.Children,
-				startChildIndex, fullKey, searchKey)
-		}
-	}
-
-	// search key is smaller than full key
-	if parentBranch.StorageValue != nil {
-		return fullKey
-	}
-	const startChildIndex = 0
-	return findNextKeyChild(parentBranch.Children, startChildIndex,
-		fullKey, searchKey)
-}
-
-func keyIsLexicographicallyBigger(key, key2 []byte) (bigger bool) {
-	if len(key) < len(key2) {
-		return bytes.Compare(key, key2[:len(key)]) == 1
-	}
-	return bytes.Compare(key[:len(key2)], key2) != -1
-}
-
-// findNextKeyChild searches for a next key in the children
-// given and returns a next key or nil if no next key is found.
-func findNextKeyChild(children []*Node, startIndex byte,
-	fullKey, key []byte) (nextKey []byte) {
-	for i := startIndex; i < node.ChildrenCapacity; i++ {
-		child := children[i]
-		if child == nil {
-			continue
-		}
-
-		childFullKey := concatenateSlices(fullKey, []byte{i})
-		next := findNextKey(child, childFullKey, key)
-		if len(next) > 0 {
-			return next
-		}
-	}
-
-	return nil
-}
-
-// Put inserts a value into the trie at the
-// key specified in little Endian format.
-func (t *Trie) Put(keyLE, value []byte) (err error) {
-	pendingDeltas := tracking.New()
-	defer func() {
-		const success = true
-		t.handleTrackedDeltas(success, pendingDeltas)
-	}()
-
-	err = t.insertKeyLE(keyLE, value, pendingDeltas)
-	if err != nil {
-		return err
-	}
-
-	return nil
-}
-
-func (t *Trie) insertKeyLE(keyLE, value []byte,
-	pendingDeltas DeltaRecorder) (err error) {
-	nibblesKey := codec.KeyLEToNibbles(keyLE)
-	if value == nil {
-		// Force nil value to be inserted to []byte{} since `nil` means there
-		// is no value.
-		value = []byte{}
-	}
-
-	root, _, _, err := t.insert(t.root, nibblesKey, value, pendingDeltas)
-	if err != nil {
-		return err
-	}
-	t.root = root
-	return nil
-}
-
-// insert inserts a value in the trie at the key specified.
-// It may create one or more new nodes or update an existing node.
-func (t *Trie) insert(parent *Node, key, value []byte, pendingDeltas DeltaRecorder) (newParent *Node,
-	mutated bool, nodesCreated uint32, err error) {
-	if parent == nil {
-		mutated = true
-		nodesCreated = 1
-
-		return &Node{
-			PartialKey:   key,
-			StorageValue: value,
-			MustBeHashed: mustBeHashed(t.version, value),
-			Generation:   t.generation,
-			Dirty:        true,
-		}, mutated, nodesCreated, nil
-	}
-
-	if parent.Kind() == node.Branch {
-		newParent, mutated, nodesCreated, err = t.insertInBranch(
-			parent, key, value, pendingDeltas)
-		if err != nil {
-			// `insertInBranch` may call `insert` so do not wrap the
-			// error since this may be a deep recursive call.
-			return nil, false, 0, err
-		}
-		return newParent, mutated, nodesCreated, nil
-	}
-
-	newParent, mutated, nodesCreated, err = t.insertInLeaf(
-		parent, key, value, pendingDeltas)
-	if err != nil {
-		return nil, false, 0, fmt.Errorf("inserting in leaf: %w", err)
-	}
-
-	return newParent, mutated, nodesCreated, nil
-}
-
-func (t *Trie) insertInLeaf(parentLeaf *Node, key, value []byte,
-	pendingDeltas DeltaRecorder) (
-	newParent *Node, mutated bool, nodesCreated uint32, err error) {
-
-	if bytes.Equal(parentLeaf.PartialKey, key) {
-		nodesCreated = 0
-		needsToBeHashed := mustBeHashed(t.version, value)
-		if parentLeaf.MustBeHashed != needsToBeHashed {
-			mutated = true
-			parentLeaf.MustBeHashed = needsToBeHashed
-			parentLeaf.SetDirty()
-		}
-
-		if parentLeaf.StorageValueEqual(value) {
-			return parentLeaf, mutated, nodesCreated, nil
-		}
-
-		copySettings := node.DefaultCopySettings
-		copySettings.CopyStorageValue = false
-		parentLeaf, err = t.prepForMutation(parentLeaf, copySettings, pendingDeltas)
-		if err != nil {
-			return nil, false, 0, fmt.Errorf("preparing leaf for mutation: %w", err)
-		}
-
-		parentLeaf.StorageValue = value
-		mutated = true
-		return parentLeaf, mutated, nodesCreated, nil
-	}
-
-	commonPrefixLength := lenCommonPrefix(key, parentLeaf.PartialKey)
-
-	// Convert the current leaf parent into a branch parent
-	mutated = true
-	newBranchParent := &Node{
-		PartialKey: key[:commonPrefixLength],
-		Generation: t.generation,
-		Children:   make([]*node.Node, node.ChildrenCapacity),
-		Dirty:      true,
-	}
-
-	parentLeafKey := parentLeaf.PartialKey
-	if len(key) == commonPrefixLength {
-		// key is included in parent leaf key
-		newBranchParent.MustBeHashed = mustBeHashed(t.version, value)
-		newBranchParent.StorageValue = value
-		if len(key) < len(parentLeafKey) {
-			// Move the current leaf parent as a child to the new branch.
-			copySettings := node.DefaultCopySettings
-			childIndex := parentLeafKey[commonPrefixLength]
-			newParentLeafKey := parentLeaf.PartialKey[commonPrefixLength+1:]
-			if !bytes.Equal(parentLeaf.PartialKey, newParentLeafKey) {
-				parentLeaf, err = t.prepForMutation(parentLeaf, copySettings, pendingDeltas)
-				if err != nil {
-					return nil, false, 0, fmt.Errorf("preparing leaf for mutation: %w", err)
-				}
-				parentLeaf.PartialKey = newParentLeafKey
-			}
-			newBranchParent.Children[childIndex] = parentLeaf
-			newBranchParent.Descendants++
-			nodesCreated++
-		}
-
-		return newBranchParent, mutated, nodesCreated, nil
-	}
-
-	if len(parentLeaf.PartialKey) == commonPrefixLength {
-		// the key of the parent leaf is at this new branch
-		newBranchParent.StorageValue = parentLeaf.StorageValue
-		newBranchParent.MustBeHashed = parentLeaf.MustBeHashed
-		newBranchParent.IsHashedValue = parentLeaf.IsHashedValue
-	} else {
-		// make the leaf a child of the new branch
-		copySettings := node.DefaultCopySettings
-		childIndex := parentLeafKey[commonPrefixLength]
-		newParentLeafKey := parentLeaf.PartialKey[commonPrefixLength+1:]
-		if !bytes.Equal(parentLeaf.PartialKey, newParentLeafKey) {
-			parentLeaf, err = t.prepForMutation(parentLeaf, copySettings, pendingDeltas)
-			if err != nil {
-				return nil, false, 0, fmt.Errorf("preparing leaf for mutation: %w", err)
-			}
-			parentLeaf.PartialKey = newParentLeafKey
-		}
-		newBranchParent.Children[childIndex] = parentLeaf
-		newBranchParent.Descendants++
-		nodesCreated++
-	}
-	childIndex := key[commonPrefixLength]
-	newLeaf := &Node{
-		PartialKey:   key[commonPrefixLength+1:],
-		StorageValue: value,
-		Generation:   t.generation,
-		Dirty:        true,
-		MustBeHashed: mustBeHashed(t.version, value),
-	}
-	newBranchParent.Children[childIndex] = newLeaf
-	newBranchParent.Descendants++
-	nodesCreated++
-
-	return newBranchParent, mutated, nodesCreated, nil
-}
-
-func (t *Trie) insertInBranch(parentBranch *Node, key, value []byte,
-	pendingDeltas DeltaRecorder) (
-	newParent *Node, mutated bool, nodesCreated uint32, err error) {
-	copySettings := node.DefaultCopySettings
-
-	if bytes.Equal(key, parentBranch.PartialKey) {
-		needsToBeHashed := mustBeHashed(t.version, value)
-		if parentBranch.MustBeHashed != needsToBeHashed {
-			mutated = true
-			parentBranch.MustBeHashed = needsToBeHashed
-			parentBranch.SetDirty()
-		}
-
-		if parentBranch.StorageValueEqual(value) {
-			return parentBranch, mutated, nodesCreated, nil
-		}
-
-		parentBranch, err = t.prepForMutation(parentBranch, copySettings, pendingDeltas)
-		if err != nil {
-			return nil, false, 0, fmt.Errorf("preparing branch for mutation: %w", err)
-		}
-		parentBranch.StorageValue = value
-		mutated = true
-		return parentBranch, mutated, 0, nil
-	}
-
-	if bytes.HasPrefix(key, parentBranch.PartialKey) {
-		// key is included in parent branch key
-		commonPrefixLength := lenCommonPrefix(key, parentBranch.PartialKey)
-		childIndex := key[commonPrefixLength]
-		remainingKey := key[commonPrefixLength+1:]
-		child := parentBranch.Children[childIndex]
-
-		if child == nil {
-			child = &Node{
-				PartialKey:   remainingKey,
-				StorageValue: value,
-				Generation:   t.generation,
-				Dirty:        true,
-				MustBeHashed: mustBeHashed(t.version, value),
-			}
-			nodesCreated = 1
-			parentBranch, err = t.prepForMutation(parentBranch, copySettings, pendingDeltas)
-			if err != nil {
-				return nil, false, 0, fmt.Errorf("preparing branch for mutation: %w", err)
-			}
-			parentBranch.Children[childIndex] = child
-			parentBranch.Descendants += nodesCreated
-			mutated = true
-			return parentBranch, mutated, nodesCreated, nil
-		}
-
-		child, mutated, nodesCreated, err = t.insert(child, remainingKey, value, pendingDeltas)
-		if err != nil {
-			// do not wrap error since `insert` may call `insertInBranch` recursively
-			return nil, false, 0, err
-		} else if !mutated {
-			return parentBranch, mutated, 0, nil
-		}
-
-		parentBranch, err = t.prepForMutation(parentBranch, copySettings, pendingDeltas)
-		if err != nil {
-			return nil, false, 0, fmt.Errorf("preparing branch for mutation: %w", err)
-		}
-
-		parentBranch.Children[childIndex] = child
-		parentBranch.Descendants += nodesCreated
-		return parentBranch, mutated, nodesCreated, nil
-	}
-
-	// we need to branch out at the point where the keys diverge
-	// update partial keys, new branch has key up to matching length
-	mutated = true
-	nodesCreated = 1
-	commonPrefixLength := lenCommonPrefix(key, parentBranch.PartialKey)
-	newParentBranch := &Node{
-		PartialKey: key[:commonPrefixLength],
-		Generation: t.generation,
-		Children:   make([]*node.Node, node.ChildrenCapacity),
-		Dirty:      true,
-	}
-
-	oldParentIndex := parentBranch.PartialKey[commonPrefixLength]
-	remainingOldParentKey := parentBranch.PartialKey[commonPrefixLength+1:]
-
-	// Note: parentBranch.PartialKey != remainingOldParentKey
-	parentBranch, err = t.prepForMutation(parentBranch, copySettings, pendingDeltas)
-	if err != nil {
-		return nil, false, 0, fmt.Errorf("preparing branch for mutation: %w", err)
-	}
-
-	parentBranch.PartialKey = remainingOldParentKey
-	newParentBranch.Children[oldParentIndex] = parentBranch
-	newParentBranch.Descendants += 1 + parentBranch.Descendants
-
-	if len(key) <= commonPrefixLength {
-		newParentBranch.StorageValue = value
-		newParentBranch.MustBeHashed = mustBeHashed(t.version, value)
-	} else {
-		childIndex := key[commonPrefixLength]
-		remainingKey := key[commonPrefixLength+1:]
-		var additionalNodesCreated uint32
-		newParentBranch.Children[childIndex], _, additionalNodesCreated, err = t.insert(
-			nil, remainingKey, value, pendingDeltas)
-		if err != nil {
-			// do not wrap error since `insert` may call `insertInBranch` recursively
-			return nil, false, 0, err
-		}
-
-		nodesCreated += additionalNodesCreated
-		newParentBranch.Descendants += additionalNodesCreated
-	}
-
-	return newParentBranch, mutated, nodesCreated, nil
-}
-
-// LoadFromMap loads the given data mapping of key to value into a new empty trie.
-// The keys are in hexadecimal little Endian encoding and the values
-// are hexadecimal encoded.
-func LoadFromMap(data map[string]string, version TrieLayout) (trie Trie, err error) {
-	trie = *NewEmptyTrie()
-	trie.SetVersion(version)
-
-	pendingDeltas := tracking.New()
-	defer func() {
-		trie.handleTrackedDeltas(err == nil, pendingDeltas)
-	}()
-
-	for key, value := range data {
-		keyLEBytes, err := common.HexToBytes(key)
-		if err != nil {
-			return Trie{}, fmt.Errorf("cannot convert key hex to bytes: %w", err)
-		}
-
-		valueBytes, err := common.HexToBytes(value)
-		if err != nil {
-			return Trie{}, fmt.Errorf("cannot convert value hex to bytes: %w", err)
-		}
-
-		err = trie.insertKeyLE(keyLEBytes, valueBytes, pendingDeltas)
-		if err != nil {
-			return Trie{}, fmt.Errorf("inserting key value pair in trie: %w", err)
-		}
-	}
-
-	return trie, nil
-}
-
-// GetKeysWithPrefix returns all keys in little Endian
-// format from nodes in the trie that have the given little
-// Endian formatted prefix in their key.
-func (t *Trie) GetKeysWithPrefix(prefixLE []byte) (keysLE [][]byte) {
-	var prefixNibbles []byte
-	if len(prefixLE) > 0 {
-		prefixNibbles = codec.KeyLEToNibbles(prefixLE)
-		prefixNibbles = bytes.TrimSuffix(prefixNibbles, []byte{0})
-	}
-
-	prefix := []byte(nil)
-	key := prefixNibbles
-	return getKeysWithPrefix(t.root, prefix, key, keysLE)
-}
-
-// getKeysWithPrefix returns all keys in little Endian format that have the
-// prefix given. The prefix and key byte slices are in nibbles format.
-// TODO pass in map of keysLE if order is not needed.
-// TODO do all processing on nibbles keys and then convert to LE.
-func getKeysWithPrefix(parent *Node, prefix, key []byte,
-	keysLE [][]byte) (newKeysLE [][]byte) {
-	if parent == nil {
-		return keysLE
-	}
-
-	if parent.Kind() == node.Leaf {
-		return getKeysWithPrefixFromLeaf(parent, prefix, key, keysLE)
-	}
-
-	return getKeysWithPrefixFromBranch(parent, prefix, key, keysLE)
-}
-
-func getKeysWithPrefixFromLeaf(parent *Node, prefix, key []byte,
-	keysLE [][]byte) (newKeysLE [][]byte) {
-	if len(key) == 0 || bytes.HasPrefix(parent.PartialKey, key) {
-		fullKeyLE := makeFullKeyLE(prefix, parent.PartialKey)
-		keysLE = append(keysLE, fullKeyLE)
-	}
-	return keysLE
-}
-
-func getKeysWithPrefixFromBranch(parent *Node, prefix, key []byte,
-	keysLE [][]byte) (newKeysLE [][]byte) {
-	if len(key) == 0 || bytes.HasPrefix(parent.PartialKey, key) {
-		return addAllKeys(parent, prefix, keysLE)
-	}
-
-	noPossiblePrefixedKeys :=
-		len(parent.PartialKey) > len(key) &&
-			!bytes.HasPrefix(parent.PartialKey, key)
-	if noPossiblePrefixedKeys {
-		return keysLE
-	}
-
-	key = key[len(parent.PartialKey):]
-	childIndex := key[0]
-	child := parent.Children[childIndex]
-	childPrefix := makeChildPrefix(prefix, parent.PartialKey, int(childIndex))
-	childKey := key[1:]
-	return getKeysWithPrefix(child, childPrefix, childKey, keysLE)
-}
-
-// addAllKeys appends all keys of descendant nodes of the parent node
-// to the slice of keys given and returns this slice.
-// It uses the prefix in nibbles format to determine the full key.
-// The slice of keys has its keys formatted in little Endian.
-func addAllKeys(parent *Node, prefix []byte, keysLE [][]byte) (newKeysLE [][]byte) {
-	if parent == nil {
-		return keysLE
-	}
-
-	if parent.Kind() == node.Leaf {
-		keyLE := makeFullKeyLE(prefix, parent.PartialKey)
-		keysLE = append(keysLE, keyLE)
-		return keysLE
-	}
-
-	if parent.StorageValue != nil {
-		keyLE := makeFullKeyLE(prefix, parent.PartialKey)
-		keysLE = append(keysLE, keyLE)
-	}
-
-	for i, child := range parent.Children {
-		childPrefix := makeChildPrefix(prefix, parent.PartialKey, i)
-		keysLE = addAllKeys(child, childPrefix, keysLE)
-	}
-
-	return keysLE
-}
-
-func makeFullKeyLE(prefix, nodeKey []byte) (fullKeyLE []byte) {
-	fullKey := concatenateSlices(prefix, nodeKey)
-	fullKeyLE = codec.NibblesToKeyLE(fullKey)
-	return fullKeyLE
-}
-
-func makeChildPrefix(branchPrefix, branchKey []byte,
-	childIndex int) (childPrefix []byte) {
-	childPrefix = concatenateSlices(branchPrefix, branchKey, intToByteSlice(childIndex))
-	return childPrefix
-}
-
-// Get returns the value in the node of the trie
-// which matches its key with the key given.
-// Note the key argument is given in little Endian format.
-func (t *Trie) Get(keyLE []byte) (value []byte) {
-	keyNibbles := codec.KeyLEToNibbles(keyLE)
-	return retrieve(t.db, t.root, keyNibbles)
-}
-
-func retrieve(db db.DBGetter, parent *Node, key []byte) (value []byte) {
-	if parent == nil {
-		return nil
-	}
-
-	if parent.Kind() == node.Leaf {
-		return retrieveFromLeaf(db, parent, key)
-	}
-	return retrieveFromBranch(db, parent, key)
-}
-
-func retrieveFromLeaf(db db.DBGetter, leaf *Node, key []byte) (value []byte) {
-	if bytes.Equal(leaf.PartialKey, key) {
-		if leaf.IsHashedValue {
-			// We get the node
-			value, err := db.Get(leaf.StorageValue)
-			if err != nil {
-				panic(fmt.Sprintf("retrieving value from leaf %s", err.Error()))
-			}
-			return value
-		}
-		return leaf.StorageValue
-	}
-	return nil
-}
-
-func retrieveFromBranch(db db.DBGetter, branch *Node, key []byte) (value []byte) {
-	if len(key) == 0 || bytes.Equal(branch.PartialKey, key) {
-		return branch.StorageValue
-	}
-
-	if len(branch.PartialKey) > len(key) && bytes.HasPrefix(branch.PartialKey, key) {
-		return nil
-	}
-
-	commonPrefixLength := lenCommonPrefix(branch.PartialKey, key)
-	childIndex := key[commonPrefixLength]
-	childKey := key[commonPrefixLength+1:]
-	child := branch.Children[childIndex]
-	return retrieve(db, child, childKey)
-}
-
-// ClearPrefixLimit deletes the keys having the prefix given in little
-// Endian format for up to `limit` keys. It returns the number of deleted
-// keys and a boolean indicating if all keys with the prefix were deleted
-// within the limit.
-func (t *Trie) ClearPrefixLimit(prefixLE []byte, limit uint32) (
-	deleted uint32, allDeleted bool, err error) {
-	pendingDeltas := tracking.New()
-	defer func() {
-		const success = true
-		t.handleTrackedDeltas(success, pendingDeltas)
-	}()
-
-	if limit == 0 {
-		return 0, false, nil
-	}
-
-	prefix := codec.KeyLEToNibbles(prefixLE)
-	prefix = bytes.TrimSuffix(prefix, []byte{0})
-
-	root, deleted, _, allDeleted, err := t.clearPrefixLimitAtNode(
-		t.root, prefix, limit, pendingDeltas)
-	if err != nil {
-		return 0, false, err
-	}
-	t.root = root
-
-	return deleted, allDeleted, nil
-}
-
-// clearPrefixLimitAtNode deletes the keys having the prefix until the value deletion limit is reached.
-// It returns the updated node newParent, the number of deleted values valuesDeleted and the
-// allDeleted boolean indicating if there is no key left with the prefix.
-func (t *Trie) clearPrefixLimitAtNode(parent *Node, prefix []byte,
-	limit uint32, pendingDeltas DeltaRecorder) (
-	newParent *Node, valuesDeleted, nodesRemoved uint32, allDeleted bool, err error) {
-	if parent == nil {
-		return nil, 0, 0, true, nil
-	}
-
-	if parent.Kind() == node.Leaf {
-		// if prefix is not found, it's also all deleted.
-		// TODO check this is the same behaviour as in substrate
-		const allDeleted = true
-		if bytes.HasPrefix(parent.PartialKey, prefix) {
-			err = t.registerDeletedNodeHash(parent, pendingDeltas)
-			if err != nil {
-				return nil, 0, 0, false,
-					fmt.Errorf("registering deleted node hash: %w", err)
-			}
-
-			valuesDeleted, nodesRemoved = 1, 1
-			return nil, valuesDeleted, nodesRemoved, allDeleted, nil
-		}
-		return parent, 0, 0, allDeleted, nil
-	}
-
-	// Note: `clearPrefixLimitBranch` may call `clearPrefixLimitAtNode` so do not wrap
-	// the error since that could be a deep recursive call.
-	return t.clearPrefixLimitBranch(parent, prefix, limit, pendingDeltas)
-}
-
-func (t *Trie) clearPrefixLimitBranch(branch *Node, prefix []byte, limit uint32,
-	pendingDeltas DeltaRecorder) (
-	newParent *Node, valuesDeleted, nodesRemoved uint32, allDeleted bool, err error) {
-	newParent = branch
-
-	if bytes.HasPrefix(branch.PartialKey, prefix) {
-		newParent, valuesDeleted, nodesRemoved, err = t.deleteNodesLimit(
-			branch, limit, pendingDeltas)
-		if err != nil {
-			return nil, 0, 0, false, fmt.Errorf("deleting nodes: %w", err)
-		}
-		allDeleted = newParent == nil
-		return newParent, valuesDeleted, nodesRemoved, allDeleted, nil
-	}
-
-	if len(prefix) == len(branch.PartialKey)+1 &&
-		bytes.HasPrefix(branch.PartialKey, prefix[:len(prefix)-1]) {
-		// Prefix is one the children of the branch
-		return t.clearPrefixLimitChild(branch, prefix, limit, pendingDeltas)
-	}
-
-	noPrefixForNode := len(prefix) <= len(branch.PartialKey) ||
-		lenCommonPrefix(branch.PartialKey, prefix) < len(branch.PartialKey)
-	if noPrefixForNode {
-		valuesDeleted, nodesRemoved = 0, 0
-		allDeleted = true
-		return newParent, valuesDeleted, nodesRemoved, allDeleted, nil
-	}
-
-	childIndex := prefix[len(branch.PartialKey)]
-	childPrefix := prefix[len(branch.PartialKey)+1:]
-	child := branch.Children[childIndex]
-
-	child, valuesDeleted, nodesRemoved, allDeleted, err = t.clearPrefixLimitAtNode(
-		child, childPrefix, limit, pendingDeltas)
-	if err != nil {
-		return nil, 0, 0, false, fmt.Errorf("clearing prefix limit at node: %w", err)
-	} else if valuesDeleted == 0 {
-		return branch, valuesDeleted, nodesRemoved, allDeleted, nil
-	}
-
-	copySettings := node.DefaultCopySettings
-	branch, err = t.prepForMutation(branch, copySettings, pendingDeltas)
-	if err != nil {
-		return nil, 0, 0, false, fmt.Errorf("preparing branch for mutation: %w", err)
-	}
-
-	branch.Children[childIndex] = child
-	branch.Descendants -= nodesRemoved
-	newParent, branchChildMerged, err := t.handleDeletion(branch, prefix, pendingDeltas)
-	if err != nil {
-		return nil, 0, 0, false, fmt.Errorf("handling deletion: %w", err)
-	}
-
-	if branchChildMerged {
-		nodesRemoved++
-	}
-
-	return newParent, valuesDeleted, nodesRemoved, allDeleted, nil
-}
-
-func (t *Trie) clearPrefixLimitChild(branch *Node, prefix []byte, limit uint32,
-	pendingDeltas DeltaRecorder) (
-	newParent *Node, valuesDeleted, nodesRemoved uint32, allDeleted bool, err error) {
-	newParent = branch
-
-	childIndex := prefix[len(branch.PartialKey)]
-	child := branch.Children[childIndex]
-
-	if child == nil {
-		const valuesDeleted, nodesRemoved = 0, 0
-		// TODO ensure this is the same behaviour as in substrate
-		// See https://github.com/ChainSafe/gossamer/issues/3033
-		allDeleted = true
-		return newParent, valuesDeleted, nodesRemoved, allDeleted, nil
-	}
-
-	child, valuesDeleted, nodesRemoved, err = t.deleteNodesLimit(
-		child, limit, pendingDeltas)
-	if err != nil {
-		// Note: do not wrap error since this is recursive.
-		return nil, 0, 0, false, err
-	}
-
-	if valuesDeleted == 0 {
-		allDeleted = branch.Children[childIndex] == nil
-		return branch, valuesDeleted, nodesRemoved, allDeleted, nil
-	}
-
-	copySettings := node.DefaultCopySettings
-	branch, err = t.prepForMutation(branch, copySettings, pendingDeltas)
-	if err != nil {
-		return nil, 0, 0, false, fmt.Errorf("preparing branch for mutation: %w", err)
-	}
-
-	branch.Children[childIndex] = child
-	branch.Descendants -= nodesRemoved
-
-	newParent, branchChildMerged, err := t.handleDeletion(branch, prefix, pendingDeltas)
-	if err != nil {
-		return nil, 0, 0, false, fmt.Errorf("handling deletion: %w", err)
-	}
-
-	if branchChildMerged {
-		nodesRemoved++
-	}
-
-	allDeleted = branch.Children[childIndex] == nil
-	return newParent, valuesDeleted, nodesRemoved, allDeleted, nil
-}
-
-func (t *Trie) deleteNodesLimit(parent *Node, limit uint32,
-	pendingDeltas DeltaRecorder) (
-	newParent *Node, valuesDeleted, nodesRemoved uint32, err error) {
-	if limit == 0 {
-		valuesDeleted, nodesRemoved = 0, 0
-		return parent, valuesDeleted, nodesRemoved, nil
-	}
-
-	if parent == nil {
-		valuesDeleted, nodesRemoved = 0, 0
-		return nil, valuesDeleted, nodesRemoved, nil
-	}
-
-	if parent.Kind() == node.Leaf {
-		err = t.registerDeletedNodeHash(parent, pendingDeltas)
-		if err != nil {
-			return nil, 0, 0, fmt.Errorf("registering deleted node hash: %w", err)
-		}
-		valuesDeleted, nodesRemoved = 1, 1
-		return nil, valuesDeleted, nodesRemoved, nil
-	}
-
-	branch := parent
-
-	nilChildren := node.ChildrenCapacity - branch.NumChildren()
-	if nilChildren == node.ChildrenCapacity {
-		panic("got branch with all nil children")
-	}
-
-	// Note: there is at least one non-nil child and the limit isn't zero,
-	// therefore it is safe to prepare the branch for mutation.
-	copySettings := node.DefaultCopySettings
-	branch, err = t.prepForMutation(branch, copySettings, pendingDeltas)
-	if err != nil {
-		return nil, 0, 0, fmt.Errorf("preparing branch for mutation: %w", err)
-	}
-
-	var newDeleted, newNodesRemoved uint32
-	var branchChildMerged bool
-	for i, child := range branch.Children {
-		if child == nil {
-			continue
-		}
-
-		branch.Children[i], newDeleted, newNodesRemoved, err = t.deleteNodesLimit(
-			child, limit, pendingDeltas)
-		if err != nil {
-			// `deleteNodesLimit` is recursive, so do not wrap error.
-			return nil, 0, 0, err
-		}
-
-		if branch.Children[i] == nil {
-			nilChildren++
-		}
-		limit -= newDeleted
-		valuesDeleted += newDeleted
-		nodesRemoved += newNodesRemoved
-		branch.Descendants -= newNodesRemoved
-
-		newParent, branchChildMerged, err = t.handleDeletion(branch, branch.PartialKey, pendingDeltas)
-		if err != nil {
-			return nil, 0, 0, fmt.Errorf("handling deletion: %w", err)
-		}
-
-		if branchChildMerged {
-			nodesRemoved++
-		}
-
-		if nilChildren == node.ChildrenCapacity &&
-			branch.StorageValue == nil {
-			return nil, valuesDeleted, nodesRemoved, nil
-		}
-
-		if limit == 0 {
-			return newParent, valuesDeleted, nodesRemoved, nil
-		}
-	}
-
-	nodesRemoved++
-	if branch.StorageValue != nil {
-		valuesDeleted++
-	}
-
-	return nil, valuesDeleted, nodesRemoved, nil
->>>>>>> 1a13e4cc
 }
 
 type KVStore interface {
@@ -1107,9 +38,8 @@
 }
 
 type TrieDeltas interface {
-	Deltas() Deltas
 	GetChangedNodeHashes() (inserted, deleted map[common.Hash]struct{}, err error)
-	handleTrackedDeltas(success bool, pendingDeltas DeltaDeletedGetter)
+	handleTrackedDeltas(success bool, pendingDeltas tracking.Getter)
 }
 
 type DBBackedTrie interface {
@@ -1118,131 +48,18 @@
 	writeDirtyNode(db db.DBPutter, n *Node) (err error)
 }
 
-<<<<<<< HEAD
 type Printable interface {
 	String() string
 }
 
-type Hashable interface {
-	MustHash(maxInlineValue int) common.Hash
-	Hash(maxInlineValue int) (common.Hash, error)
-	GenesisBlock() (genesisHeader types.Header, err error)
-=======
-// handleDeletion is called when a value is deleted from a branch to handle
-// the eventual mutation of the branch depending on its children.
-// If the branch has no value and a single child, it will be combined with this child.
-// In this first case, branchChildMerged is returned as true to keep track of the removal
-// of one node in callers.
-// If the branch has a value and no child, it will be changed into a leaf.
-func (t *Trie) handleDeletion(branch *Node, key []byte,
-	pendingDeltas DeltaRecorder) (
-	newNode *Node, branchChildMerged bool, err error) {
-	childrenCount := 0
-	firstChildIndex := -1
-	for i, child := range branch.Children {
-		if child == nil {
-			continue
-		}
-		if firstChildIndex == -1 {
-			firstChildIndex = i
-		}
-		childrenCount++
-	}
-
-	switch {
-	default:
-		const branchChildMerged = false
-		return branch, branchChildMerged, nil
-	case childrenCount == 0 && branch.StorageValue != nil:
-		// The branch passed to handleDeletion is always a modified branch
-		// so the original branch node hash is already tracked in the
-		// pending deltas.
-		const branchChildMerged = false
-		commonPrefixLength := lenCommonPrefix(branch.PartialKey, key)
-		return &Node{
-			PartialKey:   key[:commonPrefixLength],
-			StorageValue: branch.StorageValue,
-			MustBeHashed: branch.MustBeHashed,
-			Dirty:        true,
-			Generation:   branch.Generation,
-		}, branchChildMerged, nil
-	case childrenCount == 1 && branch.StorageValue == nil:
-		// The branch passed to handleDeletion is always a modified branch
-		// so the original branch node hash is already tracked in the
-		// pending deltas.
-		const branchChildMerged = true
-		childIndex := firstChildIndex
-		child := branch.Children[firstChildIndex]
-		err = t.registerDeletedNodeHash(child, pendingDeltas)
-		if err != nil {
-			return nil, false, fmt.Errorf("registering deleted node hash: %w", err)
-		}
-
-		if child.Kind() == node.Leaf {
-			newLeafKey := concatenateSlices(branch.PartialKey, intToByteSlice(childIndex), child.PartialKey)
-			return &Node{
-				PartialKey:    newLeafKey,
-				StorageValue:  child.StorageValue,
-				IsHashedValue: child.IsHashedValue,
-				Dirty:         true,
-				Generation:    branch.Generation,
-				MustBeHashed:  child.MustBeHashed,
-			}, branchChildMerged, nil
-		}
-
-		childBranch := child
-		newBranchKey := concatenateSlices(branch.PartialKey, intToByteSlice(childIndex), childBranch.PartialKey)
-		newBranch := &Node{
-			PartialKey:   newBranchKey,
-			StorageValue: childBranch.StorageValue,
-			MustBeHashed: childBranch.MustBeHashed,
-			Generation:   branch.Generation,
-			Children:     make([]*node.Node, node.ChildrenCapacity),
-			Dirty:        true,
-			// this is the descendants of the original branch minus one
-			Descendants: childBranch.Descendants,
-		}
-
-		// Adopt the grand-children
-		for i, grandChild := range childBranch.Children {
-			if grandChild != nil {
-				newBranch.Children[i] = grandChild
-				// No need to copy and update the generation
-				// of the grand children since they are not modified.
-			}
-		}
-
-		return newBranch, branchChildMerged, nil
-	}
+type Versioned interface {
+	SetVersion(TrieLayout)
 }
 
-// ensureMerkleValueIsCalculated is used before calling PopulateNodeHashes
-// to ensure the parent node and all its descendant nodes have their Merkle
-// value computed and ready to be used. This has a close to zero performance
-// impact if the parent node Merkle value is already computed.
-func (t *Trie) ensureMerkleValueIsCalculated(parent *Node) (err error) {
-	if parent == nil {
-		return nil
-	}
-
-	if parent == t.root {
-		_, err = parent.CalculateRootMerkleValue()
-		if err != nil {
-			return fmt.Errorf("calculating Merkle value of root node: %w", err)
-		}
-	} else {
-		_, err = parent.CalculateMerkleValue()
-		if err != nil {
-			return fmt.Errorf("calculating Merkle value of node: %w", err)
-		}
-	}
-
-	return nil
->>>>>>> 1a13e4cc
-}
-
-type Generational interface {
-	Generation() uint64
+type Hashable interface {
+	MustHash() common.Hash
+	Hash() (common.Hash, error)
+	GenesisBlock() (genesisHeader types.Header, err error)
 }
 
 type Trie interface {
@@ -1254,20 +71,11 @@
 	TrieDeltas
 	PrefixTrie
 	DBBackedTrie
-	Generational
+	Versioned
 
 	RootNode() *Node
 
-<<<<<<< HEAD
 	//TODO:this method should not be part of the API, find a way to remove it
 	insertKeyLE(key, value []byte,
 		pendingDeltas DeltaRecorder) (err error)
-=======
-func intToByteSlice(n int) (slice []byte) {
-	return []byte{byte(n)}
-}
-
-func mustBeHashed(trieVersion TrieLayout, storageValue []byte) bool {
-	return trieVersion == V1 && len(storageValue) > V1.MaxInlineValue()
->>>>>>> 1a13e4cc
 }