// Copyright 2024 ChainSafe Systems (ON)
// SPDX-License-Identifier: LGPL-3.0-only

package trie

import (
	"fmt"

	"github.com/ChainSafe/gossamer/dot/types"
	"github.com/ChainSafe/gossamer/lib/common"
<<<<<<< HEAD
	"github.com/ChainSafe/gossamer/pkg/trie/db"
	"github.com/ChainSafe/gossamer/pkg/trie/node"
=======
>>>>>>> 121d0822
	"github.com/ChainSafe/gossamer/pkg/trie/tracking"
)

type ChildTrieSupport interface {
	GetChild(keyToChild []byte) (Trie, error)
	GetFromChild(keyToChild, key []byte) ([]byte, error)
	GetChildTries() map[common.Hash]Trie
	PutIntoChild(keyToChild, key, value []byte) error
	DeleteChild(keyToChild []byte) (err error)
	ClearFromChild(keyToChild, key []byte) error
}

type KVStore interface {
	Get(key []byte) []byte
	Put(key, value []byte) error
	Delete(key []byte) error
}

type TrieIterator interface {
	Entries() (keyValueMap map[string][]byte)
	NextKey(key []byte) []byte
}

type PrefixTrie interface {
	GetKeysWithPrefix(prefix []byte) (keysLE [][]byte)
	ClearPrefix(prefix []byte) (err error)
	ClearPrefixLimit(prefix []byte, limit uint32) (
		deleted uint32, allDeleted bool, err error)
}

type TrieDeltas interface {
	GetChangedNodeHashes() (inserted, deleted map[common.Hash]struct{}, err error)
	HandleTrackedDeltas(success bool, pendingDeltas tracking.Getter)
}

<<<<<<< HEAD
type DBBackedTrie interface {
	Load(db db.DBGetter, rootHash common.Hash) error
	WriteDirty(db db.NewBatcher) error
}

=======
>>>>>>> 121d0822
type Versioned interface {
	SetVersion(TrieLayout)
}

type Hashable interface {
	MustHash() common.Hash
	Hash() (common.Hash, error)
	GenesisBlock() (genesisHeader types.Header, err error)
}

type Trie interface {
	PrefixTrie
	KVStore
	Hashable
	ChildTrieSupport
	TrieIterator
	TrieDeltas
	Versioned
	fmt.Stringer
<<<<<<< HEAD

	RootNode() *node.Node

	//TODO:this method should not be part of the API, find a way to remove it
	InsertKeyLE(key, value []byte,
		pendingDeltas tracking.DeltaRecorder) (err error)
=======
>>>>>>> 121d0822
}<|MERGE_RESOLUTION|>--- conflicted
+++ resolved
@@ -8,13 +8,11 @@
 
 	"github.com/ChainSafe/gossamer/dot/types"
 	"github.com/ChainSafe/gossamer/lib/common"
-<<<<<<< HEAD
-	"github.com/ChainSafe/gossamer/pkg/trie/db"
-	"github.com/ChainSafe/gossamer/pkg/trie/node"
-=======
->>>>>>> 121d0822
 	"github.com/ChainSafe/gossamer/pkg/trie/tracking"
 )
+
+// EmptyHash is the empty trie hash.
+var EmptyHash = common.MustBlake2bHash([]byte{0})
 
 type ChildTrieSupport interface {
 	GetChild(keyToChild []byte) (Trie, error)
@@ -48,14 +46,6 @@
 	HandleTrackedDeltas(success bool, pendingDeltas tracking.Getter)
 }
 
-<<<<<<< HEAD
-type DBBackedTrie interface {
-	Load(db db.DBGetter, rootHash common.Hash) error
-	WriteDirty(db db.NewBatcher) error
-}
-
-=======
->>>>>>> 121d0822
 type Versioned interface {
 	SetVersion(TrieLayout)
 }
@@ -75,13 +65,4 @@
 	TrieDeltas
 	Versioned
 	fmt.Stringer
-<<<<<<< HEAD
-
-	RootNode() *node.Node
-
-	//TODO:this method should not be part of the API, find a way to remove it
-	InsertKeyLE(key, value []byte,
-		pendingDeltas tracking.DeltaRecorder) (err error)
-=======
->>>>>>> 121d0822
 }