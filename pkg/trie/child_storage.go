--- conflicted
+++ resolved
@@ -18,13 +18,8 @@
 // setChild inserts a child trie into the main trie at key :child_storage:[keyToChild]
 // A child trie is added as a node (K, V) in the main trie. K is the child storage key
 // associated to the child trie, and V is the root hash of the child trie.
-<<<<<<< HEAD
 func (t *Trie) setChild(keyToChild []byte, child *Trie) error {
-	childHash, err := child.Hash(NoMaxInlineValueSize)
-=======
-func (t *Trie) SetChild(keyToChild []byte, child *Trie) error {
 	childHash, err := child.Hash()
->>>>>>> f5e48a97
 	if err != nil {
 		return err
 	}
