// Copyright 2021 ChainSafe Systems (ON)
// SPDX-License-Identifier: LGPL-3.0-only

package trie

import (
	"errors"
	"fmt"

	"github.com/ChainSafe/gossamer/lib/common"
)

// ChildStorageKeyPrefix is the prefix for all child storage keys
var ChildStorageKeyPrefix = []byte(":child_storage:default:")

var ErrChildTrieDoesNotExist = errors.New("child trie does not exist")

// setChild inserts a child trie into the main trie at key :child_storage:[keyToChild]
// A child trie is added as a node (K, V) in the main trie. K is the child storage key
// associated to the child trie, and V is the root hash of the child trie.
<<<<<<< HEAD
func (t *InMemoryTrie) SetChild(keyToChild []byte, child *InMemoryTrie) error {
=======
func (t *Trie) setChild(keyToChild []byte, child *Trie) error {
>>>>>>> ca611978
	childHash, err := child.Hash()
	if err != nil {
		return err
	}

	key := make([]byte, len(ChildStorageKeyPrefix)+len(keyToChild))
	copy(key, ChildStorageKeyPrefix)
	copy(key[len(ChildStorageKeyPrefix):], keyToChild)

	err = t.Put(key, childHash.ToBytes())
	if err != nil {
		return fmt.Errorf("putting child trie root hash %s in trie: %w", childHash, err)
	}

	t.childTries[childHash] = child
	return nil
}

<<<<<<< HEAD
func (t *InMemoryTrie) getInternalChildTrie(keyToChild []byte) (*InMemoryTrie, error) {
=======
// GetChild returns the child trie at key :child_storage:[keyToChild]
// TODO: do we need to return an error when the child trie does not exist?
func (t *Trie) GetChild(keyToChild []byte) (*Trie, error) {
>>>>>>> ca611978
	key := make([]byte, len(ChildStorageKeyPrefix)+len(keyToChild))
	copy(key, ChildStorageKeyPrefix)
	copy(key[len(ChildStorageKeyPrefix):], keyToChild)

	childHash := t.Get(key)
	if childHash == nil {
		return nil, fmt.Errorf("%w at key 0x%x%x", ErrChildTrieDoesNotExist, ChildStorageKeyPrefix, keyToChild)
	}

	return t.childTries[common.BytesToHash(childHash)], nil
}

// GetChild returns the child trie at key :child_storage:[keyToChild]
func (t *InMemoryTrie) GetChild(keyToChild []byte) (Trie, error) {
	return t.getInternalChildTrie(keyToChild)
}

// GetChildTries returns all child tries in this trie
func (t *InMemoryTrie) GetChildTries() map[common.Hash]Trie {
	children := make(map[common.Hash]Trie)
	for k, v := range t.childTries {
		children[k] = v
	}
	return children
}

// PutIntoChild puts a key-value pair into the child trie located in the main trie at key :child_storage:[keyToChild]
func (t *InMemoryTrie) PutIntoChild(keyToChild, key, value []byte) error {
	child, err := t.getInternalChildTrie(keyToChild)
	if err != nil {
		if errors.Is(err, ErrChildTrieDoesNotExist) {
			child = NewEmptyInmemoryTrie()
		} else {
			return fmt.Errorf("getting child: %w", err)
		}
	}
	child.version = t.version

	origChildHash, err := child.Hash()
	if err != nil {
		return err
	}

	err = child.Put(key, value)
	if err != nil {
		return fmt.Errorf("putting into child trie located at key 0x%x: %w", keyToChild, err)
	}

	delete(t.childTries, origChildHash)
	return t.setChild(keyToChild, child)
}

// GetFromChild retrieves a key-value pair from the child trie located
// in the main trie at key :child_storage:[keyToChild]
func (t *InMemoryTrie) GetFromChild(keyToChild, key []byte) ([]byte, error) {
	child, err := t.GetChild(keyToChild)
	if err != nil {
		return nil, err
	}

	val := child.Get(key)
	return val, nil
}

// DeleteChild deletes the child storage trie
func (t *InMemoryTrie) DeleteChild(keyToChild []byte) (err error) {
	key := make([]byte, len(ChildStorageKeyPrefix)+len(keyToChild))
	copy(key, ChildStorageKeyPrefix)
	copy(key[len(ChildStorageKeyPrefix):], keyToChild)

	err = t.Delete(key)
	if err != nil {
		return fmt.Errorf("deleting child trie located at key 0x%x: %w", keyToChild, err)
	}
	return nil
}

// ClearFromChild removes the child storage entry
func (t *InMemoryTrie) ClearFromChild(keyToChild, key []byte) error {
	child, err := t.getInternalChildTrie(keyToChild)
	if err != nil {
		return err
	}

	if child == nil {
		return fmt.Errorf("%w at key 0x%x%x", ErrChildTrieDoesNotExist, ChildStorageKeyPrefix, keyToChild)
	}

	origChildHash, err := child.Hash()
	if err != nil {
		return err
	}

	err = child.Delete(key)
	if err != nil {
		return fmt.Errorf("deleting from child trie located at key 0x%x: %w", keyToChild, err)
	}

	delete(t.childTries, origChildHash)
	if child.root == nil {
		return t.DeleteChild(keyToChild)
	}

	return t.setChild(keyToChild, child)
}<|MERGE_RESOLUTION|>--- conflicted
+++ resolved
@@ -18,11 +18,7 @@
 // setChild inserts a child trie into the main trie at key :child_storage:[keyToChild]
 // A child trie is added as a node (K, V) in the main trie. K is the child storage key
 // associated to the child trie, and V is the root hash of the child trie.
-<<<<<<< HEAD
 func (t *InMemoryTrie) SetChild(keyToChild []byte, child *InMemoryTrie) error {
-=======
-func (t *Trie) setChild(keyToChild []byte, child *Trie) error {
->>>>>>> ca611978
 	childHash, err := child.Hash()
 	if err != nil {
 		return err
@@ -41,13 +37,7 @@
 	return nil
 }
 
-<<<<<<< HEAD
 func (t *InMemoryTrie) getInternalChildTrie(keyToChild []byte) (*InMemoryTrie, error) {
-=======
-// GetChild returns the child trie at key :child_storage:[keyToChild]
-// TODO: do we need to return an error when the child trie does not exist?
-func (t *Trie) GetChild(keyToChild []byte) (*Trie, error) {
->>>>>>> ca611978
 	key := make([]byte, len(ChildStorageKeyPrefix)+len(keyToChild))
 	copy(key, ChildStorageKeyPrefix)
 	copy(key[len(ChildStorageKeyPrefix):], keyToChild)
@@ -97,7 +87,7 @@
 	}
 
 	delete(t.childTries, origChildHash)
-	return t.setChild(keyToChild, child)
+	return t.SetChild(keyToChild, child)
 }
 
 // GetFromChild retrieves a key-value pair from the child trie located
@@ -151,5 +141,5 @@
 		return t.DeleteChild(keyToChild)
 	}
 
-	return t.setChild(keyToChild, child)
+	return t.SetChild(keyToChild, child)
 }