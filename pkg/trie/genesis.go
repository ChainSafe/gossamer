// Copyright 2022 ChainSafe Systems (ON)
// SPDX-License-Identifier: LGPL-3.0-only

package trie

import (
	"fmt"

	"github.com/ChainSafe/gossamer/dot/types"
	"github.com/ChainSafe/gossamer/lib/common"
)

// GenesisBlock creates a genesis block from the trie.
<<<<<<< HEAD
func (t *InMemoryTrie) GenesisBlock() (genesisHeader types.Header, err error) {
	//TODO: Usually genesis is using V0 but we could improve this
	//to get the right version in case we are using a new runtime from V1
	rootHash, err := V0.Hash(t)
=======
func (t *Trie) GenesisBlock() (genesisHeader types.Header, err error) {
	rootHash, err := t.Hash()
>>>>>>> 1a13e4cc
	if err != nil {
		return genesisHeader, fmt.Errorf("root hashing trie: %w", err)
	}

	parentHash := common.Hash{0}
	extrinsicRoot := EmptyHash
	const blockNumber = 0
	digest := types.NewDigest()
	genesisHeader = *types.NewHeader(parentHash, rootHash, extrinsicRoot, blockNumber, digest)
	return genesisHeader, nil
}<|MERGE_RESOLUTION|>--- conflicted
+++ resolved
@@ -11,15 +11,8 @@
 )
 
 // GenesisBlock creates a genesis block from the trie.
-<<<<<<< HEAD
 func (t *InMemoryTrie) GenesisBlock() (genesisHeader types.Header, err error) {
-	//TODO: Usually genesis is using V0 but we could improve this
-	//to get the right version in case we are using a new runtime from V1
-	rootHash, err := V0.Hash(t)
-=======
-func (t *Trie) GenesisBlock() (genesisHeader types.Header, err error) {
 	rootHash, err := t.Hash()
->>>>>>> 1a13e4cc
 	if err != nil {
 		return genesisHeader, fmt.Errorf("root hashing trie: %w", err)
 	}
