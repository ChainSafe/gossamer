// Copyright 2022 ChainSafe Systems (ON)
// SPDX-License-Identifier: LGPL-3.0-only

package trie

import (
	"errors"
	"fmt"
	"math"
	"strings"

	"github.com/ChainSafe/gossamer/lib/common"
)

const (
	// NoMaxInlineValueSize is the numeric representation used to indicate that there is no max value size.
	NoMaxInlineValueSize = math.MaxInt
	// V1MaxInlineValueSize is the maximum size of a value to be hashed in state trie version 1.
	V1MaxInlineValueSize = 32
)

// TrieLayout is the state trie version which dictates how a
// Merkle root should be constructed. It is defined in
// https://spec.polkadot.network/#defn-state-version
type TrieLayout uint8

const (
	// V0 is the state trie version 0 where the values of the keys are
	// inserted into the trie directly.
	// TODO set to iota once CI passes
	V0 TrieLayout = iota
	V1
)

var NoVersion = TrieLayout(math.MaxUint8)

// ErrParseVersion is returned when parsing a state trie version fails.
var ErrParseVersion = errors.New("parsing version failed")

// DefaultStateVersion sets the state version we should use as default
// See https://github.com/paritytech/substrate/blob/5e76587825b9a9d52d8cb02ba38828adf606157b/primitives/storage/src/lib.rs#L435-L439
const DefaultStateVersion = V1

// Entry is a key-value pair used to build a trie
type Entry struct{ Key, Value []byte }

// Entries is a list of entry used to build a trie
type Entries []Entry

func NewEntriesFromMap(source map[string][]byte) Entries {
	entries := Entries{}

	for k, v := range source {
		entries = append(entries, Entry{[]byte(k), v})
	}

	return entries
}

// String returns a string representation of trie version
func (v TrieLayout) String() string {
	switch v {
	case V0:
		return "v0"
	case V1:
		return "v1"
	default:
		panic(fmt.Sprintf("unknown version %d", v))
	}
}

// MaxInlineValue returns the maximum size of a value to be inlined in the trie node
func (v TrieLayout) MaxInlineValue() int {
	switch v {
	case V0:
		return NoMaxInlineValueSize
	case V1:
		return V1MaxInlineValueSize
	default:
		panic(fmt.Sprintf("unknown version %d", v))
	}
}

// Root returns the root hash of the trie built using the given entries
<<<<<<< HEAD
func (v TrieLayout) Root(t Trie, entries Entries) (common.Hash, error) {
	// TODO: is there any way to calculate the hash without building a trie?
=======
func (v TrieLayout) Root(entries Entries) (common.Hash, error) {
	t := NewEmptyTrie()
>>>>>>> 121d0822
	t.SetVersion(v)

	for _, kv := range entries {
		err := t.Put(kv.Key, kv.Value)
		if err != nil {
			return common.EmptyHash, err
		}
	}

	return t.Hash()
}

// Hash returns the root hash of the trie built using the given entries
func (v TrieLayout) Hash(t Trie) (common.Hash, error) {
	t.SetVersion(v)
	return t.Hash()
}

// MustHash returns the root hash of the trie built using the given entries or panics if it fails
func (v TrieLayout) MustHash(t Trie) common.Hash {
	t.SetVersion(v)
	return t.MustHash()
}

// ParseVersion parses a state trie version string.
func ParseVersion[T string | uint8](v T) (version TrieLayout, err error) {
	var s string
	switch value := any(v).(type) {
	case string:
		s = value
	case uint8:
		s = fmt.Sprintf("V%d", value)
	}

	switch {
	case strings.EqualFold(s, V0.String()):
		return V0, nil
	case strings.EqualFold(s, V1.String()):
		return V1, nil
	default:
		return version, fmt.Errorf("%w: %q must be one of [%s, %s]",
			ErrParseVersion, s, V0, V1)
	}
}<|MERGE_RESOLUTION|>--- conflicted
+++ resolved
@@ -82,13 +82,8 @@
 }
 
 // Root returns the root hash of the trie built using the given entries
-<<<<<<< HEAD
 func (v TrieLayout) Root(t Trie, entries Entries) (common.Hash, error) {
 	// TODO: is there any way to calculate the hash without building a trie?
-=======
-func (v TrieLayout) Root(entries Entries) (common.Hash, error) {
-	t := NewEmptyTrie()
->>>>>>> 121d0822
 	t.SetVersion(v)
 
 	for _, kv := range entries {
