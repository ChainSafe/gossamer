--- conflicted
+++ resolved
@@ -53,7 +53,7 @@
 
 	for _, key := range t.GetKeysWithPrefix(ChildStorageKeyPrefix) {
 		value := t.Get(key)
-		childTrie := NewEmptyTrie()
+		childTrie := NewEmptyInmemoryTrie()
 		rootHash := common.BytesToHash(value)
 		err := childTrie.Load(db, rootHash)
 		if err != nil {
@@ -132,21 +132,10 @@
 	return nil
 }
 
-<<<<<<< HEAD
-	for _, key := range t.GetKeysWithPrefix(ChildStorageKeyPrefix) {
-		childTrie := NewEmptyInmemoryTrie()
-		value := t.Get(key)
-		rootHash := common.BytesToHash(value)
-		err := childTrie.Load(db, rootHash)
-		if err != nil {
-			return fmt.Errorf("failed to load child trie with root hash=%s: %w", rootHash, err)
-		}
-=======
 func loadStorageValue(db db.DBGetter, node *Node) error {
 	if !node.IsHashedValue {
 		return nil
 	}
->>>>>>> 1a13e4cc
 
 	prefixedKey := bytes.Join([][]byte{node.PartialKey, node.StorageValue[:]}, nil)
 	rawStorageValue, err := db.Get(prefixedKey)
