--- conflicted
+++ resolved
@@ -114,7 +114,6 @@
 }
 
 func (ds *decodeState) unmarshal(dstv reflect.Value) (err error) {
-<<<<<<< HEAD
 	// Handle BTreeMap type separately for the following reasons:
 	// 1. BTreeMap is a generic type, so we can't use the normal type switch
 	// 2. We cannot use BTreeCodec because we are comparing the type of the dstv.Interface() in the type switch
@@ -127,7 +126,7 @@
 			return fmt.Errorf("could not type assert to BTreeCodec")
 		}
 		return nil
-=======
+
 	unmarshalerType := reflect.TypeOf((*Unmarshaler)(nil)).Elem()
 	if dstv.CanAddr() && dstv.Addr().Type().Implements(unmarshalerType) {
 		methodVal := dstv.Addr().MethodByName("UnmarshalSCALE")
@@ -138,7 +137,6 @@
 			return err
 		}
 		return
->>>>>>> 989b6bf1
 	}
 
 	in := dstv.Interface()
