--- conflicted
+++ resolved
@@ -46,11 +46,7 @@
 	}
 
 	hash := genesisHeader.Hash()
-<<<<<<< HEAD
-	err = storageDb.DB.DB.Put(common.LatestHeaderHashKey, hash[:])
-=======
-	err = storageState.Db.Db.Put(common.LatestHeaderHashKey, hash[:])
->>>>>>> 34171776
+	err = storageState.DB.DB.Put(common.LatestHeaderHashKey, hash[:])
 	if err != nil {
 		return err
 	}
@@ -65,9 +61,6 @@
 		return err
 	}
 
-<<<<<<< HEAD
-	return storageDb.DB.DB.Close()
-=======
 	err = blockState.db.Db.Close()
 	if err != nil {
 		return err
@@ -78,8 +71,7 @@
 		return err
 	}
 
-	return storageState.Db.Db.Close()
->>>>>>> 34171776
+	return storageState.DB.DB.Close()
 }
 
 // Start initializes the Storage database and the Block database.
@@ -97,11 +89,7 @@
 		return fmt.Errorf("cannot make storage state: %s", err)
 	}
 
-<<<<<<< HEAD
-	latestHeaderHash, err := storageDb.DB.DB.Get(common.LatestHeaderHashKey)
-=======
-	latestHeaderHash, err := storageState.Db.Db.Get(common.LatestHeaderHashKey)
->>>>>>> 34171776
+	latestHeaderHash, err := storageState.DB.DB.Get(common.LatestHeaderHashKey)
 	if err != nil {
 		return fmt.Errorf("cannot get latest hash: %s", err)
 	}
@@ -128,16 +116,9 @@
 	return nil
 }
 
-<<<<<<< HEAD
-// Stop will stop (Storage and Block) DB instances
-func (s *Service) Stop() error {
-	// Closing Badger Databases
-	err := s.Storage.DB.DB.Close()
-=======
 // Stop closes each state database
 func (s *Service) Stop() error {
-	err := s.Storage.Db.Db.Close()
->>>>>>> 34171776
+	err := s.Storage.DB.DB.Close()
 	if err != nil {
 		return err
 	}
