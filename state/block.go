package state

import (
	"encoding/json"
	"math/big"

	"github.com/ChainSafe/gossamer/common"
	"github.com/ChainSafe/gossamer/core/blocktree"
	"github.com/ChainSafe/gossamer/core/types"
	"github.com/ChainSafe/gossamer/polkadb"
)

type blockState struct {
	bt          *blocktree.BlockTree
	db          *polkadb.BlockDB
	latestBlock types.BlockHeaderWithHash
}

func NewBlockState(dataDir string) (*blockState, error) {
	blockDb, err := polkadb.NewBlockDB(dataDir)
	if err != nil {
		return nil, err
	}
	return &blockState{
		bt: &blocktree.BlockTree{},
		db: blockDb,
	}, nil
}

var (
	// Data prefixes
	headerPrefix    = []byte("hdr") // headerPrefix + hash -> header
	blockDataPrefix = []byte("hsh") // blockDataPrefix + hash -> blockData
)

// headerKey = headerPrefix + hash
func headerKey(hash common.Hash) []byte {
	return append(headerPrefix, hash.ToBytes()...)
}

// blockDataKey = blockDataPrefix + hash
func blockDataKey(hash common.Hash) []byte {
	return append(blockDataPrefix, hash.ToBytes()...)
}

func (bs *blockState) GetHeader(hash common.Hash) (types.BlockHeaderWithHash, error) {
	var result types.BlockHeaderWithHash

	data, err := bs.db.Db.Get(headerKey(hash))
	if err != nil {
		return types.BlockHeaderWithHash{}, err
	}

	err = json.Unmarshal(data, &result)

	return result, err
}

func (bs *blockState) GetBlockData(hash common.Hash) (types.BlockData, error) {
	var result types.BlockData

	data, err := bs.db.Db.Get(blockDataKey(hash))
	if err != nil {
		return types.BlockData{}, err
	}

	err = json.Unmarshal(data, &result)

	return result, err
}

func (bs *blockState) GetLatestBlock() types.BlockHeaderWithHash {
	return bs.latestBlock
}

func (bs *blockState) GetBlockByHash(hash common.Hash) (types.Block, error) {
	header, err := bs.GetHeader(hash)
	if err != nil {
		return types.Block{}, nil
	}
	blockData, err := bs.GetBlockData(hash)
	if err != nil {
		return types.Block{}, nil
	}
	blockBody := blockData.Body
<<<<<<< HEAD
	bheader := header.WithoutHash()
	return types.Block{Header: bheader, Body: blockBody}, nil
=======
	blockHeader := header.WithoutHash()
	return types.Block{Header: blockHeader, Body: blockBody}, nil
>>>>>>> e0fbfac9
}

func (bs *blockState) GetBlockByNumber(n *big.Int) types.Block {
	// Can't do yet
	return types.Block{}
}

func (bs *blockState) SetHeader(header types.BlockHeaderWithHash) error {
	hash := header.Hash

	// Write the encoded header
	bh, err := json.Marshal(header)
	if err != nil {
		return err
	}

	err = bs.db.Db.Put(headerKey(hash), bh)
	return err
}

func (bs *blockState) SetBlockData(hash common.Hash, blockData types.BlockData) error {
	// Write the encoded header
	bh, err := json.Marshal(blockData)
	if err != nil {
		return err
	}

	err = bs.db.Db.Put(blockDataKey(hash), bh)
	return err
}

func (bs *blockState) AddBlock(block types.BlockHeaderWithHash) error {
	// Set the latest block
	if block.Number.Cmp(bs.latestBlock.Number) == 1 {
		bs.latestBlock = block
	}

	//TODO: Implement Add Block
	return nil
}<|MERGE_RESOLUTION|>--- conflicted
+++ resolved
@@ -83,13 +83,8 @@
 		return types.Block{}, nil
 	}
 	blockBody := blockData.Body
-<<<<<<< HEAD
-	bheader := header.WithoutHash()
-	return types.Block{Header: bheader, Body: blockBody}, nil
-=======
 	blockHeader := header.WithoutHash()
 	return types.Block{Header: blockHeader, Body: blockBody}, nil
->>>>>>> e0fbfac9
 }
 
 func (bs *blockState) GetBlockByNumber(n *big.Int) types.Block {
