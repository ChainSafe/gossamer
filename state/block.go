package state

import (
	"encoding/json"
	"math/big"
	"reflect"

	"github.com/ChainSafe/gossamer/common"
	"github.com/ChainSafe/gossamer/core/blocktree"
	"github.com/ChainSafe/gossamer/core/types"
	"github.com/ChainSafe/gossamer/polkadb"
)

type blockState struct {
	bt          *blocktree.BlockTree
	db          *polkadb.BlockDB
	latestBlock types.BlockHeader
}

// NewBlockState will create a new blockState struct using dataDir
func NewBlockState(dataDir string) (*blockState, error) {
	blockDb, err := polkadb.NewBlockDB(dataDir)
	if err != nil {
		return nil, err
	}
	return &blockState{
		bt: &blocktree.BlockTree{},
		db: blockDb,
	}, nil
}

var (
	// Data prefixes
<<<<<<< HEAD
	headerPrefix    = []byte("hdr") // headerPrefix + hash -> header
	blockDataPrefix = []byte("hsh") // blockDataPrefix + hash -> blockData
=======
	headerPrefix     = []byte("hdr") // headerPrefix + hash -> header
	babeHeaderPrefix = []byte("hba") // babeHeaderPrefix || epoch || slot -> babeHeader
	blockDataPrefix  = []byte("bld") // blockDataPrefix + hash -> blockData
	headerHashPrefix = []byte("hsh") // headerHashPrefix + encodedBlockNum -> hash
>>>>>>> 2a96b3df
)

// encodeBlockNumber encodes a block number as big endian uint64
func encodeBlockNumber(number uint64) []byte {
	enc := make([]byte, 8) // encoding results in 8 bytes
	binary.BigEndian.PutUint64(enc, number)
	return enc
}

// headerKey = headerPrefix + hash
func headerKey(hash common.Hash) []byte {
	return append(headerPrefix, hash.ToBytes()...)
}

// headerHashKey = headerHashPrefix + num (uint64 big endian)
func headerHashKey(number uint64) []byte {
	return append(headerHashPrefix, encodeBlockNumber(number)...)
}

// blockDataKey = blockDataPrefix + hash
func blockDataKey(hash common.Hash) []byte {
	return append(blockDataPrefix, hash.ToBytes()...)
}

<<<<<<< HEAD
=======
// babeHeaderKey = babeHeaderPrefix || epoch || slice
func babeHeaderKey(epoch uint64, slot uint64) []byte {
	epochBytes := make([]byte, 8)
	binary.LittleEndian.PutUint64(epochBytes, epoch)
	sliceBytes := make([]byte, 8)
	binary.LittleEndian.PutUint64(sliceBytes, slot)
	combined := append(epochBytes, sliceBytes...)
	return append(babeHeaderPrefix, combined...)
}

// GetHeader returns a BlockHeader for a given hash
>>>>>>> 2a96b3df
func (bs *blockState) GetHeader(hash common.Hash) (*types.BlockHeader, error) {
	result := new(types.BlockHeader)

	data, err := bs.db.Db.Get(headerKey(hash))
	if err != nil {
		return nil, err
	}

	err = json.Unmarshal(data, &result)
	return result, err
}

// GetBlockData returns a BlockData for a given hash
func (bs *blockState) GetBlockData(hash common.Hash) (types.BlockData, error) {
	var result types.BlockData

	data, err := bs.db.Db.Get(blockDataKey(hash))
	if err != nil {
		return types.BlockData{}, err
	}

	err = json.Unmarshal(data, &result)

	return result, err
}

<<<<<<< HEAD
=======
// GetBabeHeader returns a BabeHeader for a given epoch and slot
func (bs *blockState) GetBabeHeader(epoch uint64, slot uint64) (babe.BabeHeader, error) {
	var result babe.BabeHeader

	data, err := bs.db.Db.Get(babeHeaderKey(epoch, slot))
	if err != nil {
		return babe.BabeHeader{}, err
	}

	err = json.Unmarshal(data, &result)

	return result, err
}

// GetLatestBlock returns the latest block available on blockState
func (bs *blockState) GetLatestBlock() types.BlockHeader {
	return bs.latestBlock
}

// GetBlockByHash returns a block for a given hash
>>>>>>> 2a96b3df
func (bs *blockState) GetBlockByHash(hash common.Hash) (types.Block, error) {
	header, err := bs.GetHeader(hash)
	if err != nil {
		return types.Block{}, err
	}

	blockData, err := bs.GetBlockData(hash)
	if err != nil {
		return types.Block{}, err
	}

	return types.Block{Header: header, Body: blockData.Body}, nil
}

// GetBlockByNumber returns a block for a given blockNumber
func (bs *blockState) GetBlockByNumber(blockNumber *big.Int) (types.Block, error) {
	// First retrieve the block hash in a byte array based on the block number from the database
	byteHash, err := bs.db.Db.Get(headerHashKey(blockNumber.Uint64()))
	if err != nil {
		return types.Block{}, err
	}

	// Then find the block based on the hash
	hash := common.NewHash(byteHash)
	block, err := bs.GetBlockByHash(hash)
	if err != nil {
		return types.Block{}, err
	}

	return block, nil
}

// SetHeader will set the header into DB
func (bs *blockState) SetHeader(header types.BlockHeader) error {
	hash := header.Hash()

	// Write the encoded header
	bh, err := json.Marshal(header)
	if err != nil {
		return err
	}

	err = bs.db.Db.Put(headerKey(hash), bh)
	if err != nil {
		return err
	}

	// Add a mapping of [blocknumber : hash] for retrieving the block by number
	err = bs.db.Db.Put(headerHashKey(header.Number.Uint64()), header.Hash().ToBytes())
	return err
}

// SetBlockData will set the block data using given hash and blockData into DB
func (bs *blockState) SetBlockData(hash common.Hash, blockData types.BlockData) error {
	// Write the encoded header
	bh, err := json.Marshal(blockData)
	if err != nil {
		return err
	}

	err = bs.db.Db.Put(blockDataKey(hash), bh)
	return err
}

<<<<<<< HEAD
// Set the latestBlock in blockState
// Set the Header & BlockData in the DB
func (bs *blockState) AddBlock(block types.Block) error {
	blockHeader := *block.Header

	// Set the latest block
	if reflect.DeepEqual(bs.latestBlock, types.BlockHeader{}) {
		bs.latestBlock = blockHeader
	} else if blockHeader.Number != nil && blockHeader.Number.Cmp(bs.latestBlock.Number) == 1 { // If the new block has a number greater than current latestBlock
		bs.latestBlock = blockHeader
	}

	//Add the blockHeader to the DB
	err := bs.SetHeader(blockHeader)
=======
// SetBabeHeader will set epoch, slot and blockData into DB
func (bs *blockState) SetBabeHeader(epoch uint64, slot uint64, blockData babe.BabeHeader) error {
	// Write the encoded header
	bh, err := json.Marshal(blockData)
>>>>>>> 2a96b3df
	if err != nil {
		return err
	}
	hash := blockHeader.Hash()

<<<<<<< HEAD
	// Create BlockData
	bd := types.BlockData{
		Hash:   hash,
		Header: block.Header,
		Body:   block.Body,
=======
	err = bs.db.Db.Put(babeHeaderKey(epoch, slot), bh)
	return err
}

// AddBlock will add a block into the DB
func (bs *blockState) AddBlock(block types.BlockHeader) error {
	// Set the latest block
	if block.Number.Cmp(bs.latestBlock.Number) == 1 {
		bs.latestBlock = block
>>>>>>> 2a96b3df
	}
	err = bs.SetBlockData(hash, bd)
	return err
}<|MERGE_RESOLUTION|>--- conflicted
+++ resolved
@@ -1,9 +1,12 @@
 package state
 
 import (
+	"encoding/binary"
 	"encoding/json"
 	"math/big"
 	"reflect"
+
+	"github.com/ChainSafe/gossamer/consensus/babe"
 
 	"github.com/ChainSafe/gossamer/common"
 	"github.com/ChainSafe/gossamer/core/blocktree"
@@ -31,15 +34,10 @@
 
 var (
 	// Data prefixes
-<<<<<<< HEAD
-	headerPrefix    = []byte("hdr") // headerPrefix + hash -> header
-	blockDataPrefix = []byte("hsh") // blockDataPrefix + hash -> blockData
-=======
 	headerPrefix     = []byte("hdr") // headerPrefix + hash -> header
 	babeHeaderPrefix = []byte("hba") // babeHeaderPrefix || epoch || slot -> babeHeader
 	blockDataPrefix  = []byte("bld") // blockDataPrefix + hash -> blockData
 	headerHashPrefix = []byte("hsh") // headerHashPrefix + encodedBlockNum -> hash
->>>>>>> 2a96b3df
 )
 
 // encodeBlockNumber encodes a block number as big endian uint64
@@ -64,8 +62,6 @@
 	return append(blockDataPrefix, hash.ToBytes()...)
 }
 
-<<<<<<< HEAD
-=======
 // babeHeaderKey = babeHeaderPrefix || epoch || slice
 func babeHeaderKey(epoch uint64, slot uint64) []byte {
 	epochBytes := make([]byte, 8)
@@ -77,9 +73,8 @@
 }
 
 // GetHeader returns a BlockHeader for a given hash
->>>>>>> 2a96b3df
 func (bs *blockState) GetHeader(hash common.Hash) (*types.BlockHeader, error) {
-	result := new(types.BlockHeader)
+	var result *types.BlockHeader
 
 	data, err := bs.db.Db.Get(headerKey(hash))
 	if err != nil {
@@ -104,8 +99,6 @@
 	return result, err
 }
 
-<<<<<<< HEAD
-=======
 // GetBabeHeader returns a BabeHeader for a given epoch and slot
 func (bs *blockState) GetBabeHeader(epoch uint64, slot uint64) (babe.BabeHeader, error) {
 	var result babe.BabeHeader
@@ -126,7 +119,6 @@
 }
 
 // GetBlockByHash returns a block for a given hash
->>>>>>> 2a96b3df
 func (bs *blockState) GetBlockByHash(hash common.Hash) (types.Block, error) {
 	header, err := bs.GetHeader(hash)
 	if err != nil {
@@ -191,8 +183,19 @@
 	return err
 }
 
-<<<<<<< HEAD
-// Set the latestBlock in blockState
+// SetBabeHeader will set epoch, slot and blockData into DB
+func (bs *blockState) SetBabeHeader(epoch uint64, slot uint64, blockData babe.BabeHeader) error {
+	// Write the encoded header
+	bh, err := json.Marshal(blockData)
+	if err != nil {
+		return err
+	}
+
+	err = bs.db.Db.Put(babeHeaderKey(epoch, slot), bh)
+	return err
+}
+
+// AddBlock will set the latestBlock in blockState
 // Set the Header & BlockData in the DB
 func (bs *blockState) AddBlock(block types.Block) error {
 	blockHeader := *block.Header
@@ -206,34 +209,16 @@
 
 	//Add the blockHeader to the DB
 	err := bs.SetHeader(blockHeader)
-=======
-// SetBabeHeader will set epoch, slot and blockData into DB
-func (bs *blockState) SetBabeHeader(epoch uint64, slot uint64, blockData babe.BabeHeader) error {
-	// Write the encoded header
-	bh, err := json.Marshal(blockData)
->>>>>>> 2a96b3df
 	if err != nil {
 		return err
 	}
 	hash := blockHeader.Hash()
 
-<<<<<<< HEAD
 	// Create BlockData
 	bd := types.BlockData{
 		Hash:   hash,
 		Header: block.Header,
 		Body:   block.Body,
-=======
-	err = bs.db.Db.Put(babeHeaderKey(epoch, slot), bh)
-	return err
-}
-
-// AddBlock will add a block into the DB
-func (bs *blockState) AddBlock(block types.BlockHeader) error {
-	// Set the latest block
-	if block.Number.Cmp(bs.latestBlock.Number) == 1 {
-		bs.latestBlock = block
->>>>>>> 2a96b3df
 	}
 	err = bs.SetBlockData(hash, bd)
 	return err
