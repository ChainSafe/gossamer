package state

import (
	"encoding/binary"
	"encoding/json"
	"math/big"

	"github.com/ChainSafe/gossamer/common"
	"github.com/ChainSafe/gossamer/core/blocktree"
	"github.com/ChainSafe/gossamer/core/types"
	"github.com/ChainSafe/gossamer/polkadb"
)

type blockState struct {
<<<<<<< HEAD
	Bt *blocktree.BlockTree
	Db *polkadb.BlockDB
=======
	bt          *blocktree.BlockTree
	db          *polkadb.BlockDB
	latestBlock types.BlockHeaderWithHash
>>>>>>> 987a640c
}

func NewBlockState(dataDir string) (*blockState, error) {
	blockDb, err := polkadb.NewBlockDB(dataDir)
	if err != nil {
		return nil, err
	}
	return &blockState{
<<<<<<< HEAD
		Bt: &blocktree.BlockTree{},
		Db: &polkadb.BlockDB{},
	}
=======
		bt: &blocktree.BlockTree{},
		db: blockDb,
	}, nil
>>>>>>> 987a640c
}

var (
	// Data prefixes
	headerPrefix     = []byte("hdr") // headerPrefix + hash -> header
	blockDataPrefix  = []byte("bld") // blockDataPrefix + hash -> blockData
	headerHashPrefix = []byte("hsh") // headerHashPrefix + encodedBlockNum -> hash
)

// encodeBlockNumber encodes a block number as big endian uint64
func encodeBlockNumber(number uint64) []byte {
	enc := make([]byte, 8) // encoding results in 8 bytes
	binary.BigEndian.PutUint64(enc, number)
	return enc
}

// headerKey = headerPrefix + hash
func headerKey(hash common.Hash) []byte {
	return append(headerPrefix, hash.ToBytes()...)
}

// headerHashKey = headerHashPrefix + num (uint64 big endian)
func headerHashKey(number uint64) []byte {
	return append(headerHashPrefix, encodeBlockNumber(number)...)
}

// blockDataKey = blockDataPrefix + hash
func blockDataKey(hash common.Hash) []byte {
	return append(blockDataPrefix, hash.ToBytes()...)
}

func (bs *blockState) GetHeader(hash common.Hash) (types.BlockHeaderWithHash, error) {
	var result types.BlockHeaderWithHash

	data, err := bs.Db.Db.Get(headerKey(hash))
	if err != nil {
		return types.BlockHeaderWithHash{}, err
	}

	err = json.Unmarshal(data, &result)

	return result, err
}

func (bs *blockState) GetBlockData(hash common.Hash) (types.BlockData, error) {
	var result types.BlockData

	data, err := bs.Db.Db.Get(blockDataKey(hash))
	if err != nil {
		return types.BlockData{}, err
	}

	err = json.Unmarshal(data, &result)

	return result, err
}

func (bs *blockState) GetLatestBlock() types.BlockHeaderWithHash {
	return bs.latestBlock

}

func (bs *blockState) GetBlockByHash(hash common.Hash) (types.Block, error) {
	header, err := bs.GetHeader(hash)
	if err != nil {
		return types.Block{}, err
	}
	blockData, err := bs.GetBlockData(hash)
	if err != nil {
		return types.Block{}, err
	}
	blockBody := blockData.Body
	return types.Block{Header: header, Body: *blockBody}, nil
}

func (bs *blockState) GetBlockByNumber(n *big.Int) (types.Block, error) {
	// First retrieve the block hash based on the block number from the database
	hash, err := bs.Db.Db.Get(headerHashKey(n.Uint64()))
	if err != nil {
		return types.Block{}, err
	}

	// Then find the block based on the hash
	endHash := common.NewHash(hash)
	block, err := bs.GetBlockByHash(endHash)
	return block, err
}

func (bs *blockState) SetHeader(header types.BlockHeaderWithHash) error {
	hash := header.Hash

	// Write the encoded header
	bh, err := json.Marshal(header)
	if err != nil {
		return err
	}

	err = bs.Db.Db.Put(headerKey(hash), bh)
	if err != nil {
		return err
	}

	// Add a mapping of [blocknumber : hash] for retrieving the block by number
	err = bs.Db.Db.Put(headerHashKey(header.Number.Uint64()), header.Hash.ToBytes())
	return err
}

func (bs *blockState) SetBlockData(hash common.Hash, blockData types.BlockData) error {
	// Write the encoded header
	bh, err := json.Marshal(blockData)
	if err != nil {
		return err
	}

	err = bs.Db.Db.Put(blockDataKey(hash), bh)
	return err
}

func (bs *blockState) AddBlock(block types.BlockHeaderWithHash) error {
	// Set the latest block
	if block.Number.Cmp(bs.latestBlock.Number) == 1 {
		bs.latestBlock = block
	}

	//TODO: Implement Add Block
	return nil
}<|MERGE_RESOLUTION|>--- conflicted
+++ resolved
@@ -12,14 +12,9 @@
 )
 
 type blockState struct {
-<<<<<<< HEAD
-	Bt *blocktree.BlockTree
-	Db *polkadb.BlockDB
-=======
-	bt          *blocktree.BlockTree
-	db          *polkadb.BlockDB
+	Bt          *blocktree.BlockTree
+	Db          *polkadb.BlockDB
 	latestBlock types.BlockHeaderWithHash
->>>>>>> 987a640c
 }
 
 func NewBlockState(dataDir string) (*blockState, error) {
@@ -28,15 +23,9 @@
 		return nil, err
 	}
 	return &blockState{
-<<<<<<< HEAD
 		Bt: &blocktree.BlockTree{},
-		Db: &polkadb.BlockDB{},
-	}
-=======
-		bt: &blocktree.BlockTree{},
-		db: blockDb,
+		Db: blockDb,
 	}, nil
->>>>>>> 987a640c
 }
 
 var (
