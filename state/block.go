package state

import (
	"encoding/binary"
	"encoding/json"
	"fmt"
	"math/big"
	"reflect"
	"sync"

	"github.com/ChainSafe/gossamer/common"
	"github.com/ChainSafe/gossamer/common/optional"
	babetypes "github.com/ChainSafe/gossamer/consensus/babe/types"
	"github.com/ChainSafe/gossamer/core/blocktree"
	"github.com/ChainSafe/gossamer/core/types"
	"github.com/ChainSafe/gossamer/db"
)

// BlockDB stores block's in an underlying Database
type BlockDB struct {
	Db db.Database
}

// BlockState defines fields for manipulating the state of blocks, such as BlockTree, BlockDB and Header
type BlockState struct {
	bt           *blocktree.BlockTree
	db           *BlockDB
	latestHeader *types.Header
	lock         sync.RWMutex
}

// NewBlockDB instantiates a badgerDB instance for storing relevant BlockData
func NewBlockDB(dataDir string) (*BlockDB, error) {
	db, err := db.NewBadgerDB(dataDir)
	if err != nil {
		return nil, err
	}

	return &BlockDB{
		db,
	}, nil
}

// NewBlockState will create a new BlockState backed by the database located at dataDir
func NewBlockState(dataDir string, latestHash common.Hash) (*BlockState, error) {
	blockDb, err := NewBlockDB(dataDir)
	if err != nil {
		return nil, err
	}

	bs := &BlockState{
		bt: &blocktree.BlockTree{},
		db: blockDb,
	}

	latestHeader, err := bs.GetHeader(latestHash)
	if err != nil {
		return bs, fmt.Errorf("NewBlockState latestBlock err: %s", err)
	}

	bs.latestHeader = latestHeader
	return bs, nil
}

// NewBlockStateFromGenesis initializes a BlockState from a genesis header, saving it to the database located at dataDir
func NewBlockStateFromGenesis(dataDir string, header *types.Header) (*BlockState, error) {
	blockDb, err := NewBlockDB(dataDir)
	if err != nil {
		return nil, err
	}

	bs := &BlockState{
		bt: &blocktree.BlockTree{},
		db: blockDb,
	}

	err = bs.SetHeader(header)
	if err != nil {
		return nil, err
	}

	bs.latestHeader = header
	return bs, nil
}

var (
	// Data prefixes
	headerPrefix     = []byte("hdr") // headerPrefix + hash -> header
	babeHeaderPrefix = []byte("hba") // babeHeaderPrefix || epoch || slot -> babeHeader
	blockDataPrefix  = []byte("bld") // blockDataPrefix + hash -> blockData
	headerHashPrefix = []byte("hsh") // headerHashPrefix + encodedBlockNum -> hash
)

// encodeBlockNumber encodes a block number as big endian uint64
func encodeBlockNumber(number uint64) []byte {
	enc := make([]byte, 8) // encoding results in 8 bytes
	binary.BigEndian.PutUint64(enc, number)
	return enc
}

// headerKey = headerPrefix + hash
func headerKey(hash common.Hash) []byte {
	return append(headerPrefix, hash.ToBytes()...)
}

// headerHashKey = headerHashPrefix + num (uint64 big endian)
func headerHashKey(number uint64) []byte {
	return append(headerHashPrefix, encodeBlockNumber(number)...)
}

// blockDataKey = blockDataPrefix + hash
func blockDataKey(hash common.Hash) []byte {
	return append(blockDataPrefix, hash.ToBytes()...)
}

// GetHeader returns a BlockHeader for a given hash
func (bs *BlockState) GetHeader(hash common.Hash) (*types.Header, error) {
	result := new(types.Header)

	data, err := bs.db.Db.Get(headerKey(hash))
	if err != nil {
		return nil, err
	}

	err = json.Unmarshal(data, result)
	if reflect.DeepEqual(result, new(types.Header)) {
		return nil, fmt.Errorf("header does not exist")
	}

	result.Hash()
	return result, err
}

// GetBlockData returns a BlockData for a given hash
func (bs *BlockState) GetBlockData(hash common.Hash) (*types.BlockData, error) {
	result := new(types.BlockData)

	fmt.Println("GetBlockData")

	data, err := bs.db.Db.Get(blockDataKey(hash))
	if err != nil {
		return nil, err
	}

	err = json.Unmarshal(data, result)
	if err != nil {
		return result, err
	}

	if result.Header == nil {
		result.Header = optional.NewHeader(false, nil)
	}

	if result.Body == nil {
		result.Body = optional.NewBody(false, nil)
	}

	if result.Receipt == nil {
		result.Receipt = optional.NewBytes(false, nil)
	}

	if result.MessageQueue == nil {
		result.MessageQueue = optional.NewBytes(false, nil)
	}

	if result.Justification == nil {
		result.Justification = optional.NewBytes(false, nil)
	}

	return result, nil
}

// LatestHeader returns the latest block available on BlockState
func (bs *BlockState) LatestHeader() *types.Header {
	return bs.latestHeader.DeepCopy()
}

// GetBlockByHash returns a block for a given hash
func (bs *BlockState) GetBlockByHash(hash common.Hash) (*types.Block, error) {
	header, err := bs.GetHeader(hash)
	if err != nil {
		return nil, err
	}

	blockData, err := bs.GetBlockData(hash)
	if err != nil {
		return nil, err
	}

	body, err := types.NewBodyFromOptional(blockData.Body)
	if err != nil {
		return nil, err
	}
	return &types.Block{Header: header, Body: body}, nil
}

// GetBlockByNumber returns a block for a given blockNumber
func (bs *BlockState) GetBlockByNumber(blockNumber *big.Int) (*types.Block, error) {
	// First retrieve the block hash in a byte array based on the block number from the database
	byteHash, err := bs.db.Db.Get(headerHashKey(blockNumber.Uint64()))
	if err != nil {
		return nil, err
	}

	// Then find the block based on the hash
	hash := common.NewHash(byteHash)
	block, err := bs.GetBlockByHash(hash)
	if err != nil {
		return nil, err
	}

	return block, nil
}

// SetHeader will set the header into DB
func (bs *BlockState) SetHeader(header *types.Header) error {
	bs.lock.Lock()
	defer bs.lock.Unlock()

	hash := header.Hash()

	// Write the encoded header
	bh, err := json.Marshal(header)
	if err != nil {
		return err
	}

	err = bs.db.Db.Put(headerKey(hash), bh)
	if err != nil {
		return err
	}

	// Add a mapping of [blocknumber : hash] for retrieving the block by number
	err = bs.db.Db.Put(headerHashKey(header.Number.Uint64()), header.Hash().ToBytes())
	return err
}

func (bs *BlockState) SetBlock(block *types.Block) error {
	blockData := &types.BlockData{
		Hash:   block.Header.Hash(),
		Header: block.Header.AsOptional(),
		Body:   block.Body.AsOptional(),
	}
	return bs.SetBlockData(blockData)
}

// SetBlockData will set the block data using given hash and blockData into DB
<<<<<<< HEAD
func (bs *blockState) SetBlockData(blockData *types.BlockData) error {
=======
func (bs *BlockState) SetBlockData(hash common.Hash, blockData *types.BlockData) error {
	bs.lock.Lock()
	defer bs.lock.Unlock()
>>>>>>> 1e7b07d9
	// Write the encoded header
	bh, err := json.Marshal(blockData)
	if err != nil {
		return err
	}

	err = bs.db.Db.Put(blockDataKey(blockData.Hash), bh)
	return err
}

// AddBlock will set the latestBlock in BlockState DB
func (bs *BlockState) AddBlock(newBlock *types.Block) error {
	// Set the latest block
	// If latestHeader is nil OR the new block number is greater than current block number
	if bs.latestHeader == nil || (newBlock.Header.Number != nil && newBlock.Header.Number.Cmp(bs.latestHeader.Number) == 1) {
		bs.latestHeader = newBlock.Header.DeepCopy()
	}

	// Add the blockHeader to the DB
	err := bs.SetHeader(bs.latestHeader)
	if err != nil {
		return err
	}
	hash := newBlock.Header.Hash()

	// Create BlockData
	bd := &types.BlockData{
		Hash:   hash,
		Header: newBlock.Header.AsOptional(),
		Body:   newBlock.Body.AsOptional(),
	}
	err = bs.SetBlockData(bd)
	return err
}

// babeHeaderKey = babeHeaderPrefix || epoch || slice
func babeHeaderKey(epoch uint64, slot uint64) []byte {
	epochBytes := make([]byte, 8)
	binary.LittleEndian.PutUint64(epochBytes, epoch)
	sliceBytes := make([]byte, 8)
	binary.LittleEndian.PutUint64(sliceBytes, slot)
	combined := append(epochBytes, sliceBytes...)
	return append(babeHeaderPrefix, combined...)
}

// GetBabeHeader retrieves a BabeHeader from the database
func (bs *BlockState) GetBabeHeader(epoch uint64, slot uint64) (*babetypes.BabeHeader, error) {
	result := new(babetypes.BabeHeader)

	data, err := bs.db.Db.Get(babeHeaderKey(epoch, slot))
	if err != nil {
		return nil, err
	}

	err = json.Unmarshal(data, result)

	return result, err
}

// SetBabeHeader sets a BabeHeader in the database
func (bs *BlockState) SetBabeHeader(epoch uint64, slot uint64, bh *babetypes.BabeHeader) error {
	// Write the encoded header
	enc, err := json.Marshal(bh)
	if err != nil {
		return err
	}

	err = bs.db.Db.Put(babeHeaderKey(epoch, slot), enc)
	return err
}<|MERGE_RESOLUTION|>--- conflicted
+++ resolved
@@ -245,13 +245,10 @@
 }
 
 // SetBlockData will set the block data using given hash and blockData into DB
-<<<<<<< HEAD
-func (bs *blockState) SetBlockData(blockData *types.BlockData) error {
-=======
-func (bs *BlockState) SetBlockData(hash common.Hash, blockData *types.BlockData) error {
+func (bs *BlockState) SetBlockData(blockData *types.BlockData) error {
 	bs.lock.Lock()
 	defer bs.lock.Unlock()
->>>>>>> 1e7b07d9
+
 	// Write the encoded header
 	bh, err := json.Marshal(blockData)
 	if err != nil {
