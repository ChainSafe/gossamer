--- conflicted
+++ resolved
@@ -1,7 +1,7 @@
 package state
 
 import (
-	//"encoding/binary"
+	"encoding/binary"
 	"encoding/json"
 	"fmt"
 	"math/big"
@@ -20,12 +20,8 @@
 	latestBlock *types.BlockHeader
 }
 
-<<<<<<< HEAD
+// NewBlockState will create a new blockState backed by the database located at dataDir
 func NewBlockState(dataDir string, latestHash common.Hash) (*blockState, error) {
-=======
-// NewBlockState will create a new blockState struct using dataDir
-func NewBlockState(dataDir string) (*blockState, error) {
->>>>>>> 2a96b3df
 	blockDb, err := polkadb.NewBlockDB(dataDir)
 	if err != nil {
 		return nil, err
@@ -67,16 +63,10 @@
 
 var (
 	// Data prefixes
-<<<<<<< HEAD
-	headerPrefix    = []byte("hdr") // headerPrefix + hash -> header
-	blockDataPrefix = []byte("hsh") // blockDataPrefix + hash -> blockData
+	headerPrefix = []byte("hdr") // headerPrefix + hash -> header
 	//babeHeaderPrefix = []byte("hba") // babeHeaderPrefix || epoch || slot -> babeHeader
-=======
-	headerPrefix     = []byte("hdr") // headerPrefix + hash -> header
-	babeHeaderPrefix = []byte("hba") // babeHeaderPrefix || epoch || slot -> babeHeader
 	blockDataPrefix  = []byte("bld") // blockDataPrefix + hash -> blockData
 	headerHashPrefix = []byte("hsh") // headerHashPrefix + encodedBlockNum -> hash
->>>>>>> 2a96b3df
 )
 
 // encodeBlockNumber encodes a block number as big endian uint64
@@ -101,20 +91,7 @@
 	return append(blockDataPrefix, hash.ToBytes()...)
 }
 
-<<<<<<< HEAD
-=======
-// babeHeaderKey = babeHeaderPrefix || epoch || slice
-func babeHeaderKey(epoch uint64, slot uint64) []byte {
-	epochBytes := make([]byte, 8)
-	binary.LittleEndian.PutUint64(epochBytes, epoch)
-	sliceBytes := make([]byte, 8)
-	binary.LittleEndian.PutUint64(sliceBytes, slot)
-	combined := append(epochBytes, sliceBytes...)
-	return append(babeHeaderPrefix, combined...)
-}
-
 // GetHeader returns a BlockHeader for a given hash
->>>>>>> 2a96b3df
 func (bs *blockState) GetHeader(hash common.Hash) (*types.BlockHeader, error) {
 	result := new(types.BlockHeader)
 
@@ -123,12 +100,8 @@
 		return nil, err
 	}
 
-<<<<<<< HEAD
 	err = json.Unmarshal(data, result)
 	result.Hash()
-=======
-	err = json.Unmarshal(data, &result)
->>>>>>> 2a96b3df
 	return result, err
 }
 
@@ -146,26 +119,7 @@
 	return result, err
 }
 
-<<<<<<< HEAD
 func (bs *blockState) GetLatestBlockHeader() *types.BlockHeader {
-=======
-// GetBabeHeader returns a BabeHeader for a given epoch and slot
-func (bs *blockState) GetBabeHeader(epoch uint64, slot uint64) (babe.BabeHeader, error) {
-	var result babe.BabeHeader
-
-	data, err := bs.db.Db.Get(babeHeaderKey(epoch, slot))
-	if err != nil {
-		return babe.BabeHeader{}, err
-	}
-
-	err = json.Unmarshal(data, &result)
-
-	return result, err
-}
-
-// GetLatestBlock returns the latest block available on blockState
-func (bs *blockState) GetLatestBlock() types.BlockHeader {
->>>>>>> 2a96b3df
 	return bs.latestBlock
 }
 
@@ -222,12 +176,8 @@
 	return err
 }
 
-<<<<<<< HEAD
-func (bs *blockState) SetBlockData(hash common.Hash, blockData types.BlockHeader) error {
-=======
 // SetBlockData will set the block data using given hash and blockData into DB
 func (bs *blockState) SetBlockData(hash common.Hash, blockData types.BlockData) error {
->>>>>>> 2a96b3df
 	// Write the encoded header
 	bh, err := json.Marshal(blockData)
 	if err != nil {
@@ -238,22 +188,7 @@
 	return err
 }
 
-<<<<<<< HEAD
-=======
-// SetBabeHeader will set epoch, slot and blockData into DB
-func (bs *blockState) SetBabeHeader(epoch uint64, slot uint64, blockData babe.BabeHeader) error {
-	// Write the encoded header
-	bh, err := json.Marshal(blockData)
-	if err != nil {
-		return err
-	}
-
-	err = bs.db.Db.Put(babeHeaderKey(epoch, slot), bh)
-	return err
-}
-
 // AddBlock will add a block into the DB
->>>>>>> 2a96b3df
 func (bs *blockState) AddBlock(block types.BlockHeader) error {
 	// Set the latest block
 	if block.Number.Cmp(bs.latestBlock.Number) == 1 {
