--- conflicted
+++ resolved
@@ -204,21 +204,6 @@
 	return err
 }
 
-<<<<<<< HEAD
-// SetBabeHeader will set epoch, slot and blockData into DB
-func (bs *blockState) SetBabeHeader(epoch uint64, slot uint64, bh babe.BabeHeader) error {
-	// Write the encoded header
-	bh, err := json.Marshal(bh)
-	if err != nil {
-		return err
-	}
-
-	err = bs.db.Db.Put(babeHeaderKey(epoch, slot), bh)
-	return err
-}
-
-=======
->>>>>>> e22c9558
 // AddBlock will set the latestBlock in blockState DB
 func (bs *blockState) AddBlock(newBlock types.Block) error {
 
@@ -270,9 +255,9 @@
 }
 
 // SetBabeHeader sets a BabeHeader in the database
-func (bs *blockState) SetBabeHeader(epoch uint64, slot uint64, blockData *babetypes.BabeHeader) error {
+func (bs *blockState) SetBabeHeader(epoch uint64, slot uint64, bh babe.BabeHeader) error {
 	// Write the encoded header
-	bh, err := json.Marshal(blockData)
+	bh, err := json.Marshal(bh)
 	if err != nil {
 		return err
 	}
