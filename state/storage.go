package state

import (
	"sync"

	"github.com/ChainSafe/gossamer/common"
	"github.com/ChainSafe/gossamer/config/genesis"
	"github.com/ChainSafe/gossamer/db"
	"github.com/ChainSafe/gossamer/trie"
)

// StateDB stores trie structure in an underlying Database
type StateDB struct {
	Db db.Database
}

type StorageState struct {
	trie *trie.Trie
<<<<<<< HEAD
	Db   *StateDB
}

// NewStateDB instantiates badgerDB instance for storing trie structure
func NewStateDB(dataDir string) (*StateDB, error) {
	db, err := db.NewBadgerDB(dataDir)
	if err != nil {
		return nil, err
	}

	return &StateDB{
		db,
	}, nil
=======
	Db   *polkadb.StateDB
	lock sync.RWMutex
>>>>>>> 7ac3f43a
}

// NewStorageState creates a new StorageState backed by the given trie and database located at dataDir.
func NewStorageState(dataDir string, t *trie.Trie) (*StorageState, error) {
	stateDb, err := NewStateDB(dataDir)
	if err != nil {
		return nil, err
	}
	db := trie.NewDatabase(stateDb.Db)
	t.SetDb(db)
	return &StorageState{
		trie: t,
		Db:   stateDb,
	}, nil
}

func (s *StorageState) ExistsStorage(key []byte) (bool, error) {
	s.lock.RLock()
	defer s.lock.RUnlock()
	val, err := s.trie.Get(key)
	return val != nil, err
}

func (s *StorageState) GetStorage(key []byte) ([]byte, error) {
	s.lock.RLock()
	defer s.lock.RUnlock()
	return s.trie.Get(key)
}

func (s *StorageState) StorageRoot() (common.Hash, error) {
	s.lock.RLock()
	defer s.lock.RUnlock()
	return s.trie.Hash()
}

func (s *StorageState) EnumeratedTrieRoot(values [][]byte) {
	//TODO
	panic("not implemented")
}

func (s *StorageState) SetStorage(key []byte, value []byte) error {
	s.lock.Lock()
	defer s.lock.Unlock()
	return s.trie.Put(key, value)
}

func (s *StorageState) ClearPrefix(prefix []byte) {
	// Implemented in ext_clear_prefix
	panic("not implemented")
}

func (s *StorageState) ClearStorage(key []byte) error {
	s.lock.Lock()
	defer s.lock.Unlock()
	return s.trie.Delete(key)
}

func (s *StorageState) LoadHash() (common.Hash, error) {
	s.lock.RLock()
	defer s.lock.RUnlock()
	return s.trie.LoadHash()
}

// LoadFromDB loads the trie state with the given root from the database.
func (s *StorageState) LoadFromDB(root common.Hash) error {
	s.lock.RLock()
	defer s.lock.RUnlock()
	return s.trie.LoadFromDB(root)
}

// StoreInDB stores the current trie state in the database.
func (s *StorageState) StoreInDB() error {
	s.lock.Lock()
	defer s.lock.Unlock()
	return s.trie.StoreInDB()
}

func (s *StorageState) Entries() map[string][]byte {
	s.lock.RLock()
	defer s.lock.RUnlock()
	return s.trie.Entries()
}

func (s *StorageState) LoadGenesisData() (*genesis.GenesisData, error) {
	s.lock.RLock()
	defer s.lock.RUnlock()
	return s.trie.Db().LoadGenesisData()
}

func (s *StorageState) SetStorageChild(keyToChild []byte, child *trie.Trie) error {
	s.lock.Lock()
	defer s.lock.Unlock()
	return s.trie.PutChild(keyToChild, child)
}

func (s *StorageState) GetStorageChild(keyToChild []byte) (*trie.Trie, error) {
	s.lock.RLock()
	defer s.lock.RUnlock()
	return s.trie.GetChild(keyToChild)
}

func (s *StorageState) SetStorageIntoChild(keyToChild, key, value []byte) error {
	s.lock.Lock()
	defer s.lock.Unlock()
	return s.trie.PutIntoChild(keyToChild, key, value)
}

func (s *StorageState) GetStorageFromChild(keyToChild, key []byte) ([]byte, error) {
	s.lock.RLock()
	defer s.lock.RUnlock()
	return s.trie.GetFromChild(keyToChild, key)
}<|MERGE_RESOLUTION|>--- conflicted
+++ resolved
@@ -16,8 +16,8 @@
 
 type StorageState struct {
 	trie *trie.Trie
-<<<<<<< HEAD
 	Db   *StateDB
+	lock sync.RWMutex
 }
 
 // NewStateDB instantiates badgerDB instance for storing trie structure
@@ -30,10 +30,6 @@
 	return &StateDB{
 		db,
 	}, nil
-=======
-	Db   *polkadb.StateDB
-	lock sync.RWMutex
->>>>>>> 7ac3f43a
 }
 
 // NewStorageState creates a new StorageState backed by the given trie and database located at dataDir.
