package state

import (
	"encoding/json"

<<<<<<< HEAD
// NetworkState is a wrapper for the the network state
type NetworkState struct {
	p2p *p2p.Service
}

// NewNetworkState will create a new instance of NetworkState
func NewNetworkState() *NetworkState {
	return &NetworkState{
		// TODO: pass p2p service instance to network state
		p2p: &p2p.Service{},
=======
	"github.com/ChainSafe/gossamer/common"
	"github.com/ChainSafe/gossamer/db"
)

var healthKey = []byte("health")
var networkStateKey = []byte("networkstate")
var peersKey = []byte("peers")

// NetworkDB stores network information in an underlying database
type NetworkDB struct {
	Db db.Database
}

// NetworkState defines fields for manipulating the state of network
type NetworkState struct {
	db *NetworkDB
}

// NewNetworkDB instantiates a badgerDB instance for storing relevant BlockData
func NewNetworkDB(dataDir string) (*NetworkDB, error) {
	db, err := db.NewBadgerDB(dataDir)
	if err != nil {
		return nil, err
	}
	return &NetworkDB{
		db,
	}, nil
}

// NewNetworkState creates NetworkState with a network database in DataDir
func NewNetworkState(dataDir string) (*NetworkState, error) {
	networkDb, err := NewNetworkDB(dataDir)
	if err != nil {
		return nil, err
>>>>>>> 34171776
	}
	return &NetworkState{
		db: networkDb,
	}, nil
}

<<<<<<< HEAD
// Health return Health() of p2p service
func (ns *NetworkState) Health() p2p.Health {
	// TODO: return Health() of p2p service
	return p2p.Health{}
}

// NetworkState return NetworkState() of p2p service
func (ns *NetworkState) NetworkState() p2p.NetworkState {
	// TODO: return NetworkState() of p2p service
	return p2p.NetworkState{}
}

// Peers return Peers() of p2p service
func (ns *NetworkState) Peers() []p2p.PeerInfo {
	// TODO: return Peers() of p2p service
	return []p2p.PeerInfo{}
=======
// GetHealth retrieves network health from the database
func (ns *NetworkState) GetHealth() (*common.Health, error) {
	res := new(common.Health)
	data, err := ns.db.Db.Get(healthKey)
	if err != nil {
		return res, err
	}
	err = json.Unmarshal(data, res)
	return res, err
}

// SetHealth sets network health in the database
func (ns *NetworkState) SetHealth(health *common.Health) error {
	enc, err := json.Marshal(health)
	if err != nil {
		return err
	}
	err = ns.db.Db.Put(healthKey, enc)
	return err
}

// GetNetworkState retrieves network state from the database
func (ns *NetworkState) GetNetworkState() (*common.NetworkState, error) {
	res := new(common.NetworkState)
	data, err := ns.db.Db.Get(networkStateKey)
	if err != nil {
		return res, err
	}
	err = json.Unmarshal(data, res)
	return res, err
}

// SetNetworkState sets network state in the database
func (ns *NetworkState) SetNetworkState(networkState *common.NetworkState) error {
	enc, err := json.Marshal(networkState)
	if err != nil {
		return err
	}
	err = ns.db.Db.Put(networkStateKey, enc)
	return err
}

// GetPeers retrieves network state from the database
func (ns *NetworkState) GetPeers() (*[]common.PeerInfo, error) {
	res := new([]common.PeerInfo)
	data, err := ns.db.Db.Get(peersKey)
	if err != nil {
		return res, err
	}
	err = json.Unmarshal(data, res)
	return res, err
}

// SetPeers sets network state in the database
func (ns *NetworkState) SetPeers(peers *[]common.PeerInfo) error {
	enc, err := json.Marshal(peers)
	if err != nil {
		return err
	}
	err = ns.db.Db.Put(peersKey, enc)
	return err
>>>>>>> 34171776
}<|MERGE_RESOLUTION|>--- conflicted
+++ resolved
@@ -3,18 +3,6 @@
 import (
 	"encoding/json"
 
-<<<<<<< HEAD
-// NetworkState is a wrapper for the the network state
-type NetworkState struct {
-	p2p *p2p.Service
-}
-
-// NewNetworkState will create a new instance of NetworkState
-func NewNetworkState() *NetworkState {
-	return &NetworkState{
-		// TODO: pass p2p service instance to network state
-		p2p: &p2p.Service{},
-=======
 	"github.com/ChainSafe/gossamer/common"
 	"github.com/ChainSafe/gossamer/db"
 )
@@ -49,31 +37,12 @@
 	networkDb, err := NewNetworkDB(dataDir)
 	if err != nil {
 		return nil, err
->>>>>>> 34171776
 	}
 	return &NetworkState{
 		db: networkDb,
 	}, nil
 }
 
-<<<<<<< HEAD
-// Health return Health() of p2p service
-func (ns *NetworkState) Health() p2p.Health {
-	// TODO: return Health() of p2p service
-	return p2p.Health{}
-}
-
-// NetworkState return NetworkState() of p2p service
-func (ns *NetworkState) NetworkState() p2p.NetworkState {
-	// TODO: return NetworkState() of p2p service
-	return p2p.NetworkState{}
-}
-
-// Peers return Peers() of p2p service
-func (ns *NetworkState) Peers() []p2p.PeerInfo {
-	// TODO: return Peers() of p2p service
-	return []p2p.PeerInfo{}
-=======
 // GetHealth retrieves network health from the database
 func (ns *NetworkState) GetHealth() (*common.Health, error) {
 	res := new(common.Health)
@@ -135,5 +104,4 @@
 	}
 	err = ns.db.Db.Put(peersKey, enc)
 	return err
->>>>>>> 34171776
 }