--- conflicted
+++ resolved
@@ -58,21 +58,13 @@
 
 // Close closes table db
 func (dt *table) Close() error {
-<<<<<<< HEAD
-	err := dt.db.Close()
-	if err != nil {
-		log.Info("Database closed")
-=======
 	if err := dt.db.Close(); err == nil {
 		log.Info("Database *table closed successfully")
 		return nil
 	} else {
 		log.Crit("Failed to close Database *table ", "err", err)
->>>>>>> e22c9558
 		return err
 	}
-	log.Crit("Failed to close database")
-	return nil
 }
 
 // NewIterator initializes type Iterable
