package polkadb

import (
	"bytes"
	"io/ioutil"
	"os"
	"testing"

	"fmt"

	"github.com/dgraph-io/badger"
)

type data struct {
	input    string
	expected string
}

func newTestBadgerDB() (*BadgerDB, func()) {
	dir, err := ioutil.TempDir(os.TempDir(), "badger-test")
	if err != nil {
		panic("failed to create test file: " + err.Error())
	}
	db, err := NewBadgerDB(dir)
	db.path = dir
	if err != nil {
		panic("failed to create test database: " + err.Error())
	}
	return db, func() {
		db.Close()
		if err := os.RemoveAll(dir); err != nil {
			fmt.Println("removal of temp directory badger-test failed")
		}
	}
}

func testSetup() []data {
	tests := []data{
		{"camel", "camel"},
		{"walrus", "walrus"},
		{"296204", "296204"},
		{"\x00123\x00", "\x00123\x00"},
	}
	return tests
}

func TestBadgerDB_PutGetDel(t *testing.T) {
	db, remove := newTestBadgerDB()
	defer remove()

	testPutGetter(db, t)
	testHasGetter(db, t)
	testUpdateGetter(db, t)
	testDelGetter(db, t)
	testGetPath(db, t)
}

func testPutGetter(db Database, t *testing.T) {
	tests := testSetup()

	for _, v := range tests {
		err := db.Put([]byte(v.input), []byte(v.input))
		if err != nil {
			t.Fatalf("put failed: %v", err)
		}
	}
	for _, v := range tests {
		data, err := db.Get([]byte(v.input))
		if err != nil {
			t.Fatalf("get failed: %v", err)
		}
		if !bytes.Equal(data, []byte(v.expected)) {
			t.Fatalf("get returned wrong result, got %q expected %q", string(data), v.expected)
		}
	}
}

func testHasGetter(db Database, t *testing.T) {
	tests := testSetup()

	for _, v := range tests {
		exists, err := db.Has([]byte(v.input))
		if err != nil {
			t.Fatalf("has operation failed: %v", err)
		}
		if !exists {
			t.Fatalf("has operation returned wrong result, got %t expected %t", exists, true)
		}
	}
}

func testUpdateGetter(db Database, t *testing.T) {
	tests := testSetup()

	for _, v := range tests {
		err := db.Put([]byte(v.input), []byte("?"))
		if err != nil {
			t.Fatalf("put override failed: %v", err)
		}
	}

	for _, v := range tests {
		data, err := db.Get([]byte(v.input))
		if err != nil {
			t.Fatalf("get failed: %v", err)
		}
		if !bytes.Equal(data, []byte("?")) {
			t.Fatalf("get returned wrong result, got %q expected ?", string(data))
		}
	}
}

func testDelGetter(db Database, t *testing.T) {
	tests := testSetup()

	for _, v := range tests {
		err := db.Del([]byte(v.input))
		if err != nil {
			t.Fatalf("delete %q failed: %v", v.input, err)
		}
	}

	for _, v := range tests {
		d, err := db.Get([]byte(v.input))
		if err != nil {
			t.Fatalf("got deleted value %q failed: %v", v.input, err)
		}
		if len(d) > 1 {
			t.Fatalf("failed to delete value %q", v.input)
		}
	}
}
<<<<<<< HEAD
=======

func testGetPath(db *BadgerDB, t *testing.T) {
	dir := db.Path()
	if len(dir) <= 0 {
		t.Fatalf("failed to set database path")
	}
}

func TestBadgerDB_Batch(t *testing.T) {
	db, remove := newTestBadgerDB()
	defer remove()
	testBatchPut(db, t)
}

func batchTestSetup(db *BadgerDB) (func(i int) []byte, func(i int) []byte, Batch) {
	testKey := func(i int) []byte {
		return []byte(fmt.Sprintf("%04d", i))
	}
	testValue := func(i int) []byte {
		return []byte(fmt.Sprintf("%05d", i))
	}
	b := db.NewBatch()
	return testKey, testValue, b
}

func testBatchPut(db *BadgerDB, t *testing.T) {
	k, v, b := batchTestSetup(db)

	for i := 0; i < 10000; i++ {
		err := b.Put(k(i), v(i))
		if err != nil {
			t.Fatalf("failed to add key-value to batch mapping  %q", err)
		}
		err = b.Write()
		if err != nil {
			t.Fatalf("failed to write batch %q", err)
		}
		size := b.ValueSize()
		if size == 0 {
			t.Fatalf("failed to set size of data in each batch, got %v", size)
		}
		err = b.Delete([]byte(k(i)))
		if err != nil {
			t.Fatalf("failed to delete batch key %v", k(i))
		}
		b.Reset()
		if b.ValueSize() != 0 {
			t.Fatalf("failed to reset batch mapping to zero, got %v, expected %v", b.ValueSize(), 0)
		}
	}
}

func TestBadgerDB_Iterator(t *testing.T) {
	db, remove := newTestBadgerDB()
	defer remove()

	testNewIterator(db, t)
	testNextKeyIterator(db, t)
	testSeekKeyValueIterator(db, t)
}

func testIteratorSetup(db *BadgerDB, t *testing.T) {
	k, v, b := batchTestSetup(db)

	for i := 0; i < 5; i++ {
		err := b.Put(k(i), v(i))
		if err != nil {
			t.Fatalf("failed to add key-value to batch mapping  %q", err)
		}
		err = b.Write()
		if err != nil {
			t.Fatalf("failed to write batch %q", err)
		}
	}
}

func testNewIterator(db *BadgerDB, t *testing.T) {
	testIteratorSetup(db, t)

	it := db.NewIterator()
	defer func() {
		if it.Released() != true {
			it.Release()
		}
	}()
	if it.init {
		t.Fatalf("failed to init iterator")
	}
	if it.released {
		t.Fatalf("failed to set release to false")
	}
	i, ok := interface{}(it.iter).(*badger.Iterator)
	if !ok {
		t.Fatalf("failed to set badger Iterator type %v", i)
	}
	txn, ok := interface{}(it.txn).(*badger.Txn)
	if !ok {
		t.Fatalf("failed to set badger Txn type %v", txn)
	}
}

func testNextKeyIterator(db *BadgerDB, t *testing.T) {
	testIteratorSetup(db, t)

	it := db.NewIterator()
	defer func() {
		if it.Released() != true {
			it.Release()
		}
	}()

	ok := it.Next()
	if !ok {
		t.Fatalf("failed to rewind the iterator to the zero-th position")
	}
	for it.Next() {
		if it.Key() == nil {
			t.Fatalf("failed to retrieve keys %v", it.Key())
		}
	}
}

func testKVData() []data {
	testKeyValue := []data{
		{"0003", "00003"},
		{"0001", "00001"},
		{"0002", "00002"},
		{"0000", "00000"},
		{"0004", "00004"},
	}
	return testKeyValue
}

func testSeekKeyValueIterator(db *BadgerDB, t *testing.T) {
	testIteratorSetup(db, t)
	kv := testKVData()

	it := db.NewIterator()
	defer func() {
		if it.Released() != true {
			it.Release()
		}
	}()

	for _, key := range kv {
		it.Seek([]byte(key.input))
		if !bytes.Equal(it.Key(), []byte(key.input)) {
			t.Fatalf("failed to retrieve presented key, got %v, expected %v", it.Key(), key.input)
		}
	}

	for _, value := range kv {
		it.Seek([]byte(value.input))
		if !bytes.Equal(it.Value(), []byte(value.expected)) {
			t.Fatalf("failed to retrieve presented key, got %v, expected %v", it.Key(), value.expected)
		}
	}
}

func TestBadgerDB_TablePrefixOps(t *testing.T) {
	db, remove := newTestBadgerDB()
	defer remove()

	testPutTablesWithPrefix(db, t)
	testHasTablesWithPrefix(db, t)
	testDelTablesWithPrefix(db, t)
}

func testPutTablesWithPrefix(db Database, t *testing.T) {
	data := testKVData()
	ops := NewTable(db, "99")

	for _, v := range data {
		err := ops.Put([]byte(v.input), []byte(v.expected))
		if err != nil {
			t.Fatalf("put failed: %v", err)
		}
	}
	for _, v := range data {
		data, err := ops.Get([]byte(v.input))
		if err != nil {
			t.Fatalf("get failed: %v", err)
		}
		if !bytes.Equal(data, []byte(v.expected)) {
			t.Fatalf("get returned wrong result, got %q expected %q", string(data), v.expected)
		}
	}
}

func testHasTablesWithPrefix(db Database, t *testing.T) {
	data := testKVData()
	ops := NewTable(db, "99")

	for _, v := range data {
		exists, err := ops.Has([]byte(v.input))
		if err != nil {
			t.Fatalf("has operation failed: %v", err)
		}
		if !exists {
			t.Fatalf("has operation returned wrong result, got %t expected %t", exists, true)
		}
	}
}

func testDelTablesWithPrefix(db Database, t *testing.T) {
	data := testKVData()
	ops := NewTable(db, "99")

	for _, v := range data {
		err := ops.Del([]byte(v.input))
		if err != nil {
			t.Fatalf("delete %q failed: %v", v.input, err)
		}
	}

	for _, v := range data {
		d, err := ops.Get([]byte(v.input))
		if err != nil {
			t.Fatalf("got deleted value %q failed: %v", v.input, err)
		}
		if len(d) > 1 {
			t.Fatalf("failed to delete value %q", v.input)
		}
	}
}

func TestBadgerDB_TableBatchWithPrefix(t *testing.T) {
	db, remove := newTestBadgerDB()
	defer remove()
	testBatchTablePutWithPrefix(db, t)
}

func batchTableWithPrefixTestSetup(db *BadgerDB) (func(i int) []byte, func(i int) []byte, Batch) {
	testKey := func(i int) []byte {
		return []byte(fmt.Sprintf("%04d", i))
	}
	testValue := func(i int) []byte {
		return []byte(fmt.Sprintf("%05d", i))
	}
	b := NewTableBatch(db, "98")
	return testKey, testValue, b
}

func testBatchTablePutWithPrefix(db *BadgerDB, t *testing.T) {
	k, v, b := batchTableWithPrefixTestSetup(db)

	for i := 0; i < 10000; i++ {
		err := b.Put(k(i), v(i))
		if err != nil {
			t.Fatalf("failed to add key-value to batch mapping  %q", err)
		}
		err = b.Write()
		if err != nil {
			t.Fatalf("failed to write batch %q", err)
		}
		size := b.ValueSize()
		if size == 0 {
			t.Fatalf("failed to set size of data in each batch, got %v", size)
		}
		err = b.Delete([]byte(k(i)))
		if err != nil {
			t.Fatalf("failed to delete batch key %v", k(i))
		}
		b.Reset()
		if b.ValueSize() != 0 {
			t.Fatalf("failed to reset batch mapping to zero, got %v, expected %v", b.ValueSize(), 0)
		}
	}
}
>>>>>>> 279b356a
<|MERGE_RESOLUTION|>--- conflicted
+++ resolved
@@ -130,8 +130,6 @@
 		}
 	}
 }
-<<<<<<< HEAD
-=======
 
 func testGetPath(db *BadgerDB, t *testing.T) {
 	dir := db.Path()
@@ -400,5 +398,4 @@
 			t.Fatalf("failed to reset batch mapping to zero, got %v, expected %v", b.ValueSize(), 0)
 		}
 	}
-}
->>>>>>> 279b356a
+}