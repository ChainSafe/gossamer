// Copyright 2019 ChainSafe Systems (ON) Corp.
// This file is part of gossamer.
//
// The gossamer library is free software: you can redistribute it and/or modify
// it under the terms of the GNU Lesser General Public License as published by
// the Free Software Foundation, either version 3 of the License, or
// (at your option) any later version.
//
// The gossamer library is distributed in the hope that it will be useful,
// but WITHOUT ANY WARRANTY; without even the implied warranty of
// MERCHANTABILITY or FITNESS FOR A PARTICULAR PURPOSE. See the
// GNU Lesser General Public License for more details.
//
// You should have received a copy of the GNU Lesser General Public License
// along with the gossamer library. If not, see <http://www.gnu.org/licenses/>.

package polkadb

import (
	"os"

	log "github.com/ChainSafe/log15"
	"github.com/dgraph-io/badger"
	"github.com/golang/snappy"
)

// BadgerService contains directory path to data and db instance
type BadgerService struct {
	config Config
	db     *badger.DB
}

// ChainDB contains both databases for service registry
type ChainDB struct {
	StateDB *BadgerService
<<<<<<< HEAD
	BlockDB *BlockDB

	err     <-chan error
}

type BlockDB struct {
	Db *BadgerService
=======
	BlockDB *BadgerService
	err     <-chan error
>>>>>>> a573d38c
}

//Config defines configurations for BadgerService instance
type Config struct {
	DataDir string
}

// Iterable struct contains a transaction, iterator and context fields released, initialized
type Iterable struct {
	txn      *badger.Txn
	iter     *badger.Iterator
	released bool
	init     bool
}

// Batch struct contains a database instance, key-value mapping for batch writes and length of item value for batch write
type batchWriter struct {
	db   *BadgerService
	b    map[string][]byte
	size int
}

type table struct {
	db     Database
	prefix string
}

type tableBatch struct {
	batch  Batch
	prefix string
}

func (chainDB *ChainDB) Start() <-chan error {
	chainDB.err = make(<-chan error)
	return chainDB.err
}

func (chainDB *ChainDB) Stop() <-chan error {
	e := make(chan error)
<<<<<<< HEAD
	// Closing Badger Databases
=======
	// Closing Badger Database
>>>>>>> a573d38c
	err := chainDB.StateDB.db.Close()
	if err != nil {
		e <- err
	}
<<<<<<< HEAD
	err = chainDB.BlockDB.Db.db.Close()
=======
	err = chainDB.BlockDB.db.Close()
>>>>>>> a573d38c
	if err != nil {
		e <- err
	}
	return e
}

// NewBadgerService opens and returns a new DB object
func NewBadgerService(file string) (*BadgerService, error) {
	opts := badger.DefaultOptions(file)
	if err := os.MkdirAll(file, os.ModePerm); err != nil {
		log.Crit("err creating directory for DB ", err)
	}
	db, err := badger.Open(opts)
	if err != nil {
		log.Crit("err opening DB directory", err)
		return nil, err
	}

	return &BadgerService{
		config: Config{
			DataDir: file,
		},
		db: db,
	}, nil
}

// Path returns the path to the database directory.
func (db *BadgerService) Path() string {
	return db.config.DataDir
}

// NewBatch returns batchWriter with a badgerDB instance and an initialized mapping
func (db *BadgerService) NewBatch() Batch {
	return &batchWriter{
		db: db,
		b:  make(map[string][]byte),
	}
}

// Put puts the given key / value to the queue
func (db *BadgerService) Put(key []byte, value []byte) error {
	return db.db.Update(func(txn *badger.Txn) error {
		err := txn.Set(snappy.Encode(nil, key), snappy.Encode(nil, value))
		return err
	})
}

// Has checks the given key exists already; returning true or false
func (db *BadgerService) Has(key []byte) (exists bool, err error) {
	err = db.db.View(func(txn *badger.Txn) error {
		item, errr := txn.Get(snappy.Encode(nil, key))
		if item != nil {
			exists = true
		}
		if errr == badger.ErrKeyNotFound {
			exists = false
			errr = nil
		}
		return errr
	})
	return exists, err
}

// Get returns the given key
func (db *BadgerService) Get(key []byte) (data []byte, err error) {
	_ = db.db.View(func(txn *badger.Txn) error {
		item, err := txn.Get(snappy.Encode(nil, key))
		if err != nil {
			return err
		}
		val, err := item.ValueCopy(nil)
		if err != nil {
			return err
		}
		data, _ = snappy.Decode(nil, val)
		return nil
	})
	return data, nil
}

// Del removes the key from the queue and database
func (db *BadgerService) Del(key []byte) error {
	return db.db.Update(func(txn *badger.Txn) error {
		err := txn.Delete(snappy.Encode(nil, key))
		if err == badger.ErrKeyNotFound {
			err = nil
		}
		return err
	})
}

// Close closes a DB
func (db *BadgerService) Close() {
	err := db.db.Close()
	if err == nil {
		log.Info("Database closed")
	} else {
		log.Crit("Failed to close database", "err", err)
	}
}

// NewIterator returns a new iterator within the Iterator struct along with a new transaction
func (db *BadgerService) NewIterator() Iterable {
	txn := db.db.NewTransaction(false)
	opts := badger.DefaultIteratorOptions
	iter := txn.NewIterator(opts)
	return Iterable{
		txn:      txn,
		iter:     iter,
		released: false,
		init:     false,
	}
}

// Release closes the iterator, discards the created transaction and sets released value to true
func (i *Iterable) Release() {
	i.iter.Close()
	i.txn.Discard()
	i.released = true
}

// Released returns the boolean indicating whether the iterator and transaction was successfully released
func (i *Iterable) Released() bool {
	return i.released
}

// Next rewinds the iterator to the zero-th position if uninitialized, and then will advance the iterator by one
// returns bool to ensure access to the item
func (i *Iterable) Next() bool {
	if !i.init {
		i.iter.Rewind()
		i.init = true
	}
	i.iter.Next()
	return i.iter.Valid()
}

// Seek will look for the provided key if present and go to that position. If
// absent, it would seek to the next smallest key
func (i *Iterable) Seek(key []byte) {
	i.iter.Seek(snappy.Encode(nil, key))
}

// Key returns an item key
func (i *Iterable) Key() []byte {
	ret, err := snappy.Decode(nil, i.iter.Item().Key())
	if err != nil {
		log.Warn("key retrieval error ", "error", err)
	}
	return ret
}

// Value returns a copy of the value of the item
func (i *Iterable) Value() []byte {
	val, err := i.iter.Item().ValueCopy(nil)
	if err != nil {
		log.Warn("value retrieval error ", "error", err)
	}
	ret, err := snappy.Decode(nil, val)
	if err != nil {
		log.Warn("value decoding error ", "error", err)
	}
	return ret
}

// Put encodes key-values and adds them to a mapping for batch writes, sets the size of item value
func (b *batchWriter) Put(key, value []byte) error {
	encodedKey := snappy.Encode(nil, key)
	encodedVal := snappy.Encode(nil, value)
	b.b[string(encodedKey)] = encodedVal
	b.size += len(value)
	return nil
}

// Write performs batched writes
func (b *batchWriter) Write() error {
	wb := b.db.db.NewWriteBatch()
	defer wb.Cancel()

	for k, v := range b.b {
		err := wb.Set([]byte(k), v)
		if err != nil {
			log.Warn("error writing batch txs ", "error", err)
		}
	}
	if err := wb.Flush(); err != nil {
		log.Warn("error stored by write batch ", "error", err)
	}
	return nil
}

// ValueSize returns the amount of data in the batch
func (b *batchWriter) ValueSize() int {
	return b.size
}

// Delete removes the key from the batch and database
func (b *batchWriter) Delete(key []byte) error {
	err := b.db.db.NewWriteBatch().Delete(key)
	if err != nil {
		log.Warn("error batch deleting key ", "error", err)
	}
	b.size++
	return nil
}

// Reset clears batch key-values and resets the size to zero
func (b *batchWriter) Reset() {
	b.b = make(map[string][]byte)
	b.size = 0
}

// NewTable returns a Database object that prefixes all keys with a given
// string.
func NewTable(db Database, prefix string) Database {
	return &table{db: db, prefix: prefix}
}

// Put adds keys with the prefix value given to NewTable
func (dt *table) Put(key []byte, value []byte) error {
	return dt.db.Put(append([]byte(dt.prefix), key...), value)
}

// Has checks keys with the prefix value given to NewTable
func (dt *table) Has(key []byte) (bool, error) {
	return dt.db.Has(append([]byte(dt.prefix), key...))
}

// Get retrieves keys with the prefix value given to NewTable
func (dt *table) Get(key []byte) ([]byte, error) {
	return dt.db.Get(append([]byte(dt.prefix), key...))
}

// Del removes keys with the prefix value given to NewTable
func (dt *table) Del(key []byte) error {
	return dt.db.Del(append([]byte(dt.prefix), key...))
}

func (dt *table) Close() {
	dt.db.Close()
}

// NewTableBatch returns a Batch object which prefixes all keys with a given string.
func NewTableBatch(db Database, prefix string) Batch {
	return &tableBatch{db.NewBatch(), prefix}
}

// NewBatch returns tableBatch with a Batch type and the given prefix
func (dt *table) NewBatch() Batch {
	return &tableBatch{dt.db.NewBatch(), dt.prefix}
}

// Put encodes key-values with prefix given to NewBatchTable and adds them to a mapping for batch writes, sets the size of item value
func (tb *tableBatch) Put(key, value []byte) error {
	return tb.batch.Put(append([]byte(tb.prefix), key...), value)
}

// Write performs batched writes with the provided prefix
func (tb *tableBatch) Write() error {
	return tb.batch.Write()
}

// ValueSize returns the amount of data in the batch accounting for the given prefix
func (tb *tableBatch) ValueSize() int {
	return tb.batch.ValueSize()
}

// // Reset clears batch key-values and resets the size to zero
func (tb *tableBatch) Reset() {
	tb.batch.Reset()
}

// Delete removes the key from the batch and database
func (tb *tableBatch) Delete(k []byte) error {
	err := tb.batch.Delete(k)
	if err != nil {
		return err
	}
	return nil
}<|MERGE_RESOLUTION|>--- conflicted
+++ resolved
@@ -33,7 +33,6 @@
 // ChainDB contains both databases for service registry
 type ChainDB struct {
 	StateDB *BadgerService
-<<<<<<< HEAD
 	BlockDB *BlockDB
 
 	err     <-chan error
@@ -41,10 +40,6 @@
 
 type BlockDB struct {
 	Db *BadgerService
-=======
-	BlockDB *BadgerService
-	err     <-chan error
->>>>>>> a573d38c
 }
 
 //Config defines configurations for BadgerService instance
@@ -84,20 +79,13 @@
 
 func (chainDB *ChainDB) Stop() <-chan error {
 	e := make(chan error)
-<<<<<<< HEAD
 	// Closing Badger Databases
-=======
-	// Closing Badger Database
->>>>>>> a573d38c
 	err := chainDB.StateDB.db.Close()
 	if err != nil {
 		e <- err
 	}
-<<<<<<< HEAD
+
 	err = chainDB.BlockDB.Db.db.Close()
-=======
-	err = chainDB.BlockDB.db.Close()
->>>>>>> a573d38c
 	if err != nil {
 		e <- err
 	}
