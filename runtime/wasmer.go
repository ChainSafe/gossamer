--- conflicted
+++ resolved
@@ -16,44 +16,6 @@
 
 package runtime
 
-<<<<<<< HEAD
-// #include <stdlib.h>
-//
-// extern int32_t ext_malloc(void *context, int32_t size);
-// extern void ext_free(void *context, int32_t addr);
-// extern void ext_print_utf8(void *context, int32_t utf8_data, int32_t utf8_len);
-// extern void ext_print_hex(void *context, int32_t data, int32_t len);
-// extern int32_t ext_get_storage_into(void *context, int32_t keyData, int32_t keyLen, int32_t valueData, int32_t valueLen, int32_t valueOffset);
-// extern void ext_set_storage(void *context, int32_t keyData, int32_t keyLen, int32_t valueData, int32_t valueLen);
-// extern void ext_blake2_256(void *context, int32_t data, int32_t len, int32_t out);
-// extern void ext_clear_storage(void *context, int32_t keyData, int32_t keyLen);
-// extern void ext_twox_64(void *context, int32_t data, int32_t len, int32_t out);
-// extern void ext_twox_128(void *context, int32_t data, int32_t len, int32_t out);
-// extern int32_t ext_get_allocated_storage(void *context, int32_t keyData, int32_t keyLen, int32_t writtenOut);
-// extern void ext_storage_root(void *context, int32_t resultPtr);
-// extern int32_t ext_storage_changes_root(void *context, int32_t a, int32_t b, int32_t c);
-// extern void ext_clear_prefix(void *context, int32_t prefixData, int32_t prefixLen);
-// extern int32_t ext_sr25519_verify(void *context, int32_t msgData, int32_t msgLen, int32_t sigData, int32_t pubkeyData);
-// extern int32_t ext_ed25519_verify(void *context, int32_t msgData, int32_t msgLen, int32_t sigData, int32_t pubkeyData);
-// extern void ext_blake2_256_enumerated_trie_root(void *context, int32_t valuesData, int32_t lensData, int32_t lensLen, int32_t result);
-// extern void ext_print_num(void *context, int64_t data);
-// extern void ext_keccak_256(void *context, int32_t data, int32_t len, int32_t out);
-// extern int32_t ext_secp256k1_ecdsa_recover(void *context, int32_t msgData, int32_t sigData, int32_t pubkeyData);
-// extern void ext_blake2_128(void *context, int32_t data, int32_t len, int32_t out);
-// extern int32_t ext_is_validator(void *context);
-// extern int32_t ext_local_storage_get(void *context, int32_t kind, int32_t key, int32_t keyLen, int32_t valueLen);
-// extern int32_t ext_local_storage_compare_and_set(void *context, int32_t kind, int32_t key, int32_t keyLen, int32_t oldValue, int32_t oldValueLen, int32_t newValue, int32_t newValueLen);
-// extern int32_t ext_sr25519_public_keys(void *context, int32_t idData, int32_t resultLen);
-// extern int32_t ext_network_state(void *context, int32_t writtenOut);
-// extern int32_t ext_sr25519_sign(void *context, int32_t idData, int32_t pubkeyData, int32_t msgData, int32_t msgLen, int32_t out);
-// extern int32_t ext_submit_transaction(void *context, int32_t data, int32_t len);
-// extern void ext_local_storage_set(void *context, int32_t kind, int32_t key, int32_t keyLen, int32_t value, int32_t valueLen);
-// extern void ext_ed25519_generate(void *context, int32_t idData, int32_t seed, int32_t seedLen, int32_t out);
-// extern void ext_sr25519_generate(void *context, int32_t idData, int32_t seed, int32_t seedLen, int32_t out);
-import "C"
-
-=======
->>>>>>> 9ff41de3
 import (
 	"bytes"
 	"errors"
@@ -67,455 +29,6 @@
 	wasm "github.com/wasmerio/go-ext-wasm/wasmer"
 )
 
-<<<<<<< HEAD
-var registry map[int]RuntimeCtx
-var handlers int
-var mutex = sync.Mutex{}
-
-//export ext_print_num
-func ext_print_num(context unsafe.Pointer, data C.int64_t) {
-	log.Debug("[ext_print_num] executing...")
-	log.Debug("[ext_print_num]", "message", fmt.Sprintf("%d", data))
-}
-
-//export ext_malloc
-func ext_malloc(context unsafe.Pointer, size int32) int32 {
-	log.Debug("[ext_malloc] executing...")
-	instanceContext := wasm.IntoInstanceContext(context)
-	mutex.Lock()
-	runtimeCtx := registry[*(*int)(instanceContext.Data())]
-	mutex.Unlock()
-	log.Debug("[ext_malloc]", "context", *(*int)(instanceContext.Data()))
-	log.Debug("[ext_malloc]", "runtimeCtx.allocator", runtimeCtx.allocator)
-
-	// Allocate memory
-	res, err := runtimeCtx.allocator.Allocate(uint32(size))
-	if err != nil {
-		log.Error("[ext_malloc]", "Error:", err)
-	}
-	log.Debug("[ext_malloc]", "pointer", res)
-	log.Debug("[ext_malloc]", "heap_size after allocation", runtimeCtx.allocator.TotalSize)
-	return int32(res)
-}
-
-//export ext_free
-func ext_free(context unsafe.Pointer, addr int32) {
-	log.Debug("[ext_free] executing...")
-	log.Debug("[ext_free]", "addr", addr)
-	instanceContext := wasm.IntoInstanceContext(context)
-
-	mutex.Lock()
-	runtimeCtx := registry[*(*int)(instanceContext.Data())]
-	mutex.Unlock()
-
-	log.Debug("[ext_free]", "runtimeCtx.allocator", runtimeCtx.allocator)
-
-	// Deallocate memory
-	err := runtimeCtx.allocator.Deallocate(uint32(addr))
-	if err != nil {
-		log.Error("[ext_free] Error:", "Error", err)
-		panic(err)
-	}
-}
-
-// prints string located in memory at location `offset` with length `size`
-//export ext_print_utf8
-func ext_print_utf8(context unsafe.Pointer, utf8_data, utf8_len int32) {
-	log.Debug("[ext_print_utf8] executing...")
-	instanceContext := wasm.IntoInstanceContext(context)
-	memory := instanceContext.Memory().Data()
-	log.Debug("[ext_print_utf8]", "message", fmt.Sprintf("%s", memory[utf8_data:utf8_data+utf8_len]))
-}
-
-// prints hex formatted bytes located in memory at location `offset` with length `size`
-//export ext_print_hex
-func ext_print_hex(context unsafe.Pointer, offset, size int32) {
-	log.Debug("[ext_print_hex] executing...")
-	instanceContext := wasm.IntoInstanceContext(context)
-	memory := instanceContext.Memory().Data()
-	log.Debug("[ext_print_hex]", "message", fmt.Sprintf("%x", memory[offset:offset+size]))
-}
-
-// gets the key stored at memory location `keyData` with length `keyLen` and stores the value in memory at
-// location `valueData`. the value can have up to value `valueLen` and the returned value starts at value[valueOffset:]
-//export ext_get_storage_into
-func ext_get_storage_into(context unsafe.Pointer, keyData, keyLen, valueData, valueLen, valueOffset int32) int32 {
-	log.Debug("[ext_get_storage_into] executing...")
-
-	instanceContext := wasm.IntoInstanceContext(context)
-	memory := instanceContext.Memory().Data()
-
-	mutex.Lock()
-	runtimeCtx := registry[*(*int)(instanceContext.Data())]
-	mutex.Unlock()
-	t := runtimeCtx.trie
-
-	key := memory[keyData : keyData+keyLen]
-	val, err := t.Get(key)
-	if err != nil || val == nil {
-		ret := 1<<32 - 1
-		return int32(ret)
-	}
-
-	if len(val) > int(valueLen) {
-		log.Error("[ext_get_storage_into]", "error", "value exceeds allocated buffer length")
-		return 0
-	}
-
-	copy(memory[valueData:valueData+valueLen], val[valueOffset:])
-	return int32(len(val[valueOffset:]))
-}
-
-// puts the key at memory location `keyData` with length `keyLen` and value at memory location `valueData`
-// with length `valueLen` into the storage trie
-//export ext_set_storage
-func ext_set_storage(context unsafe.Pointer, keyData, keyLen, valueData, valueLen int32) {
-	log.Debug("[ext_set_storage] executing...")
-	instanceContext := wasm.IntoInstanceContext(context)
-	memory := instanceContext.Memory().Data()
-
-	// lock access to registry to avoid possible concurrent access
-	mutex.Lock()
-	runtimeCtx := registry[*(*int)(instanceContext.Data())]
-	mutex.Unlock()
-	t := runtimeCtx.trie
-
-	key := memory[keyData : keyData+keyLen]
-	val := memory[valueData : valueData+valueLen]
-	log.Debug("[ext_set_storage]", "key", key, "val", val)
-	err := t.Put(key, val)
-	if err != nil {
-		log.Error("[ext_set_storage]", "error", err)
-	}
-}
-
-// returns the trie root in the memory location `resultPtr`
-//export ext_storage_root
-func ext_storage_root(context unsafe.Pointer, resultPtr int32) {
-	log.Debug("[ext_storage_root] executing...")
-	instanceContext := wasm.IntoInstanceContext(context)
-	memory := instanceContext.Memory().Data()
-
-	// lock access to registry to avoid possible concurrent access
-	mutex.Lock()
-	runtimeCtx := registry[*(*int)(instanceContext.Data())]
-	mutex.Unlock()
-	t := runtimeCtx.trie
-
-	root, err := t.Hash()
-	if err != nil {
-		log.Error("[ext_storage_root]", "error", err)
-	}
-
-	copy(memory[resultPtr:resultPtr+32], root[:])
-}
-
-//export ext_storage_changes_root
-func ext_storage_changes_root(context unsafe.Pointer, a, b, c int32) int32 {
-	log.Debug("[ext_storage_changes_root] executing...")
-	return 0
-}
-
-// gets value stored at key at memory location `keyData` with length `keyLen` and returns the location
-// in memory where it's stored and stores its length in `writtenOut`
-//export ext_get_allocated_storage
-func ext_get_allocated_storage(context unsafe.Pointer, keyData, keyLen, writtenOut int32) int32 {
-	log.Debug("[ext_get_allocated_storage] executing...")
-	instanceContext := wasm.IntoInstanceContext(context)
-	memory := instanceContext.Memory().Data()
-
-	// lock access to registry to avoid possible concurrent access
-	mutex.Lock()
-	runtimeCtx := registry[*(*int)(instanceContext.Data())]
-	mutex.Unlock()
-	t := runtimeCtx.trie
-
-	key := memory[keyData : keyData+keyLen]
-	val, err := t.Get(key)
-	if err == nil && len(val) >= (1<<32) {
-		err = errors.New("retrieved value length exceeds 2^32")
-	}
-
-	if err != nil {
-		log.Error("[ext_get_allocated_storage]", "error", err)
-		return 0
-	}
-
-	// writtenOut stores the location of the 4 bytes of memory that was allocated
-	var lenPtr int32 = 1
-	memory[writtenOut] = byte(lenPtr)
-	if val == nil {
-		copy(memory[lenPtr:lenPtr+4], []byte{0xff, 0xff, 0xff, 0xff})
-		return 0
-	}
-
-	// copy value to memory
-	var ptr int32 = lenPtr + 4
-	copy(memory[ptr:ptr+int32(len(val))], val)
-
-	// copy length to memory
-	byteLen := make([]byte, 4)
-	binary.LittleEndian.PutUint32(byteLen, uint32(len(val)))
-	copy(memory[lenPtr:lenPtr+4], byteLen)
-
-	// return ptr to value
-	return ptr
-}
-
-// deletes the trie entry with key at memory location `keyData` with length `keyLen`
-//export ext_clear_storage
-func ext_clear_storage(context unsafe.Pointer, keyData, keyLen int32) {
-	log.Debug("[ext_sr25519_verify] executing...")
-	instanceContext := wasm.IntoInstanceContext(context)
-	memory := instanceContext.Memory().Data()
-
-	// lock access to registry to avoid possible concurrent access
-	mutex.Lock()
-	runtimeCtx := registry[*(*int)(instanceContext.Data())]
-	mutex.Unlock()
-	t := runtimeCtx.trie
-
-	key := memory[keyData : keyData+keyLen]
-	err := t.Delete(key)
-	if err != nil {
-		log.Error("[ext_storage_root]", "error", err)
-	}
-}
-
-// deletes all entries in the trie that have a key beginning with the prefix stored at `prefixData`
-//export ext_clear_prefix
-func ext_clear_prefix(context unsafe.Pointer, prefixData, prefixLen int32) {
-	log.Debug("[ext_clear_prefix] executing...")
-	instanceContext := wasm.IntoInstanceContext(context)
-	memory := instanceContext.Memory().Data()
-
-	// lock access to registry to avoid possible concurrent access
-	mutex.Lock()
-	runtimeCtx := registry[*(*int)(instanceContext.Data())]
-	mutex.Unlock()
-	t := runtimeCtx.trie
-
-	prefix := memory[prefixData : prefixData+prefixLen]
-	entries := t.Entries()
-	for k := range entries {
-		if bytes.Equal([]byte(k)[:prefixLen], prefix) {
-			err := t.Delete([]byte(k))
-			if err != nil {
-				log.Error("[ext_clear_prefix]", "err", err)
-			}
-		}
-	}
-}
-
-// accepts an array of values, puts them into a trie, and returns the root
-// the keys to the values are their position in the array
-//export ext_blake2_256_enumerated_trie_root
-func ext_blake2_256_enumerated_trie_root(context unsafe.Pointer, valuesData, lensData, lensLen, result int32) {
-	log.Debug("[ext_blake2_256_enumerated_trie_root] executing...")
-	instanceContext := wasm.IntoInstanceContext(context)
-	memory := instanceContext.Memory().Data()
-	t := &trie.Trie{}
-
-	var i int32
-	var pos int32 = 0
-	for i = 0; i < lensLen; i++ {
-		valueLenBytes := memory[lensData+i*4 : lensData+(i+1)*4]
-		valueLen := int32(binary.LittleEndian.Uint32(valueLenBytes))
-		value := memory[valuesData+pos : valuesData+pos+valueLen]
-		log.Debug("[ext_blake2_256_enumerated_trie_root]", "key", i, "value", fmt.Sprintf("%x", value), "valueLen", valueLen)
-		pos += valueLen
-
-		err := t.Put([]byte{byte(i)}, value)
-		if err != nil {
-			log.Error("[ext_blake2_256_enumerated_trie_root]", "error", err)
-		}
-	}
-
-	root, err := t.Hash()
-	if err != nil {
-		log.Error("[ext_blake2_256_enumerated_trie_root]", "error", err)
-	}
-
-	copy(memory[result:result+32], root[:])
-}
-
-// performs blake2b 256-bit hash of the byte array at memory location `data` with length `length` and saves the
-// hash at memory location `out`
-//export ext_blake2_256
-func ext_blake2_256(context unsafe.Pointer, data, length, out int32) {
-	log.Debug("[ext_blake2_256] executing...")
-	instanceContext := wasm.IntoInstanceContext(context)
-	memory := instanceContext.Memory().Data()
-	hash, err := common.Blake2bHash(memory[data : data+length])
-	if err != nil {
-		log.Error("[ext_blake2_256]", "error", err)
-	}
-
-	copy(memory[out:out+32], hash[:])
-}
-
-//export ext_blake2_128
-func ext_blake2_128(context unsafe.Pointer, data, length, out int32) {
-	log.Debug("[ext_blake2_128] executing...")
-	instanceContext := wasm.IntoInstanceContext(context)
-	memory := instanceContext.Memory().Data()
-	hash, err := common.Blake2b128(memory[data : data+length])
-	if err != nil {
-		log.Error("[ext_blake2_128]", "error", err)
-	}
-
-	copy(memory[out:out+16], hash[:])
-}
-
-//export ext_keccak_256
-func ext_keccak_256(context unsafe.Pointer, data, length, out int32) {
-	log.Debug("[ext_keccak_256] executing...")
-	instanceContext := wasm.IntoInstanceContext(context)
-	memory := instanceContext.Memory().Data()
-	hash := common.Sha3(memory[data : data+length])
-	copy(memory[out:out+32], hash[:])
-}
-
-//export ext_twox_64
-func ext_twox_64(context unsafe.Pointer, data, len, out int32) {
-	log.Debug("[ext_twox_64] executing...")
-	instanceContext := wasm.IntoInstanceContext(context)
-	memory := instanceContext.Memory().Data()
-
-	hasher := xxhash.NewS64(0) // create xxHash with 0 seed
-	_, err := hasher.Write(memory[data : data+len])
-	if err != nil {
-		log.Error("[ext_twox_64]", "error", err)
-	}
-
-	res := hasher.Sum64()
-	hash := make([]byte, 8)
-	binary.LittleEndian.PutUint64(hash, uint64(res))
-	copy(memory[out:out+8], hash)
-}
-
-//export ext_twox_128
-func ext_twox_128(context unsafe.Pointer, data, len, out int32) {
-	log.Debug("[ext_twox_128] executing...")
-	instanceContext := wasm.IntoInstanceContext(context)
-	memory := instanceContext.Memory().Data()
-	log.Debug("[ext_twox_128]", "value", memory[data:data+len])
-
-	// compute xxHash64 twice with seeds 0 and 1 applied on given byte array
-	h0 := xxhash.NewS64(0) // create xxHash with 0 seed
-	_, err := h0.Write(memory[data : data+len])
-	if err != nil {
-		log.Error("[ext_twox_128]", "error", err)
-	}
-	res0 := h0.Sum64()
-	//log.Debug("[ext_twox_128]", "xxH64(0) of value", res0)
-	hash0 := make([]byte, 8)
-	binary.LittleEndian.PutUint64(hash0, uint64(res0))
-
-	h1 := xxhash.NewS64(1) // create xxHash with 1 seed
-	_, err = h1.Write(memory[data : data+len])
-	if err != nil {
-		log.Error("[ext_twox_128]", "error", err)
-	}
-	res1 := h1.Sum64()
-	//log.Debug("[ext_twox_128]", "xxH64(1) of value", res1)
-	hash1 := make([]byte, 8)
-	binary.LittleEndian.PutUint64(hash1, uint64(res1))
-
-	//concatenated result
-	both := append(hash0, hash1...)
-
-	copy(memory[out:out+16], both)
-}
-
-//export ext_sr25519_generate
-func ext_sr25519_generate(context unsafe.Pointer, idData, seed, seedLen, out int32) {
-	log.Debug("[ext_sr25519_generate] executing...")
-}
-
-//export ext_sr25519_public_keys
-func ext_sr25519_public_keys(context unsafe.Pointer, idData, resultLen int32) int32 {
-	log.Debug("[ext_sr25519_public_keys] executing...")
-	return 0
-}
-
-//export ext_sr25519_sign
-func ext_sr25519_sign(context unsafe.Pointer, idData, pubkeyData, msgData, msgLen, out int32) int32 {
-	log.Debug("[ext_sr25519_sign] executing...")
-	return 0
-}
-
-//export ext_sr25519_verify
-func ext_sr25519_verify(context unsafe.Pointer, msgData, msgLen, sigData, pubkeyData int32) int32 {
-	log.Debug("[ext_sr25519_verify] executing...")
-	return 0
-}
-
-//export ext_ed25519_generate
-func ext_ed25519_generate(context unsafe.Pointer, idData, seed, seedLen, out int32) {
-	log.Debug("[ext_ed25519_generate] executing...")
-}
-
-//export ext_ed25519_verify
-func ext_ed25519_verify(context unsafe.Pointer, msgData, msgLen, sigData, pubkeyData int32) int32 {
-	log.Debug("[ext_ed25519_verify] executing...")
-	instanceContext := wasm.IntoInstanceContext(context)
-	memory := instanceContext.Memory().Data()
-
-	msg := memory[msgData : msgData+msgLen]
-	sig := memory[sigData : sigData+64]
-	pubkey := ed25519.PublicKey(memory[pubkeyData : pubkeyData+32])
-
-	if ed25519.Verify(pubkey, msg, sig) {
-		return 0
-	}
-
-	return 1
-}
-
-//export ext_secp256k1_ecdsa_recover
-func ext_secp256k1_ecdsa_recover(context unsafe.Pointer, msgData, sigData, pubkeyData int32) int32 {
-	log.Debug("[ext_secp256k1_ecdsa_recover] executing...")
-	return 0
-}
-
-//export ext_is_validator
-func ext_is_validator(context unsafe.Pointer) int32 {
-	log.Debug("[ext_is_validator] executing...")
-	return 0
-}
-
-//export ext_local_storage_set
-func ext_local_storage_set(context unsafe.Pointer, kind, key, keyLen, value, valueLen int32) {
-	log.Debug("[ext_local_storage_set] executing...")
-}
-
-//export ext_local_storage_get
-func ext_local_storage_get(context unsafe.Pointer, kind, key, keyLen, valueLen int32) int32 {
-	log.Debug("[ext_local_storage_get] executing...")
-	return 0
-}
-
-//export ext_local_storage_compare_and_set
-func ext_local_storage_compare_and_set(context unsafe.Pointer, kind, key, keyLen, oldValue, oldValueLen, newValue, newValueLen int32) int32 {
-	log.Debug("[ext_local_storage_compare_and_set] executing...")
-	return 0
-}
-
-//export ext_network_state
-func ext_network_state(context unsafe.Pointer, writtenOut int32) int32 {
-	log.Debug("[ext_network_state] executing...")
-	return 0
-}
-
-//export ext_submit_transaction
-func ext_submit_transaction(context unsafe.Pointer, data, len int32) int32 {
-	log.Debug("[ext_submit_transaction] executing...")
-	return 0
-}
-
-=======
->>>>>>> 9ff41de3
 type RuntimeCtx struct {
 	trie      *trie.Trie
 	allocator *allocator.FreeingBumpHeapAllocator
@@ -537,62 +50,7 @@
 	if err != nil {
 		return nil, err
 	}
-	_, err = imports.Append("ext_keccak_256", ext_keccak_256, C.ext_keccak_256)
-	if err != nil {
-		return nil, err
-	}
-	_, err = imports.Append("ext_secp256k1_ecdsa_recover", ext_secp256k1_ecdsa_recover, C.ext_secp256k1_ecdsa_recover)
-	if err != nil {
-		return nil, err
-	}
-	_, err = imports.Append("ext_blake2_128", ext_blake2_128, C.ext_blake2_128)
-	if err != nil {
-		return nil, err
-	}
-	_, err = imports.Append("ext_is_validator", ext_is_validator, C.ext_is_validator)
-	if err != nil {
-		return nil, err
-	}
-	_, err = imports.Append("ext_local_storage_get", ext_local_storage_get, C.ext_local_storage_get)
-	if err != nil {
-		return nil, err
-	}
-	_, err = imports.Append("ext_local_storage_compare_and_set", ext_local_storage_compare_and_set, C.ext_local_storage_compare_and_set)
-	if err != nil {
-		return nil, err
-	}
-	_, err = imports.Append("ext_sr25519_public_keys", ext_sr25519_public_keys, C.ext_sr25519_public_keys)
-	if err != nil {
-		return nil, err
-	}
-	_, err = imports.Append("ext_network_state", ext_network_state, C.ext_network_state)
-	if err != nil {
-		return nil, err
-	}
-	_, err = imports.Append("ext_sr25519_sign", ext_sr25519_sign, C.ext_sr25519_sign)
-	if err != nil {
-		return nil, err
-	}
-	_, err = imports.Append("ext_submit_transaction", ext_submit_transaction, C.ext_submit_transaction)
-	if err != nil {
-		return nil, err
-	}
-	_, err = imports.Append("ext_local_storage_set", ext_local_storage_set, C.ext_local_storage_set)
-	if err != nil {
-		return nil, err
-	}
-	_, err = imports.Append("ext_ed25519_generate", ext_ed25519_generate, C.ext_ed25519_generate)
-	if err != nil {
-		return nil, err
-	}
-	_, err = imports.Append("ext_sr25519_generate", ext_sr25519_generate, C.ext_sr25519_generate)
-	if err != nil {
-		return nil, err
-	}
-	_, err = imports.Append("ext_twox_64", ext_twox_64, C.ext_twox_64)
-	if err != nil {
-		return nil, err
-	}
+
 	// Instantiates the WebAssembly module.
 	instance, err := wasm.NewInstanceWithImports(bytes, imports)
 	if err != nil {
