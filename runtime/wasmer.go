--- conflicted
+++ resolved
@@ -121,11 +121,7 @@
 
 	runtimeFunc, ok := r.vm.Exports[function]
 	if !ok {
-<<<<<<< HEAD
-		return nil, errors.New("could not find exported function (" + function + ")")
-=======
 		return nil, fmt.Errorf("could not find exported function %s", function)
->>>>>>> 36c7a9e4
 	}
 	res, err := runtimeFunc(loc, leng)
 	if err != nil {
