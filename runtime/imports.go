// Copyright 2019 ChainSafe Systems (ON) Corp.
// This file is part of gossamer.
//
// The gossamer library is free software: you can redistribute it and/or modify
// it under the terms of the GNU Lesser General Public License as published by
// the Free Software Foundation, either version 3 of the License, or
// (at your option) any later version.
//
// The gossamer library is distributed in the hope that it will be useful,
// but WITHOUT ANY WARRANTY; without even the implied warranty of
// MERCHANTABILITY or FITNESS FOR A PARTICULAR PURPOSE. See the
// GNU Lesser General Public License for more details.
//
// You should have received a copy of the GNU Lesser General Public License
// along with the gossamer library. If not, see <http://www.gnu.org/licenses/>.

package runtime

// #include <stdlib.h>
//
// extern int32_t ext_malloc(void *context, int32_t size);
// extern void ext_free(void *context, int32_t addr);
// extern void ext_print_utf8(void *context, int32_t utf8_data, int32_t utf8_len);
// extern void ext_print_hex(void *context, int32_t data, int32_t len);
// extern int32_t ext_get_storage_into(void *context, int32_t keyData, int32_t keyLen, int32_t valueData, int32_t valueLen, int32_t valueOffset);
// extern void ext_set_storage(void *context, int32_t keyData, int32_t keyLen, int32_t valueData, int32_t valueLen);
// extern void ext_blake2_256(void *context, int32_t data, int32_t len, int32_t out);
// extern void ext_clear_storage(void *context, int32_t keyData, int32_t keyLen);
// extern void ext_twox_64(void *context, int32_t data, int32_t len, int32_t out);
// extern void ext_twox_128(void *context, int32_t data, int32_t len, int32_t out);
// extern int32_t ext_get_allocated_storage(void *context, int32_t keyData, int32_t keyLen, int32_t writtenOut);
// extern void ext_storage_root(void *context, int32_t resultPtr);
// extern int32_t ext_storage_changes_root(void *context, int32_t a, int32_t b, int32_t c);
// extern void ext_clear_prefix(void *context, int32_t prefixData, int32_t prefixLen);
// extern int32_t ext_sr25519_verify(void *context, int32_t msgData, int32_t msgLen, int32_t sigData, int32_t pubkeyData);
// extern int32_t ext_ed25519_verify(void *context, int32_t msgData, int32_t msgLen, int32_t sigData, int32_t pubkeyData);
// extern void ext_blake2_256_enumerated_trie_root(void *context, int32_t valuesData, int32_t lensData, int32_t lensLen, int32_t result);
// extern void ext_print_num(void *context, int64_t data);
// extern void ext_keccak_256(void *context, int32_t data, int32_t len, int32_t out);
// extern int32_t ext_secp256k1_ecdsa_recover(void *context, int32_t msgData, int32_t sigData, int32_t pubkeyData);
// extern void ext_blake2_128(void *context, int32_t data, int32_t len, int32_t out);
// extern int32_t ext_is_validator(void *context);
// extern int32_t ext_local_storage_get(void *context, int32_t kind, int32_t key, int32_t keyLen, int32_t valueLen);
// extern int32_t ext_local_storage_compare_and_set(void *context, int32_t kind, int32_t key, int32_t keyLen, int32_t oldValue, int32_t oldValueLen, int32_t newValue, int32_t newValueLen);
// extern int32_t ext_sr25519_public_keys(void *context, int32_t idData, int32_t resultLen);
// extern int32_t ext_ed25519_public_keys(void *context, int32_t idData, int32_t resultLen);
// extern int32_t ext_network_state(void *context, int32_t writtenOut);
// extern int32_t ext_sr25519_sign(void *context, int32_t idData, int32_t pubkeyData, int32_t msgData, int32_t msgLen, int32_t out);
// extern int32_t ext_ed25519_sign(void *context, int32_t idData, int32_t pubkeyData, int32_t msgData, int32_t msgLen, int32_t out);
// extern int32_t ext_submit_transaction(void *context, int32_t data, int32_t len);
// extern void ext_local_storage_set(void *context, int32_t kind, int32_t key, int32_t keyLen, int32_t value, int32_t valueLen);
// extern void ext_ed25519_generate(void *context, int32_t idData, int32_t seed, int32_t seedLen, int32_t out);
// extern void ext_sr25519_generate(void *context, int32_t idData, int32_t seed, int32_t seedLen, int32_t out);
// extern void ext_set_child_storage(void *context, int32_t storageKeyData, int32_t storageKeyLen, int32_t keyData, int32_t keyLen, int32_t valueData, int32_t valueLen);
// extern int32_t ext_get_child_storage_into(void *context, int32_t storageKeyData, int32_t storageKeyLen, int32_t keyData, int32_t keyLen, int32_t valueData, int32_t valueLen, int32_t valueOffset);
import "C"

import (
	"bytes"
	"encoding/binary"
	"fmt"
	"math/big"
	"unsafe"

	"github.com/ChainSafe/gossamer/codec"

	"github.com/ChainSafe/gossamer/common"
	"github.com/ChainSafe/gossamer/crypto/ed25519"
	"github.com/ChainSafe/gossamer/crypto/sr25519"

	log "github.com/ChainSafe/log15"
	"github.com/OneOfOne/xxhash"
	"github.com/ethereum/go-ethereum/crypto/secp256k1"
	wasm "github.com/wasmerio/go-ext-wasm/wasmer"
)

//export ext_print_num
func ext_print_num(context unsafe.Pointer, data C.int64_t) {
	log.Trace("[ext_print_num] executing...")
	log.Debug("[ext_print_num]", "message", fmt.Sprintf("%d", data))
}

//export ext_malloc
func ext_malloc(context unsafe.Pointer, size int32) int32 {
	log.Trace("[ext_malloc] executing...")
	instanceContext := wasm.IntoInstanceContext(context)
	data := instanceContext.Data()
	runtimeCtx, ok := data.(*RuntimeCtx)
	if !ok {
		panic(fmt.Sprintf("%#v", data))
	}

	// Allocate memory
	res, err := runtimeCtx.allocator.Allocate(uint32(size))
	if err != nil {
		log.Error("[ext_malloc]", "Error:", err)
		panic(err)
	}

	return int32(res)
}

//export ext_free
func ext_free(context unsafe.Pointer, addr int32) {
	log.Trace("[ext_free] executing...")
	log.Trace("[ext_free]", "addr", addr)
	instanceContext := wasm.IntoInstanceContext(context)

	runtimeCtx := instanceContext.Data().(*RuntimeCtx)

	// Deallocate memory
	err := runtimeCtx.allocator.Deallocate(uint32(addr))
	if err != nil {
		log.Error("[ext_free] Error:", "Error", err)
		panic(err)
	}
}

// prints string located in memory at location `offset` with length `size`
//export ext_print_utf8
func ext_print_utf8(context unsafe.Pointer, utf8_data, utf8_len int32) {
	log.Trace("[ext_print_utf8] executing...")
	instanceContext := wasm.IntoInstanceContext(context)
	memory := instanceContext.Memory().Data()
	log.Debug("[ext_print_utf8]", "message", fmt.Sprintf("%s", memory[utf8_data:utf8_data+utf8_len]))
}

// prints hex formatted bytes located in memory at location `offset` with length `size`
//export ext_print_hex
func ext_print_hex(context unsafe.Pointer, offset, size int32) {
	log.Trace("[ext_print_hex] executing...")
	instanceContext := wasm.IntoInstanceContext(context)
	memory := instanceContext.Memory().Data()
	log.Debug("[ext_print_hex]", "message", fmt.Sprintf("%x", memory[offset:offset+size]))
}

// gets the key stored at memory location `keyData` with length `keyLen` and stores the value in memory at
// location `valueData`. the value can have up to value `valueLen` and the returned value starts at value[valueOffset:]
//export ext_get_storage_into
func ext_get_storage_into(context unsafe.Pointer, keyData, keyLen, valueData, valueLen, valueOffset int32) int32 {
	log.Trace("[ext_get_storage_into] executing...")

	instanceContext := wasm.IntoInstanceContext(context)
	memory := instanceContext.Memory().Data()

	runtimeCtx := instanceContext.Data().(*RuntimeCtx)
	s := runtimeCtx.storage

	key := memory[keyData : keyData+keyLen]
	val, err := s.GetStorage(key)
	if err != nil {
		log.Error("[ext_get_storage_into]", "err", err)
		ret := 1<<32 - 1
		return int32(ret)
	} else if val == nil {
		log.Error("[ext_get_storage_into]", "err", "value is nil")
		ret := 1<<32 - 1
		return int32(ret)
	}

	if len(val) > int(valueLen) {
		log.Error("[ext_get_storage_into]", "error", "value exceeds allocated buffer length")
		return 0
	}

	copy(memory[valueData:valueData+valueLen], val[valueOffset:])
	return int32(len(val[valueOffset:]))
}

// puts the key at memory location `keyData` with length `keyLen` and value at memory location `valueData`
// with length `valueLen` into the storage trie
//export ext_set_storage
func ext_set_storage(context unsafe.Pointer, keyData, keyLen, valueData, valueLen int32) {
	log.Trace("[ext_set_storage] executing...", "context", context)
	instanceContext := wasm.IntoInstanceContext(context)
	memory := instanceContext.Memory().Data()

	runtimeCtx := instanceContext.Data().(*RuntimeCtx)
	s := runtimeCtx.storage

	key := memory[keyData : keyData+keyLen]
	val := memory[valueData : valueData+valueLen]
	log.Trace("[ext_set_storage]", "key", key, "val", val)
	err := s.SetStorage(key, val)
	if err != nil {
		log.Error("[ext_set_storage]", "error", err)
		return
	}

	roothash, err := t.Hash()
	if err != nil {
		log.Error("[ext_get_allocated_storage]", "error", err)
		return
	}
}

//export ext_set_child_storage
func ext_set_child_storage(context unsafe.Pointer, storageKeyData, storageKeyLen, keyData, keyLen, valueData, valueLen int32) {
	log.Trace("[ext_set_child_storage] executing...")
	instanceContext := wasm.IntoInstanceContext(context)
	memory := instanceContext.Memory().Data()

	runtimeCtx := instanceContext.Data().(*RuntimeCtx)
	s := runtimeCtx.storage

	keyToChild := memory[storageKeyData : storageKeyData+storageKeyLen]
	key := memory[keyData : keyData+keyLen]
	value := memory[valueData : valueData+valueLen]

	err := s.SetStorageIntoChild(keyToChild, key, value)
	if err != nil {
		log.Error("[ext_set_child_storage]", "error", err)
	}
}

//export ext_get_child_storage_into
func ext_get_child_storage_into(context unsafe.Pointer, storageKeyData, storageKeyLen, keyData, keyLen, valueData, valueLen, valueOffset int32) int32 {
	log.Trace("[ext_get_child_storage_into] executing...")
	instanceContext := wasm.IntoInstanceContext(context)
	memory := instanceContext.Memory().Data()

	runtimeCtx := instanceContext.Data().(*RuntimeCtx)
	s := runtimeCtx.storage

	keyToChild := memory[storageKeyData : storageKeyData+storageKeyLen]
	key := memory[keyData : keyData+keyLen]

	value, err := s.GetStorageFromChild(keyToChild, key)
	if err != nil {
		log.Error("[ext_get_child_storage_into]", "error", err)
		return -(1 << 31)
	}

	copy(memory[valueData:valueData+valueLen], value[valueOffset:])
	return int32(len(value[valueOffset:]))
}

// returns the trie root in the memory location `resultPtr`
//export ext_storage_root
func ext_storage_root(context unsafe.Pointer, resultPtr int32) {
	log.Trace("[ext_storage_root] executing...")
	instanceContext := wasm.IntoInstanceContext(context)
	memory := instanceContext.Memory().Data()

	runtimeCtx := instanceContext.Data().(*RuntimeCtx)
	s := runtimeCtx.storage

	root, err := s.StorageRoot()
	if err != nil {
		log.Error("[ext_storage_root]", "error", err)
		return
	}

	copy(memory[resultPtr:resultPtr+32], root[:])
}

//export ext_storage_changes_root
func ext_storage_changes_root(context unsafe.Pointer, a, b, c int32) int32 {
	log.Trace("[ext_storage_changes_root] executing...")
	log.Warn("[ext_storage_changes_root] Not yet implemented.")
	return 0
}

// gets value stored at key at memory location `keyData` with length `keyLen` and returns the location
// in memory where it's stored and stores its length in `writtenOut`
//export ext_get_allocated_storage
func ext_get_allocated_storage(context unsafe.Pointer, keyData, keyLen, writtenOut int32) int32 {
	log.Trace("[ext_get_allocated_storage] executing...", "context", context)
	instanceContext := wasm.IntoInstanceContext(context)
	memory := instanceContext.Memory().Data()

	runtimeCtx := instanceContext.Data().(*RuntimeCtx)
	s := runtimeCtx.storage

<<<<<<< HEAD
	roothash, err := t.Hash()
	if err != nil {
		log.Error("[ext_get_allocated_storage]", "error", err)
		copy(memory[writtenOut:writtenOut+4], []byte{0xff, 0xff, 0xff, 0xff})
		return 0
=======
	key := memory[keyData : keyData+keyLen]
	val, err := s.GetStorage(key)
	if err == nil && len(val) >= (1<<32) {
		err = errors.New("retrieved value length exceeds 2^32")
>>>>>>> 794adfd4
	}

	key := memory[keyData : keyData+keyLen]
	log.Debug("[ext_get_allocated_storage]", "key", key)

	val, err := t.Get(key)
	if err != nil {
		log.Error("[ext_get_allocated_storage]", "error", err)
		copy(memory[writtenOut:writtenOut+4], []byte{0xff, 0xff, 0xff, 0xff})
		return 0
	}

	if len(val) >= (1 << 32) {
		log.Error("[ext_get_allocated_storage]", "error", "retrieved value length exceeds 2^32")
		copy(memory[writtenOut:writtenOut+4], []byte{0xff, 0xff, 0xff, 0xff})
		return 0
	}

	if val == nil {
		log.Debug("[ext_get_allocated_storage]", "value", "nil")
		copy(memory[writtenOut:writtenOut+4], []byte{0xff, 0xff, 0xff, 0xff})
		return 0
	}

	// allocate memory for value and copy value to memory
	ptr, err := runtimeCtx.allocator.Allocate(uint32(len(val)))
	if err != nil {
		log.Error("[ext_get_allocated_storage]", "error", err)
		copy(memory[writtenOut:writtenOut+4], []byte{0xff, 0xff, 0xff, 0xff})
		return 0
	}
	copy(memory[ptr:ptr+uint32(len(val))], val)

	// copy length to memory
	byteLen := make([]byte, 4)
	binary.LittleEndian.PutUint32(byteLen, uint32(len(val)))
	// writtenOut stores the location of the memory that was allocated
	copy(memory[writtenOut:writtenOut+4], byteLen)

	// return ptr to value
	return int32(ptr)
}

// deletes the trie entry with key at memory location `keyData` with length `keyLen`
//export ext_clear_storage
func ext_clear_storage(context unsafe.Pointer, keyData, keyLen int32) {
	log.Trace("[ext_clear_storage] executing...")
	instanceContext := wasm.IntoInstanceContext(context)
	memory := instanceContext.Memory().Data()

	runtimeCtx := instanceContext.Data().(*RuntimeCtx)
	s := runtimeCtx.storage

	key := memory[keyData : keyData+keyLen]
	err := s.ClearStorage(key)
	if err != nil {
		log.Error("[ext_storage_root]", "error", err)
	}
}

// deletes all entries in the trie that have a key beginning with the prefix stored at `prefixData`
//export ext_clear_prefix
func ext_clear_prefix(context unsafe.Pointer, prefixData, prefixLen int32) {
	log.Trace("[ext_clear_prefix] executing...")
	instanceContext := wasm.IntoInstanceContext(context)
	memory := instanceContext.Memory().Data()

	runtimeCtx := instanceContext.Data().(*RuntimeCtx)
	s := runtimeCtx.storage

	prefix := memory[prefixData : prefixData+prefixLen]
	entries := s.Entries()
	for k := range entries {
		if bytes.Equal([]byte(k)[:prefixLen], prefix) {
			err := s.ClearStorage([]byte(k))
			if err != nil {
				log.Error("[ext_clear_prefix]", "err", err)
			}
		}
	}
}

// accepts an array of values, puts them into a trie, and returns the root
// the keys to the values are their position in the array
//export ext_blake2_256_enumerated_trie_root
func ext_blake2_256_enumerated_trie_root(context unsafe.Pointer, valuesData, lensData, lensLen, result int32) {
	log.Trace("[ext_blake2_256_enumerated_trie_root] executing...")
	instanceContext := wasm.IntoInstanceContext(context)
	memory := instanceContext.Memory().Data()

	runtimeCtx := instanceContext.Data().(*RuntimeCtx)
	s := runtimeCtx.storage
	var i int32
	var pos int32 = 0
	for i = 0; i < lensLen; i++ {
		valueLenBytes := memory[lensData+i*4 : lensData+(i+1)*4]
		valueLen := int32(binary.LittleEndian.Uint32(valueLenBytes))
		value := memory[valuesData+pos : valuesData+pos+valueLen]
		log.Trace("[ext_blake2_256_enumerated_trie_root]", "key", i, "value", fmt.Sprintf("%d", value), "valueLen", valueLen)
		pos += valueLen

		// encode the key
		encodedOutput, err := codec.Encode(big.NewInt(int64(i)))
		if err != nil {
			log.Error("[ext_blake2_256_enumerated_trie_root]", "error", err)
			return
		}
		log.Trace("[ext_blake2_256_enumerated_trie_root]", "key", i, "key value", encodedOutput)
		err = s.SetStorage(encodedOutput, value)
		if err != nil {
			log.Error("[ext_blake2_256_enumerated_trie_root]", "error", err)
			return
		}
	}
	root, err := s.StorageRoot()
	log.Trace("[ext_blake2_256_enumerated_trie_root]", "root hash", fmt.Sprintf("0x%x", root))
	if err != nil {
		log.Error("[ext_blake2_256_enumerated_trie_root]", "error", err)
		return
	}
	copy(memory[result:result+32], root[:])
}

// performs blake2b 256-bit hash of the byte array at memory location `data` with length `length` and saves the
// hash at memory location `out`
//export ext_blake2_256
func ext_blake2_256(context unsafe.Pointer, data, length, out int32) {
	log.Trace("[ext_blake2_256] executing...")
	instanceContext := wasm.IntoInstanceContext(context)
	memory := instanceContext.Memory().Data()
	hash, err := common.Blake2bHash(memory[data : data+length])
	if err != nil {
		log.Error("[ext_blake2_256]", "error", err)
		return
	}

	copy(memory[out:out+32], hash[:])
}

//export ext_blake2_128
func ext_blake2_128(context unsafe.Pointer, data, length, out int32) {
	log.Trace("[ext_blake2_128] executing...")
	instanceContext := wasm.IntoInstanceContext(context)
	memory := instanceContext.Memory().Data()
	hash, err := common.Blake2b128(memory[data : data+length])
	if err != nil {
		log.Error("[ext_blake2_128]", "error", err)
		return
	}

	copy(memory[out:out+16], hash[:])
}

//export ext_keccak_256
func ext_keccak_256(context unsafe.Pointer, data, length, out int32) {
	log.Trace("[ext_keccak_256] executing...")
	instanceContext := wasm.IntoInstanceContext(context)
	memory := instanceContext.Memory().Data()
	hash := common.Keccak256(memory[data : data+length])
	copy(memory[out:out+32], hash[:])
}

//export ext_twox_64
func ext_twox_64(context unsafe.Pointer, data, len, out int32) {
	log.Trace("[ext_twox_64] executing...")
	instanceContext := wasm.IntoInstanceContext(context)
	memory := instanceContext.Memory().Data()

	hasher := xxhash.NewS64(0) // create xxHash with 0 seed
	_, err := hasher.Write(memory[data : data+len])
	if err != nil {
		log.Error("[ext_twox_64]", "error", err)
		return
	}

	res := hasher.Sum64()
	hash := make([]byte, 8)
	binary.LittleEndian.PutUint64(hash, uint64(res))
	copy(memory[out:out+8], hash)
}

//export ext_twox_128
func ext_twox_128(context unsafe.Pointer, data, len, out int32) {
	log.Trace("[ext_twox_128] executing...")
	instanceContext := wasm.IntoInstanceContext(context)
	memory := instanceContext.Memory().Data()

	// compute xxHash64 twice with seeds 0 and 1 applied on given byte array
	h0 := xxhash.NewS64(0) // create xxHash with 0 seed
	_, err := h0.Write(memory[data : data+len])
	if err != nil {
		log.Error("[ext_twox_128]", "error", err)
		return
	}
	res0 := h0.Sum64()
	hash0 := make([]byte, 8)
	binary.LittleEndian.PutUint64(hash0, uint64(res0))

	h1 := xxhash.NewS64(1) // create xxHash with 1 seed
	_, err = h1.Write(memory[data : data+len])
	if err != nil {
		log.Error("[ext_twox_128]", "error", err)
		return
	}
	res1 := h1.Sum64()
	hash1 := make([]byte, 8)
	binary.LittleEndian.PutUint64(hash1, uint64(res1))

	//concatenated result
	both := append(hash0, hash1...)

	copy(memory[out:out+16], both)
}

//export ext_sr25519_generate
func ext_sr25519_generate(context unsafe.Pointer, idData, seed, seedLen, out int32) {
	log.Trace("[ext_sr25519_generate] executing...")
	instanceContext := wasm.IntoInstanceContext(context)
	memory := instanceContext.Memory().Data()

	runtimeCtx := instanceContext.Data().(*RuntimeCtx)

	// TODO: key types not yet implemented
	// id := memory[idData:idData+4]

	seedBytes := memory[seed : seed+seedLen]

	kp, err := sr25519.NewKeypairFromSeed(seedBytes)
	if err != nil {
		log.Debug("ext_sr25519_generate cannot generate key", "error", err)
	}

	log.Debug("ext_sr25519_generate", "address", kp.Public().Address())

	runtimeCtx.keystore.Insert(kp)

	copy(memory[out:out+32], kp.Public().Encode())
}

//export ext_ed25519_public_keys
func ext_ed25519_public_keys(context unsafe.Pointer, idData, resultLen int32) int32 {
	log.Trace("[ext_ed25519_public_keys] executing...")
	instanceContext := wasm.IntoInstanceContext(context)
	memory := instanceContext.Memory().Data()

	runtimeCtx := instanceContext.Data().(*RuntimeCtx)

	keys := runtimeCtx.keystore.Ed25519PublicKeys()
	// TODO: when do deallocate?
	offset, err := runtimeCtx.allocator.Allocate(uint32(len(keys) * 32))
	if err != nil {
		log.Error("[ext_ed25519_public_keys]", "error", err)
		return -1
	}

	for i, key := range keys {
		copy(memory[offset+uint32(i*32):offset+uint32((i+1)*32)], key.Encode())
	}

	buf := make([]byte, 4)
	binary.LittleEndian.PutUint32(buf, uint32(len(keys)))
	copy(memory[resultLen:resultLen+4], buf)
	return int32(offset)
}

//export ext_sr25519_public_keys
func ext_sr25519_public_keys(context unsafe.Pointer, idData, resultLen int32) int32 {
	log.Trace("[ext_sr25519_public_keys] executing...")
	instanceContext := wasm.IntoInstanceContext(context)
	memory := instanceContext.Memory().Data()

	runtimeCtx := instanceContext.Data().(*RuntimeCtx)

	keys := runtimeCtx.keystore.Sr25519PublicKeys()

	offset, err := runtimeCtx.allocator.Allocate(uint32(len(keys) * 32))
	if err != nil {
		log.Error("[ext_sr25519_public_keys]", "error", err)
		return -1
	}

	for i, key := range keys {
		copy(memory[offset+uint32(i*32):offset+uint32((i+1)*32)], key.Encode())
	}

	buf := make([]byte, 4)
	binary.LittleEndian.PutUint32(buf, uint32(len(keys)))
	copy(memory[resultLen:resultLen+4], buf)
	return int32(offset)
}

//export ext_ed25519_sign
func ext_ed25519_sign(context unsafe.Pointer, idData, pubkeyData, msgData, msgLen, out int32) int32 {
	log.Debug("[ext_ed25519_sign] executing...")
	instanceContext := wasm.IntoInstanceContext(context)
	memory := instanceContext.Memory().Data()

	runtimeCtx := instanceContext.Data().(*RuntimeCtx)

	pubkeyBytes := memory[pubkeyData : pubkeyData+32]
	pubkey, err := ed25519.NewPublicKey(pubkeyBytes)
	if err != nil {
		log.Error("[ext_ed25519_sign]", "error", err)
		return 1
	}

	signingKey := runtimeCtx.keystore.GetKeypair(pubkey)
	if signingKey == nil {
		log.Error("[ext_ed25519_sign] could not find key in keystore", "public key", pubkey)
		return 1
	}

	msgLenBytes := memory[msgLen : msgLen+4]
	msgLength := binary.LittleEndian.Uint32(msgLenBytes)
	msg := memory[msgData : msgData+int32(msgLength)]
	sig, err := signingKey.Sign(msg)
	if err != nil {
		log.Error("[ext_ed25519_sign] could not sign message")
		return 1
	}

	copy(memory[out:out+64], sig)
	return 0
}

//export ext_sr25519_sign
func ext_sr25519_sign(context unsafe.Pointer, idData, pubkeyData, msgData, msgLen, out int32) int32 {
	log.Debug("[ext_sr25519_sign] executing...")
	instanceContext := wasm.IntoInstanceContext(context)
	memory := instanceContext.Memory().Data()

	runtimeCtx := instanceContext.Data().(*RuntimeCtx)

	pubkeyBytes := memory[pubkeyData : pubkeyData+32]
	pubkey, err := sr25519.NewPublicKey(pubkeyBytes)
	if err != nil {
		log.Error("[ext_sr25519_sign]", "error", err)
		return 1
	}

	signingKey := runtimeCtx.keystore.GetKeypair(pubkey)

	if signingKey == nil {
		log.Error("[ext_sr25519_sign] could not find key in keystore", "public key", pubkey)
		return 1
	}

	msgLenBytes := memory[msgLen : msgLen+4]
	msgLength := binary.LittleEndian.Uint32(msgLenBytes)
	msg := memory[msgData : msgData+int32(msgLength)]
	sig, err := signingKey.Sign(msg)
	if err != nil {
		log.Error("[ext_sr25519_sign] could not sign message")
		return 1
	}

	copy(memory[out:out+64], sig)
	return 0
}

//export ext_sr25519_verify
func ext_sr25519_verify(context unsafe.Pointer, msgData, msgLen, sigData, pubkeyData int32) int32 {
	log.Debug("[ext_sr25519_verify] executing...")
	instanceContext := wasm.IntoInstanceContext(context)
	memory := instanceContext.Memory().Data()

	msg := memory[msgData : msgData+msgLen]
	sig := memory[sigData : sigData+64]

	pub, err := sr25519.NewPublicKey(memory[pubkeyData : pubkeyData+32])
	if err != nil {
		return 1
	}

	if ok, err := pub.Verify(msg, sig); err != nil || !ok {
		return 1
	}

	return 0
}

//export ext_ed25519_generate
func ext_ed25519_generate(context unsafe.Pointer, idData, seed, seedLen, out int32) {
	log.Debug("[ext_ed25519_generate] executing...")
	instanceContext := wasm.IntoInstanceContext(context)
	memory := instanceContext.Memory().Data()

	runtimeCtx := instanceContext.Data().(*RuntimeCtx)

	// TODO: key types not yet implemented
	// id := memory[idData:idData+4]

	seedBytes := memory[seed : seed+seedLen]

	kp, err := ed25519.NewKeypairFromSeed(seedBytes)
	if err != nil {
		log.Debug("ext_ed25519_generate cannot generate key", "error", err)
	}

	log.Debug("ext_ed25519_generate", "address", kp.Public().Address())

	runtimeCtx.keystore.Insert(kp)

	copy(memory[out:out+32], kp.Public().Encode())
}

//export ext_ed25519_verify
func ext_ed25519_verify(context unsafe.Pointer, msgData, msgLen, sigData, pubkeyData int32) int32 {
	log.Trace("[ext_ed25519_verify] executing...")
	instanceContext := wasm.IntoInstanceContext(context)
	memory := instanceContext.Memory().Data()

	msg := memory[msgData : msgData+msgLen]
	sig := memory[sigData : sigData+64]
	pubkey, err := ed25519.NewPublicKey(memory[pubkeyData : pubkeyData+32])
	if err != nil {
		return 1
	}

	if ok, err := pubkey.Verify(msg, sig); err != nil || !ok {
		return 1
	}

	return 0
}

//export ext_secp256k1_ecdsa_recover
func ext_secp256k1_ecdsa_recover(context unsafe.Pointer, msgData, sigData, pubkeyData int32) int32 {
	log.Trace("[ext_secp256k1_ecdsa_recover] executing...")
	instanceContext := wasm.IntoInstanceContext(context)
	memory := instanceContext.Memory().Data()

	// msg must be the 32-byte hash of the message to be signed.
	// sig must be a 65-byte compact ECDSA signature containing the
	// recovery id as the last element.
	msg := memory[msgData : msgData+32]
	sig := memory[sigData : sigData+65]

	pub, err := secp256k1.RecoverPubkey(msg, sig)
	if err != nil {
		return 1
	}

	copy(memory[pubkeyData:pubkeyData+65], pub)
	return 0
}

//export ext_is_validator
func ext_is_validator(context unsafe.Pointer) int32 {
	log.Trace("[ext_is_validator] executing...")
	log.Warn("[ext_is_validator] Not yet implemented.")
	return 0
}

//export ext_local_storage_get
func ext_local_storage_get(context unsafe.Pointer, kind, key, keyLen, valueLen int32) int32 {
	log.Trace("[ext_local_storage_get] executing...")
	log.Warn("[ext_local_storage_get] Not yet implemented.")
	return 0
}

//export ext_local_storage_compare_and_set
func ext_local_storage_compare_and_set(context unsafe.Pointer, kind, key, keyLen, oldValue, oldValueLen, newValue, newValueLen int32) int32 {
	log.Trace("[ext_local_storage_compare_and_set] executing...")
	log.Warn("[ext_local_storage_compare_and_set] Not yet implemented.")
	return 0
}

//export ext_network_state
func ext_network_state(context unsafe.Pointer, writtenOut int32) int32 {
	log.Trace("[ext_network_state] executing...")
	log.Warn("[ext_network_state] Not yet implemented.")
	return 0
}

//export ext_submit_transaction
func ext_submit_transaction(context unsafe.Pointer, data, len int32) int32 {
	log.Trace("[ext_submit_transaction] executing...")
	log.Warn("[ext_submit_transaction] Not yet implemented.")
	return 0
}

//export ext_local_storage_set
func ext_local_storage_set(context unsafe.Pointer, kind, key, keyLen, value, valueLen int32) {
	log.Trace("[ext_local_storage_set] executing...")
	log.Warn("[ext_local_storage_set] Not yet implemented.")
}

func registerImports() (*wasm.Imports, error) {
	imports, err := wasm.NewImports().Append("ext_malloc", ext_malloc, C.ext_malloc)
	if err != nil {
		return nil, err
	}
	_, err = imports.Append("ext_free", ext_free, C.ext_free)
	if err != nil {
		return nil, err
	}
	_, err = imports.Append("ext_print_utf8", ext_print_utf8, C.ext_print_utf8)
	if err != nil {
		return nil, err
	}
	_, err = imports.Append("ext_print_hex", ext_print_hex, C.ext_print_hex)
	if err != nil {
		return nil, err
	}
	_, err = imports.Append("ext_print_num", ext_print_num, C.ext_print_num)
	if err != nil {
		return nil, err
	}
	_, err = imports.Append("ext_get_storage_into", ext_get_storage_into, C.ext_get_storage_into)
	if err != nil {
		return nil, err
	}
	_, err = imports.Append("ext_get_allocated_storage", ext_get_allocated_storage, C.ext_get_allocated_storage)
	if err != nil {
		return nil, err
	}
	_, err = imports.Append("ext_set_storage", ext_set_storage, C.ext_set_storage)
	if err != nil {
		return nil, err
	}
	_, err = imports.Append("ext_blake2_256", ext_blake2_256, C.ext_blake2_256)
	if err != nil {
		return nil, err
	}
	_, err = imports.Append("ext_blake2_256_enumerated_trie_root", ext_blake2_256_enumerated_trie_root, C.ext_blake2_256_enumerated_trie_root)
	if err != nil {
		return nil, err
	}
	_, err = imports.Append("ext_clear_storage", ext_clear_storage, C.ext_clear_storage)
	if err != nil {
		return nil, err
	}
	_, err = imports.Append("ext_clear_prefix", ext_clear_prefix, C.ext_clear_prefix)
	if err != nil {
		return nil, err
	}
	_, err = imports.Append("ext_twox_128", ext_twox_128, C.ext_twox_128)
	if err != nil {
		return nil, err
	}
	_, err = imports.Append("ext_storage_root", ext_storage_root, C.ext_storage_root)
	if err != nil {
		return nil, err
	}
	_, err = imports.Append("ext_storage_changes_root", ext_storage_changes_root, C.ext_storage_changes_root)
	if err != nil {
		return nil, err
	}
	_, err = imports.Append("ext_sr25519_verify", ext_sr25519_verify, C.ext_sr25519_verify)
	if err != nil {
		return nil, err
	}
	_, err = imports.Append("ext_ed25519_verify", ext_ed25519_verify, C.ext_ed25519_verify)
	if err != nil {
		return nil, err
	}
	_, err = imports.Append("ext_keccak_256", ext_keccak_256, C.ext_keccak_256)
	if err != nil {
		return nil, err
	}
	_, err = imports.Append("ext_secp256k1_ecdsa_recover", ext_secp256k1_ecdsa_recover, C.ext_secp256k1_ecdsa_recover)
	if err != nil {
		return nil, err
	}
	_, err = imports.Append("ext_blake2_128", ext_blake2_128, C.ext_blake2_128)
	if err != nil {
		return nil, err
	}
	_, err = imports.Append("ext_is_validator", ext_is_validator, C.ext_is_validator)
	if err != nil {
		return nil, err
	}
	_, err = imports.Append("ext_local_storage_get", ext_local_storage_get, C.ext_local_storage_get)
	if err != nil {
		return nil, err
	}
	_, err = imports.Append("ext_local_storage_compare_and_set", ext_local_storage_compare_and_set, C.ext_local_storage_compare_and_set)
	if err != nil {
		return nil, err
	}
	_, err = imports.Append("ext_ed25519_public_keys", ext_ed25519_public_keys, C.ext_ed25519_public_keys)
	if err != nil {
		return nil, err
	}
	_, err = imports.Append("ext_sr25519_public_keys", ext_sr25519_public_keys, C.ext_sr25519_public_keys)
	if err != nil {
		return nil, err
	}
	_, err = imports.Append("ext_network_state", ext_network_state, C.ext_network_state)
	if err != nil {
		return nil, err
	}
	_, err = imports.Append("ext_sr25519_sign", ext_sr25519_sign, C.ext_sr25519_sign)
	if err != nil {
		return nil, err
	}
	_, err = imports.Append("ext_ed25519_sign", ext_ed25519_sign, C.ext_ed25519_sign)
	if err != nil {
		return nil, err
	}
	_, err = imports.Append("ext_submit_transaction", ext_submit_transaction, C.ext_submit_transaction)
	if err != nil {
		return nil, err
	}
	_, err = imports.Append("ext_local_storage_set", ext_local_storage_set, C.ext_local_storage_set)
	if err != nil {
		return nil, err
	}
	_, err = imports.Append("ext_ed25519_generate", ext_ed25519_generate, C.ext_ed25519_generate)
	if err != nil {
		return nil, err
	}
	_, err = imports.Append("ext_sr25519_generate", ext_sr25519_generate, C.ext_sr25519_generate)
	if err != nil {
		return nil, err
	}
	_, err = imports.Append("ext_twox_64", ext_twox_64, C.ext_twox_64)
	if err != nil {
		return nil, err
	}
	_, err = imports.Append("ext_set_child_storage", ext_set_child_storage, C.ext_set_child_storage)
	if err != nil {
		return nil, err
	}
	_, err = imports.Append("ext_get_child_storage_into", ext_get_child_storage_into, C.ext_get_child_storage_into)
	if err != nil {
		return nil, err
	}

	return imports, nil
}<|MERGE_RESOLUTION|>--- conflicted
+++ resolved
@@ -186,12 +186,6 @@
 		log.Error("[ext_set_storage]", "error", err)
 		return
 	}
-
-	roothash, err := t.Hash()
-	if err != nil {
-		log.Error("[ext_get_allocated_storage]", "error", err)
-		return
-	}
 }
 
 //export ext_set_child_storage
@@ -272,24 +266,10 @@
 	runtimeCtx := instanceContext.Data().(*RuntimeCtx)
 	s := runtimeCtx.storage
 
-<<<<<<< HEAD
-	roothash, err := t.Hash()
-	if err != nil {
-		log.Error("[ext_get_allocated_storage]", "error", err)
-		copy(memory[writtenOut:writtenOut+4], []byte{0xff, 0xff, 0xff, 0xff})
-		return 0
-=======
-	key := memory[keyData : keyData+keyLen]
-	val, err := s.GetStorage(key)
-	if err == nil && len(val) >= (1<<32) {
-		err = errors.New("retrieved value length exceeds 2^32")
->>>>>>> 794adfd4
-	}
-
 	key := memory[keyData : keyData+keyLen]
 	log.Debug("[ext_get_allocated_storage]", "key", key)
 
-	val, err := t.Get(key)
+	val, err := s.GetStorage(key)
 	if err != nil {
 		log.Error("[ext_get_allocated_storage]", "error", err)
 		copy(memory[writtenOut:writtenOut+4], []byte{0xff, 0xff, 0xff, 0xff})
