// Copyright 2019 ChainSafe Systems (ON) Corp.
// This file is part of gossamer.
//
// The gossamer library is free software: you can redistribute it and/or modify
// it under the terms of the GNU Lesser General Public License as published by
// the Free Software Foundation, either version 3 of the License, or
// (at your option) any later version.
//
// The gossamer library is distributed in the hope that it will be useful,
// but WITHOUT ANY WARRANTY; without even the implied warranty of
// MERCHANTABILITY or FITNESS FOR A PARTICULAR PURPOSE. See the
// GNU Lesser General Public License for more details.
//
// You should have received a copy of the GNU Lesser General Public License
// along with the gossamer library. If not, see <http://www.gnu.org/licenses/>.

package p2p

import (
	"bufio"
	"context"
	"crypto/rand"
	"errors"
	"fmt"
	"io"
	mrand "math/rand"
	"time"

	log "github.com/ChainSafe/log15"
	ds "github.com/ipfs/go-datastore"
	dsync "github.com/ipfs/go-datastore/sync"
	libp2p "github.com/libp2p/go-libp2p"
	core "github.com/libp2p/go-libp2p-core"
	crypto "github.com/libp2p/go-libp2p-core/crypto"
	host "github.com/libp2p/go-libp2p-core/host"
	net "github.com/libp2p/go-libp2p-core/network"
	peer "github.com/libp2p/go-libp2p-core/peer"
	kaddht "github.com/libp2p/go-libp2p-kad-dht"
	discovery "github.com/libp2p/go-libp2p/p2p/discovery"
	rhost "github.com/libp2p/go-libp2p/p2p/host/routed"
	ma "github.com/multiformats/go-multiaddr"
)

const protocolPrefix = "/substrate/dot/3"

// Service describes a p2p service, including host and dht
type Service struct {
	ctx            context.Context
	host           core.Host
	hostAddr       ma.Multiaddr
	dht            *kaddht.IpfsDHT
<<<<<<< HEAD
	dhtConfig 		kaddht.BootstrapConfig
=======
>>>>>>> f7c51327
	bootstrapNodes []peer.AddrInfo
	mdns           discovery.Service
	noBootstrap    bool
}

// Config is used to configure a p2p service
type Config struct {
	BootstrapNodes []string
	Port           int
	RandSeed       int64
	NoBootstrap    bool
}

// NewService creates a new p2p.Service using the service config. It initializes the host and dht
func NewService(conf *Config) (*Service, error) {
	ctx := context.Background()
	opts, err := conf.buildOpts()
	if err != nil {
		return nil, err
	}

	h, err := libp2p.New(ctx, opts...)
	if err != nil {
		return nil, err
	}

	h.SetStreamHandler(protocolPrefix, handleStream)

	dstore := dsync.MutexWrap(ds.NewMapDatastore())
	dht := kaddht.NewDHT(ctx, h, dstore)

	// wrap the host with routed host so we can look up peers in DHT
	h = rhost.Wrap(h, dht)

	// build host multiaddress
	hostAddr, err := ma.NewMultiaddr(fmt.Sprintf("/p2p/%s", h.ID().Pretty()))
	if err != nil {
		return nil, err
	}

	mdns, err := discovery.NewMdnsService(ctx, h, 60*time.Second, "polkadot")
	if err != nil {
		return nil, err
	}

	mdns.RegisterNotifee(Notifee{ctx: ctx, host: h})

	dhtConfig := kaddht.BootstrapConfig{
		Queries:    10,
		Period: 	5*time.Second,
		//Timeout:    time.Second * 100,
	}

	bootstrapNodes, err := stringsToPeerInfos(conf.BootstrapNodes)
	s := &Service{
		ctx:            ctx,
		host:           h,
		hostAddr:       hostAddr,
		dht:            dht,
		dhtConfig:		dhtConfig,
		bootstrapNodes: bootstrapNodes,
		noBootstrap:    conf.NoBootstrap,
		mdns:           mdns,
	}
	return s, err
}

// Start begins the p2p Service, including discovery
func (s *Service) Start() <-chan error {
	e := make(chan error)
	go s.start(e)
	return e
}

// start begins the p2p Service, including discovery. start does not terminate once called.
func (s *Service) start(e chan error) {
	if len(s.bootstrapNodes) == 0 && !s.noBootstrap {
		e <- errors.New("no peers to bootstrap to")
	}

<<<<<<< HEAD
	if !s.noBootstrap {
		// connect to the bootstrap nodes
		err := s.bootstrapConnect()
		if err != nil {
			e <- err
		}
	}

=======
>>>>>>> f7c51327
	err := s.dht.Bootstrap(s.ctx)
	if err != nil {
		e <- err
	}

	if !s.noBootstrap {
		// connect to the bootstrap nodes
		err := s.bootstrapConnect()
		if err != nil {
			e <- err
		}
	}

	// Now we can build a full multiaddress to reach this host
	// by encapsulating both addresses:
	addrs := s.host.Addrs()
	for _, addr := range addrs {
		log.Info("address can be reached", "hostAddr", addr.Encapsulate(s.hostAddr))
	}

	log.Info("listening for connections...")
	e <- nil
}

// Stop stops the p2p service
func (s *Service) Stop() <-chan error {
	e := make(chan error)

	//Stop the host & IpfsDHT
	err := s.host.Close()
	if err != nil {
		e <- err
	}

	err = s.dht.Close()
	if err != nil {
		e <- err
	}

	return e
}

// Broadcast sends a message to all peers
func (s *Service) Broadcast(msg []byte) (err error) {
	// TODO
	return nil
}

// Send sends a message to a specific peer
func (s *Service) Send(peer core.PeerAddrInfo, msg []byte) error {
	err := s.host.Connect(s.ctx, peer)
	if err != nil {
		return err
	}

	stream, err := s.host.NewStream(s.ctx, peer.ID, protocolPrefix)
	if err != nil {
		return err
	}

	_, err = stream.Write(msg)
	if err != nil {
		return err
	}

	return nil
}

// Ping pings a peer
func (s *Service) Ping(peer core.PeerID) error {
	ps, err := s.dht.FindPeer(s.ctx, peer)
	if err != nil {
		return fmt.Errorf("could not find peer: %s", err)
	}

	err = s.host.Connect(s.ctx, ps)
	if err != nil {
		return err
	}

	return s.dht.Ping(s.ctx, peer)
}

// Host returns the service's host
func (s *Service) Host() host.Host {
	return s.host
}

// DHT returns the service's dht
func (s *Service) DHT() *kaddht.IpfsDHT {
	return s.dht
}

// Ctx returns the service's ctx
func (s *Service) Ctx() context.Context {
	return s.ctx
}

func (sc *Config) buildOpts() ([]libp2p.Option, error) {
	// TODO: get external ip
	ip := "0.0.0.0"

	priv, err := generateKey(sc.RandSeed)
	if err != nil {
		return nil, err
	}

	addr, err := ma.NewMultiaddr(fmt.Sprintf("/ip4/%s/tcp/%d", ip, sc.Port))
	if err != nil {
		return nil, err
	}

	return []libp2p.Option{
		libp2p.ListenAddrs(addr),
		libp2p.DisableRelay(),
		libp2p.Identity(priv),
		libp2p.NATPortMap(),
		libp2p.Ping(true),
	}, nil
}

// generateKey generates a libp2p private key which is used for secure messaging
func generateKey(seed int64) (crypto.PrivKey, error) {
	// If the seed is zero, use real cryptographic randomness. Otherwise, use a
	// deterministic randomness source to make generated keys stay the same
	// across multiple runs
	var r io.Reader
	if seed == 0 {
		r = rand.Reader
	} else {
		r = mrand.New(mrand.NewSource(seed))
	}

	// Generate a key pair for this host. We will use it at least
	// to obtain a valid host ID.
	priv, _, err := crypto.GenerateKeyPairWithReader(crypto.RSA, 2048, r)
	if err != nil {
		return nil, err
	}

	return priv, nil
}

// TODO: message handling
func handleStream(stream net.Stream) {
	defer func() {
		if err := stream.Close(); err != nil {
			log.Error("error closing stream", "err", err)
		}
	}()
	// Create a buffer stream for non blocking read and write.
	rw := bufio.NewReadWriter(bufio.NewReader(stream), bufio.NewWriter(stream))
	str, err := rw.ReadString('\n')
	if err != nil {
		return
	}

	fmt.Printf("got stream from %s: %s", stream.Conn().RemotePeer(), str)
	_, err = rw.WriteString("hello friend")
	if err != nil {
		return
	}
}

// PeerCount returns the number of connected peers
func (s *Service) PeerCount() int {
	peers := s.host.Network().Peers()
	return len(peers)
}<|MERGE_RESOLUTION|>--- conflicted
+++ resolved
@@ -49,10 +49,7 @@
 	host           core.Host
 	hostAddr       ma.Multiaddr
 	dht            *kaddht.IpfsDHT
-<<<<<<< HEAD
 	dhtConfig 		kaddht.BootstrapConfig
-=======
->>>>>>> f7c51327
 	bootstrapNodes []peer.AddrInfo
 	mdns           discovery.Service
 	noBootstrap    bool
@@ -102,7 +99,7 @@
 
 	dhtConfig := kaddht.BootstrapConfig{
 		Queries:    10,
-		Period: 	5*time.Second,
+		Period: 	time.Second,
 		//Timeout:    time.Second * 100,
 	}
 
@@ -133,7 +130,6 @@
 		e <- errors.New("no peers to bootstrap to")
 	}
 
-<<<<<<< HEAD
 	if !s.noBootstrap {
 		// connect to the bootstrap nodes
 		err := s.bootstrapConnect()
@@ -142,19 +138,9 @@
 		}
 	}
 
-=======
->>>>>>> f7c51327
 	err := s.dht.Bootstrap(s.ctx)
 	if err != nil {
 		e <- err
-	}
-
-	if !s.noBootstrap {
-		// connect to the bootstrap nodes
-		err := s.bootstrapConnect()
-		if err != nil {
-			e <- err
-		}
 	}
 
 	// Now we can build a full multiaddress to reach this host
