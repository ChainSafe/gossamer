--- conflicted
+++ resolved
@@ -115,11 +115,7 @@
 }
 
 // Broadcast sends a message to all peers
-<<<<<<< HEAD
-func (s *Service) Broadcast(msg []byte) {
-=======
 func (s *Service) Broadcast(msg []byte) (err error) {
->>>>>>> 6ad325d6
 	// TODO
 	return nil
 }
@@ -147,21 +143,6 @@
 	}
 
 	return s.dht.Ping(s.ctx, peer)
-}
-
-// Host returns the service's host
-func (s *Service) Host() host.Host {
-	return s.host
-}
-
-// DHT returns the service's dht
-func (s *Service) DHT() *kaddht.IpfsDHT {
-	return s.dht
-}
-
-// Ctx returns the service's ctx
-func (s *Service) Ctx() context.Context {
-	return s.ctx
 }
 
 // Host returns the service's host
@@ -237,10 +218,6 @@
 	fmt.Printf("got stream from %s: %s", stream.Conn().RemotePeer(), str)
 	_, err = rw.WriteString("hello friend")
 	if err != nil {
-<<<<<<< HEAD
-		log.Println("error: ", err)
-=======
->>>>>>> 6ad325d6
 		return
 	}
 }