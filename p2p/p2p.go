// Copyright 2019 ChainSafe Systems (ON) Corp.
// This file is part of gossamer.
//
// The gossamer library is free software: you can redistribute it and/or modify
// it under the terms of the GNU Lesser General Public License as published by
// the Free Software Foundation, either version 3 of the License, or
// (at your option) any later version.
//
// The gossamer library is distributed in the hope that it will be useful,
// but WITHOUT ANY WARRANTY; without even the implied warranty of
// MERCHANTABILITY or FITNESS FOR A PARTICULAR PURPOSE. See the
// GNU Lesser General Public License for more details.
//
// You should have received a copy of the GNU Lesser General Public License
// along with the gossamer library. If not, see <http://www.gnu.org/licenses/>.

package p2p

import (
	"bufio"
	"context"
	"crypto/rand"
	"errors"
	"fmt"
	"io"
	mrand "math/rand"
	"time"

	log "github.com/ChainSafe/log15"

	ds "github.com/ipfs/go-datastore"
	dsync "github.com/ipfs/go-datastore/sync"
	libp2p "github.com/libp2p/go-libp2p"
	core "github.com/libp2p/go-libp2p-core"
	crypto "github.com/libp2p/go-libp2p-core/crypto"
	host "github.com/libp2p/go-libp2p-core/host"
	net "github.com/libp2p/go-libp2p-core/network"
	peer "github.com/libp2p/go-libp2p-core/peer"
	kaddht "github.com/libp2p/go-libp2p-kad-dht"
	discovery "github.com/libp2p/go-libp2p/p2p/discovery"
	rhost "github.com/libp2p/go-libp2p/p2p/host/routed"
	ma "github.com/multiformats/go-multiaddr"
)

<<<<<<< HEAD
const ProtocolPrefix = "/substrate/dot/2"
const mdnsPeriod = time.Minute
=======
const protocolPrefix = "/polkadot/0.0.0"
const protocolPrefix2 = "/polkadot/0.0.1"
>>>>>>> 68725107

// Service describes a p2p service, including host and dht
type Service struct {
	ctx            context.Context
	host           core.Host
	hostAddr       ma.Multiaddr
	dht            *kaddht.IpfsDHT
	dhtConfig      kaddht.BootstrapConfig
	bootstrapNodes []peer.AddrInfo
	mdns           discovery.Service
	noBootstrap    bool
}

// Config is used to configure a p2p service
type Config struct {
	BootstrapNodes []string
	Port           int
	RandSeed       int64
	NoBootstrap    bool
	NoMdns         bool
}

// NewService creates a new p2p.Service using the service config. It initializes the host and dht
func NewService(conf *Config) (*Service, error) {
	ctx := context.Background()
	opts, err := conf.buildOpts()
	if err != nil {
		return nil, err
	}

	h, err := libp2p.New(ctx, opts...)
	if err != nil {
		return nil, err
	}
<<<<<<< HEAD

	h.SetStreamHandler(ProtocolPrefix, handleStream)
=======
	h.SetStreamHandler(protocolPrefix, handleStream)
	h.SetStreamHandler(protocolPrefix2, handleBroadcastStream)
>>>>>>> 68725107

	dstore := dsync.MutexWrap(ds.NewMapDatastore())
	dht := kaddht.NewDHT(ctx, h, dstore)

	// wrap the host with routed host so we can look up peers in DHT
	h = rhost.Wrap(h, dht)

	// build host multiaddress
	hostAddr, err := ma.NewMultiaddr(fmt.Sprintf("/ip4/127.0.0.1/tcp/%d/ipfs/%s", conf.Port, h.ID().Pretty()))
	if err != nil {
		return nil, err
	}

	var mdns discovery.Service
	if !conf.NoMdns {
		mdns, err = discovery.NewMdnsService(ctx, h, mdnsPeriod, ProtocolPrefix)
		if err != nil {
			return nil, err
		}

		mdns.RegisterNotifee(Notifee{ctx: ctx, host: h})
	}

	dhtConfig := kaddht.BootstrapConfig{
		Queries: 1,
		Period:  time.Second,
	}

	bootstrapNodes, err := stringsToPeerInfos(conf.BootstrapNodes)
	s := &Service{
		ctx:            ctx,
		host:           h,
		hostAddr:       hostAddr,
		dht:            dht,
		dhtConfig:      dhtConfig,
		bootstrapNodes: bootstrapNodes,
		noBootstrap:    conf.NoBootstrap,
		mdns:           mdns,
	}
	return s, err
}

// Start begins the p2p Service, including discovery
func (s *Service) Start() <-chan error {
	e := make(chan error)
	go s.start(e)
	return e
}

// start begins the p2p Service, including discovery. start does not terminate once called.
func (s *Service) start(e chan error) {
	if len(s.bootstrapNodes) == 0 && !s.noBootstrap {
		e <- errors.New("no peers to bootstrap to")
	}

	// this is in a go func that loops every minute due to the fact that we appear
	// to get kicked off the network after a few minutes
	// this will likely be resolved once we send messages back to the network
	go func() {
		for {
			if !s.noBootstrap {
				// connect to the bootstrap nodes
				err := s.bootstrapConnect()
				if err != nil {
					e <- err
				}
			}

			err := s.dht.Bootstrap(s.ctx)
			if err != nil {
				e <- err
			}
			time.Sleep(time.Minute)
		}
	}()

	// Now we can build a full multiaddress to reach this host
	// by encapsulating both addresses:
	addrs := s.host.Addrs()
	for _, addr := range addrs {
		log.Info("address can be reached", "hostAddr", addr.Encapsulate(s.hostAddr))
	}

	log.Info("listening for connections...")
	e <- nil
}

// Stop stops the p2p service
func (s *Service) Stop() <-chan error {
	e := make(chan error)

	//Stop the host & IpfsDHT
	err := s.host.Close()
	if err != nil {
		e <- err
	}

	err = s.dht.Close()
	if err != nil {
		e <- err
	}

	return e
}

// Broadcast sends a message to all peers
func (s *Service) Broadcast(msg []byte) (err error) {
	//Get each node it's connected to & broadcast message to them
	for _, node := range s.bootstrapNodes {
		err = s.SendBroadcast(node, msg)
	}
	return err
	// TODO
	// return nil
}

// Send sends a message to a specific peer
func (s *Service) Send(peer core.PeerAddrInfo, msg []byte) (err error) {
	log.Debug("sending message", "peer", peer.ID, "msg", fmt.Sprintf("0x%x", msg))

	stream := s.getExistingStream(peer.ID)
	if stream == nil {
		stream, err = s.host.NewStream(s.ctx, peer.ID, ProtocolPrefix)
		log.Debug("opening new stream ", "peer", peer.ID)
		if err != nil {
			log.Error("failed to open stream", "error", err)
			return err
		}
	} else {
		log.Debug("using existing stream", "peer", peer.ID)
	}

	_, err = stream.Write(msg)
	if err != nil {
		log.Error("fail to send message", "error", err)
		return err
	}

	return nil
}

func (s *Service) SendBroadcast(peer core.PeerAddrInfo, msg []byte) error {
	err := s.host.Connect(s.ctx, peer)
	if err != nil {
		return err
	}

	stream, err := s.host.NewStream(s.ctx, peer.ID, protocolPrefix2)
	if err != nil {
		return err
	}

	_, err = stream.Write(msg)
	if err != nil {
		return err
	}

	return nil
}

func (s *Service) SendBroadcast(peer core.PeerAddrInfo, msg []byte) error {
	err := s.host.Connect(s.ctx, peer)
	if err != nil {
		return err
	}

	stream, err := s.host.NewStream(s.ctx, peer.ID, protocolPrefix2)
	if err != nil {
		return err
	}

	_, err = stream.Write(msg)
	if err != nil {
		return err
	}

	return nil
}

// Ping pings a peer
func (s *Service) Ping(peer core.PeerID) error {
	ps, err := s.dht.FindPeer(s.ctx, peer)
	if err != nil {
		return fmt.Errorf("could not find peer: %s", err)
	}

	err = s.host.Connect(s.ctx, ps)
	if err != nil {
		return err
	}

	return s.dht.Ping(s.ctx, peer)
}

// Host returns the service's host
func (s *Service) Host() host.Host {
	return s.host
}

// FullAddrs returns all the hosts addresses with their ID append as multiaddrs
func (s *Service) FullAddrs() (maddrs []ma.Multiaddr) {
	addrs := s.host.Addrs()
	for _, a := range addrs {
		maddr, err := ma.NewMultiaddr(fmt.Sprintf("%s/p2p/%s", a, s.host.ID().Pretty()))
		if err != nil {
			continue
		}
		maddrs = append(maddrs, maddr)
	}
	return maddrs
}

// DHT returns the service's dht
func (s *Service) DHT() *kaddht.IpfsDHT {
	return s.dht
}

// Ctx returns the service's ctx
func (s *Service) Ctx() context.Context {
	return s.ctx
}

// PeerCount returns the number of connected peers
func (s *Service) PeerCount() int {
	peers := s.host.Network().Peers()
	return len(peers)
}

func (sc *Config) buildOpts() ([]libp2p.Option, error) {
	ip := "0.0.0.0"

	priv, err := generateKey(sc.RandSeed)
	if err != nil {
		return nil, err
	}

	addr, err := ma.NewMultiaddr(fmt.Sprintf("/ip4/%s/tcp/%d", ip, sc.Port))
	if err != nil {
		return nil, err
	}

	connMgr := ConnManager{}

	return []libp2p.Option{
		libp2p.ListenAddrs(addr),
		libp2p.DisableRelay(),
		libp2p.Identity(priv),
		libp2p.NATPortMap(),
		libp2p.Ping(true),
		libp2p.ConnectionManager(connMgr),
	}, nil
}

// generateKey generates a libp2p private key which is used for secure messaging
func generateKey(seed int64) (crypto.PrivKey, error) {
	// If the seed is zero, use real cryptographic randomness. Otherwise, use a
	// deterministic randomness source to make generated keys stay the same
	// across multiple runs
	var r io.Reader
	if seed == 0 {
		r = rand.Reader
	} else {
		r = mrand.New(mrand.NewSource(seed))
	}

	// Generate a key pair for this host. We will use it at least
	// to obtain a valid host ID.
	priv, _, err := crypto.GenerateKeyPairWithReader(crypto.RSA, 2048, r)
	if err != nil {
		return nil, err
	}

	return priv, nil
}

// getExistingStream gets an existing stream for a peer that uses ProtocolPrefix
func (s *Service) getExistingStream(p peer.ID) net.Stream {
	conns := s.host.Network().ConnsToPeer(p)
	for _, conn := range conns {
		streams := conn.GetStreams()
		for _, stream := range streams {
			if stream.Protocol() == ProtocolPrefix {
				return stream
			}
		}
	}

	return nil
}

// handles stream; reads message length, message type, and decodes message based on type
// TODO: implement all message types; send message back to peer when we get a message; gossip for certain message types
func handleStream(stream net.Stream) {
	defer func() {
		if err := stream.Close(); err != nil {
			log.Error("fail to close stream", "error", err)
		}
	}()

	log.Debug("got stream", "peer", stream.Conn().RemotePeer())

	rw := bufio.NewReadWriter(bufio.NewReader(stream), bufio.NewWriter(stream))
	lengthByte, err := rw.Reader.ReadByte()
	if err != nil {
		log.Error("failed to read message length", "peer", stream.Conn().RemotePeer(), "error", err)
		return
	}

	// decode message length using LEB128
	length := LEB128ToUint64([]byte{lengthByte})

	// read message type byte
	msgType, err := rw.Reader.Peek(1)
	if err != nil {
		log.Error("failed to read message type", "err", err)
		return
	}

	// read entire message
	rawMsg, err := rw.Reader.Peek(int(length) - 1)
	if err != nil {
		log.Error("failed to read message", "err", err)
		return
	}

	log.Debug("got stream", "peer", stream.Conn().RemotePeer(), "msg", fmt.Sprintf("0x%x", rawMsg))

	// decode message
	msg, err := DecodeMessage(rw.Reader)
	if err != nil {
		log.Error("failed to decode message", "error", err)
		return
	}

	log.Debug("got message", "peer", stream.Conn().RemotePeer(), "type", msgType, "msg", msg.String())
}
// TODO: message handling
func handleBroadcastStream(stream net.Stream) {
	defer func() {
		if err := stream.Close(); err != nil {
			log.Error("error closing stream", "err", err)
		}
	}()
	// Create a buffer stream for non blocking read and write.
	rw := bufio.NewReadWriter(bufio.NewReader(stream), bufio.NewWriter(stream))
	str, err := rw.ReadString('\n')
	if err != nil {
		return
	}

	fmt.Printf("got stream from %s: %s", stream.Conn().RemotePeer(), str)
	_, err = rw.WriteString("hello friend")
	if err != nil {
		return
	}
}

// TODO: message handling
func handleBroadcastStream(stream net.Stream) {
	defer func() {
		if err := stream.Close(); err != nil {
			log.Error("error closing stream", "err", err)
		}
	}()
	// Create a buffer stream for non blocking read and write.
	rw := bufio.NewReadWriter(bufio.NewReader(stream), bufio.NewWriter(stream))
	str, err := rw.ReadString('\n')
	if err != nil {
		return
	}

	fmt.Printf("got stream from %s: %s", stream.Conn().RemotePeer(), str)
	_, err = rw.WriteString("hello friend")
	if err != nil {
		return
	}
}

// PeerCount returns the number of connected peers
func (s *Service) PeerCount() int {
	peers := s.host.Network().Peers()
	return len(peers)
}<|MERGE_RESOLUTION|>--- conflicted
+++ resolved
@@ -42,13 +42,8 @@
 	ma "github.com/multiformats/go-multiaddr"
 )
 
-<<<<<<< HEAD
 const ProtocolPrefix = "/substrate/dot/2"
 const mdnsPeriod = time.Minute
-=======
-const protocolPrefix = "/polkadot/0.0.0"
-const protocolPrefix2 = "/polkadot/0.0.1"
->>>>>>> 68725107
 
 // Service describes a p2p service, including host and dht
 type Service struct {
@@ -83,13 +78,10 @@
 	if err != nil {
 		return nil, err
 	}
-<<<<<<< HEAD
-
-	h.SetStreamHandler(ProtocolPrefix, handleStream)
-=======
 	h.SetStreamHandler(protocolPrefix, handleStream)
 	h.SetStreamHandler(protocolPrefix2, handleBroadcastStream)
->>>>>>> 68725107
+
+	h.SetStreamHandler(ProtocolPrefix, handleStream)
 
 	dstore := dsync.MutexWrap(ds.NewMapDatastore())
 	dht := kaddht.NewDHT(ctx, h, dstore)
