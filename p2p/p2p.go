// Copyright 2019 ChainSafe Systems (ON) Corp.
// This file is part of gossamer.
//
// The gossamer library is free software: you can redistribute it and/or modify
// it under the terms of the GNU Lesser General Public License as published by
// the Free Software Foundation, either version 3 of the License, or
// (at your option) any later version.
//
// The gossamer library is distributed in the hope that it will be useful,
// but WITHOUT ANY WARRANTY; without even the implied warranty of
// MERCHANTABILITY or FITNESS FOR A PARTICULAR PURPOSE. See the
// GNU Lesser General Public License for more details.
//
// You should have received a copy of the GNU Lesser General Public License
// along with the gossamer library. If not, see <http://www.gnu.org/licenses/>.

package p2p

import (
	"bufio"
	"context"
	"crypto/rand"
	"errors"
	"fmt"
	"io"
	mrand "math/rand"
	"time"

	log "github.com/ChainSafe/log15"
	ds "github.com/ipfs/go-datastore"
	dsync "github.com/ipfs/go-datastore/sync"
	libp2p "github.com/libp2p/go-libp2p"
	core "github.com/libp2p/go-libp2p-core"
	crypto "github.com/libp2p/go-libp2p-core/crypto"
	host "github.com/libp2p/go-libp2p-core/host"
	net "github.com/libp2p/go-libp2p-core/network"
	//routing "github.com/libp2p/go-libp2p-core/routing"
	kaddht "github.com/libp2p/go-libp2p-kad-dht"
	discovery "github.com/libp2p/go-libp2p/p2p/discovery"
	rhost "github.com/libp2p/go-libp2p/p2p/host/routed"
	ma "github.com/multiformats/go-multiaddr"
	peer "github.com/libp2p/go-libp2p-core/peer"
)

const protocolPrefix = "/polkadot/0.0.0"

// Service describes a p2p service, including host and dht
type Service struct {
	ctx            context.Context
	host           core.Host
	hostAddr       ma.Multiaddr
	dht            *kaddht.IpfsDHT
<<<<<<< HEAD
	bootstrapNodes []peer.AddrInfo
	mdns           discovery.Service
	noBootstrap    bool
=======
	bootstrapNodes []*core.PeerAddrInfo
	mdns           discovery.Service
>>>>>>> 5fd89641
}

// Config is used to configure a p2p service
type Config struct {
	BootstrapNodes []string
	Port           int
	RandSeed       int64
	NoBootstrap    bool
}

// NewService creates a new p2p.Service using the service config. It initializes the host and dht
func NewService(conf *Config) (*Service, error) {
	ctx := context.Background()
	opts, err := conf.buildOpts()
	if err != nil {
		return nil, err
	}

	h, err := libp2p.New(ctx, opts...)
	if err != nil {
		return nil, err
	}
	h.SetStreamHandler(protocolPrefix, handleStream)

	dstore := dsync.MutexWrap(ds.NewMapDatastore())
	dht := kaddht.NewDHT(ctx, h, dstore)

	// wrap the host with routed host so we can look up peers in DHT
	h = rhost.Wrap(h, dht)

	// build host multiaddress
	hostAddr, err := ma.NewMultiaddr(fmt.Sprintf("/p2p/%s", h.ID().Pretty()))
	if err != nil {
		return nil, err
	}

	mdns, err := discovery.NewMdnsService(ctx, h, time.Second, "polkadot")
	if err != nil {
		return nil, err
	}

	mdns.RegisterNotifee(Notifee{ctx: ctx, host: h})

	bootstrapNodes, err := stringsToPeerInfos(conf.BootstrapNodes)
	s := &Service{
		ctx:            ctx,
		host:           h,
		hostAddr:       hostAddr,
		dht:            dht,
		bootstrapNodes: bootstrapNodes,
<<<<<<< HEAD
		noBootstrap:    conf.NoBootstrap,
=======
		mdns:           mdns,
>>>>>>> 5fd89641
	}
	return s, err
}

// Start begins the p2p Service, including discovery
func (s *Service) Start() <-chan error {
	e := make(chan error)
	go s.start(e)
	return e
}

// start begins the p2p Service, including discovery. start does not terminate once called.
func (s *Service) start(e chan error) {
	if len(s.bootstrapNodes) == 0 && !s.noBootstrap {
		e <- errors.New("no peers to bootstrap to")
	}

	err := s.dht.Bootstrap(s.ctx)
	if err != nil {
		e <- err
	}

	if !s.noBootstrap {
		// connect to the bootstrap nodes
		err := s.bootstrapConnect()
		if err != nil {
			e <- err
		}
	}

	// Now we can build a full multiaddress to reach this host
	// by encapsulating both addresses:
	addrs := s.host.Addrs()
	for _, addr := range addrs {
		log.Info("address can be reached", "hostAddr", addr.Encapsulate(s.hostAddr))
	}

	log.Info("listening for connections...")
	e <- nil
}

// Stop stops the p2p service
func (s *Service) Stop() <-chan error {
	e := make(chan error)

	//Stop the host & IpfsDHT
	err := s.host.Close()
	if err != nil {
		e <- err
	}

	err = s.dht.Close()
	if err != nil {
		e <- err
	}
	return e
}

// Broadcast sends a message to all peers
func (s *Service) Broadcast(msg []byte) (err error) {
	// TODO
	return nil
}

// Send sends a message to a specific peer
func (s *Service) Send(peer core.PeerAddrInfo, msg []byte) error {
	err := s.host.Connect(s.ctx, peer)
	if err != nil {
		return err
	}

	stream, err := s.host.NewStream(s.ctx, peer.ID, protocolPrefix)
	if err != nil {
		return err
	}

	_, err = stream.Write(msg)
	if err != nil {
		return err
	}

	return nil
}

// Ping pings a peer
func (s *Service) Ping(peer core.PeerID) error {
	ps, err := s.dht.FindPeer(s.ctx, peer)
	if err != nil {
		return fmt.Errorf("could not find peer: %s", err)
	}

	err = s.host.Connect(s.ctx, ps)
	if err != nil {
		return err
	}

	return s.dht.Ping(s.ctx, peer)
}

// Host returns the service's host
func (s *Service) Host() host.Host {
	return s.host
}

// DHT returns the service's dht
func (s *Service) DHT() *kaddht.IpfsDHT {
	return s.dht
}

// Ctx returns the service's ctx
func (s *Service) Ctx() context.Context {
	return s.ctx
}

func (sc *Config) buildOpts() ([]libp2p.Option, error) {
	// TODO: get external ip
	ip := "0.0.0.0"

	priv, err := generateKey(sc.RandSeed)
	if err != nil {
		return nil, err
	}

	addr, err := ma.NewMultiaddr(fmt.Sprintf("/ip4/%s/tcp/%d", ip, sc.Port))
	if err != nil {
		return nil, err
	}

	return []libp2p.Option{
		libp2p.ListenAddrs(addr),
		//libp2p.DisableRelay(),
		libp2p.Identity(priv),
		//libp2p.NATPortMap(),
		libp2p.Ping(true),
		//libp2p.Routing(dhtRouter),
	}, nil
}

// func dhtRouter(h host.Host) (routing.PeerRouting, error) {
// 	return nil, nil
// }

// generateKey generates a libp2p private key which is used for secure messaging
func generateKey(seed int64) (crypto.PrivKey, error) {
	// If the seed is zero, use real cryptographic randomness. Otherwise, use a
	// deterministic randomness source to make generated keys stay the same
	// across multiple runs
	var r io.Reader
	if seed == 0 {
		r = rand.Reader
	} else {
		r = mrand.New(mrand.NewSource(seed))
	}

	// Generate a key pair for this host. We will use it at least
	// to obtain a valid host ID.
	priv, _, err := crypto.GenerateKeyPairWithReader(crypto.RSA, 2048, r)
	if err != nil {
		return nil, err
	}

	return priv, nil
}

// TODO: message handling
func handleStream(stream net.Stream) {
	defer func() {
		if err := stream.Close(); err != nil {
			log.Error("error closing stream", "err", err)
		}
	}()
	// Create a buffer stream for non blocking read and write.
	rw := bufio.NewReadWriter(bufio.NewReader(stream), bufio.NewWriter(stream))
	str, err := rw.ReadString('\n')
	if err != nil {
		return
	}

	fmt.Printf("got stream from %s: %s", stream.Conn().RemotePeer(), str)
	_, err = rw.WriteString("hello friend")
	if err != nil {
		return
	}
}

// PeerCount returns the number of connected peers
func (s *Service) PeerCount() int {
	peers := s.host.Network().Peers()
	return len(peers)
}<|MERGE_RESOLUTION|>--- conflicted
+++ resolved
@@ -35,11 +35,11 @@
 	host "github.com/libp2p/go-libp2p-core/host"
 	net "github.com/libp2p/go-libp2p-core/network"
 	//routing "github.com/libp2p/go-libp2p-core/routing"
+	peer "github.com/libp2p/go-libp2p-core/peer"
 	kaddht "github.com/libp2p/go-libp2p-kad-dht"
 	discovery "github.com/libp2p/go-libp2p/p2p/discovery"
 	rhost "github.com/libp2p/go-libp2p/p2p/host/routed"
 	ma "github.com/multiformats/go-multiaddr"
-	peer "github.com/libp2p/go-libp2p-core/peer"
 )
 
 const protocolPrefix = "/polkadot/0.0.0"
@@ -50,14 +50,9 @@
 	host           core.Host
 	hostAddr       ma.Multiaddr
 	dht            *kaddht.IpfsDHT
-<<<<<<< HEAD
 	bootstrapNodes []peer.AddrInfo
 	mdns           discovery.Service
 	noBootstrap    bool
-=======
-	bootstrapNodes []*core.PeerAddrInfo
-	mdns           discovery.Service
->>>>>>> 5fd89641
 }
 
 // Config is used to configure a p2p service
@@ -108,11 +103,8 @@
 		hostAddr:       hostAddr,
 		dht:            dht,
 		bootstrapNodes: bootstrapNodes,
-<<<<<<< HEAD
 		noBootstrap:    conf.NoBootstrap,
-=======
 		mdns:           mdns,
->>>>>>> 5fd89641
 	}
 	return s, err
 }
@@ -243,17 +235,12 @@
 
 	return []libp2p.Option{
 		libp2p.ListenAddrs(addr),
-		//libp2p.DisableRelay(),
+		libp2p.DisableRelay(),
 		libp2p.Identity(priv),
-		//libp2p.NATPortMap(),
+		libp2p.NATPortMap(),
 		libp2p.Ping(true),
-		//libp2p.Routing(dhtRouter),
 	}, nil
 }
-
-// func dhtRouter(h host.Host) (routing.PeerRouting, error) {
-// 	return nil, nil
-// }
 
 // generateKey generates a libp2p private key which is used for secure messaging
 func generateKey(seed int64) (crypto.PrivKey, error) {
