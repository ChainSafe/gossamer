// Copyright 2019 ChainSafe Systems (ON) Corp.
// This file is part of gossamer.
//
// The gossamer library is free software: you can redistribute it and/or modify
// it under the terms of the GNU Lesser General Public License as published by
// the Free Software Foundation, either version 3 of the License, or
// (at your option) any later version.
//
// The gossamer library is distributed in the hope that it will be useful,
// but WITHOUT ANY WARRANTY; without even the implied warranty of
// MERCHANTABILITY or FITNESS FOR A PARTICULAR PURPOSE. See the
// GNU Lesser General Public License for more details.
//
// You should have received a copy of the GNU Lesser General Public License
// along with the gossamer library. If not, see <http://www.gnu.org/licenses/>.

package p2p

import (
	"bufio"
	"context"
	"errors"
	"fmt"
	"time"

	"github.com/ChainSafe/gossamer/common"
	log "github.com/ChainSafe/log15"
	ds "github.com/ipfs/go-datastore"
	dsync "github.com/ipfs/go-datastore/sync"
	"github.com/libp2p/go-libp2p"
	core "github.com/libp2p/go-libp2p-core"
	"github.com/libp2p/go-libp2p-core/host"
	net "github.com/libp2p/go-libp2p-core/network"
	"github.com/libp2p/go-libp2p-core/peer"
	kaddht "github.com/libp2p/go-libp2p-kad-dht"
	"github.com/libp2p/go-libp2p/p2p/discovery"
	rhost "github.com/libp2p/go-libp2p/p2p/host/routed"
	ma "github.com/multiformats/go-multiaddr"
)

const ProtocolPrefix = "/substrate/dot/2"
const mdnsPeriod = time.Minute

// Service describes a p2p service, including host and dht
type Service struct {
	ctx              context.Context
	host             core.Host
	hostAddr         ma.Multiaddr
	dht              *kaddht.IpfsDHT
	dhtConfig        kaddht.BootstrapConfig
	bootstrapNodes   []peer.AddrInfo
	mdns             discovery.Service
	msgChan          chan<- Message
	noBootstrap      bool
	blockReqRec      map[string]bool
	blockRespRec     map[string]bool
	blockAnnounceRec map[string]bool
	txMessageRec     map[string]bool
}

// NewService creates a new p2p.Service using the service config. It initializes the host and dht
func NewService(conf *Config, msgChan chan<- Message) (*Service, error) {
	ctx := context.Background()
	opts, err := conf.buildOpts()
	if err != nil {
		return nil, err
	}

	h, err := libp2p.New(ctx, opts...)
	if err != nil {
		return nil, err
	}

	dstore := dsync.MutexWrap(ds.NewMapDatastore())
	dht := kaddht.NewDHT(ctx, h, dstore)

	// wrap the host with routed host so we can look up peers in DHT
	h = rhost.Wrap(h, dht)

	// build host multiaddress
	hostAddr, err := ma.NewMultiaddr(fmt.Sprintf("/p2p/%s", h.ID().Pretty()))
	if err != nil {
		return nil, err
	}

	var mdns discovery.Service
	if !conf.NoMdns {
		mdns, err = discovery.NewMdnsService(ctx, h, mdnsPeriod, ProtocolPrefix)
		if err != nil {
			return nil, err
		}

		mdns.RegisterNotifee(Notifee{ctx: ctx, host: h})
	}

	dhtConfig := kaddht.BootstrapConfig{
		Queries: 1,
		Period:  time.Second,
	}

	bootstrapNodes, err := stringsToPeerInfos(conf.BootstrapNodes)
	s := &Service{
		ctx:            ctx,
		host:           h,
		hostAddr:       hostAddr,
		dht:            dht,
		dhtConfig:      dhtConfig,
		bootstrapNodes: bootstrapNodes,
		noBootstrap:    conf.NoBootstrap,
		mdns:           mdns,
		msgChan:        msgChan,
	}

	s.blockReqRec = make(map[string]bool)
	s.blockRespRec = make(map[string]bool)
	s.blockAnnounceRec = make(map[string]bool)
	s.txMessageRec = make(map[string]bool)

	h.SetStreamHandler(ProtocolPrefix, s.handleStream)

	return s, err
}

// Start begins the p2p Service, including discovery
func (s *Service) Start() <-chan error {
	e := make(chan error)
	go s.start(e)
	return e
}

// start begins the p2p Service, including discovery. start does not terminate once called.
func (s *Service) start(e chan error) {
	if len(s.bootstrapNodes) == 0 && !s.noBootstrap {
		e <- errors.New("no peers to bootstrap to")
	}

	// this is in a go func that loops every minute due to the fact that we appear
	// to get kicked off the network after a few minutes
	// this will likely be resolved once we send messages back to the network
	go func() {
		for {
			if !s.noBootstrap {
				// connect to the bootstrap nodes
				err := s.bootstrapConnect()
				if err != nil {
					e <- err
				}
			}

			err := s.dht.Bootstrap(s.ctx)
			if err != nil {
				e <- err
			}
			time.Sleep(time.Minute)
		}
	}()

	// Now we can build a full multiaddress to reach this host
	// by encapsulating both addresses:
	addrs := s.host.Addrs()
	log.Info("You can be reached on the following addresses:")
	for _, addr := range addrs {
		log.Info(addr.Encapsulate(s.hostAddr).String())
	}

	log.Info("listening for connections...")
	e <- nil
}

// Stop stops the p2p service
func (s *Service) Stop() <-chan error {
	e := make(chan error)

	//Stop the host & IpfsDHT
	err := s.host.Close()
	if err != nil {
		e <- err
	}

	err = s.dht.Close()
	if err != nil {
		e <- err
	}

	return e
}

// Broadcast sends a message to all peers
func (s *Service) Broadcast(msg Message) (err error) {
	//If the node hasn't received the message yet, add it to a list of received messages & rebroadcast it
	msgType := msg.GetType()
	switch msgType {
	case BlockRequestMsgType:
		if s.blockReqRec[msg.Id()] {
			return nil
		}
		s.blockReqRec[msg.Id()] = true
	case BlockResponseMsgType:
		if s.blockRespRec[msg.Id()] {
			return nil
		}
		s.blockRespRec[msg.Id()] = true
	case BlockAnnounceMsgType:
		if s.blockAnnounceRec[msg.Id()] {
			return nil
		}
		s.blockAnnounceRec[msg.Id()] = true
	case TransactionMsgType:
		if s.txMessageRec[msg.Id()] {
			return nil
		}
		s.txMessageRec[msg.Id()] = true
	default:
		log.Error("Can't decode message type")
		return
	}

	decodedMsg, err := msg.Encode()
	if err != nil {
		log.Error("Can't encode message")
	}

	for _, peers := range s.host.Network().Peers() {
		addrInfo := s.dht.FindLocal(peers)
		err = s.Send(addrInfo, decodedMsg)
	}

	return err
}

// Send sends a message to a specific peer
func (s *Service) Send(peer core.PeerAddrInfo, msg []byte) (err error) {
	log.Debug("sending message", "peer", peer.ID, "msg", fmt.Sprintf("0x%x", msg))

	stream := s.getExistingStream(peer.ID)
	if stream == nil {
		stream, err = s.host.NewStream(s.ctx, peer.ID, ProtocolPrefix)
		log.Debug("opening new stream ", "peer", peer.ID)
		if err != nil {
			log.Error("failed to open stream", "error", err)
			return err
		}
	} else {
		log.Debug("using existing stream", "peer", peer.ID)
	}

	// Write length of message, and then message
	_, err = stream.Write(common.Uint16ToBytes(uint16(len(msg)))[0:1])
	if err != nil {
		log.Error("fail to send message", "error", err)
		return err
	}
	_, err = stream.Write(msg)
	if err != nil {
		log.Error("fail to send message", "error", err)
		return err
	}

	return nil
}

// Ping pings a peer
func (s *Service) Ping(peer core.PeerID) error {
	ps, err := s.dht.FindPeer(s.ctx, peer)
	if err != nil {
		return fmt.Errorf("could not find peer: %s", err)
	}

	err = s.host.Connect(s.ctx, ps)
	if err != nil {
		return err
	}

	return s.dht.Ping(s.ctx, peer)
}

// Host returns the service's host
func (s *Service) Host() host.Host {
	return s.host
}

// FullAddrs returns all the hosts addresses with their ID append as multiaddrs
func (s *Service) FullAddrs() (maddrs []ma.Multiaddr) {
	addrs := s.host.Addrs()
	for _, a := range addrs {
		maddr, err := ma.NewMultiaddr(fmt.Sprintf("%s/p2p/%s", a, s.host.ID().Pretty()))
		if err != nil {
			continue
		}
		maddrs = append(maddrs, maddr)
	}
	return maddrs
}

// DHT returns the service's dht
func (s *Service) DHT() *kaddht.IpfsDHT {
	return s.dht
}

// Ctx returns the service's ctx
func (s *Service) Ctx() context.Context {
	return s.ctx
}

<<<<<<< HEAD
// PeerCount returns the number of connected peers
func (s *Service) PeerCount() int {
	peers := s.host.Network().Peers()
	return len(peers)
=======
func (sc *Config) buildOpts() ([]libp2p.Option, error) {
	ip := "0.0.0.0"

	priv, err := generateKey(sc.RandSeed)
	if err != nil {
		return nil, err
	}

	addr, err := ma.NewMultiaddr(fmt.Sprintf("/ip4/%s/tcp/%d", ip, sc.Port))
	if err != nil {
		return nil, err
	}

	connMgr := ConnManager{}

	return []libp2p.Option{
		libp2p.ListenAddrs(addr),
		libp2p.DisableRelay(),
		libp2p.Identity(priv),
		libp2p.NATPortMap(),
		libp2p.Ping(true),
		libp2p.ConnectionManager(connMgr),
	}, nil
}

// generateKey generates a libp2p private key which is used for secure messaging
func generateKey(seed int64) (crypto.PrivKey, error) {
	// If the seed is zero, use real cryptographic randomness. Otherwise, use a
	// deterministic randomness source to make generated keys stay the same
	// across multiple runs
	var r io.Reader
	if seed == 0 {
		r = rand.Reader
	} else {
		r = mrand.New(mrand.NewSource(seed))
	}

	// Generate a key pair for this host. We will use it at least
	// to obtain a valid host ID.
	priv, _, err := crypto.GenerateKeyPairWithReader(crypto.RSA, 2048, r)
	if err != nil {
		return nil, err
	}

	return priv, nil
>>>>>>> 446adf12
}

// getExistingStream gets an existing stream for a peer that uses ProtocolPrefix
func (s *Service) getExistingStream(p peer.ID) net.Stream {
	conns := s.host.Network().ConnsToPeer(p)
	for _, conn := range conns {
		streams := conn.GetStreams()
		for _, stream := range streams {
			if stream.Protocol() == ProtocolPrefix {
				return stream
			}
		}
	}

	return nil
}

// handles stream; reads message length, message type, and decodes message based on type
// TODO: implement all message types; send message back to peer when we get a message; gossip for certain message types
func (s *Service) handleStream(stream net.Stream) {
	defer func() {
		if err := stream.Close(); err != nil {
			log.Error("fail to close stream", "error", err)
		}
	}()

	log.Debug("got stream", "peer", stream.Conn().RemotePeer())

	rw := bufio.NewReadWriter(bufio.NewReader(stream), bufio.NewWriter(stream))
	lengthByte, err := rw.Reader.ReadByte()
	if err != nil {
		log.Error("failed to read message length", "peer", stream.Conn().RemotePeer(), "error", err)
		return
	}

	// decode message length using LEB128
	length := LEB128ToUint64([]byte{lengthByte})

	// read message type byte
	msgType, err := rw.Reader.Peek(1)
	if err != nil {
		log.Error("failed to read message type", "err", err)
		return
	}

	// read entire message
	rawMsg, err := rw.Reader.Peek(int(length) - 1)
	if err != nil {
		log.Error("failed to read message", "err", err)
		return
	}

	log.Debug("got stream", "peer", stream.Conn().RemotePeer(), "msg", fmt.Sprintf("0x%x", rawMsg))

	// decode message
	msg, err := DecodeMessage(rw.Reader)
	if err != nil {
		log.Error("failed to decode message", "error", err)
		return
	}

	log.Debug("got message", "peer", stream.Conn().RemotePeer(), "type", msgType, "msg", msg.String())

	// Rebroadcast all messages except for status messages
	if msg.GetType() != StatusMsgType {
		err = s.Broadcast(msg)
		if err != nil {
			log.Debug("failed to broadcast message: ", err)
			return
		}
	}

	s.msgChan <- msg
}

// Peers returns connected peers
func (s *Service) Peers() []string {
	return PeerIdToStringArray(s.host.Network().Peers())
}

// PeerCount returns the number of connected peers
func (s *Service) PeerCount() int {
	peers := s.host.Network().Peers()
	return len(peers)
}

// ID returns the ID of the node
func (s *Service) ID() string {
	return s.host.ID().String()
}

// NoBootstrapping returns true if you can't bootstrap nodes
func (s *Service) NoBootstrapping() bool {
	return s.noBootstrap
}<|MERGE_RESOLUTION|>--- conflicted
+++ resolved
@@ -19,21 +19,25 @@
 import (
 	"bufio"
 	"context"
+	"crypto/rand"
 	"errors"
 	"fmt"
+	"io"
+	mrand "math/rand"
 	"time"
 
 	"github.com/ChainSafe/gossamer/common"
 	log "github.com/ChainSafe/log15"
 	ds "github.com/ipfs/go-datastore"
 	dsync "github.com/ipfs/go-datastore/sync"
-	"github.com/libp2p/go-libp2p"
+	libp2p "github.com/libp2p/go-libp2p"
 	core "github.com/libp2p/go-libp2p-core"
-	"github.com/libp2p/go-libp2p-core/host"
+	crypto "github.com/libp2p/go-libp2p-core/crypto"
+	host "github.com/libp2p/go-libp2p-core/host"
 	net "github.com/libp2p/go-libp2p-core/network"
-	"github.com/libp2p/go-libp2p-core/peer"
+	peer "github.com/libp2p/go-libp2p-core/peer"
 	kaddht "github.com/libp2p/go-libp2p-kad-dht"
-	"github.com/libp2p/go-libp2p/p2p/discovery"
+	discovery "github.com/libp2p/go-libp2p/p2p/discovery"
 	rhost "github.com/libp2p/go-libp2p/p2p/host/routed"
 	ma "github.com/multiformats/go-multiaddr"
 )
@@ -58,6 +62,15 @@
 	txMessageRec     map[string]bool
 }
 
+// Config is used to configure a p2p service
+type Config struct {
+	BootstrapNodes []string
+	Port           int
+	RandSeed       int64
+	NoBootstrap    bool
+	NoMdns         bool
+}
+
 // NewService creates a new p2p.Service using the service config. It initializes the host and dht
 func NewService(conf *Config, msgChan chan<- Message) (*Service, error) {
 	ctx := context.Background()
@@ -302,58 +315,10 @@
 	return s.ctx
 }
 
-<<<<<<< HEAD
 // PeerCount returns the number of connected peers
 func (s *Service) PeerCount() int {
 	peers := s.host.Network().Peers()
 	return len(peers)
-=======
-func (sc *Config) buildOpts() ([]libp2p.Option, error) {
-	ip := "0.0.0.0"
-
-	priv, err := generateKey(sc.RandSeed)
-	if err != nil {
-		return nil, err
-	}
-
-	addr, err := ma.NewMultiaddr(fmt.Sprintf("/ip4/%s/tcp/%d", ip, sc.Port))
-	if err != nil {
-		return nil, err
-	}
-
-	connMgr := ConnManager{}
-
-	return []libp2p.Option{
-		libp2p.ListenAddrs(addr),
-		libp2p.DisableRelay(),
-		libp2p.Identity(priv),
-		libp2p.NATPortMap(),
-		libp2p.Ping(true),
-		libp2p.ConnectionManager(connMgr),
-	}, nil
-}
-
-// generateKey generates a libp2p private key which is used for secure messaging
-func generateKey(seed int64) (crypto.PrivKey, error) {
-	// If the seed is zero, use real cryptographic randomness. Otherwise, use a
-	// deterministic randomness source to make generated keys stay the same
-	// across multiple runs
-	var r io.Reader
-	if seed == 0 {
-		r = rand.Reader
-	} else {
-		r = mrand.New(mrand.NewSource(seed))
-	}
-
-	// Generate a key pair for this host. We will use it at least
-	// to obtain a valid host ID.
-	priv, _, err := crypto.GenerateKeyPairWithReader(crypto.RSA, 2048, r)
-	if err != nil {
-		return nil, err
-	}
-
-	return priv, nil
->>>>>>> 446adf12
 }
 
 // getExistingStream gets an existing stream for a peer that uses ProtocolPrefix
@@ -434,12 +399,6 @@
 	return PeerIdToStringArray(s.host.Network().Peers())
 }
 
-// PeerCount returns the number of connected peers
-func (s *Service) PeerCount() int {
-	peers := s.host.Network().Peers()
-	return len(peers)
-}
-
 // ID returns the ID of the node
 func (s *Service) ID() string {
 	return s.host.ID().String()
