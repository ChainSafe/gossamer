--- conflicted
+++ resolved
@@ -32,23 +32,11 @@
 
 // Service describes a p2p service, including host and dht
 type Service struct {
-<<<<<<< HEAD
-	ctx              context.Context
-	host             core.Host
-	hostAddr         ma.Multiaddr
-	dht              *kaddht.IpfsDHT
-	dhtConfig        kaddht.BootstrapConfig
-	bootnodes        []peer.AddrInfo
-	mdns             discovery.Service
+	ctx  context.Context
+	host *host
+
 	msgSendChan      chan<- []byte
 	msgRecChan       <-chan BlockAnnounceMessage
-	noBootstrap      bool
-=======
-	ctx  context.Context
-	host *host
-
-	msgChan          chan<- []byte
->>>>>>> d906a024
 	blockReqRec      map[string]bool
 	blockRespRec     map[string]bool
 	blockAnnounceRec map[string]bool
@@ -64,22 +52,11 @@
 	}
 
 	s := &Service{
-<<<<<<< HEAD
-		ctx:         ctx,
-		host:        h,
-		hostAddr:    hostAddr,
-		dht:         dht,
-		dhtConfig:   dhtConfig,
-		bootnodes:   bootstrapNodes,
-		noBootstrap: conf.NoBootstrap,
-		mdns:        mdns,
-		msgSendChan: msgChan,
-		msgRecChan:  msgRecChan,
-=======
 		ctx:     ctx,
 		host:    h,
 		msgChan: msgChan,
->>>>>>> d906a024
+		msgSendChan: msgChan,
+		msgRecChan:  msgRecChan,
 	}
 
 	h.registerStreamHandler(s.handleStream)
@@ -114,6 +91,11 @@
 	err := s.host.close()
 	if err != nil {
 		log.Error("error closing host", "err", err)
+	}
+
+	err = s.dht.Close()
+	if err != nil {
+		return err
 	}
 
 	if s.msgSendChan != nil {
