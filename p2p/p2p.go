--- conflicted
+++ resolved
@@ -43,26 +43,6 @@
 
 // Service describes a p2p service, including host and dht
 type Service struct {
-<<<<<<< HEAD
-	ctx            context.Context
-	host           core.Host
-	hostAddr       ma.Multiaddr
-	dht            *kaddht.IpfsDHT
-	dhtConfig      kaddht.BootstrapConfig
-	bootstrapNodes []peer.AddrInfo
-	mdns           discovery.Service
-	msgChan        chan<- []byte
-	noBootstrap    bool
-}
-
-// Config is used to configure a p2p service
-type Config struct {
-	BootstrapNodes []string
-	Port           int
-	RandSeed       int64
-	NoBootstrap    bool
-	NoMdns         bool
-=======
 	ctx              context.Context
 	host             core.Host
 	hostAddr         ma.Multiaddr
@@ -76,7 +56,6 @@
 	blockRespRec     map[string]bool
 	blockAnnounceRec map[string]bool
 	txMessageRec     map[string]bool
->>>>>>> d4d3a0e9
 }
 
 // NewService creates a new p2p.Service using the service config. It initializes the host and dht
@@ -395,8 +374,6 @@
 	log.Debug("got message", "peer", stream.Conn().RemotePeer(), "type", msgType, "msg", msg.String())
 
 	s.msgChan <- rawMsg
-<<<<<<< HEAD
-=======
 
 	// Rebroadcast all messages except for status messages
 	if msg.GetType() != StatusMsgType {
@@ -406,7 +383,6 @@
 			return
 		}
 	}
->>>>>>> d4d3a0e9
 }
 
 // Peers returns connected peers
