--- conflicted
+++ resolved
@@ -242,28 +242,6 @@
 	return nil
 }
 
-<<<<<<< HEAD
-=======
-func (s *Service) SendBroadcast(peer core.PeerAddrInfo, msg []byte) error {
-	err := s.host.Connect(s.ctx, peer)
-	if err != nil {
-		return err
-	}
-
-	stream, err := s.host.NewStream(s.ctx, peer.ID, protocolPrefix2)
-	if err != nil {
-		return err
-	}
-
-	_, err = stream.Write(msg)
-	if err != nil {
-		return err
-	}
-
-	return nil
-}
-
->>>>>>> e87b28fe
 // Ping pings a peer
 func (s *Service) Ping(peer core.PeerID) error {
 	ps, err := s.dht.FindPeer(s.ctx, peer)
@@ -443,9 +421,11 @@
 		return
 	}
 
-<<<<<<< HEAD
-=======
-	log.Debug("got message", "peer", stream.Conn().RemotePeer(), "type", msgType, "msg", msg.String())
+	fmt.Printf("got stream from %s: %s", stream.Conn().RemotePeer(), str)
+	_, err = rw.WriteString("hello friend")
+	if err != nil {
+		return
+	}
 }
 // TODO: message handling
 func handleBroadcastStream(stream net.Stream) {
@@ -461,28 +441,7 @@
 		return
 	}
 
-	fmt.Printf("got stream from %s: %s", stream.Conn().RemotePeer(), str)
-	_, err = rw.WriteString("hello friend")
-	if err != nil {
-		return
-	}
-}
-
-// TODO: message handling
-func handleBroadcastStream(stream net.Stream) {
-	defer func() {
-		if err := stream.Close(); err != nil {
-			log.Error("error closing stream", "err", err)
-		}
-	}()
-	// Create a buffer stream for non blocking read and write.
-	rw := bufio.NewReadWriter(bufio.NewReader(stream), bufio.NewWriter(stream))
-	str, err := rw.ReadString('\n')
-	if err != nil {
-		return
-	}
-
->>>>>>> e87b28fe
+
 	fmt.Printf("got stream from %s: %s", stream.Conn().RemotePeer(), str)
 	_, err = rw.WriteString("hello friend")
 	if err != nil {
