--- conflicted
+++ resolved
@@ -396,31 +396,6 @@
 		t.Fatalf("Fail: got %x expected %x", encMsg, expected)
 	}
 }
-<<<<<<< HEAD
-type extrinsics = [][]byte
-
-func TestEncodeTransactionsMessage(t *testing.T) {
-	test1 := []byte{0x01, 0x02, 0x03}
-	test2 := []byte{0x04, 0x05, 0x06}
-
-	//combined := [][]byte{test1, test2}
-	combined := extrinsics{test1, test2}
-	t.Log("Combined", "combined", combined)
-
-	enc, err := scale.Encode(combined)
-	if err != nil {
-		t.Fatal(err)
-	}
-	t.Log("enc", "enc", enc)
-
-	output, err := scale.Decode(enc, extrinsics{})
-	if err != nil {
-		t.Error(err)
-	}
-
-	t.Log("decode", "decode", output.([]byte))
-
-=======
 
 func TestDecodeBlockResponseMessage(t *testing.T) {
 	encMsg, err := common.HexToBytes("0x070000000000000000")
@@ -526,5 +501,4 @@
 	if !reflect.DeepEqual(bhm, expected) {
 		t.Fatalf("Fail: got %v expected %v", bhm, expected)
 	}
->>>>>>> 76a39dde
 }