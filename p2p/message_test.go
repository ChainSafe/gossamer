// Copyright 2019 ChainSafe Systems (ON) Corp.
// This file is part of gossamer.
//
// The gossamer library is free software: you can redistribute it and/or modify
// it under the terms of the GNU Lesser General Public License as published by
// the Free Software Foundation, either version 3 of the License, or
// (at your option) any later version.
//
// The gossamer library is distributed in the hope that it will be useful,
// but WITHOUT ANY WARRANTY; without even the implied warranty of
// MERCHANTABILITY or FITNESS FOR A PARTICULAR PURPOSE. See the
// GNU Lesser General Public License for more details.
//
// You should have received a copy of the GNU Lesser General Public License
// along with the gossamer library. If not, see <http://www.gnu.org/licenses/>.

package p2p

import (
	"bytes"
	"math/big"
	"reflect"
	"testing"

	"github.com/ChainSafe/gossamer/common"
	"github.com/ChainSafe/gossamer/common/optional"
)

func TestDecodeMessageStatus(t *testing.T) {
	// this value is a concatenation of:
	// message type: byte(0)
	// protocol version uint32(2)
	// minimum supported version: uint32(2)
	// roles: byte(4)
	// best block number: uint64(2418625)
	// best block hash: 32 bytes hash 0x8dac4bd53582976cd2834b47d3c7b3a9c8c708db84b3bae145753547ec9ee4da
	// genesis hash: 32 byte hash 0xdcd1346701ca8396496e52aa2785b1748deb6db09551b72159dcb3e08991025b
	// chain status: []byte{0}
	encMsg, err := common.HexToBytes("0x00020000000200000004c1e72400000000008dac4bd53582976cd2834b47d3c7b3a9c8c708db84b3bae145753547ec9ee4dadcd1346701ca8396496e52aa2785b1748deb6db09551b72159dcb3e08991025b0400")
	if err != nil {
		t.Fatal(err)
	}

	buf := &bytes.Buffer{}
	buf.Write(encMsg)

	m, err := DecodeMessage(buf)
	if err != nil {
		t.Fatal(err)
	}

	genesisHash, err := common.HexToHash("0xdcd1346701ca8396496e52aa2785b1748deb6db09551b72159dcb3e08991025b")
	if err != nil {
		t.Fatal(err)
	}

	bestBlockHash, err := common.HexToHash("0x8dac4bd53582976cd2834b47d3c7b3a9c8c708db84b3bae145753547ec9ee4da")
	if err != nil {
		t.Fatal(err)
	}

	sm := m.(*StatusMessage)
	if sm.ProtocolVersion != 2 {
		t.Error("did not get correct ProtocolVersion")
	} else if sm.MinSupportedVersion != 2 {
		t.Error("did not get correct MinSupportedVersion")
	} else if sm.Roles != byte(4) {
		t.Error("did not get correct Roles")
	} else if sm.BestBlockNumber != 2418625 {
		t.Error("did not get correct BestBlockNumber")
	} else if !bytes.Equal(sm.BestBlockHash.ToBytes(), bestBlockHash.ToBytes()) {
		t.Error("did not get correct BestBlockHash")
	} else if !bytes.Equal(sm.GenesisHash.ToBytes(), genesisHash.ToBytes()) {
		t.Error("did not get correct BestBlockHash")
	} else if !bytes.Equal(sm.ChainStatus, []byte{0}) {
		t.Error("did not get correct ChainStatus")
	}
}

func TestDecodeMessageBlockRequest(t *testing.T) {
	encMsg, err := common.HexToBytes("0x0107000000000000000100dcd1346701ca8396496e52aa2785b1748deb6db09551b72159dcb3e08991025b01fd19d9ebac759c993fd2e05a1cff9e757d8741c2704c8682c15b5503496b6aa1010101000000")
	if err != nil {
		t.Fatal(err)
	}

	buf := &bytes.Buffer{}
	buf.Write(encMsg)

	m, err := DecodeMessage(buf)
	if err != nil {
		t.Fatal(err)
	}

	genesisHash, err := common.HexToBytes("0xdcd1346701ca8396496e52aa2785b1748deb6db09551b72159dcb3e08991025b")
	if err != nil {
		t.Fatal(err)
	}

	endBlock, err := common.HexToHash("0xfd19d9ebac759c993fd2e05a1cff9e757d8741c2704c8682c15b5503496b6aa1")
	if err != nil {
		t.Fatal(err)
	}

	expected := &BlockRequestMessage{
		Id:            7,
		RequestedData: 1,
		StartingBlock: append([]byte{0}, genesisHash...),
		EndBlockHash:  optional.NewHash(true, endBlock),
		Direction:     1,
		Max:           optional.NewUint32(true, 1),
	}

	bm := m.(*BlockRequestMessage)
	if !reflect.DeepEqual(bm, expected) {
		t.Fatalf("Fail: got %v expected %v", bm, expected)
	}
}

func TestDecodeMessageBlockResponse(t *testing.T) {
	encMsg, err := common.HexToBytes("0x02070000000000000000")
	if err != nil {
		t.Fatal(err)
	}

	buf := &bytes.Buffer{}
	buf.Write(encMsg)

	m, err := DecodeMessage(buf)
	if err != nil {
		t.Fatal(err)
	}

	expected := &BlockResponseMessage{
		Id:   7,
		Data: []byte{0},
	}

	bm := m.(*BlockResponseMessage)
	if !reflect.DeepEqual(bm, expected) {
		t.Fatalf("Fail: got %v expected %v", bm, expected)
	}
}

func TestEncodeStatusMessage(t *testing.T) {
	genesisHash, err := common.HexToHash("0xdcd1346701ca8396496e52aa2785b1748deb6db09551b72159dcb3e08991025b")
	if err != nil {
		t.Fatal(err)
	}

	bestBlockHash, err := common.HexToHash("0x829de6be9a35b55c794c609c060698b549b3064c183504c18ab7517e41255569")
	if err != nil {
		t.Fatal(err)
	}

	testStatusMessage := &StatusMessage{
		ProtocolVersion:     uint32(2),
		MinSupportedVersion: uint32(2),
		Roles:               byte(4),
		BestBlockNumber:     uint64(2434417),
		BestBlockHash:       bestBlockHash,
		GenesisHash:         genesisHash,
		ChainStatus:         []byte{0},
	}

	encStatus, err := testStatusMessage.Encode()
	if err != nil {
		t.Fatal(err)
	}

	// from Alexander testnet
	expected, err := common.HexToBytes("0x000200000002000000047125250000000000829de6be9a35b55c794c609c060698b549b3064c183504c18ab7517e41255569dcd1346701ca8396496e52aa2785b1748deb6db09551b72159dcb3e08991025b0400")
	if err != nil {
		t.Fatal(err)
	}

	if !bytes.Equal(encStatus, expected) {
		t.Errorf("Fail: got %x expected %x", encStatus, expected)
	}
}

func TestEncodeBlockRequestMessage_BlockHash(t *testing.T) {
	// this value is a concatenation of:
	// message type: byte(1)
	// message ID: uint32(7)
	// requested data: byte(1)
	// starting block: 1 byte to identify type + 32 byte hash: byte(0) + hash(dcd1346701ca8396496e52aa2785b1748deb6db09551b72159dcb3e08991025b)
	// end block hash: 32 bytes: hash(fd19d9ebac759c993fd2e05a1cff9e757d8741c2704c8682c15b5503496b6aa1)
	// direction: byte(1)
	// max: uint32(1)
	expected, err := common.HexToBytes("0x0107000000000000000100dcd1346701ca8396496e52aa2785b1748deb6db09551b72159dcb3e08991025b01fd19d9ebac759c993fd2e05a1cff9e757d8741c2704c8682c15b5503496b6aa1010101000000")
	if err != nil {
		t.Fatal(err)
	}

	genesisHash, err := common.HexToBytes("0xdcd1346701ca8396496e52aa2785b1748deb6db09551b72159dcb3e08991025b")
	if err != nil {
		t.Fatal(err)
	}

	endBlock, err := common.HexToHash("0xfd19d9ebac759c993fd2e05a1cff9e757d8741c2704c8682c15b5503496b6aa1")
	if err != nil {
		t.Fatal(err)
	}

	bm := &BlockRequestMessage{
		Id:            7,
		RequestedData: 1,
		StartingBlock: append([]byte{0}, genesisHash...),
		EndBlockHash:  optional.NewHash(true, endBlock),
		Direction:     1,
		Max:           optional.NewUint32(true, 1),
	}

	encMsg, err := bm.Encode()
	if err != nil {
		t.Fatal(err)
	}

	if !bytes.Equal(encMsg, expected) {
		t.Fatalf("Fail: got %x expected %x", encMsg, expected)
	}
}

func TestEncodeBlockRequestMessage_BlockNumber(t *testing.T) {
	// this value is a concatenation of:
	// message type: byte(1)
	// message ID: uint32(7)
	// requested data: byte(1)
	// starting block: 1 byte to identify type + 8 byte number: byte(1) + uint64(1)
	// end block hash: 32 bytes: hash(fd19d9ebac759c993fd2e05a1cff9e757d8741c2704c8682c15b5503496b6aa1)
	// direction: byte(1)
	// max: uint32(1)
	expected, err := common.HexToBytes("0x0107000000000000000101010000000000000001fd19d9ebac759c993fd2e05a1cff9e757d8741c2704c8682c15b5503496b6aa1010101000000")
	if err != nil {
		t.Fatal(err)
	}

	endBlock, err := common.HexToHash("0xfd19d9ebac759c993fd2e05a1cff9e757d8741c2704c8682c15b5503496b6aa1")
	if err != nil {
		t.Fatal(err)
	}

	bm := &BlockRequestMessage{
		Id:            7,
		RequestedData: 1,
		StartingBlock: []byte{1, 1},
		EndBlockHash:  optional.NewHash(true, endBlock),
		Direction:     1,
		Max:           optional.NewUint32(true, 1),
	}

	encMsg, err := bm.Encode()
	if err != nil {
		t.Fatal(err)
	}

	if !bytes.Equal(encMsg, expected) {
		t.Fatalf("Fail: got %x expected %x", encMsg, expected)
	}
}

func TestDecodeBlockRequestMessage_BlockNumber(t *testing.T) {
	// this value is a concatenation of:
	// message type: byte(1)
	// message ID: uint32(7)
	// requested data: byte(1)
	// starting block: 1 byte to identify type + 8 byte number: byte(1) + uint64(1)
	// end block hash: 32 bytes: hash(fd19d9ebac759c993fd2e05a1cff9e757d8741c2704c8682c15b5503496b6aa1)
	// direction: byte(1)
	// max: uint32(1)
	encMsg, err := common.HexToBytes("0x0107000000000000000101010000000000000001fd19d9ebac759c993fd2e05a1cff9e757d8741c2704c8682c15b5503496b6aa1010101000000")
	if err != nil {
		t.Fatal(err)
	}

	buf := &bytes.Buffer{}
	buf.Write(encMsg)

	m, err := DecodeMessage(buf)
	if err != nil {
		t.Fatal(err)
	}

	endBlock, err := common.HexToHash("0xfd19d9ebac759c993fd2e05a1cff9e757d8741c2704c8682c15b5503496b6aa1")
	if err != nil {
		t.Fatal(err)
	}

	expected := &BlockRequestMessage{
		Id:            7,
		RequestedData: 1,
		StartingBlock: []byte{1, 1, 0, 0, 0, 0, 0, 0, 0},
		EndBlockHash:  optional.NewHash(true, endBlock),
		Direction:     1,
		Max:           optional.NewUint32(true, 1),
	}

	bm := m.(*BlockRequestMessage)
	if !reflect.DeepEqual(bm, expected) {
		t.Fatalf("Fail: got %v expected %v", bm, expected)
	}
}

func TestEncodeBlockRequestMessage_NoOptionals(t *testing.T) {
	// this value is a concatenation of:
	// message type: byte(1)
	// message ID: uint32(7)
	// requested data: byte(1)
	// starting block: 1 byte to identify type + 8 byte number: byte(1) + uint64(1)
	// end block hash: byte(0)
	// direction: byte(1)
	// max: byte(0)
	expected, err := common.HexToBytes("0x0107000000000000000100dcd1346701ca8396496e52aa2785b1748deb6db09551b72159dcb3e08991025b0000010000")
	if err != nil {
		t.Fatal(err)
	}

	genesisHash, err := common.HexToBytes("0xdcd1346701ca8396496e52aa2785b1748deb6db09551b72159dcb3e08991025b")
	if err != nil {
		t.Fatal(err)
	}

	bm := &BlockRequestMessage{
		Id:            7,
		RequestedData: 1,
		StartingBlock: append([]byte{0}, genesisHash...),
		EndBlockHash:  optional.NewHash(false, common.Hash{}),
		Direction:     1,
		Max:           optional.NewUint32(false, 0),
	}

	encMsg, err := bm.Encode()
	if err != nil {
		t.Fatal(err)
	}

	if !bytes.Equal(encMsg, expected) {
		t.Fatalf("Fail: got %x expected %x", encMsg, expected)
	}
}

<<<<<<< HEAD
func TestEncodeBlockAnnounceMessage(t *testing.T) {
	// this value is a concatenation of:
	//  message type:  byte(3)
	//  ParentHash: Hash: 0x4545454545454545454545454545454545454545454545454545454545454545
	//	Number: *big.Int // block number: 1
	//	StateRoot:  Hash: 0xb3266de137d20a5d0ff3a6401eb57127525fd9b2693701f0bf5a8a853fa3ebe0
	//	ExtrinsicsRoot: Hash: 0x03170a2e7597b7b7e3d84c05391d139a62b157e78786d8c082f29dcf4c111314
	//	Digest: []byte

	//                                        mtparenthash                                                      bnstateroot                                                       extrinsicsroot                                                  di
	expected, err := common.HexToBytes("0x03454545454545454545454545454545454545454545454545454545454545454504b3266de137d20a5d0ff3a6401eb57127525fd9b2693701f0bf5a8a853fa3ebe003170a2e7597b7b7e3d84c05391d139a62b157e78786d8c082f29dcf4c11131400")
=======
func TestDecodeBlockRequestMessage_NoOptionals(t *testing.T) {
	encMsg, err := common.HexToBytes("0x0107000000000000000100dcd1346701ca8396496e52aa2785b1748deb6db09551b72159dcb3e08991025b000100")
>>>>>>> cfe29047
	if err != nil {
		t.Fatal(err)
	}

<<<<<<< HEAD
	parentHash, err := common.HexToHash("0x4545454545454545454545454545454545454545454545454545454545454545")
	if err != nil {
		t.Fatal(err)
	}
	stateRoot, err := common.HexToHash("0xb3266de137d20a5d0ff3a6401eb57127525fd9b2693701f0bf5a8a853fa3ebe0")
	if err != nil {
		t.Fatal(err)
	}
	extrinsicsRoot, err := common.HexToHash("0x03170a2e7597b7b7e3d84c05391d139a62b157e78786d8c082f29dcf4c111314")
=======
	buf := &bytes.Buffer{}
	buf.Write(encMsg)

	m, err := DecodeMessage(buf)
	if err != nil {
		t.Fatal(err)
	}

	genesisHash, err := common.HexToBytes("0xdcd1346701ca8396496e52aa2785b1748deb6db09551b72159dcb3e08991025b")
	if err != nil {
		t.Fatal(err)
	}

	expected := &BlockRequestMessage{
		Id:            7,
		RequestedData: 1,
		StartingBlock: append([]byte{0}, genesisHash...),
		EndBlockHash:  optional.NewHash(false, common.Hash{}),
		Direction:     1,
		Max:           optional.NewUint32(false, 0),
	}

	bm := m.(*BlockRequestMessage)
	if !reflect.DeepEqual(bm, expected) {
		t.Fatalf("Fail: got %v expected %v", bm, expected)
	}
}

func TestEncodeBlockResponseMessage(t *testing.T) {
	expected, err := common.HexToBytes("0x02070000000000000000")
>>>>>>> cfe29047
	if err != nil {
		t.Fatal(err)
	}

<<<<<<< HEAD
	bhm := &BlockHeaderMessage{
		ParentHash:     parentHash,
		Number:         big.NewInt(1),
		StateRoot:      stateRoot,
		ExtrinsicsRoot: extrinsicsRoot,
		Digest:         []byte{},
	}
	encMsg, err := bhm.Encode()
	if err != nil {
		t.Fatal(err)
	}
=======
	bm := &BlockResponseMessage{
		Id:   7,
		Data: []byte{0},
	}

	encMsg, err := bm.Encode()
	if err != nil {
		t.Fatal(err)
	}

>>>>>>> cfe29047
	if !bytes.Equal(encMsg, expected) {
		t.Fatalf("Fail: got %x expected %x", encMsg, expected)
	}
}

<<<<<<< HEAD
func TestDecodeBlockAnnounceMessage(t *testing.T) {
	announceMessage, err := common.HexToBytes("0x454545454545454545454545454545454545454545454545454545454545454504b3266de137d20a5d0ff3a6401eb57127525fd9b2693701f0bf5a8a853fa3ebe003170a2e7597b7b7e3d84c05391d139a62b157e78786d8c082f29dcf4c11131400")
=======
func TestDecodeBlockResponseMessage(t *testing.T) {
	encMsg, err := common.HexToBytes("0x070000000000000000")
>>>>>>> cfe29047
	if err != nil {
		t.Fatal(err)
	}

<<<<<<< HEAD
	bhm := new(BlockHeaderMessage)
	err = bhm.Decode(announceMessage)
	if err != nil {
		t.Fatal(err)
	}

	parentHash, err := common.HexToHash("0x4545454545454545454545454545454545454545454545454545454545454545")
	if err != nil {
		t.Fatal(err)
	}
	stateRoot, err := common.HexToHash("0xb3266de137d20a5d0ff3a6401eb57127525fd9b2693701f0bf5a8a853fa3ebe0")
	if err != nil {
		t.Fatal(err)
	}
	extrinsicsRoot, err := common.HexToHash("0x03170a2e7597b7b7e3d84c05391d139a62b157e78786d8c082f29dcf4c111314")
	if err != nil {
		t.Fatal(err)
	}
	expected := &BlockHeaderMessage{
		ParentHash:     parentHash,
		Number:         big.NewInt(1),
		StateRoot:      stateRoot,
		ExtrinsicsRoot: extrinsicsRoot,
		Digest:         []byte{},
	}

	if !reflect.DeepEqual(bhm, expected) {
		t.Fatalf("Fail: got %v expected %v", bhm, expected)
=======
	buf := &bytes.Buffer{}
	buf.Write(encMsg)

	m := new(BlockResponseMessage)
	err = m.Decode(buf)
	if err != nil {
		t.Fatal(err)
	}

	expected := &BlockResponseMessage{
		Id:   7,
		Data: []byte{0},
	}

	if !reflect.DeepEqual(m, expected) {
		t.Fatalf("Fail: got %v expected %v", m, expected)
>>>>>>> cfe29047
	}
}<|MERGE_RESOLUTION|>--- conflicted
+++ resolved
@@ -339,7 +339,88 @@
 	}
 }
 
-<<<<<<< HEAD
+func TestDecodeBlockRequestMessage_NoOptionals(t *testing.T) {
+	encMsg, err := common.HexToBytes("0x0107000000000000000100dcd1346701ca8396496e52aa2785b1748deb6db09551b72159dcb3e08991025b000100")
+
+	if err != nil {
+		t.Fatal(err)
+	}  
+
+  buf := &bytes.Buffer{}
+	buf.Write(encMsg)
+
+	m, err := DecodeMessage(buf)
+	if err != nil {
+		t.Fatal(err)
+	}
+
+	genesisHash, err := common.HexToBytes("0xdcd1346701ca8396496e52aa2785b1748deb6db09551b72159dcb3e08991025b")
+	if err != nil {
+		t.Fatal(err)
+	}
+
+	expected := &BlockRequestMessage{
+		Id:            7,
+		RequestedData: 1,
+		StartingBlock: append([]byte{0}, genesisHash...),
+		EndBlockHash:  optional.NewHash(false, common.Hash{}),
+		Direction:     1,
+		Max:           optional.NewUint32(false, 0),
+	}
+
+	bm := m.(*BlockRequestMessage)
+	if !reflect.DeepEqual(bm, expected) {
+		t.Fatalf("Fail: got %v expected %v", bm, expected)
+	}
+}
+    
+func TestEncodeBlockResponseMessage(t *testing.T) {
+	expected, err := common.HexToBytes("0x02070000000000000000")
+
+	if err != nil {
+		t.Fatal(err)
+	}
+  
+	bm := &BlockResponseMessage{
+		Id:   7,
+		Data: []byte{0},
+	}
+
+	encMsg, err := bm.Encode()
+	if err != nil {
+		t.Fatal(err)
+	}
+
+	if !bytes.Equal(encMsg, expected) {
+		t.Fatalf("Fail: got %x expected %x", encMsg, expected)
+	}
+}
+    
+func TestDecodeBlockResponseMessage(t *testing.T) {
+	encMsg, err := common.HexToBytes("0x070000000000000000")
+	if err != nil {
+		t.Fatal(err)
+	}
+  
+	buf := &bytes.Buffer{}
+	buf.Write(encMsg)
+
+	m := new(BlockResponseMessage)
+	err = m.Decode(buf)
+	if err != nil {
+		t.Fatal(err)
+	}
+
+	expected := &BlockResponseMessage{
+		Id:   7,
+		Data: []byte{0},
+	}
+
+	if !reflect.DeepEqual(m, expected) {
+		t.Fatalf("Fail: got %v expected %v", m, expected)
+	}
+}
+
 func TestEncodeBlockAnnounceMessage(t *testing.T) {
 	// this value is a concatenation of:
 	//  message type:  byte(3)
@@ -349,17 +430,12 @@
 	//	ExtrinsicsRoot: Hash: 0x03170a2e7597b7b7e3d84c05391d139a62b157e78786d8c082f29dcf4c111314
 	//	Digest: []byte
 
-	//                                        mtparenthash                                                      bnstateroot                                                       extrinsicsroot                                                  di
+	//                                    mtparenthash                                                      bnstateroot                                                       extrinsicsroot                                                  di
 	expected, err := common.HexToBytes("0x03454545454545454545454545454545454545454545454545454545454545454504b3266de137d20a5d0ff3a6401eb57127525fd9b2693701f0bf5a8a853fa3ebe003170a2e7597b7b7e3d84c05391d139a62b157e78786d8c082f29dcf4c11131400")
-=======
-func TestDecodeBlockRequestMessage_NoOptionals(t *testing.T) {
-	encMsg, err := common.HexToBytes("0x0107000000000000000100dcd1346701ca8396496e52aa2785b1748deb6db09551b72159dcb3e08991025b000100")
->>>>>>> cfe29047
-	if err != nil {
-		t.Fatal(err)
-	}
-
-<<<<<<< HEAD
+	if err != nil {
+		t.Fatal(err)
+	}
+  
 	parentHash, err := common.HexToHash("0x4545454545454545454545454545454545454545454545454545454545454545")
 	if err != nil {
 		t.Fatal(err)
@@ -369,43 +445,10 @@
 		t.Fatal(err)
 	}
 	extrinsicsRoot, err := common.HexToHash("0x03170a2e7597b7b7e3d84c05391d139a62b157e78786d8c082f29dcf4c111314")
-=======
-	buf := &bytes.Buffer{}
-	buf.Write(encMsg)
-
-	m, err := DecodeMessage(buf)
-	if err != nil {
-		t.Fatal(err)
-	}
-
-	genesisHash, err := common.HexToBytes("0xdcd1346701ca8396496e52aa2785b1748deb6db09551b72159dcb3e08991025b")
-	if err != nil {
-		t.Fatal(err)
-	}
-
-	expected := &BlockRequestMessage{
-		Id:            7,
-		RequestedData: 1,
-		StartingBlock: append([]byte{0}, genesisHash...),
-		EndBlockHash:  optional.NewHash(false, common.Hash{}),
-		Direction:     1,
-		Max:           optional.NewUint32(false, 0),
-	}
-
-	bm := m.(*BlockRequestMessage)
-	if !reflect.DeepEqual(bm, expected) {
-		t.Fatalf("Fail: got %v expected %v", bm, expected)
-	}
-}
-
-func TestEncodeBlockResponseMessage(t *testing.T) {
-	expected, err := common.HexToBytes("0x02070000000000000000")
->>>>>>> cfe29047
-	if err != nil {
-		t.Fatal(err)
-	}
-
-<<<<<<< HEAD
+  if err != nil {
+		t.Fatal(err)
+	}
+
 	bhm := &BlockHeaderMessage{
 		ParentHash:     parentHash,
 		Number:         big.NewInt(1),
@@ -417,35 +460,17 @@
 	if err != nil {
 		t.Fatal(err)
 	}
-=======
-	bm := &BlockResponseMessage{
-		Id:   7,
-		Data: []byte{0},
-	}
-
-	encMsg, err := bm.Encode()
-	if err != nil {
-		t.Fatal(err)
-	}
-
->>>>>>> cfe29047
-	if !bytes.Equal(encMsg, expected) {
+  if !bytes.Equal(encMsg, expected) {
 		t.Fatalf("Fail: got %x expected %x", encMsg, expected)
 	}
 }
 
-<<<<<<< HEAD
 func TestDecodeBlockAnnounceMessage(t *testing.T) {
 	announceMessage, err := common.HexToBytes("0x454545454545454545454545454545454545454545454545454545454545454504b3266de137d20a5d0ff3a6401eb57127525fd9b2693701f0bf5a8a853fa3ebe003170a2e7597b7b7e3d84c05391d139a62b157e78786d8c082f29dcf4c11131400")
-=======
-func TestDecodeBlockResponseMessage(t *testing.T) {
-	encMsg, err := common.HexToBytes("0x070000000000000000")
->>>>>>> cfe29047
-	if err != nil {
-		t.Fatal(err)
-	}
-
-<<<<<<< HEAD
+	if err != nil {
+		t.Fatal(err)
+	}
+
 	bhm := new(BlockHeaderMessage)
 	err = bhm.Decode(announceMessage)
 	if err != nil {
@@ -474,23 +499,5 @@
 
 	if !reflect.DeepEqual(bhm, expected) {
 		t.Fatalf("Fail: got %v expected %v", bhm, expected)
-=======
-	buf := &bytes.Buffer{}
-	buf.Write(encMsg)
-
-	m := new(BlockResponseMessage)
-	err = m.Decode(buf)
-	if err != nil {
-		t.Fatal(err)
-	}
-
-	expected := &BlockResponseMessage{
-		Id:   7,
-		Data: []byte{0},
-	}
-
-	if !reflect.DeepEqual(m, expected) {
-		t.Fatalf("Fail: got %v expected %v", m, expected)
->>>>>>> cfe29047
-	}
+  }
 }