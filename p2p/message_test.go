--- conflicted
+++ resolved
@@ -24,6 +24,7 @@
 
 	"github.com/ChainSafe/gossamer/common"
 	"github.com/ChainSafe/gossamer/common/optional"
+	"github.com/ChainSafe/gossamer/core/types"
 )
 
 func TestDecodeMessageStatus(t *testing.T) {
@@ -471,16 +472,11 @@
 		t.Fatal(err)
 	}
 
-<<<<<<< HEAD
 	buf := &bytes.Buffer{}
 	buf.Write(announceMessage)
 
-	bhm := new(BlockHeaderMessage)
+	bhm := new(BlockAnnounceMessage)
 	err = bhm.Decode(buf)
-=======
-	bhm := new(BlockAnnounceMessage)
-	err = bhm.Decode(announceMessage)
->>>>>>> b89b563e
 	if err != nil {
 		t.Fatal(err)
 	}
@@ -520,9 +516,9 @@
 	if err != nil {
 		t.Fatal(err)
 	}
-	extrinsic := common.Extrinsic{0x01, 0x02, 0x03, 0x04}
-
-	transactionMessage := TransactionMessage{Extrinsics: []common.Extrinsic{extrinsic}}
+	extrinsic := types.Extrinsic{0x01, 0x02, 0x03, 0x04}
+
+	transactionMessage := TransactionMessage{Extrinsics: []types.Extrinsic{extrinsic}}
 
 	encMsg, err := transactionMessage.Encode()
 	if err != nil {
@@ -546,10 +542,10 @@
 	if err != nil {
 		t.Fatal(err)
 	}
-	extrinsic1 := common.Extrinsic{0x01, 0x02, 0x03}
-	extrinsic2 := common.Extrinsic{0x04, 0x05, 0x06, 0x07}
-
-	transactionMessage := TransactionMessage{Extrinsics: []common.Extrinsic{extrinsic1, extrinsic2}}
+	extrinsic1 := types.Extrinsic{0x01, 0x02, 0x03}
+	extrinsic2 := types.Extrinsic{0x04, 0x05, 0x06, 0x07}
+
+	transactionMessage := TransactionMessage{Extrinsics: []types.Extrinsic{extrinsic1, extrinsic2}}
 
 	encMsg, err := transactionMessage.Encode()
 	if err != nil {
@@ -576,8 +572,8 @@
 		t.Fatal(err)
 	}
 
-	extrinsic := common.Extrinsic{0x01, 0x02, 0x03, 0x04}
-	expected := TransactionMessage{[]common.Extrinsic{extrinsic}}
+	extrinsic := types.Extrinsic{0x01, 0x02, 0x03, 0x04}
+	expected := TransactionMessage{[]types.Extrinsic{extrinsic}}
 	if !reflect.DeepEqual(*decodedMessage, expected) {
 		t.Fatalf("Fail: got: %v expected %v", *decodedMessage, expected)
 	}
@@ -598,9 +594,9 @@
 		t.Fatal(err)
 	}
 
-	extrinsic1 := common.Extrinsic{0x01, 0x02, 0x03}
-	extrinsic2 := common.Extrinsic{0x04, 0x05, 0x06, 0x07}
-	expected := TransactionMessage{[]common.Extrinsic{extrinsic1, extrinsic2}}
+	extrinsic1 := types.Extrinsic{0x01, 0x02, 0x03}
+	extrinsic2 := types.Extrinsic{0x04, 0x05, 0x06, 0x07}
+	expected := TransactionMessage{[]types.Extrinsic{extrinsic1, extrinsic2}}
 	if !reflect.DeepEqual(*decodedMessage, expected) {
 		t.Fatalf("Fail: got: %v expected %v", *decodedMessage, expected)
 	}
