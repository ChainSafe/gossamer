--- conflicted
+++ resolved
@@ -471,16 +471,11 @@
 		t.Fatal(err)
 	}
 
-<<<<<<< HEAD
 	buf := &bytes.Buffer{}
 	buf.Write(announceMessage)
 
-	bhm := new(BlockHeaderMessage)
-	err = bhm.Decode(buf)
-=======
 	bhm := new(BlockAnnounceMessage)
 	err = bhm.Decode(announceMessage)
->>>>>>> a0569ff5
 	if err != nil {
 		t.Fatal(err)
 	}
