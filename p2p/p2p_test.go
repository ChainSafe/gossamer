--- conflicted
+++ resolved
@@ -117,22 +117,18 @@
 func TestNoBootstrap(t *testing.T) {
 	testServiceConfigA := &Config{
 		NoBootstrap: true,
-<<<<<<< HEAD
 		Port:        7006,
-=======
+	}
+
+	sa := startNewService(t, testServiceConfigA, nil)
+	sa.Stop()
+}
+
+func TestService_PeerCount(t *testing.T) {
+	testServiceConfigA := &Config{
+		NoBootstrap: true,
 		Port:        7002,
 		RandSeed:    1,
->>>>>>> a0c31aa6
-	}
-
-	sa := startNewService(t, testServiceConfigA, nil)
-	sa.Stop()
-}
-
-func TestService_PeerCount(t *testing.T) {
-	testServiceConfigA := &Config{
-		NoBootstrap: true,
-		Port:        7002,
 	}
 
 	sa := startNewService(t, testServiceConfigA, nil)
