--- conflicted
+++ resolved
@@ -145,58 +145,58 @@
 	}
 }
 
-<<<<<<< HEAD
-func TestSend(t *testing.T) {
-	sim, err := NewSimulator(2)
-	if err != nil {
-		log.Fatal(err)
-	}
-
-	defer sim.ipfsNode.Close()
-
-	for _, node := range sim.nodes {
-		e := node.Start()
-		if <-e != nil {
-			log.Println("start err: ", err)
-		}
-	}
-
-	sa := sim.nodes[0]
-	sb := sim.nodes[1]
-	peer, err := sa.dht.FindPeer(sa.ctx, sb.host.ID())
-	if err != nil {
-		t.Fatalf("could not find peer: %s", err)
-	}
-
-	msg := []byte("hello there\n")
-	err = sa.Send(peer, msg)
-	if err != nil {
-		t.Errorf("Send error: %s", err)
-	}
-}
-
-func TestPing(t *testing.T) {
-	sim, err := NewSimulator(2)
-	if err != nil {
-		log.Fatal(err)
-	}
-
-	defer sim.ipfsNode.Close()
-
-	for _, node := range sim.nodes {
-		e := node.Start()
-		if <-e != nil {
-			log.Println("start err: ", err)
-		}
-	}
-
-	sa := sim.nodes[0]
-	sb := sim.nodes[1]
-	err = sa.Ping(sb.host.ID())
-	if err != nil {
-		t.Errorf("Ping error: %s", err)
-	}
-}
+// TODO: TestSend and TestPing fail in CI, need to be fixed.
+// func TestSend(t *testing.T) {
+// 	sim, err := NewSimulator(2)
+// 	if err != nil {
+// 		log.Fatal(err)
+// 	}
+
+// 	defer sim.ipfsNode.Close()
+
+// 	for _, node := range sim.nodes {
+// 		e := node.Start()
+// 		if <-e != nil {
+// 			log.Println("start err: ", err)
+// 		}
+// 	}
+
+// 	sa := sim.nodes[0]
+// 	sb := sim.nodes[1]
+// 	peer, err := sa.dht.FindPeer(sa.ctx, sb.host.ID())
+// 	if err != nil {
+// 		t.Fatalf("could not find peer: %s", err)
+// 	}
+
+// 	msg := []byte("hello there\n")
+// 	err = sa.Send(peer, msg)
+// 	if err != nil {
+// 		t.Errorf("Send error: %s", err)
+// 	}
+// }
+
+// func TestPing(t *testing.T) {
+// 	sim, err := NewSimulator(2)
+// 	if err != nil {
+// 		log.Fatal(err)
+// 	}
+
+// 	defer sim.ipfsNode.Close()
+
+// 	for _, node := range sim.nodes {
+// 		e := node.Start()
+// 		if <-e != nil {
+// 			log.Println("start err: ", err)
+// 		}
+// 	}
+
+// 	sa := sim.nodes[0]
+// 	sb := sim.nodes[1]
+// 	err = sa.Ping(sb.host.ID())
+// 	if err != nil {
+// 		t.Errorf("Ping error: %s", err)
+// 	}
+// }
 
 func TestBroadcast(t *testing.T) {
 	sim, err := NewSimulator(2)
@@ -262,58 +262,4 @@
 	if err != nil {
 		t.Errorf("Stop error: %s", err)
 	}
-}
-=======
-// TODO: TestSend and TestPing fail in CI, need to be fixed.
-// func TestSend(t *testing.T) {
-// 	sim, err := NewSimulator(2)
-// 	if err != nil {
-// 		log.Fatal(err)
-// 	}
-
-// 	defer sim.ipfsNode.Close()
-
-// 	for _, node := range sim.nodes {
-// 		e := node.Start()
-// 		if <-e != nil {
-// 			log.Println("start err: ", err)
-// 		}
-// 	}
-
-// 	sa := sim.nodes[0]
-// 	sb := sim.nodes[1]
-// 	peer, err := sa.dht.FindPeer(sa.ctx, sb.host.ID())
-// 	if err != nil {
-// 		t.Fatalf("could not find peer: %s", err)
-// 	}
-
-// 	msg := []byte("hello there\n")
-// 	err = sa.Send(peer, msg)
-// 	if err != nil {
-// 		t.Errorf("Send error: %s", err)
-// 	}
-// }
-
-// func TestPing(t *testing.T) {
-// 	sim, err := NewSimulator(2)
-// 	if err != nil {
-// 		log.Fatal(err)
-// 	}
-
-// 	defer sim.ipfsNode.Close()
-
-// 	for _, node := range sim.nodes {
-// 		e := node.Start()
-// 		if <-e != nil {
-// 			log.Println("start err: ", err)
-// 		}
-// 	}
-
-// 	sa := sim.nodes[0]
-// 	sb := sim.nodes[1]
-// 	err = sa.Ping(sb.host.ID())
-// 	if err != nil {
-// 		t.Errorf("Ping error: %s", err)
-// 	}
-// }
->>>>>>> 1a5462f7
+}