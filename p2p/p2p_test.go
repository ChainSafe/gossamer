// Copyright 2019 ChainSafe Systems (ON) Corp.
// This file is part of gossamer.
//
// The gossamer library is free software: you can redistribute it and/or modify
// it under the terms of the GNU Lesser General Public License as published by
// the Free Software Foundation, either version 3 of the License, or
// (at your option) any later version.
//
// The gossamer library is distributed in the hope that it will be useful,
// but WITHOUT ANY WARRANTY; without even the implied warranty of
// MERCHANTABILITY or FITNESS FOR A PARTICULAR PURPOSE. See the
// GNU Lesser General Public License for more details.
//
// You should have received a copy of the GNU Lesser General Public License
// along with the gossamer library. If not, see <http://www.gnu.org/licenses/>.

package p2p

import (
	"context"
	"fmt"
<<<<<<< HEAD
	"log"
=======
>>>>>>> 7d0dd208
	"testing"

	datastore "github.com/ipfs/go-datastore"
	syncds "github.com/ipfs/go-datastore/sync"
	config "github.com/ipfs/go-ipfs-config"
	ipfs "github.com/ipfs/go-ipfs/core"
	repo "github.com/ipfs/go-ipfs/repo"
	crypto "github.com/libp2p/go-libp2p-crypto"
)

// This is used in the tests that are failing on CI
type Simulator struct {
	nodes    []*Service
	ipfsNode *ipfs.IpfsNode
}

var testIdentity = config.Identity{
	PeerID:  "QmNgdzLieYi8tgfo2WfTUzNVH5hQK9oAYGVf6dxN12NrHt",
	PrivKey: "CAASrRIwggkpAgEAAoICAQCwt67GTUQ8nlJhks6CgbLKOx7F5tl1r9zF4m3TUrG3Pe8h64vi+ILDRFd7QJxaJ/n8ux9RUDoxLjzftL4uTdtv5UXl2vaufCc/C0bhCRvDhuWPhVsD75/DZPbwLsepxocwVWTyq7/ZHsCfuWdoh/KNczfy+Gn33gVQbHCnip/uhTVxT7ARTiv8Qa3d7qmmxsR+1zdL/IRO0mic/iojcb3Oc/PRnYBTiAZFbZdUEit/99tnfSjMDg02wRayZaT5ikxa6gBTMZ16Yvienq7RwSELzMQq2jFA4i/TdiGhS9uKywltiN2LrNDBcQJSN02pK12DKoiIy+wuOCRgs2NTQEhU2sXCk091v7giTTOpFX2ij9ghmiRfoSiBFPJA5RGwiH6ansCHtWKY1K8BS5UORM0o3dYk87mTnKbCsdz4bYnGtOWafujYwzueGx8r+IWiys80IPQKDeehnLW6RgoyjszKgL/2XTyP54xMLSW+Qb3BPgDcPaPO0hmop1hW9upStxKsefW2A2d46Ds4HEpJEry7PkS5M4gKL/zCKHuxuXVk14+fZQ1rstMuvKjrekpAC2aVIKMI9VRA3awtnje8HImQMdj+r+bPmv0N8rTTr3eS4J8Yl7k12i95LLfK+fWnmUh22oTNzkRlaiERQrUDyE4XNCtJc0xs1oe1yXGqazCIAQIDAQABAoICAQCk1N/ftahlRmOfAXk//8wNl7FvdJD3le6+YSKBj0uWmN1ZbUSQk64chr12iGCOM2WY180xYjy1LOS44PTXaeW5bEiTSnb3b3SH+HPHaWCNM2EiSogHltYVQjKW+3tfH39vlOdQ9uQ+l9Gh6iTLOqsCRyszpYPqIBwi1NMLY2Ej8PpVU7ftnFWouHZ9YKS7nAEiMoowhTu/7cCIVwZlAy3AySTuKxPMVj9LORqC32PVvBHZaMPJ+X1Xyijqg6aq39WyoztkXg3+Xxx5j5eOrK6vO/Lp6ZUxaQilHDXoJkKEJjgIBDZpluss08UPfOgiWAGkW+L4fgUxY0qDLDAEMhyEBAn6KOKVL1JhGTX6GjhWziI94bddSpHKYOEIDzUy4H8BXnKhtnyQV6ELS65C2hj9D0IMBTj7edCF1poJy0QfdK0cuXgMvxHLeUO5uc2YWfbNosvKxqygB9rToy4b22YvNwsZUXsTY6Jt+p9V2OgXSKfB5VPeRbjTJL6xqvvUJpQytmII/C9JmSDUtCbYceHj6X9jgigLk20VV6nWHqCTj3utXD6NPAjoycVpLKDlnWEgfVELDIk0gobxUqqSm3jTPEKRPJgxkgPxbwxYumtw++1UY2y35w3WRDc2xYPaWKBCQeZy+mL6ByXp9bWlNvxS3Knb6oZp36/ovGnf2pGvdQKCAQEAyKpipz2lIUySDyE0avVWAmQb2tWGKXALPohzj7AwkcfEg2GuwoC6GyVE2sTJD1HRazIjOKn3yQORg2uOPeG7sx7EKHxSxCKDrbPawkvLCq8JYSy9TLvhqKUVVGYPqMBzu2POSLEA81QXas+aYjKOFWA2Zrjq26zV9ey3+6Lc6WULePgRQybU8+RHJc6fdjUCCfUxgOrUO2IQOuTJ+FsDpVnrMUGlokmWn23OjL4qTL9wGDnWGUs2pjSzNbj3qA0d8iqaiMUyHX/D/VS0wpeT1osNBSm8suvSibYBn+7wbIApbwXUxZaxMv2OHGz3empae4ckvNZs7r8wsI9UwFt8mwKCAQEA4XK6gZkv9t+3YCcSPw2ensLvL/xU7i2bkC9tfTGdjnQfzZXIf5KNdVuj/SerOl2S1s45NMs3ysJbADwRb4ahElD/V71nGzV8fpFTitC20ro9fuX4J0+twmBolHqeH9pmeGTjAeL1rvt6vxs4FkeG/yNft7GdXpXTtEGaObn8Mt0tPY+aB3UnKrnCQoQAlPyGHFrVRX0UEcp6wyyNGhJCNKeNOvqCHTFObhbhO+KWpWSN0MkVHnqaIBnIn1Te8FtvP/iTwXGnKc0YXJUG6+LM6LmOguW6tg8ZqiQeYyyR+e9eCFH4csLzkrTl1GxCxwEsoSLIMm7UDcjttW6tYEghkwKCAQEAmeCO5lCPYImnN5Lu71ZTLmI2OgmjaANTnBBnDbi+hgv61gUCToUIMejSdDCTPfwv61P3TmyIZs0luPGxkiKYHTNqmOE9Vspgz8Mr7fLRMNApESuNvloVIY32XVImj/GEzh4rAfM6F15U1sN8T/EUo6+0B/Glp+9R49QzAfRSE2g48/rGwgf1JVHYfVWFUtAzUA+GdqWdOixo5cCsYJbqpNHfWVZN/bUQnBFIYwUwysnC29D+LUdQEQQ4qOm+gFAOtrWU62zMkXJ4iLt8Ify6kbrvsRXgbhQIzzGS7WH9XDarj0eZciuslr15TLMC1Azadf+cXHLR9gMHA13mT9vYIQKCAQA/DjGv8cKCkAvf7s2hqROGYAs6Jp8yhrsN1tYOwAPLRhtnCs+rLrg17M2vDptLlcRuI/vIElamdTmylRpjUQpX7yObzLO73nfVhpwRJVMdGU394iBIDncQ+JoHfUwgqJskbUM40dvZdyjbrqc/Q/4z+hbZb+oN/GXb8sVKBATPzSDMKQ/xqgisYIw+wmDPStnPsHAaIWOtni47zIgilJzD0WEk78/YjmPbUrboYvWziK5JiRRJFA1rkQqV1c0M+OXixIm+/yS8AksgCeaHr0WUieGcJtjT9uE8vyFop5ykhRiNxy9wGaq6i7IEecsrkd6DqxDHWkwhFuO1bSE83q/VAoIBAEA+RX1i/SUi08p71ggUi9WFMqXmzELp1L3hiEjOc2AklHk2rPxsaTh9+G95BvjhP7fRa/Yga+yDtYuyjO99nedStdNNSg03aPXILl9gs3r2dPiQKUEXZJ3FrH6tkils/8BlpOIRfbkszrdZIKTO9GCdLWQ30dQITDACs8zV/1GFGrHFrqnnMe/NpIFHWNZJ0/WZMi8wgWO6Ik8jHEpQtVXRiXLqy7U6hk170pa4GHOzvftfPElOZZjy9qn7KjdAQqy6spIrAE94OEL+fBgbHQZGLpuTlj6w6YGbMtPU8uo7sXKoc6WOCb68JWft3tejGLDa1946HAWqVM9B/UcneNc=",
}

// This is used in the tests that are failing on CI
func NewSimulator(num int) (sim *Simulator, err error) {
	sim = new(Simulator)
	sim.nodes = make([]*Service, num)

	// start local ipfs daemon
	ipfsNode, err := StartIpfsNode()
	if err != nil {
		log.Fatalf("Could not start IPFS node: %s", err)
	}

	sim.ipfsNode = ipfsNode

	ipfsAddr := fmt.Sprintf("/ip4/127.0.0.1/tcp/4001/ipfs/%s", ipfsNode.Identity.String())
	log.Println("ipfsAddr:", ipfsAddr)

	// create all nodes, increment port by 1 each time
	for i := 0; i < num; i++ {
		// configure p2p service
		conf := &ServiceConfig{
			BootstrapNodes: []string{
				ipfsAddr,
			},
			Port: 5000 + i,
		}
		sim.nodes[i] = new(Service)
		sim.nodes[i], err = NewService(conf)
		if err != nil {
			return nil, err
		}
	}

	return sim, nil
}

func StartIpfsNode() (*ipfs.IpfsNode, error) {
	id := testIdentity

	c := &config.Config{
		Identity: id,
		Addresses: config.Addresses{
			Swarm: []string{"/ip4/0.0.0.0/tcp/4001"},
			API:   []string{"/ip4/127.0.0.1/tcp/8000"},
		},
	}

	r := &repo.Mock{
		C: *c,
		D: syncds.MutexWrap(datastore.NewMapDatastore()),
	}

	cfg := &ipfs.BuildCfg{
		Online:    true,
		Host:      ipfs.DefaultHostOption,
		Repo:      r,
		Permanent: true,
	}
	node, err := ipfs.NewNode(context.Background(), cfg)
	return node, err
}

func TestBuildOpts(t *testing.T) {
	testServiceConfig := &ServiceConfig{
		BootstrapNodes: []string{},
		Port:           7001,
	}

	_, err := testServiceConfig.buildOpts()
	if err != nil {
		t.Fatalf("TestBuildOpts error: %s", err)
	}
}

func TestGenerateKey(t *testing.T) {
	privA, err := generateKey(33)
	if err != nil {
		t.Fatalf("GenerateKey error: %s", err)
	}

	privC, err := generateKey(0)
	if err != nil {
		t.Fatalf("GenerateKey error: %s", err)
	}

	if crypto.KeyEqual(privA, privC) {
		t.Fatal("GenerateKey error: created same key for different seed")
	}
}

func TestStart(t *testing.T) {
	ipfsNode, err := StartIpfsNode()
	if err != nil {
		t.Fatalf("Could not start IPFS node: %s", err)
	}

	defer ipfsNode.Close()

	ipfsAddr := fmt.Sprintf("/ip4/127.0.0.1/tcp/4001/ipfs/%s", ipfsNode.Identity.String())

	t.Log("ipfsAddr:", ipfsAddr)

	testServiceConfig := &ServiceConfig{
		BootstrapNodes: []string{
			ipfsAddr,
		},
		Port: 7001,
	}

	s, err := NewService(testServiceConfig)
	if err != nil {
		t.Fatalf("NewService error: %s", err)
	}

	e := s.Start()
	err = <-e
	if err != nil {
		t.Errorf("Start error: %s", err)
	}
}

func TestService_PeerCount(t *testing.T) {
	ipfsNode, err := StartIpfsNode()
	if err != nil {
		t.Fatalf("Could not start IPFS node: %s", err)
	}

	defer ipfsNode.Close()

	ipfsAddr := fmt.Sprintf("/ip4/127.0.0.1/tcp/4001/ipfs/%s", ipfsNode.Identity.String())

	testServiceConfig := &ServiceConfig{
		BootstrapNodes: []string{
			ipfsAddr,
		},
		Port: 7001,
	}

	s, err := NewService(testServiceConfig)
	if err != nil {
		t.Fatalf("NewService error: %s", err)
	}

	e := s.Start()
	err = <-e
	if err != nil {
		t.Errorf("Start error: %s", err)
	}

	count := s.PeerCount()
	if count != 1 {
		t.Fatalf("incorrect peerCount expected %d got %d", 1, count)
	}
}

// TODO: TestSend and TestPing fail in CI, need to be fixed.
func TestSend(t *testing.T) {
	sim, err := NewSimulator(2)
	if err != nil {
		log.Fatal(err)
	}

	defer sim.ipfsNode.Close()

	for _, node := range sim.nodes {
		e := node.Start()
		if <-e != nil {
			log.Println("start err: ", err)
		}
	}

	sa := sim.nodes[0]
	sb := sim.nodes[1]
	peer, err := sa.dht.FindPeer(sa.ctx, sb.host.ID())
	if err != nil {
		t.Fatalf("could not find peer: %s", err)
	}

	msg := []byte("hello there\n")
	err = sa.Send(peer, msg)
	if err != nil {
		t.Errorf("Send error: %s", err)
	}
}

func TestPing(t *testing.T) {
	sim, err := NewSimulator(2)
	if err != nil {
		log.Fatal(err)
	}

	defer sim.ipfsNode.Close()

	for _, node := range sim.nodes {
		e := node.Start()
		if <-e != nil {
			log.Println("start err: ", err)
		}
	}

	sa := sim.nodes[0]
	sb := sim.nodes[1]
	peer, err := sa.dht.FindPeer(sa.ctx, sb.host.ID())
	if err != nil {
		t.Fatalf("could not find peer: %s", err)
	}

	err = sa.Ping(peer)
	if err != nil {
		t.Errorf("Ping error: %s", err)
	}
}

func TestBroadcast(t *testing.T) {
	sim, err := NewSimulator(2)
	if err != nil {
		log.Fatal(err)
	}

	defer sim.ipfsNode.Close()

	for _, node := range sim.nodes {
		e := node.Start()
		if <-e != nil {
			log.Println("start err: ", err)
		}
	}

	sa := sim.nodes[0]
	for _, peer := range sim.nodes[1:] {
		_, err = sa.dht.FindPeer(sa.ctx, peer.host.ID())
		if err != nil {
			t.Errorf("could not find peer: %s", err)
		}
	}

	msg := []byte("hello there\n")
	err = sa.Broadcast(msg)
	if err != nil {
		t.Errorf("Broadcast error: %s", err)
	}
}

func TestStop(t *testing.T) {
	ipfsNode, err := StartIpfsNode()
	if err != nil {
		t.Fatalf("Could not start IPFS node: %s", err)
	}

	defer ipfsNode.Close()

	ipfsAddr := fmt.Sprintf("/ip4/127.0.0.1/tcp/4001/ipfs/%s", ipfsNode.Identity.String())

	t.Log("ipfsAddr:", ipfsAddr)

	testServiceConfig := &ServiceConfig{
		BootstrapNodes: []string{
			ipfsAddr,
		},
		Port: 7001,
	}

	s, err := NewService(testServiceConfig)
	if err != nil {
		t.Fatalf("NewService error: %s", err)
	}

	e := s.Start()
	err = <-e
	if err != nil {
		t.Errorf("Start error: %s", err)
	}

	err = s.Stop()
	if err != nil {
		t.Errorf("Stop error: %s", err)
	}
}<|MERGE_RESOLUTION|>--- conflicted
+++ resolved
@@ -19,10 +19,7 @@
 import (
 	"context"
 	"fmt"
-<<<<<<< HEAD
 	"log"
-=======
->>>>>>> 7d0dd208
 	"testing"
 
 	datastore "github.com/ipfs/go-datastore"
