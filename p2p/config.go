--- conflicted
+++ resolved
@@ -30,7 +30,7 @@
 	log "github.com/ChainSafe/log15"
 	"github.com/libp2p/go-libp2p"
 	"github.com/libp2p/go-libp2p-core/crypto"
-	peer "github.com/libp2p/go-libp2p-core/peer"
+	"github.com/libp2p/go-libp2p-core/peer"
 	ma "github.com/multiformats/go-multiaddr"
 )
 
@@ -118,22 +118,18 @@
 		return nil, nil
 	}
 
-<<<<<<< HEAD
-	dec := make([]byte, hex.DecodedLen(len(keyData)))
-	_, err = hex.Decode(dec, keyData)
-=======
 	keyData, err := ioutil.ReadFile(filepath.Clean(pth))
->>>>>>> 80039786
 	if err != nil {
 		return nil, err
 	}
 
-<<<<<<< HEAD
+	dec := make([]byte, hex.DecodedLen(len(keyData)))
+	_, err = hex.Decode(dec, keyData)
+	if err != nil {
+		return nil, err
+	}
+
 	return crypto.UnmarshalECDSAPrivateKey(dec)
-
-=======
-	return crypto.UnmarshalPrivateKey(keyData)
->>>>>>> 80039786
 }
 
 // generateKey generates an ed25519 private key and writes it to the data directory
@@ -157,13 +153,9 @@
 	id, _ := peer.IDFromPrivateKey(priv)
 	log.Debug("Created new p2p identity", "id", id.String())
 
-<<<<<<< HEAD
-	raw, err := priv.Raw()
-=======
 	// Save the key if its secure
 	if seed == 0 {
-		err = saveKey(priv, fp)
-		if err != nil {
+		if err = saveKey(priv, fp); err != nil {
 			return nil, err
 		}
 	}
@@ -172,16 +164,9 @@
 }
 
 func saveKey(priv crypto.PrivKey, fp string) error {
-	raw, err := crypto.MarshalPrivateKey(priv)
->>>>>>> 80039786
-	if err != nil {
-		return err
-	}
-
 	// Create `.gossamer` if it doesn't exist
 	if _, e := os.Stat(fp); os.IsNotExist(e) {
-		e = os.Mkdir(fp, os.ModePerm)
-		if e != nil {
+		if e = os.Mkdir(fp, os.ModePerm); e != nil {
 			return e
 		}
 	} else if e != nil {
@@ -194,15 +179,15 @@
 		return err
 	}
 
-<<<<<<< HEAD
+	raw, err := priv.Raw()
+	if err != nil {
+		return err
+	}
+
 	enc := make([]byte, hex.EncodedLen(len(raw)))
 	hex.Encode(enc, raw)
 
-	err = ioutil.WriteFile(path.Join(filepath.Clean(fp), KeyFile), enc, 0600)
-=======
-	_, err = f.Write(raw)
->>>>>>> 80039786
-	if err != nil {
+	if _, err = f.Write(enc); err != nil {
 		return err
 	}
 
