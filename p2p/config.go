--- conflicted
+++ resolved
@@ -116,16 +116,12 @@
 		return nil, nil
 	}
 
-<<<<<<< HEAD
 	keyData, err := ioutil.ReadFile(filepath.Clean(pth))
 	if err != nil {
 		return nil, err
 	}
 
-	return crypto.UnmarshalEd25519PrivateKey(keyData)
-=======
 	return crypto.UnmarshalPrivateKey(keyData)
->>>>>>> db42a6bd
 }
 
 // generateKey generates an ed25519 private key and writes it to the data directory
@@ -146,19 +142,6 @@
 	if err != nil {
 		return nil, err
 	}
-<<<<<<< HEAD
-
-	// Make sure the directory exists before writing
-	pth := path.Join(filepath.Clean(fp), KeyFile)
-	if _, e := os.Stat(path.Dir(pth)); os.IsNotExist(e) {
-		e = os.Mkdir(path.Dir(pth), os.ModeDir+os.ModePerm)
-		if e != nil {
-			return nil, e
-		}
-	}
-
-	err = ioutil.WriteFile(pth, priv, os.ModePerm)
-=======
 	id, _ := peer.IDFromPrivateKey(priv)
 	log.Debug("Created new p2p identity", "id", id.String())
 	raw, err := crypto.MarshalPrivateKey(priv)
@@ -166,7 +149,6 @@
 		return nil, err
 	}
 	err = ioutil.WriteFile(path.Join(filepath.Clean(fp), KeyFile), raw, 0600)
->>>>>>> db42a6bd
 	if err != nil {
 		return nil, err
 	}
