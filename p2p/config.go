--- conflicted
+++ resolved
@@ -24,7 +24,7 @@
 
 const KeyFile = "node.key"
 
-const DefaultProtocolId = "/gossamer/dot/0"
+const DefaultProtocolID = "/gossamer/dot/0"
 
 // Config is used to configure a p2p service
 type Config struct {
@@ -46,28 +46,11 @@
 	privateKey crypto.PrivKey
 }
 
-<<<<<<< HEAD
-// bootnodes formats the configuration bootnodes
-func (c *Config) bootnodes() (peer []peer.AddrInfo, err error) {
-	bootnodes, err := stringsToAddrInfos(c.BootstrapNodes)
-	if err != nil {
-		return nil, err
-	}
-	return bootnodes, nil
-}
-
-// protocolId formats the configuration protocol id
-func (c *Config) protocolId() protocol.ID {
-	return protocol.ID(c.ProtocolID)
-}
-
-=======
->>>>>>> 9d45eec8
 // build checks the configuration, sets up the private key for the p2p service,
 // and applies default values where appropriate
 func (c *Config) build() error {
 	if c.ProtocolID == "" {
-		c.ProtocolID = DefaultProtocolId
+		c.ProtocolID = DefaultProtocolID
 	}
 
 	if !c.NoBootstrap && len(c.BootstrapNodes) == 0 {
