--- conflicted
+++ resolved
@@ -73,11 +73,7 @@
 
 			s.host.Peerstore().AddAddrs(p.ID, p.Addrs, ps.PermanentAddrTTL)
 			if err = s.host.Connect(s.ctx, p); err != nil {
-<<<<<<< HEAD
-				log.Warn("bootstrap error", "peer", p.ID, "error", err)
-=======
 				log.Error("bootstrap error", "peer", p.ID, "error", err)
->>>>>>> 009ea820
 				errs <- err
 				return
 			}
