--- conflicted
+++ resolved
@@ -23,12 +23,8 @@
 	"io"
 
 	scale "github.com/ChainSafe/gossamer/codec"
-<<<<<<< HEAD
-	"github.com/ChainSafe/gossamer/common"
-=======
 	common "github.com/ChainSafe/gossamer/common"
 	optional "github.com/ChainSafe/gossamer/common/optional"
->>>>>>> cfe29047
 )
 
 const (
@@ -260,7 +256,7 @@
 	return nil
 }
 
-<<<<<<< HEAD
+
 type BlockHeaderMessage common.BlockHeader
 
 // string formats a BlockHeaderMessage as a string
@@ -285,7 +281,8 @@
 func (bhm *BlockHeaderMessage) Decode(msg []byte) error {
 	_, err := scale.Decode(msg, bhm)
 	return err
-=======
+}
+
 type BlockResponseMessage struct {
 	Id   uint64
 	Data []byte // TODO: change this to BlockData type
@@ -363,5 +360,5 @@
 	h := [32]byte{}
 	copy(h[:], buf)
 	return common.Hash(h), nil
->>>>>>> cfe29047
+
 }