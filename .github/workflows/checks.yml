on: [pull_request]
name: checks
env:
  GO111MODULE: on

jobs:
  linter-check:
    runs-on: ubuntu-latest
    steps:
      - uses: actions/checkout@v2

      - name: Run go fmt
        run: diff -u <(echo -n) <(gofmt -d -s .)

      - name: golangci-lint
<<<<<<< HEAD
        run: |
          curl -sSfL https://raw.githubusercontent.com/golangci/golangci-lint/master/install.sh | sh -s -- -b $(go env GOPATH)/bin v1.41.0
          $(go env GOPATH)/bin/golangci-lint run
=======
        uses: golangci/golangci-lint-action@v2
        with:          
          version: 'latest'
          args: -v
>>>>>>> 1c27575a

  vet-check:
    runs-on: ubuntu-latest
    steps:
      - uses: actions/setup-go@v2
        with:
          go-version: '1.15.x'
      - uses: actions/checkout@v2

      - name: Run go vet
        run: go vet ./...<|MERGE_RESOLUTION|>--- conflicted
+++ resolved
@@ -13,16 +13,10 @@
         run: diff -u <(echo -n) <(gofmt -d -s .)
 
       - name: golangci-lint
-<<<<<<< HEAD
-        run: |
-          curl -sSfL https://raw.githubusercontent.com/golangci/golangci-lint/master/install.sh | sh -s -- -b $(go env GOPATH)/bin v1.41.0
-          $(go env GOPATH)/bin/golangci-lint run
-=======
         uses: golangci/golangci-lint-action@v2
         with:          
           version: 'latest'
           args: -v
->>>>>>> 1c27575a
 
   vet-check:
     runs-on: ubuntu-latest
