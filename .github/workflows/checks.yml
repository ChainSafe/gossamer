--- conflicted
+++ resolved
@@ -23,11 +23,7 @@
     steps:
       - uses: actions/setup-go@v2
         with:
-<<<<<<< HEAD
-          go-version: '1.17.x'
-=======
           go-version: "1.17.x"
->>>>>>> 3969c052
       - uses: actions/checkout@v2
 
       - name: Run go vet
