# CODEOWNERS: https://help.github.com/articles/about-codeowners/

# Primary repo maintainers
<<<<<<< HEAD
*       @noot @arijitAD @edwardmack @timwu20
=======
*       @noot @arijitAD @edwardmack @timwu20 @EclesioMeloJunior @jimjbrettj
>>>>>>> 0932ee84
<|MERGE_RESOLUTION|>--- conflicted
+++ resolved
@@ -1,8 +1,4 @@
 # CODEOWNERS: https://help.github.com/articles/about-codeowners/
 
 # Primary repo maintainers
-<<<<<<< HEAD
-*       @noot @arijitAD @edwardmack @timwu20
-=======
-*       @noot @arijitAD @edwardmack @timwu20 @EclesioMeloJunior @jimjbrettj
->>>>>>> 0932ee84
+*       @noot @arijitAD @edwardmack @timwu20 @EclesioMeloJunior @jimjbrettj