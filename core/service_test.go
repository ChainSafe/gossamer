// Copyright 2019 ChainSafe Systems (ON) Corp.
// This file is part of gossamer.
//
// The gossamer library is free software: you can redistribute it and/or modify
// it under the terms of the GNU Lesser General Public License as published by
// the Free Software Foundation, either version 3 of the License, or
// (at your option) any later version.
//
// The gossamer library is distributed in the hope that it will be useful,
// but WITHOUT ANY WARRANTY; without even the implied warranty of
// MERCHANTABILITY or FITNESS FOR A PARTICULAR PURPOSE. See the
// GNU Lesser General Public License for more details.
//
// You should have received a copy of the GNU Lesser General Public License
// along with the gossamer library. If not, see <http://www.gnu.org/licenses/>.

package core

import (
	"io/ioutil"
	"math/big"
	"reflect"
	"testing"
	"time"

	"github.com/stretchr/testify/require"

	"github.com/ChainSafe/gossamer/state"
	"github.com/ChainSafe/gossamer/trie"

	"github.com/ChainSafe/gossamer/common"
	"github.com/ChainSafe/gossamer/common/optional"
	"github.com/ChainSafe/gossamer/common/transaction"
	"github.com/ChainSafe/gossamer/core/types"
	"github.com/ChainSafe/gossamer/keystore"
	"github.com/ChainSafe/gossamer/network"
	"github.com/ChainSafe/gossamer/runtime"
	"github.com/ChainSafe/gossamer/tests"
)

var TestMessageTimeout = 2 * time.Second

func TestStartService(t *testing.T) {
	rt := runtime.NewTestRuntime(t, tests.POLKADOT_RUNTIME)

	cfg := &Config{
		Runtime:  rt,
		Keystore: keystore.NewKeystore(),
		MsgRec:   make(chan network.Message),
		MsgSend:  make(chan network.Message),
	}

	s, err := NewService(cfg)
	if err != nil {
		t.Fatal(err)
	}

	err = s.Start()
	if err != nil {
		t.Fatal(err)
	}

	s.Stop()
}

func TestValidateBlock(t *testing.T) {
	rt := runtime.NewTestRuntime(t, tests.POLKADOT_RUNTIME)

	cfg := &Config{
		Runtime:  rt,
		Keystore: keystore.NewKeystore(),
	}

	s, err := NewService(cfg)
	if err != nil {
		t.Fatal(err)
	}

	// https://github.com/paritytech/substrate/blob/426c26b8bddfcdbaf8d29f45b128e0864b57de1c/core/test-runtime/src/system.rs#L371
	data := []byte{69, 69, 69, 69, 69, 69, 69, 69, 69, 69, 69, 69, 69, 69, 69, 69, 69, 69, 69, 69, 69, 69, 69, 69, 69, 69, 69, 69, 69, 69, 69, 69, 4, 179, 38, 109, 225, 55, 210, 10, 93, 15, 243, 166, 64, 30, 181, 113, 39, 82, 95, 217, 178, 105, 55, 1, 240, 191, 90, 138, 133, 63, 163, 235, 224, 3, 23, 10, 46, 117, 151, 183, 183, 227, 216, 76, 5, 57, 29, 19, 154, 98, 177, 87, 231, 135, 134, 216, 192, 130, 242, 157, 207, 76, 17, 19, 20, 0, 0}

	// `core_execute_block` will throw error, no expected result
	err = s.executeBlock(data)
	if err != nil {
		t.Fatal(err)
	}
}

func TestValidateTransaction(t *testing.T) {
	rt := runtime.NewTestRuntime(t, tests.POLKADOT_RUNTIME)

	cfg := &Config{
		Runtime:  rt,
		Keystore: keystore.NewKeystore(),
	}

	s, err := NewService(cfg)
	if err != nil {
		t.Fatal(err)
	}

	// https://github.com/paritytech/substrate/blob/5420de3face1349a97eb954ae71c5b0b940c31de/core/transaction-pool/src/tests.rs#L95
	tx := []byte{1, 212, 53, 147, 199, 21, 253, 211, 28, 97, 20, 26, 189, 4, 169, 159, 214, 130, 44, 133, 88, 133, 76, 205, 227, 154, 86, 132, 231, 165, 109, 162, 125, 142, 175, 4, 21, 22, 135, 115, 99, 38, 201, 254, 161, 126, 37, 252, 82, 135, 97, 54, 147, 201, 18, 144, 156, 178, 38, 170, 71, 148, 242, 106, 72, 69, 0, 0, 0, 0, 0, 0, 0, 0, 0, 0, 0, 0, 0, 0, 0, 216, 5, 113, 87, 87, 40, 221, 120, 247, 252, 137, 201, 74, 231, 222, 101, 85, 108, 102, 39, 31, 190, 210, 14, 215, 124, 19, 160, 180, 203, 54, 110, 167, 163, 149, 45, 12, 108, 80, 221, 65, 238, 57, 237, 199, 16, 10, 33, 185, 8, 244, 184, 243, 139, 5, 87, 252, 245, 24, 225, 37, 154, 163, 142}

	validity, err := s.validateTransaction(tx)
	if err != nil {
		t.Fatal(err)
	}

	// https://github.com/paritytech/substrate/blob/ea2644a235f4b189c8029b9c9eac9d4df64ee91e/core/test-runtime/src/system.rs#L190
	expected := &transaction.Validity{
		Priority: 69,
		Requires: [][]byte{},
		// https://github.com/paritytech/substrate/blob/ea2644a235f4b189c8029b9c9eac9d4df64ee91e/core/test-runtime/src/system.rs#L173
		Provides:  [][]byte{{146, 157, 61, 99, 63, 98, 30, 242, 128, 49, 150, 90, 140, 165, 187, 249}},
		Longevity: 64,
		Propagate: true,
	}

	if !reflect.DeepEqual(expected, validity) {
		t.Error(
			"received unexpected validity",
			"\nexpected:", expected,
			"\nreceived:", validity,
		)
	}
}

func TestAnnounceBlock(t *testing.T) {
	rt := runtime.NewTestRuntime(t, tests.POLKADOT_RUNTIME)

	msgSend := make(chan network.Message)
	newBlocks := make(chan types.Block)

	cfg := &Config{
		Runtime:   rt,
		MsgSend:   msgSend, // message channel from core service to network service
		Keystore:  keystore.NewKeystore(),
		NewBlocks: newBlocks,
	}

	s, err := NewService(cfg)
	if err != nil {
		t.Fatal(err)
	}

	err = s.Start()
	if err != nil {
		t.Fatal(err)
	}
	defer s.Stop()

	// simulate block sent from BABE session
	newBlocks <- types.Block{
		Header: &types.Header{
			Number: big.NewInt(0),
		},
	}

	select {
	case msg := <-msgSend:
		msgType := msg.GetType()
		if !reflect.DeepEqual(msgType, network.BlockAnnounceMsgType) {
			t.Error(
				"received unexpected message type",
				"\nexpected:", network.BlockAnnounceMsgType,
				"\nreceived:", msgType,
			)
		}
	case <-time.After(TestMessageTimeout):
		t.Error("timeout waiting for message")
	}
}

func TestProcessBlockAnnounceMessage(t *testing.T) {
<<<<<<< HEAD
	testCases := []struct {
		name          string
		blockAnnounce *p2p.BlockAnnounceMessage
		msgType       int
		msgTypeString string
	}{
		{
			name: "should respond with a BlockRequestMsgType for block 1 BlockAnnounceMessage",
			blockAnnounce: &p2p.BlockAnnounceMessage{
				Number:         big.NewInt(1),
				ParentHash:     common.Hash{},
				StateRoot:      common.Hash{},
				ExtrinsicsRoot: common.Hash{},
				Digest:         [][]byte{},
			},
			msgType:       p2p.BlockRequestMsgType, //1
			msgTypeString: "BlockRequestMsgType",
		},
		{
			name: "should respond with a BlockAnnounceMessage for block 2 BlockAnnounceMessage",
			blockAnnounce: &p2p.BlockAnnounceMessage{
				Number:         big.NewInt(2),
				ParentHash:     common.Hash{},
				StateRoot:      common.Hash{},
				ExtrinsicsRoot: common.Hash{},
				Digest:         [][]byte{},
			},
			msgType:       p2p.BlockAnnounceMsgType, //3
			msgTypeString: "BlockAnnounceMsgType",
		},
	}

	for _, test := range testCases {

		localTest := test
		t.Run(test.name, func(t *testing.T) {

			rt := runtime.NewTestRuntime(t, tests.POLKADOT_RUNTIME)

			msgRec := make(chan p2p.Message)
			msgSend := make(chan p2p.Message)

			dataDir, err := ioutil.TempDir("", "./test_data")
			if err != nil {
				t.Fatal(err)
			}

			dbSrv := state.NewService(dataDir)
			err = dbSrv.Initialize(&types.Header{
				Number:    big.NewInt(0),
				StateRoot: trie.EmptyHash,
			}, trie.NewEmptyTrie(nil))
			if err != nil {
				t.Fatal(err)
			}

			err = dbSrv.Start()
			if err != nil {
				t.Fatal(err)
			}

			defer func() {
				err = dbSrv.Stop()
				if err != nil {
					t.Fatal(err)
				}
			}()

			cfg := &Config{
				Runtime:    rt,
				MsgRec:     msgRec,
				MsgSend:    msgSend,
				Keystore:   keystore.NewKeystore(),
				BlockState: dbSrv.Block,
			}

			s, err := NewService(cfg)
			if err != nil {
				t.Fatal(err)
			}

			err = s.Start()
			if err != nil {
				t.Fatal(err)
			}
			defer s.Stop()

			// simulate message sent from p2p service
			msgRec <- localTest.blockAnnounce

			select {
			case msg := <-msgSend:
				msgType := msg.GetType()
				require.Equal(t, localTest.msgType, msgType)
			case <-time.After(TestMessageTimeout):
				t.Error("timeout waiting for message")
			}
		})
=======
	rt := runtime.NewTestRuntime(t, tests.POLKADOT_RUNTIME)

	msgRec := make(chan network.Message)
	msgSend := make(chan network.Message)

	cfg := &Config{
		Runtime:  rt,
		MsgRec:   msgRec,
		MsgSend:  msgSend,
		Keystore: keystore.NewKeystore(),
	}

	s, err := NewService(cfg)
	if err != nil {
		t.Fatal(err)
	}

	err = s.Start()
	if err != nil {
		t.Fatal(err)
	}
	defer s.Stop()

	blockAnnounce := &network.BlockAnnounceMessage{
		Number: big.NewInt(1),
	}

	// simulate mssage sent from network service
	msgRec <- blockAnnounce

	select {
	case msg := <-msgSend:
		msgType := msg.GetType()
		if msgType != network.BlockRequestMsgType {
			t.Error(
				"received unexpected message type",
				"\nexpected:", network.BlockRequestMsgType,
				"\nreceived:", msgType,
			)
		}
	case <-time.After(TestMessageTimeout):
		t.Error("timeout waiting for message")
>>>>>>> cb7edde6
	}
}

func TestProcessBlockResponseMessage(t *testing.T) {
	rt := runtime.NewTestRuntime(t, tests.POLKADOT_RUNTIME)

	cfg := &Config{
		Runtime:  rt,
		Keystore: keystore.NewKeystore(),
	}

	s, err := NewService(cfg)
	if err != nil {
		t.Fatal(err)
	}

	err = s.Start()
	if err != nil {
		t.Fatal(err)
	}
	defer s.Stop()

	hash := common.NewHash([]byte{0})
	body := optional.CoreBody{0xa, 0xb, 0xc, 0xd}

	parentHash, err := common.HexToHash("0x4545454545454545454545454545454545454545454545454545454545454545")
	if err != nil {
		t.Fatal(err)
	}

	stateRoot, err := common.HexToHash("0x2747ab7c0dc38b7f2afba82bd5e2d6acef8c31e09800f660b75ec84a7005099f")
	if err != nil {
		t.Fatal(err)
	}

	extrinsicsRoot, err := common.HexToHash("0x03170a2e7597b7b7e3d84c05391d139a62b157e78786d8c082f29dcf4c111314")
	if err != nil {
		t.Fatal(err)
	}

	header := &types.Header{
		ParentHash:     parentHash,
		Number:         big.NewInt(1),
		StateRoot:      stateRoot,
		ExtrinsicsRoot: extrinsicsRoot,
		Digest:         [][]byte{},
	}

	bds := []*types.BlockData{{
		Hash:          header.Hash(),
		Header:        header.AsOptional(),
		Body:          types.NewBody([]byte{}).AsOptional(),
		Receipt:       optional.NewBytes(false, nil),
		MessageQueue:  optional.NewBytes(false, nil),
		Justification: optional.NewBytes(false, nil),
	}, {
		Hash:          hash,
		Header:        optional.NewHeader(false, nil),
		Body:          optional.NewBody(true, body),
		Receipt:       optional.NewBytes(true, []byte("asdf")),
		MessageQueue:  optional.NewBytes(true, []byte("ghjkl")),
		Justification: optional.NewBytes(true, []byte("qwerty")),
	}}

	data, err := types.EncodeBlockDataArray(bds)
	if err != nil {
		t.Fatal(err)
	}

	blockResponse := &network.BlockResponseMessage{Data: data}

	err = s.ProcessBlockResponseMessage(blockResponse)
	if err != nil {
		t.Error(err)
	}
}

func TestProcessTransactionMessage(t *testing.T) {
	rt := runtime.NewTestRuntime(t, tests.POLKADOT_RUNTIME)

	cfg := &Config{
		Runtime:  rt,
		Keystore: keystore.NewKeystore(),
	}

	s, err := NewService(cfg)
	if err != nil {
		t.Fatal(err)
	}
	defer s.Stop()

	// https://github.com/paritytech/substrate/blob/5420de3face1349a97eb954ae71c5b0b940c31de/core/transaction-pool/src/tests.rs#L95
	ext := []byte{1, 212, 53, 147, 199, 21, 253, 211, 28, 97, 20, 26, 189, 4, 169, 159, 214, 130, 44, 133, 88, 133, 76, 205, 227, 154, 86, 132, 231, 165, 109, 162, 125, 142, 175, 4, 21, 22, 135, 115, 99, 38, 201, 254, 161, 126, 37, 252, 82, 135, 97, 54, 147, 201, 18, 144, 156, 178, 38, 170, 71, 148, 242, 106, 72, 69, 0, 0, 0, 0, 0, 0, 0, 0, 0, 0, 0, 0, 0, 0, 0, 216, 5, 113, 87, 87, 40, 221, 120, 247, 252, 137, 201, 74, 231, 222, 101, 85, 108, 102, 39, 31, 190, 210, 14, 215, 124, 19, 160, 180, 203, 54, 110, 167, 163, 149, 45, 12, 108, 80, 221, 65, 238, 57, 237, 199, 16, 10, 33, 185, 8, 244, 184, 243, 139, 5, 87, 252, 245, 24, 225, 37, 154, 163, 142}

	msg := &network.TransactionMessage{Extrinsics: []types.Extrinsic{ext}}

	err = s.ProcessTransactionMessage(msg)
	if err != nil {
		t.Fatal(err)
	}

	bsTx := s.bs.PeekFromTxQueue()
	bsTxExt := []byte(*bsTx.Extrinsic)

	if !reflect.DeepEqual(ext, bsTxExt) {
		t.Error(
			"received unexpected transaction extrinsic",
			"\nexpected:", ext,
			"\nreceived:", bsTxExt,
		)
	}
}<|MERGE_RESOLUTION|>--- conflicted
+++ resolved
@@ -173,35 +173,34 @@
 }
 
 func TestProcessBlockAnnounceMessage(t *testing.T) {
-<<<<<<< HEAD
 	testCases := []struct {
 		name          string
-		blockAnnounce *p2p.BlockAnnounceMessage
+		blockAnnounce *network.BlockAnnounceMessage
 		msgType       int
 		msgTypeString string
 	}{
 		{
 			name: "should respond with a BlockRequestMsgType for block 1 BlockAnnounceMessage",
-			blockAnnounce: &p2p.BlockAnnounceMessage{
+			blockAnnounce: &network.BlockAnnounceMessage{
 				Number:         big.NewInt(1),
 				ParentHash:     common.Hash{},
 				StateRoot:      common.Hash{},
 				ExtrinsicsRoot: common.Hash{},
 				Digest:         [][]byte{},
 			},
-			msgType:       p2p.BlockRequestMsgType, //1
+			msgType:       network.BlockRequestMsgType, //1
 			msgTypeString: "BlockRequestMsgType",
 		},
 		{
 			name: "should respond with a BlockAnnounceMessage for block 2 BlockAnnounceMessage",
-			blockAnnounce: &p2p.BlockAnnounceMessage{
+			blockAnnounce: &network.BlockAnnounceMessage{
 				Number:         big.NewInt(2),
 				ParentHash:     common.Hash{},
 				StateRoot:      common.Hash{},
 				ExtrinsicsRoot: common.Hash{},
 				Digest:         [][]byte{},
 			},
-			msgType:       p2p.BlockAnnounceMsgType, //3
+			msgType:       network.BlockAnnounceMsgType, //3
 			msgTypeString: "BlockAnnounceMsgType",
 		},
 	}
@@ -213,8 +212,8 @@
 
 			rt := runtime.NewTestRuntime(t, tests.POLKADOT_RUNTIME)
 
-			msgRec := make(chan p2p.Message)
-			msgSend := make(chan p2p.Message)
+	msgRec := make(chan network.Message)
+	msgSend := make(chan network.Message)
 
 			dataDir, err := ioutil.TempDir("", "./test_data")
 			if err != nil {
@@ -261,7 +260,7 @@
 			}
 			defer s.Stop()
 
-			// simulate message sent from p2p service
+			// simulate message sent from network service
 			msgRec <- localTest.blockAnnounce
 
 			select {
@@ -272,50 +271,6 @@
 				t.Error("timeout waiting for message")
 			}
 		})
-=======
-	rt := runtime.NewTestRuntime(t, tests.POLKADOT_RUNTIME)
-
-	msgRec := make(chan network.Message)
-	msgSend := make(chan network.Message)
-
-	cfg := &Config{
-		Runtime:  rt,
-		MsgRec:   msgRec,
-		MsgSend:  msgSend,
-		Keystore: keystore.NewKeystore(),
-	}
-
-	s, err := NewService(cfg)
-	if err != nil {
-		t.Fatal(err)
-	}
-
-	err = s.Start()
-	if err != nil {
-		t.Fatal(err)
-	}
-	defer s.Stop()
-
-	blockAnnounce := &network.BlockAnnounceMessage{
-		Number: big.NewInt(1),
-	}
-
-	// simulate mssage sent from network service
-	msgRec <- blockAnnounce
-
-	select {
-	case msg := <-msgSend:
-		msgType := msg.GetType()
-		if msgType != network.BlockRequestMsgType {
-			t.Error(
-				"received unexpected message type",
-				"\nexpected:", network.BlockRequestMsgType,
-				"\nreceived:", msgType,
-			)
-		}
-	case <-time.After(TestMessageTimeout):
-		t.Error("timeout waiting for message")
->>>>>>> cb7edde6
 	}
 }
 
