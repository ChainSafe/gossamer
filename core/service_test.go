--- conflicted
+++ resolved
@@ -42,21 +42,10 @@
 	if cfg == nil {
 		rt := runtime.NewTestRuntime(t, tests.POLKADOT_RUNTIME)
 
-<<<<<<< HEAD
 		cfg = &Config{
-			Runtime:  rt,
-			Keystore: keystore.NewKeystore(),
-			MsgRec:   make(chan network.Message),
-			MsgSend:  make(chan network.Message),
+			Runtime:         rt,
+			IsBabeAuthority: false,
 		}
-=======
-	cfg := &Config{
-		Runtime:         rt,
-		Keystore:        keystore.NewKeystore(),
-		MsgRec:          make(chan network.Message),
-		MsgSend:         make(chan network.Message),
-		IsBabeAuthority: false,
->>>>>>> 1e7b07d9
 	}
 
 	if cfg.Keystore == nil {
@@ -74,6 +63,10 @@
 	dataDir, err := ioutil.TempDir("", "./test_data")
 	if err != nil {
 		t.Fatal(err)
+	}
+
+	if cfg.NewBlocks == nil {
+		cfg.NewBlocks = make(chan types.Block)
 	}
 
 	dbSrv := state.NewService(dataDir)
@@ -90,30 +83,19 @@
 		t.Fatal(err)
 	}
 
-	defer func() {
-		err = dbSrv.Stop()
-		if err != nil {
-			t.Fatal(err)
-		}
-	}()
-
-<<<<<<< HEAD
+	// defer func() {
+	// 	err = dbSrv.Stop()
+	// 	if err != nil {
+	// 		t.Fatal(err)
+	// 	}
+	// }()
+
 	if cfg.BlockState == nil {
 		cfg.BlockState = dbSrv.Block
 	}
 
 	if cfg.StorageState == nil {
 		cfg.StorageState = dbSrv.Storage
-	}
-
-	if cfg.NewBlocks == nil {
-		cfg.NewBlocks = make(chan types.Block)
-=======
-	cfg := &Config{
-		Runtime:         rt,
-		Keystore:        keystore.NewKeystore(),
-		IsBabeAuthority: false,
->>>>>>> 1e7b07d9
 	}
 
 	s, err := NewService(cfg)
@@ -136,16 +118,8 @@
 func TestValidateBlock(t *testing.T) {
 	s, _ := newTestService(t, nil)
 
-<<<<<<< HEAD
 	// https://github.com/paritytech/substrate/blob/426c26b8bddfcdbaf8d29f45b128e0864b57de1c/core/test-runtime/src/system.rs#L371
 	data := []byte{69, 69, 69, 69, 69, 69, 69, 69, 69, 69, 69, 69, 69, 69, 69, 69, 69, 69, 69, 69, 69, 69, 69, 69, 69, 69, 69, 69, 69, 69, 69, 69, 4, 179, 38, 109, 225, 55, 210, 10, 93, 15, 243, 166, 64, 30, 181, 113, 39, 82, 95, 217, 178, 105, 55, 1, 240, 191, 90, 138, 133, 63, 163, 235, 224, 3, 23, 10, 46, 117, 151, 183, 183, 227, 216, 76, 5, 57, 29, 19, 154, 98, 177, 87, 231, 135, 134, 216, 192, 130, 242, 157, 207, 76, 17, 19, 20, 0, 0}
-=======
-	cfg := &Config{
-		Runtime:         rt,
-		Keystore:        keystore.NewKeystore(),
-		IsBabeAuthority: false,
-	}
->>>>>>> 1e7b07d9
 
 	// `core_execute_block` will throw error, no expected result
 	err := s.executeBlock(data)
@@ -189,33 +163,20 @@
 	newBlocks := make(chan types.Block)
 
 	cfg := &Config{
-<<<<<<< HEAD
 		NewBlocks: newBlocks,
 		MsgSend:   msgSend,
-=======
-		Runtime:         rt,
-		MsgSend:         msgSend, // message channel from core service to network service
-		Keystore:        keystore.NewKeystore(),
-		NewBlocks:       newBlocks,
-		IsBabeAuthority: false,
->>>>>>> 1e7b07d9
 	}
 
 	s, dbSrv := newTestService(t, cfg)
 
-	err := dbSrv.Start()
-	if err != nil {
-		t.Fatal(err)
-	}
-
 	defer func() {
-		err = dbSrv.Stop()
+		err := dbSrv.Stop()
 		if err != nil {
 			t.Fatal(err)
 		}
 	}()
 
-	err = s.Start()
+	err := s.Start()
 	if err != nil {
 		t.Fatal(err)
 	}
@@ -249,16 +210,8 @@
 	msgSend := make(chan network.Message)
 
 	cfg := &Config{
-<<<<<<< HEAD
 		MsgRec:  msgRec,
 		MsgSend: msgSend,
-=======
-		Runtime:         rt,
-		MsgRec:          msgRec,
-		MsgSend:         msgSend,
-		Keystore:        keystore.NewKeystore(),
-		IsBabeAuthority: false,
->>>>>>> 1e7b07d9
 	}
 
 	s, dbSrv := newTestService(t, cfg)
