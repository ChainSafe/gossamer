// Copyright 2019 ChainSafe Systems (ON) Corp.
// This file is part of gossamer.
//
// The gossamer library is free software: you can redistribute it and/or modify
// it under the terms of the GNU Lesser General Public License as published by
// the Free Software Foundation, either version 3 of the License, or
// (at your option) any later version.
//
// The gossamer library is distributed in the hope that it will be useful,
// but WITHOUT ANY WARRANTY; without even the implied warranty of
// MERCHANTABILITY or FITNESS FOR A PARTICULAR PURPOSE. See the
// GNU Lesser General Public License for more details.
//
// You should have received a copy of the GNU Lesser General Public License
// along with the gossamer library. If not, see <http://www.gnu.org/licenses/>.

package core

import (
	"io"
	"math/big"
	"net/http"
	"os"
	"path/filepath"
	"reflect"
	"testing"
	"time"

	"github.com/ChainSafe/gossamer/common"
	"github.com/ChainSafe/gossamer/common/transaction"
	"github.com/ChainSafe/gossamer/core/types"
	"github.com/ChainSafe/gossamer/keystore"
	"github.com/ChainSafe/gossamer/p2p"
	"github.com/ChainSafe/gossamer/runtime"
	"github.com/ChainSafe/gossamer/state"
	"github.com/ChainSafe/gossamer/trie"
)

const POLKADOT_RUNTIME_FP string = "../substrate_test_runtime.compact.wasm"
const POLKADOT_RUNTIME_URL string = "https://github.com/noot/substrate/blob/add-blob/core/test-runtime/wasm/wasm32-unknown-unknown/release/wbuild/substrate-test-runtime/substrate_test_runtime.compact.wasm?raw=true"

var TestMessageTimeout = 2 * time.Second

// getRuntimeBlob checks if the polkadot runtime wasm file exists and then it
// will fetch the file from github if the file does not exist.
func getRuntimeBlob() (n int64, err error) {
	if Exists(POLKADOT_RUNTIME_FP) {
		return 0, nil
	}

	out, err := os.Create(POLKADOT_RUNTIME_FP)
	if err != nil {
		return 0, err
	}
	defer out.Close()

	resp, err := http.Get(POLKADOT_RUNTIME_URL)
	if err != nil {
		return 0, err
	}
	defer resp.Body.Close()

	n, err = io.Copy(out, resp.Body)
	return n, err
}

// Exists reports whether the named file or directory exists.
func Exists(name string) bool {
	if _, err := os.Stat(name); err != nil {
		if os.IsNotExist(err) {
			return false
		}
	}
	return true
}

func newRuntime(t *testing.T) *runtime.Runtime {
	_, err := getRuntimeBlob()
	if err != nil {
		t.Fatal("Failed to get runtime blob")
	}

	fp, err := filepath.Abs(POLKADOT_RUNTIME_FP)
	if err != nil {
		t.Fatal("Failed to create runtime filepath")
	}

	ss := NewTestRuntimeStorage()
	r, err := runtime.NewRuntimeFromFile(fp, ss, nil)
	if err != nil {
		t.Fatal(err)
	} else if r == nil {
		t.Fatal("Failed to create new runtime from file")
	}

	return r
}

func TestStartService(t *testing.T) {
	t.Skip()
	rt := newRuntime(t)

	dataDir := "./test_data"
	dbSrv := state.NewService(dataDir)
	err := dbSrv.Initialize(&types.BlockHeader{
		Number:    big.NewInt(0),
		StateRoot: trie.EmptyHash,
	}, trie.NewEmptyTrie(nil))
	if err != nil {
		t.Fatal(err)
	}

	defer func() {
		if err = os.RemoveAll("../test_data"); err != nil {
			t.Log("removal of temp directory test_data failed", "error", err)
		}
	}()

	cfg := &Config{
		Runtime:    rt,
		Keystore:   keystore.NewKeystore(),
		BlockState: dbSrv.Block,
		MsgRec:     make(chan p2p.Message),
		MsgSend:    make(chan p2p.Message),
	}

	s, err := NewService(cfg)
	if err != nil {
		t.Fatal(err)
	}

	err = s.Start()
	if err != nil {
		t.Fatal(err)
	}

	s.Stop()
}

func TestValidateBlock(t *testing.T) {
	rt := newRuntime(t)

	cfg := &Config{
		Runtime:  rt,
		Keystore: keystore.NewKeystore(),
	}

	s, err := NewService(cfg)
	if err != nil {
		t.Fatal(err)
	}

	// https://github.com/paritytech/substrate/blob/426c26b8bddfcdbaf8d29f45b128e0864b57de1c/core/test-runtime/src/system.rs#L371
	data := []byte{69, 69, 69, 69, 69, 69, 69, 69, 69, 69, 69, 69, 69, 69, 69, 69, 69, 69, 69, 69, 69, 69, 69, 69, 69, 69, 69, 69, 69, 69, 69, 69, 4, 179, 38, 109, 225, 55, 210, 10, 93, 15, 243, 166, 64, 30, 181, 113, 39, 82, 95, 217, 178, 105, 55, 1, 240, 191, 90, 138, 133, 63, 163, 235, 224, 3, 23, 10, 46, 117, 151, 183, 183, 227, 216, 76, 5, 57, 29, 19, 154, 98, 177, 87, 231, 135, 134, 216, 192, 130, 242, 157, 207, 76, 17, 19, 20, 0, 0}

	// `core_execute_block` will throw error, no expected result
	err = s.validateBlock(data)
	if err != nil {
		t.Fatal(err)
	}
}

func TestValidateTransaction(t *testing.T) {
	rt := newRuntime(t)

	cfg := &Config{
		Runtime:  rt,
		Keystore: keystore.NewKeystore(),
	}

	s, err := NewService(cfg)
	if err != nil {
		t.Fatal(err)
	}

	// https://github.com/paritytech/substrate/blob/5420de3face1349a97eb954ae71c5b0b940c31de/core/transaction-pool/src/tests.rs#L95
	tx := []byte{1, 212, 53, 147, 199, 21, 253, 211, 28, 97, 20, 26, 189, 4, 169, 159, 214, 130, 44, 133, 88, 133, 76, 205, 227, 154, 86, 132, 231, 165, 109, 162, 125, 142, 175, 4, 21, 22, 135, 115, 99, 38, 201, 254, 161, 126, 37, 252, 82, 135, 97, 54, 147, 201, 18, 144, 156, 178, 38, 170, 71, 148, 242, 106, 72, 69, 0, 0, 0, 0, 0, 0, 0, 0, 0, 0, 0, 0, 0, 0, 0, 216, 5, 113, 87, 87, 40, 221, 120, 247, 252, 137, 201, 74, 231, 222, 101, 85, 108, 102, 39, 31, 190, 210, 14, 215, 124, 19, 160, 180, 203, 54, 110, 167, 163, 149, 45, 12, 108, 80, 221, 65, 238, 57, 237, 199, 16, 10, 33, 185, 8, 244, 184, 243, 139, 5, 87, 252, 245, 24, 225, 37, 154, 163, 142}

	validity, err := s.validateTransaction(tx)
	if err != nil {
		t.Fatal(err)
	}

	// https://github.com/paritytech/substrate/blob/ea2644a235f4b189c8029b9c9eac9d4df64ee91e/core/test-runtime/src/system.rs#L190
	expected := &transaction.Validity{
		Priority: 69,
		Requires: [][]byte{{}},
		// https://github.com/paritytech/substrate/blob/ea2644a235f4b189c8029b9c9eac9d4df64ee91e/core/test-runtime/src/system.rs#L173
		Provides:  [][]byte{{146, 157, 61, 99, 63, 98, 30, 242, 128, 49, 150, 90, 140, 165, 187, 249}},
		Longevity: 64,
		Propagate: true,
	}

	if !reflect.DeepEqual(expected, validity) {
		t.Error(
			"received unexpected validity",
			"\nexpected:", expected,
			"\nreceived:", validity,
		)
	}
}

func TestAnnounceBlock(t *testing.T) {
	rt := newRuntime(t)

	msgSend := make(chan p2p.Message)
	newBlocks := make(chan types.Block)

	cfg := &Config{
		Runtime:   rt,
		MsgSend:   msgSend, // message channel from core service to p2p service
		Keystore:  keystore.NewKeystore(),
<<<<<<< HEAD
		NewBlocks: newBlocks,
=======
		NewBlocks: blkRec,
>>>>>>> 9d45eec8
	}

	s, err := NewService(cfg)
	if err != nil {
		t.Fatal(err)
	}

	err = s.Start()
	if err != nil {
		t.Fatal(err)
	}
	defer s.Stop()

	// simulate block sent from BABE session
<<<<<<< HEAD
	newBlocks <- types.Block{
		Header: &types.BlockHeader{
=======
	blkRec <- types.Block{
		Header: &types.Header{
>>>>>>> 9d45eec8
			Number: big.NewInt(0),
		},
	}

	select {
	case msg := <-msgSend:
		msgType := msg.GetType()
		if !reflect.DeepEqual(msgType, p2p.BlockAnnounceMsgType) {
			t.Error(
				"received unexpected message type",
				"\nexpected:", p2p.BlockAnnounceMsgType,
				"\nreceived:", msgType,
			)
		}
	case <-time.After(TestMessageTimeout):
		t.Error("timeout waiting for message")
	}
}

func TestProcessBlockAnnounceMessage(t *testing.T) {
	rt := newRuntime(t)

	msgRec := make(chan p2p.Message)
	msgSend := make(chan p2p.Message)

	cfg := &Config{
		Runtime:  rt,
		MsgRec:   msgRec,
		MsgSend:  msgSend,
		Keystore: keystore.NewKeystore(),
	}

	s, err := NewService(cfg)
	if err != nil {
		t.Fatal(err)
	}

	err = s.Start()
	if err != nil {
		t.Fatal(err)
	}
	defer s.Stop()

	blockAnnounce := &p2p.BlockAnnounceMessage{
		Number: big.NewInt(1),
	}

	// simulate mssage sent from p2p service
	msgRec <- blockAnnounce

	select {
	case msg := <-msgSend:
		msgType := msg.GetType()
		if msgType != p2p.BlockRequestMsgType {
			t.Error(
				"received unexpected message type",
				"\nexpected:", p2p.BlockRequestMsgType,
				"\nreceived:", msgType,
			)
		}
	case <-time.After(TestMessageTimeout):
		t.Error("timeout waiting for message")
	}
}

func TestProcessBlockResponseMessage(t *testing.T) {
	rt := newRuntime(t)

	cfg := &Config{
		Runtime:  rt,
		Keystore: keystore.NewKeystore(),
	}

	s, err := NewService(cfg)
	if err != nil {
		t.Fatal(err)
	}

	err = s.Start()
	if err != nil {
		t.Fatal(err)
	}
	defer s.Stop()

	// https://github.com/paritytech/substrate/blob/426c26b8bddfcdbaf8d29f45b128e0864b57de1c/core/test-runtime/src/system.rs#L371
	data := []byte{69, 69, 69, 69, 69, 69, 69, 69, 69, 69, 69, 69, 69, 69, 69, 69, 69, 69, 69, 69, 69, 69, 69, 69, 69, 69, 69, 69, 69, 69, 69, 69, 4, 179, 38, 109, 225, 55, 210, 10, 93, 15, 243, 166, 64, 30, 181, 113, 39, 82, 95, 217, 178, 105, 55, 1, 240, 191, 90, 138, 133, 63, 163, 235, 224, 3, 23, 10, 46, 117, 151, 183, 183, 227, 216, 76, 5, 57, 29, 19, 154, 98, 177, 87, 231, 135, 134, 216, 192, 130, 242, 157, 207, 76, 17, 19, 20, 0, 0}

	blockResponse := &p2p.BlockResponseMessage{Data: data}

	err = s.ProcessBlockResponseMessage(blockResponse)
	if err != nil {
		t.Error(err)
	}
}

func TestProcessTransactionMessage(t *testing.T) {
	rt := newRuntime(t)

	cfg := &Config{
		Runtime:  rt,
		Keystore: keystore.NewKeystore(),
	}

	s, err := NewService(cfg)
	if err != nil {
		t.Fatal(err)
	}
	defer s.Stop()

	// https://github.com/paritytech/substrate/blob/5420de3face1349a97eb954ae71c5b0b940c31de/core/transaction-pool/src/tests.rs#L95
	ext := []byte{1, 212, 53, 147, 199, 21, 253, 211, 28, 97, 20, 26, 189, 4, 169, 159, 214, 130, 44, 133, 88, 133, 76, 205, 227, 154, 86, 132, 231, 165, 109, 162, 125, 142, 175, 4, 21, 22, 135, 115, 99, 38, 201, 254, 161, 126, 37, 252, 82, 135, 97, 54, 147, 201, 18, 144, 156, 178, 38, 170, 71, 148, 242, 106, 72, 69, 0, 0, 0, 0, 0, 0, 0, 0, 0, 0, 0, 0, 0, 0, 0, 216, 5, 113, 87, 87, 40, 221, 120, 247, 252, 137, 201, 74, 231, 222, 101, 85, 108, 102, 39, 31, 190, 210, 14, 215, 124, 19, 160, 180, 203, 54, 110, 167, 163, 149, 45, 12, 108, 80, 221, 65, 238, 57, 237, 199, 16, 10, 33, 185, 8, 244, 184, 243, 139, 5, 87, 252, 245, 24, 225, 37, 154, 163, 142}

	msg := &p2p.TransactionMessage{Extrinsics: []types.Extrinsic{ext}}

	err = s.ProcessTransactionMessage(msg)
	if err != nil {
		t.Fatal(err)
	}

	bsTx := s.bs.PeekFromTxQueue()
	bsTxExt := []byte(*bsTx.Extrinsic)

	if !reflect.DeepEqual(ext, bsTxExt) {
		t.Error(
			"received unexpected transaction extrinsic",
			"\nexpected:", ext,
			"\nreceived:", bsTxExt,
		)
	}
}

func NewTestRuntimeStorage() *TestRuntimeStorage {
	return &TestRuntimeStorage{
		trie: trie.NewEmptyTrie(nil),
	}
}

type TestRuntimeStorage struct {
	trie *trie.Trie
}

func (trs TestRuntimeStorage) TrieAsString() string {
	return trs.trie.String()
}

func (trs TestRuntimeStorage) SetStorage(key []byte, value []byte) error {
	return trs.trie.Put(key, value)
}
func (trs TestRuntimeStorage) GetStorage(key []byte) ([]byte, error) {
	return trs.trie.Get(key)
}
func (trs TestRuntimeStorage) StorageRoot() (common.Hash, error) {
	return trs.trie.Hash()
}
func (trs TestRuntimeStorage) SetStorageChild(keyToChild []byte, child *trie.Trie) error {
	return trs.trie.PutChild(keyToChild, child)
}
func (trs TestRuntimeStorage) SetStorageIntoChild(keyToChild, key, value []byte) error {
	return trs.trie.PutIntoChild(keyToChild, key, value)
}
func (trs TestRuntimeStorage) GetStorageFromChild(keyToChild, key []byte) ([]byte, error) {
	return trs.trie.GetFromChild(keyToChild, key)
}
func (trs TestRuntimeStorage) ClearStorage(key []byte) error {
	return trs.trie.Delete(key)
}
func (trs TestRuntimeStorage) Entries() map[string][]byte {
	return trs.trie.Entries()
}<|MERGE_RESOLUTION|>--- conflicted
+++ resolved
@@ -102,7 +102,7 @@
 
 	dataDir := "./test_data"
 	dbSrv := state.NewService(dataDir)
-	err := dbSrv.Initialize(&types.BlockHeader{
+	err := dbSrv.Initialize(&types.Header{
 		Number:    big.NewInt(0),
 		StateRoot: trie.EmptyHash,
 	}, trie.NewEmptyTrie(nil))
@@ -210,11 +210,7 @@
 		Runtime:   rt,
 		MsgSend:   msgSend, // message channel from core service to p2p service
 		Keystore:  keystore.NewKeystore(),
-<<<<<<< HEAD
 		NewBlocks: newBlocks,
-=======
-		NewBlocks: blkRec,
->>>>>>> 9d45eec8
 	}
 
 	s, err := NewService(cfg)
@@ -229,13 +225,8 @@
 	defer s.Stop()
 
 	// simulate block sent from BABE session
-<<<<<<< HEAD
 	newBlocks <- types.Block{
-		Header: &types.BlockHeader{
-=======
-	blkRec <- types.Block{
 		Header: &types.Header{
->>>>>>> 9d45eec8
 			Number: big.NewInt(0),
 		},
 	}
