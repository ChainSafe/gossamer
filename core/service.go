// Copyright 2019 ChainSafe Systems (ON) Corp.
// This file is part of gossamer.
//
// The gossamer library is free software: you can redistribute it and/or modify
// it under the terms of the GNU Lesser General Public License as published by
// the Free Software Foundation, either version 3 of the License, or
// (at your option) any later version.
//
// The gossamer library is distributed in the hope that it will be useful,
// but WITHOUT ANY WARRANTY; without even the implied warranty of
// MERCHANTABILITY or FITNESS FOR A PARTICULAR PURPOSE. See the
// GNU Lesser General Public License for more details.
//
// You should have received a copy of the GNU Lesser General Public License
// along with the gossamer library. If not, see <http://www.gnu.org/licenses/>.

package core

import (
	"bytes"
	"fmt"

	"github.com/ChainSafe/gossamer/common"
	"github.com/ChainSafe/gossamer/common/optional"
	"github.com/ChainSafe/gossamer/common/transaction"
	"github.com/ChainSafe/gossamer/consensus/babe"
	"github.com/ChainSafe/gossamer/core/types"
	"github.com/ChainSafe/gossamer/crypto"
	"github.com/ChainSafe/gossamer/crypto/sr25519"
	"github.com/ChainSafe/gossamer/internal/services"
	"github.com/ChainSafe/gossamer/keystore"
	"github.com/ChainSafe/gossamer/network"
	"github.com/ChainSafe/gossamer/runtime"
	log "github.com/ChainSafe/log15"
)

var _ services.Service = &Service{}

// Service is an overhead layer that allows communication between the runtime,
// BABE session, and network service. It deals with the validation of transactions
// and blocks by calling their respective validation functions in the runtime.
type Service struct {
<<<<<<< HEAD
	blockState   BlockState
	storageState StorageState
	txQueue 	TransactionQueue
	rt           *runtime.Runtime
	bs           *babe.Session
	keys         []crypto.Keypair
	blkRec       <-chan types.Block     // receive blocks from BABE session
	msgRec       <-chan network.Message // receive messages from network service
	epochDone    <-chan struct{}        // receive from this channel when BABE epoch changes
	msgSend      chan<- network.Message // send messages to network service
=======
	blockState      BlockState
	storageState    StorageState
	rt              *runtime.Runtime
	bs              *babe.Session
	keys            []crypto.Keypair
	blkRec          <-chan types.Block     // receive blocks from BABE session
	msgRec          <-chan network.Message // receive messages from network service
	epochDone       <-chan struct{}        // receive from this channel when BABE epoch changes
	msgSend         chan<- network.Message // send messages to network service
	isBabeAuthority bool
>>>>>>> 1e7b07d9
}

// Config holds the config obj
type Config struct {
<<<<<<< HEAD
	BlockState   BlockState
	StorageState StorageState
	TxQueue 	TransactionQueue
	Keystore     *keystore.Keystore
	Runtime      *runtime.Runtime
	MsgRec       <-chan network.Message
	MsgSend      chan<- network.Message
	NewBlocks    chan types.Block // only used for testing purposes
=======
	BlockState      BlockState
	StorageState    StorageState
	Keystore        *keystore.Keystore
	Runtime         *runtime.Runtime
	MsgRec          <-chan network.Message
	MsgSend         chan<- network.Message
	NewBlocks       chan types.Block // only used for testing purposes
	IsBabeAuthority bool
>>>>>>> 1e7b07d9
}

// NewService returns a new core service that connects the runtime, BABE
// session, and network service.
func NewService(cfg *Config) (*Service, error) {
	if cfg.Keystore == nil {
		return nil, fmt.Errorf("no keystore provided")
	}

	keys := cfg.Keystore.Sr25519Keypairs()

	// no validator keypair found, generate a new one
	if len(keys) == 0 {
		kp, err := sr25519.GenerateKeypair()
		if err != nil {
			return nil, err
		}
		cfg.Keystore.Insert(kp)
		keys = cfg.Keystore.Sr25519Keypairs()
	}

	if cfg.NewBlocks == nil {
		cfg.NewBlocks = make(chan types.Block)
	}

<<<<<<< HEAD
	epochDone := make(chan struct{})

	srv := &Service{
		rt:           cfg.Runtime,
		keys:         keys,
		blkRec:       cfg.NewBlocks, // becomes block receive channel in core service
		msgRec:       cfg.MsgRec,
		msgSend:      cfg.MsgSend,
		blockState:   cfg.BlockState,
		storageState: cfg.StorageState,
		epochDone:    epochDone,
		txQueue: cfg.TxQueue,
	}
=======
	var srv = &Service{}
>>>>>>> 1e7b07d9

	if cfg.IsBabeAuthority {
		epochDone := make(chan struct{})

<<<<<<< HEAD
	// TODO: our authority index should be in authData, if it isn't, we aren't authorities
	// need to add our authority data to storage
	index := uint64(len(authData))

	// BABE session configuration
	bsConfig := &babe.SessionConfig{
		Keypair:        keys[0].(*sr25519.Keypair),
		Runtime:        cfg.Runtime,
		NewBlocks:      cfg.NewBlocks, // becomes block send channel in BABE session
		BlockState:     cfg.BlockState,
		StorageState:   cfg.StorageState,
		AuthorityIndex: index,
		AuthData:       append(authData, babe.NewAuthorityData(keys[0].Public().(*sr25519.PublicKey), index)),
		EpochThreshold: big.NewInt(0),
		Done:           epochDone,
		TxQueue: 	cfg.TxQueue,
	}
=======
		srv = &Service{
			rt:              cfg.Runtime,
			keys:            keys,
			blkRec:          cfg.NewBlocks, // becomes block receive channel in core service
			msgRec:          cfg.MsgRec,
			msgSend:         cfg.MsgSend,
			blockState:      cfg.BlockState,
			storageState:    cfg.StorageState,
			epochDone:       epochDone,
			isBabeAuthority: true,
		}
>>>>>>> 1e7b07d9

		authData, err := srv.retrieveAuthorityData()
		if err != nil {
			return nil, fmt.Errorf("could not retrieve authority data: %s", err)
		}

		// BABE session configuration
		bsConfig := &babe.SessionConfig{
			Keypair:      keys[0].(*sr25519.Keypair),
			Runtime:      cfg.Runtime,
			NewBlocks:    cfg.NewBlocks, // becomes block send channel in BABE session
			BlockState:   cfg.BlockState,
			StorageState: cfg.StorageState,
			AuthData:     authData,
			Done:         epochDone,
		}

		// create a new BABE session
		bs, err := babe.NewSession(bsConfig)
		if err != nil {
			log.Error("[core] could not start babe session", "error", err)
			srv.isBabeAuthority = false
			return nil, nil
		}

		srv.bs = bs
	} else {
		srv = &Service{
			rt:              cfg.Runtime,
			keys:            keys,
			blkRec:          cfg.NewBlocks, // becomes block receive channel in core service
			msgRec:          cfg.MsgRec,
			msgSend:         cfg.MsgSend,
			blockState:      cfg.BlockState,
			storageState:    cfg.StorageState,
			isBabeAuthority: false,
		}
	}

	// core service
	return srv, nil
}

// Start starts the core service
func (s *Service) Start() error {

	// start receiving blocks from BABE session
	go s.receiveBlocks()

	// start receiving messages from network service
	go s.receiveMessages()

	if s.isBabeAuthority {
		// monitor babe session for epoch changes
		go s.handleBabeSession()

		err := s.bs.Start()
		if err != nil {
			log.Error("core could not start BABE", "error", err)
		}

		return err
	}

	return nil
}

// Stop stops the core service
func (s *Service) Stop() error {

	// stop runtime
	if s.rt != nil {
		s.rt.Stop()
	}

	// close message channel to network service
	if s.msgSend != nil {
		close(s.msgSend)
	}

	return nil
}

// StorageRoot returns the hash of the runtime storage root
func (s *Service) StorageRoot() (common.Hash, error) {
	if s.storageState == nil {
		return common.Hash{}, fmt.Errorf("storage state is nil")
	}
	return s.storageState.StorageRoot()
}

func (s *Service) retrieveAuthorityData() ([]*babe.AuthorityData, error) {
	// TODO: when we update to a new runtime, will need to pass in the latest block number
	return s.grandpaAuthorities()
}

func (s *Service) handleBabeSession() {
	for {
		<-s.epochDone
		log.Trace("core: BABE epoch complete, initializing new session")

		// commit the storage trie to the DB
		err := s.storageState.StoreInDB()
		if err != nil {
			log.Error("core", "error", err)
		}

		newBlocks := make(chan types.Block)
		s.blkRec = newBlocks

		epochDone := make(chan struct{})
		s.epochDone = epochDone

		// BABE session configuration
		bsConfig := &babe.SessionConfig{
			Keypair:      s.keys[0].(*sr25519.Keypair),
			Runtime:      s.rt,
			NewBlocks:    newBlocks, // becomes block send channel in BABE session
			BlockState:   s.blockState,
			StorageState: s.storageState,
			AuthData:     s.bs.AuthorityData(), // AuthorityData will be updated when the NextEpochDescriptor arrives.
			Done:         epochDone,
		}

		// create a new BABE session
		bs, err := babe.NewSession(bsConfig)
		if err != nil {
			log.Error("core could not initialize BABE", "error", err)
			return
		}

		err = bs.Start()
		if err != nil {
			log.Error("core could not start BABE", "error", err)
		}

		s.bs = bs
		log.Trace("core: BABE session initialized and started")
	}
}

// receiveBlocks starts receiving blocks from the BABE session
func (s *Service) receiveBlocks() {
	for {
		// receive block from BABE session
		block, ok := <-s.blkRec
		if !ok {
			// epoch complete
			log.Debug("core: BABE session complete")
		} else {
			err := s.handleReceivedBlock(block)
			if err != nil {
				log.Error("Failed to handle block from BABE session", "err", err)
			}
		}
	}
}

// receiveMessages starts receiving messages from the network service
func (s *Service) receiveMessages() {
	for {
		// receive message from network service
		msg, ok := <-s.msgRec
		if !ok {
			log.Error("Failed to receive message from network service")
			return // exit
		}
		err := s.handleReceivedMessage(msg)
		if err != nil {
			log.Error("Failed to handle message from network service", "err", err)
		}
	}
}

// handleReceivedBlock handles blocks from the BABE session
func (s *Service) handleReceivedBlock(block types.Block) (err error) {
	msg := &network.BlockAnnounceMessage{
		ParentHash:     block.Header.ParentHash,
		Number:         block.Header.Number,
		StateRoot:      block.Header.StateRoot,
		ExtrinsicsRoot: block.Header.ExtrinsicsRoot,
		Digest:         block.Header.Digest,
	}

	// send block announce message to network service
	s.msgSend <- msg

	// TODO: check if host status message needs to be updated based on new block
	// information, if so, generate host status message and send to network service

	// TODO: send updated host status message to network service
	// s.msgSend <- msg

	return nil
}

// handleReceivedMessage handles messages from the network service
func (s *Service) handleReceivedMessage(msg network.Message) (err error) {
	msgType := msg.GetType()

	switch msgType {
	case network.BlockAnnounceMsgType:
		err = s.ProcessBlockAnnounceMessage(msg)
	case network.BlockResponseMsgType:
		err = s.ProcessBlockResponseMessage(msg)
	case network.TransactionMsgType:
		err = s.ProcessTransactionMessage(msg)
	default:
		err = fmt.Errorf("Received unsupported message type")
	}

	return err
}

// ProcessBlockAnnounceMessage creates a block request message from the block
// announce messages (block announce messages include the header but the full
// block is required to execute `core_execute_block`).
func (s *Service) ProcessBlockAnnounceMessage(msg network.Message) error {

	// TODO: check if we should send block request message

	// TODO: update message properties and use generated id
	blockRequest := &network.BlockRequestMessage{
		ID:            1,
		RequestedData: 2,
		StartingBlock: []byte{},
		EndBlockHash:  optional.NewHash(true, common.Hash{}),
		Direction:     1,
		Max:           optional.NewUint32(false, 0),
	}

	// send block request message to network service
	s.msgSend <- blockRequest

	return nil
}

// ProcessBlockResponseMessage attempts to validate and add the block to the
// chain by calling `core_execute_block`. Valid blocks are stored in the block
// database to become part of the canonical chain.
func (s *Service) ProcessBlockResponseMessage(msg network.Message) error {
	data := msg.(*network.BlockResponseMessage).Data
	buf := &bytes.Buffer{}
	_, err := buf.Write(data)
	if err != nil {
		return err
	}

	blockData, err := types.DecodeBlockDataArray(buf)
	if err != nil {
		return err
	}

	for _, bd := range blockData {
		if bd.Header.Exists() {
			header, err := types.NewHeaderFromOptional(bd.Header)
			if err != nil {
				return err
			}

			err = s.handleConsensusDigest(header)
			if err != nil {
				return err
			}
		}

		if bd.Header.Exists() && bd.Body.Exists {
			header, err := types.NewHeaderFromOptional(bd.Header)
			if err != nil {
				return err
			}

			body, err := types.NewBodyFromOptional(bd.Body)
			if err != nil {
				return err
			}

			block := &types.Block{
				Header: header,
				Body:   body,
			}

			enc, err := block.Encode()
			if err != nil {
				return err
			}

			err = s.executeBlock(enc)
			if err != nil {
				log.Error("Failed to validate block", "err", err)
				return err
			}
		}

		// TODO: set BlockData
	}

	return nil
}

// ProcessTransactionMessage validates each transaction in the message and
// adds valid transactions to the transaction queue of the BABE session
func (s *Service) ProcessTransactionMessage(msg network.Message) error {

	// get transactions from message extrinsics
	txs := msg.(*network.TransactionMessage).Extrinsics

	for _, tx := range txs {
		tx := tx // pin

		// validate each transaction
		val, err := s.validateTransaction(tx)
		if err != nil {
			log.Error("Failed to validate transaction", "err", err)
			return err // exit
		}

		// create new valid transaction
		vtx := transaction.NewValidTransaction(tx, val)

<<<<<<< HEAD
		// push to the transaction queue of BABE session
		s.txQueue.Push(vtx)
=======
		if s.isBabeAuthority {
			// push to the transaction queue of BABE session
			s.bs.PushToTxQueue(vtx)
		}
>>>>>>> 1e7b07d9
	}

	return nil
}

// handle authority and randomness changes over transitions from one epoch to the next
func (s *Service) handleConsensusDigest(header *types.Header) (err error) {
	var item types.DigestItem
	for _, digest := range header.Digest {
		item, err = types.DecodeDigestItem(digest)
		if err != nil {
			return err
		}

		if item.Type() == types.ConsensusDigestType {
			break
		}
	}

	// TODO: if this block is the first in the epoch and it doesn't have a consensus digest, this is an error
	if item == nil {
		return nil
	}

	consensusDigest := item.(*types.ConsensusDigest)

	epochData := new(babe.NextEpochDescriptor)
	err = epochData.Decode(consensusDigest.Data)
	if err != nil {
		return err
	}

	if s.isBabeAuthority {
		// TODO: if this block isn't the first in the epoch, and it has a consensus digest, this is an error
		err = s.bs.SetEpochData(epochData)
		if err != nil {
			return err
		}
	}

	return nil
}<|MERGE_RESOLUTION|>--- conflicted
+++ resolved
@@ -40,20 +40,9 @@
 // BABE session, and network service. It deals with the validation of transactions
 // and blocks by calling their respective validation functions in the runtime.
 type Service struct {
-<<<<<<< HEAD
-	blockState   BlockState
-	storageState StorageState
-	txQueue 	TransactionQueue
-	rt           *runtime.Runtime
-	bs           *babe.Session
-	keys         []crypto.Keypair
-	blkRec       <-chan types.Block     // receive blocks from BABE session
-	msgRec       <-chan network.Message // receive messages from network service
-	epochDone    <-chan struct{}        // receive from this channel when BABE epoch changes
-	msgSend      chan<- network.Message // send messages to network service
-=======
 	blockState      BlockState
 	storageState    StorageState
+	txQueue         TransactionQueue
 	rt              *runtime.Runtime
 	bs              *babe.Session
 	keys            []crypto.Keypair
@@ -62,30 +51,19 @@
 	epochDone       <-chan struct{}        // receive from this channel when BABE epoch changes
 	msgSend         chan<- network.Message // send messages to network service
 	isBabeAuthority bool
->>>>>>> 1e7b07d9
 }
 
 // Config holds the config obj
 type Config struct {
-<<<<<<< HEAD
-	BlockState   BlockState
-	StorageState StorageState
-	TxQueue 	TransactionQueue
-	Keystore     *keystore.Keystore
-	Runtime      *runtime.Runtime
-	MsgRec       <-chan network.Message
-	MsgSend      chan<- network.Message
-	NewBlocks    chan types.Block // only used for testing purposes
-=======
 	BlockState      BlockState
 	StorageState    StorageState
+	TxQueue         TransactionQueue
 	Keystore        *keystore.Keystore
 	Runtime         *runtime.Runtime
 	MsgRec          <-chan network.Message
 	MsgSend         chan<- network.Message
 	NewBlocks       chan types.Block // only used for testing purposes
 	IsBabeAuthority bool
->>>>>>> 1e7b07d9
 }
 
 // NewService returns a new core service that connects the runtime, BABE
@@ -111,46 +89,11 @@
 		cfg.NewBlocks = make(chan types.Block)
 	}
 
-<<<<<<< HEAD
-	epochDone := make(chan struct{})
-
-	srv := &Service{
-		rt:           cfg.Runtime,
-		keys:         keys,
-		blkRec:       cfg.NewBlocks, // becomes block receive channel in core service
-		msgRec:       cfg.MsgRec,
-		msgSend:      cfg.MsgSend,
-		blockState:   cfg.BlockState,
-		storageState: cfg.StorageState,
-		epochDone:    epochDone,
-		txQueue: cfg.TxQueue,
-	}
-=======
 	var srv = &Service{}
->>>>>>> 1e7b07d9
 
 	if cfg.IsBabeAuthority {
 		epochDone := make(chan struct{})
 
-<<<<<<< HEAD
-	// TODO: our authority index should be in authData, if it isn't, we aren't authorities
-	// need to add our authority data to storage
-	index := uint64(len(authData))
-
-	// BABE session configuration
-	bsConfig := &babe.SessionConfig{
-		Keypair:        keys[0].(*sr25519.Keypair),
-		Runtime:        cfg.Runtime,
-		NewBlocks:      cfg.NewBlocks, // becomes block send channel in BABE session
-		BlockState:     cfg.BlockState,
-		StorageState:   cfg.StorageState,
-		AuthorityIndex: index,
-		AuthData:       append(authData, babe.NewAuthorityData(keys[0].Public().(*sr25519.PublicKey), index)),
-		EpochThreshold: big.NewInt(0),
-		Done:           epochDone,
-		TxQueue: 	cfg.TxQueue,
-	}
-=======
 		srv = &Service{
 			rt:              cfg.Runtime,
 			keys:            keys,
@@ -159,10 +102,10 @@
 			msgSend:         cfg.MsgSend,
 			blockState:      cfg.BlockState,
 			storageState:    cfg.StorageState,
+			txQueue:         cfg.TxQueue,
 			epochDone:       epochDone,
 			isBabeAuthority: true,
 		}
->>>>>>> 1e7b07d9
 
 		authData, err := srv.retrieveAuthorityData()
 		if err != nil {
@@ -178,6 +121,7 @@
 			StorageState: cfg.StorageState,
 			AuthData:     authData,
 			Done:         epochDone,
+			TxQueue:      cfg.TxQueue,
 		}
 
 		// create a new BABE session
@@ -198,6 +142,7 @@
 			msgSend:         cfg.MsgSend,
 			blockState:      cfg.BlockState,
 			storageState:    cfg.StorageState,
+			txQueue:         cfg.TxQueue,
 			isBabeAuthority: false,
 		}
 	}
@@ -483,15 +428,10 @@
 		// create new valid transaction
 		vtx := transaction.NewValidTransaction(tx, val)
 
-<<<<<<< HEAD
-		// push to the transaction queue of BABE session
-		s.txQueue.Push(vtx)
-=======
 		if s.isBabeAuthority {
 			// push to the transaction queue of BABE session
-			s.bs.PushToTxQueue(vtx)
-		}
->>>>>>> 1e7b07d9
+			s.txQueue.Push(vtx)
+		}
 	}
 
 	return nil
