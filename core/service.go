--- conflicted
+++ resolved
@@ -17,11 +17,8 @@
 package core
 
 import (
-<<<<<<< HEAD
 	"bytes"
 	"errors"
-=======
->>>>>>> 5fd4ce6a
 	"fmt"
 	"math/big"
 	mrand "math/rand"
