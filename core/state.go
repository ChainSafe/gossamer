--- conflicted
+++ resolved
@@ -39,8 +39,7 @@
 	SetStorage([]byte, []byte) error
 	GetStorage([]byte) ([]byte, error)
 	StoreInDB() error
-<<<<<<< HEAD
-	SetLatestHeaderHash(hash []byte) error
+	SetLatestHeaderHash([]byte) error
 }
 
 // TransactionQueue is the interface for transaction queue methods
@@ -48,7 +47,4 @@
 	Push(vt *tx.ValidTransaction)
 	Pop() *tx.ValidTransaction
 	Peek() *tx.ValidTransaction
-=======
-	SetLatestHeaderHash([]byte) error
->>>>>>> 2c2b79c6
 }