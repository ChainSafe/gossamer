--- conflicted
+++ resolved
@@ -25,7 +25,6 @@
 
 // BlockState interface for block state methods
 type BlockState interface {
-<<<<<<< HEAD
 	ChainHead() common.Hash
 	ChainHeadAsHeader() (*types.Header, error)
 	SubChain(start, end common.Hash) []common.Hash
@@ -36,15 +35,8 @@
 	GetHeader(common.Hash) (*types.Header, error)
 	GetBlockByNumber(*big.Int) (*types.Block, error)
 	GetBlockByHash(common.Hash) (*types.Block, error)
-=======
-	LatestHeader() *types.Header
 	GetBlockData(hash common.Hash) (*types.BlockData, error)
 	SetBlockData(blockData *types.BlockData) error
-	AddBlock(*types.Block) error
-	SetBlock(*types.Block) error
-	GetHeader(common.Hash) (*types.Header, error)
-	SetHeader(*types.Header) error
->>>>>>> 80ec6419
 }
 
 // StorageState interface for storage state methods
