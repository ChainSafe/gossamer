// Copyright 2019 ChainSafe Systems (ON) Corp.
// This file is part of gossamer.
//
// The gossamer library is free software: you can redistribute it and/or modify
// it under the terms of the GNU Lesser General Public License as published by
// the Free Software Foundation, either version 3 of the License, or
// (at your option) any later version.
//
// The gossamer library is distributed in the hope that it will be useful,
// but WITHOUT ANY WARRANTY; without even the implied warranty of
// MERCHANTABILITY or FITNESS FOR A PARTICULAR PURPOSE. See the
// GNU Lesser General Public License for more details.
//
// You should have received a copy of the GNU Lesser General Public License
// along with the gossamer library. If not, see <http://www.gnu.org/licenses/>.

package types

import (
	"errors"
	"io"
	"math/big"

	scale "github.com/ChainSafe/gossamer/codec"
	"github.com/ChainSafe/gossamer/common"
	"github.com/ChainSafe/gossamer/common/optional"
)

// Extrinsic is a generic transaction whose format is verified in the runtime
type Extrinsic []byte

// Block defines a state block
type Block struct {
	Header      *Header
	Body        *Body
	arrivalTime uint64 // arrival time of this block
}

// NewBlock returns a new Block
func NewBlock(header *Header, body *Body, arrivalTime uint64) *Block {
	return &Block{
		Header:      header,
		Body:        body,
		arrivalTime: arrivalTime,
	}
}

// NewEmptyBlock returns a new Block with an initialized but empty Header and Body
func NewEmptyBlock() *Block {
	return &Block{
		Header: new(Header),
		Body:   new(Body),
	}
}

// GetBlockArrivalTime returns the arrival time for a block
func (b *Block) GetBlockArrivalTime() uint64 {
	return b.arrivalTime
}

// SetBlockArrivalTime sets the arrival time for a block
func (b *Block) SetBlockArrivalTime(t uint64) {
	b.arrivalTime = t
}

// Encode returns the SCALE encoding of a block
func (b *Block) Encode() ([]byte, error) {
	enc, err := scale.Encode(b.Header)
	if err != nil {
		return nil, err
	}

	// fix since scale doesn't handle *types.Body types, but does handle []byte
	encBody, err := scale.Encode([]byte(*b.Body))
	if err != nil {
		return nil, err
	}

	return append(enc, encBody...), nil
}

// Decode decodes the SCALE encoded input into this block
func (b *Block) Decode(in []byte) error {
	_, err := scale.Decode(in, b)
	return err
}

// Header is a state block header
type Header struct {
	ParentHash     common.Hash `json:"parentHash"`
	Number         *big.Int    `json:"number"`
	StateRoot      common.Hash `json:"stateRoot"`
	ExtrinsicsRoot common.Hash `json:"extrinsicsRoot"`
	Digest         [][]byte    `json:"digest"`
	hash           common.Hash
}

// NewHeader creates a new block header and sets its hash field
func NewHeader(parentHash common.Hash, number *big.Int, stateRoot common.Hash, extrinsicsRoot common.Hash, digest [][]byte) (*Header, error) {
	if number == nil {
		// Hash() will panic if number is nil
		return nil, errors.New("cannot have nil block number")
	}

	bh := &Header{
		ParentHash:     parentHash,
		Number:         number,
		StateRoot:      stateRoot,
		ExtrinsicsRoot: extrinsicsRoot,
		Digest:         digest,
	}

	bh.Hash()
	return bh, nil
}

// DeepCopy returns a deep copy of the header to prevent side effects down the road
func (bh *Header) DeepCopy() *Header {
	//copy everything but pointers / array
	safeCopyHeader := *bh
	//copy number ptr
	if bh.Number != nil {
		safeCopyHeader.Number = new(big.Int).Set(bh.Number)
	}
	//copy digest byte array
	if len(bh.Digest) > 0 {
		safeCopyHeader.Digest = make([][]byte, len(bh.Digest))
		copy(safeCopyHeader.Digest, bh.Digest)
	}

	return &safeCopyHeader
}

// Hash returns the hash of the block header
// If the internal hash field is nil, it hashes the block and sets the hash field.
// If hashing the header errors, this will panic.
func (bh *Header) Hash() common.Hash {
	if bh.hash == [32]byte{} {
		enc, err := scale.Encode(bh)
		if err != nil {
			panic(err)
		}

		hash, err := common.Blake2bHash(enc)
		if err != nil {
			panic(err)
		}

		bh.hash = hash
	}

	return bh.hash
}

// Encode returns the SCALE encoding of a header
func (bh *Header) Encode() ([]byte, error) {
	return scale.Encode(bh)
}

// Decode decodes the SCALE encoded input into this header
func (bh *Header) Decode(in []byte) error {
	_, err := scale.Decode(in, bh)
	return err
}

// AsOptional returns the Header as an optional.Header
func (bh *Header) AsOptional() *optional.Header {
	return optional.NewHeader(true, &optional.CoreHeader{
		ParentHash:     bh.ParentHash,
		Number:         bh.Number,
		StateRoot:      bh.StateRoot,
		ExtrinsicsRoot: bh.ExtrinsicsRoot,
		Digest:         bh.Digest,
	})
}

// NewHeaderFromOptional returns a Header given an optional.Header. If the optional.Header is None, an error is returned.
func NewHeaderFromOptional(oh *optional.Header) (*Header, error) {
	if !oh.Exists() {
		return nil, errors.New("header is None")
	}

	h := oh.Value()

	if h.Number == nil {
		// Hash() will panic if number is nil
		return nil, errors.New("cannot have nil block number")
	}

	bh := &Header{
		ParentHash:     h.ParentHash,
		Number:         h.Number,
		StateRoot:      h.StateRoot,
		ExtrinsicsRoot: h.ExtrinsicsRoot,
		Digest:         h.Digest,
	}

	bh.Hash()
	return bh, nil
}

// Body is the encoded extrinsics inside a state block
type Body []byte

<<<<<<< HEAD
// NewBodyFromExtrinsics creates a block body given an array of extrinsics.
func NewBodyFromExtrinsics(exts []Extrinsic) (*Body, error) {
	enc, err := scale.Encode(ExtrinsicsArrayToBytesArray(exts))
	if err != nil {
		return nil, err
	}

	body := Body(enc)
	return &body, nil
}

// AsExtrinsics decodes the body into an array of extrinsics
func (b *Body) AsExtrinsics() ([]Extrinsic, error) {
	exts := [][]byte{}

	dec, err := scale.Decode(*b, exts)
	if err != nil {
		return nil, err
	}

	return BytesArrayToExtrinsics(dec.([][]byte)), nil
}

// ExtrinsicsArrayToBytesArray converts an array of extrinsics into an array of byte arrays
func ExtrinsicsArrayToBytesArray(exts []Extrinsic) [][]byte {
	b := make([][]byte, len(exts))
	for i, ext := range exts {
		b[i] = []byte(ext)
	}
	return b
}

// BytesArrayToExtrinsics converts an array of byte arrays into an array of extrinsics
func BytesArrayToExtrinsics(b [][]byte) []Extrinsic {
	exts := make([]Extrinsic, len(b))
	for i, be := range b {
		exts[i] = Extrinsic(be)
	}
	return exts
=======
func NewBody(b []byte) *Body {
	body := Body(b)
	return &body
}

// NewBodyFromOptional returns a Body given an optional.Body. If the optional.Body is None, an error is returned.
func NewBodyFromOptional(ob *optional.Body) (*Body, error) {
	if !ob.Exists {
		return nil, errors.New("body is None")
	}

	b := ob.Value
	res := Body([]byte(b))
	return &res, nil
}

// AsOptional returns the Body as an optional.Body
func (b *Body) AsOptional() *optional.Body {
	ob := optional.CoreBody([]byte(*b))
	return optional.NewBody(true, ob)
>>>>>>> 202f9606
}

// BlockData is stored within the BlockDB
type BlockData struct {
	Hash          common.Hash
	Header        *optional.Header
	Body          *optional.Body
	Receipt       *optional.Bytes
	MessageQueue  *optional.Bytes
	Justification *optional.Bytes
}

// Encode performs SCALE encoding of the BlockData
func (bd *BlockData) Encode() ([]byte, error) {
	enc := bd.Hash[:]

	if bd.Header.Exists() {
		venc, err := scale.Encode(bd.Header.Value())
		if err != nil {
			return nil, err
		}
		enc = append(enc, byte(1)) // Some
		enc = append(enc, venc...)
	} else {
		enc = append(enc, byte(0)) // None
	}

	if bd.Body.Exists {
		venc, err := scale.Encode([]byte(bd.Body.Value))
		if err != nil {
			return nil, err
		}
		enc = append(enc, byte(1)) // Some
		enc = append(enc, venc...)
	} else {
		enc = append(enc, byte(0)) // None
	}

	if bd.Receipt.Exists() {
		venc, err := scale.Encode(bd.Receipt.Value())
		if err != nil {
			return nil, err
		}
		enc = append(enc, byte(1)) // Some
		enc = append(enc, venc...)
	} else {
		enc = append(enc, byte(0)) // None
	}

	if bd.MessageQueue.Exists() {
		venc, err := scale.Encode(bd.MessageQueue.Value())
		if err != nil {
			return nil, err
		}
		enc = append(enc, byte(1)) // Some
		enc = append(enc, venc...)
	} else {
		enc = append(enc, byte(0)) // None
	}

	if bd.Justification.Exists() {
		venc, err := scale.Encode(bd.Justification.Value())
		if err != nil {
			return nil, err
		}
		enc = append(enc, byte(1)) // Some
		enc = append(enc, venc...)
	} else {
		enc = append(enc, byte(0)) // None
	}

	return enc, nil
}

// Decode decodes the SCALE encoded input to BlockData
func (bd *BlockData) Decode(r io.Reader) error {
	hash, err := common.ReadHash(r)
	if err != nil {
		return err
	}
	bd.Hash = hash

	bd.Header, err = decodeOptionalHeader(r)
	if err != nil {
		return err
	}

	bd.Body, err = decodeOptionalBody(r)
	if err != nil {
		return err
	}

	bd.Receipt, err = decodeOptionalBytes(r)
	if err != nil {
		return err
	}

	bd.MessageQueue, err = decodeOptionalBytes(r)
	if err != nil {
		return err
	}

	bd.Justification, err = decodeOptionalBytes(r)
	if err != nil {
		return err
	}

	return nil
}

// EncodeBlockDataArray encodes an array of BlockData using SCALE
func EncodeBlockDataArray(bds []*BlockData) ([]byte, error) {
	enc, err := scale.Encode(int32(len(bds)))
	if err != nil {
		return nil, err
	}

	for _, bd := range bds {
		benc, err := bd.Encode()
		if err != nil {
			return nil, err
		}
		enc = append(enc, benc...)
	}

	return enc, nil
}

// DecodeBlockDataArray decodes a SCALE encoded BlockData array
func DecodeBlockDataArray(r io.Reader) ([]*BlockData, error) {
	sd := scale.Decoder{Reader: r}

	l, err := sd.Decode(int32(0))
	if err != nil {
		return nil, err
	}

	length := int(l.(int32))
	bds := make([]*BlockData, length)

	for i := 0; i < length; i++ {
		bd := new(BlockData)
		err = bd.Decode(r)
		if err != nil {
			return bds, err
		}

		bds[i] = bd
	}

	return bds, err
}

// decodeOptionalHeader decodes a SCALE encoded optional Header into an *optional.Header
func decodeOptionalHeader(r io.Reader) (*optional.Header, error) {
	sd := scale.Decoder{Reader: r}

	exists, err := common.ReadByte(r)
	if err != nil {
		return nil, err
	}

	if exists == 1 {
		header := &Header{
			ParentHash:     common.Hash{},
			Number:         big.NewInt(0),
			StateRoot:      common.Hash{},
			ExtrinsicsRoot: common.Hash{},
			Digest:         [][]byte{},
		}
		_, err = sd.Decode(header)
		if err != nil {
			return nil, err
		}

		header.Hash()
		return header.AsOptional(), nil
	}

	return optional.NewHeader(false, nil), nil
}

// decodeOptionalBody decodes a SCALE encoded optional Body into an *optional.Body
func decodeOptionalBody(r io.Reader) (*optional.Body, error) {
	sd := scale.Decoder{Reader: r}

	exists, err := common.ReadByte(r)
	if err != nil {
		return nil, err
	}

	if exists == 1 {
		b, err := sd.Decode([]byte{})
		if err != nil {
			return nil, err
		}

		body := Body(b.([]byte))
		return body.AsOptional(), nil
	}

	return optional.NewBody(false, nil), nil
}

// decodeOptionalBytes decodes SCALE encoded optional bytes into an *optional.Bytes
func decodeOptionalBytes(r io.Reader) (*optional.Bytes, error) {
	sd := scale.Decoder{Reader: r}

	exists, err := common.ReadByte(r)
	if err != nil {
		return nil, err
	}

	if exists == 1 {
		b, err := sd.Decode([]byte{})
		if err != nil {
			return nil, err
		}

		return optional.NewBytes(true, b.([]byte)), nil
	}

	return optional.NewBytes(false, nil), nil
}<|MERGE_RESOLUTION|>--- conflicted
+++ resolved
@@ -202,7 +202,12 @@
 // Body is the encoded extrinsics inside a state block
 type Body []byte
 
-<<<<<<< HEAD
+// NewBody returns a Body from a byte array
+func NewBody(b []byte) *Body {
+	body := Body(b)
+	return &body
+}
+
 // NewBodyFromExtrinsics creates a block body given an array of extrinsics.
 func NewBodyFromExtrinsics(exts []Extrinsic) (*Body, error) {
 	enc, err := scale.Encode(ExtrinsicsArrayToBytesArray(exts))
@@ -224,6 +229,23 @@
 	}
 
 	return BytesArrayToExtrinsics(dec.([][]byte)), nil
+}
+
+// NewBodyFromOptional returns a Body given an optional.Body. If the optional.Body is None, an error is returned.
+func NewBodyFromOptional(ob *optional.Body) (*Body, error) {
+	if !ob.Exists {
+		return nil, errors.New("body is None")
+	}
+
+	b := ob.Value
+	res := Body([]byte(b))
+	return &res, nil
+}
+
+// AsOptional returns the Body as an optional.Body
+func (b *Body) AsOptional() *optional.Body {
+	ob := optional.CoreBody([]byte(*b))
+	return optional.NewBody(true, ob)
 }
 
 // ExtrinsicsArrayToBytesArray converts an array of extrinsics into an array of byte arrays
@@ -242,28 +264,6 @@
 		exts[i] = Extrinsic(be)
 	}
 	return exts
-=======
-func NewBody(b []byte) *Body {
-	body := Body(b)
-	return &body
-}
-
-// NewBodyFromOptional returns a Body given an optional.Body. If the optional.Body is None, an error is returned.
-func NewBodyFromOptional(ob *optional.Body) (*Body, error) {
-	if !ob.Exists {
-		return nil, errors.New("body is None")
-	}
-
-	b := ob.Value
-	res := Body([]byte(b))
-	return &res, nil
-}
-
-// AsOptional returns the Body as an optional.Body
-func (b *Body) AsOptional() *optional.Body {
-	ob := optional.CoreBody([]byte(*b))
-	return optional.NewBody(true, ob)
->>>>>>> 202f9606
 }
 
 // BlockData is stored within the BlockDB
