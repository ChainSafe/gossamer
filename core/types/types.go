// Copyright 2019 ChainSafe Systems (ON) Corp.
// This file is part of gossamer.
//
// The gossamer library is free software: you can redistribute it and/or modify
// it under the terms of the GNU Lesser General Public License as published by
// the Free Software Foundation, either version 3 of the License, or
// (at your option) any later version.
//
// The gossamer library is distributed in the hope that it will be useful,
// but WITHOUT ANY WARRANTY; without even the implied warranty of
// MERCHANTABILITY or FITNESS FOR A PARTICULAR PURPOSE. See the
// GNU Lesser General Public License for more details.
//
// You should have received a copy of the GNU Lesser General Public License
// along with the gossamer library. If not, see <http://www.gnu.org/licenses/>.

package types

import (
	"errors"
	"math/big"

	scale "github.com/ChainSafe/gossamer/codec"
	"github.com/ChainSafe/gossamer/common"
)

// Extrinsic is a generic transaction whose format is verified in the runtime
type Extrinsic []byte

// Block defines a state block
type Block struct {
	Header      *Header
	Body        *Body
	arrivalTime uint64 // arrival time of this block
}

// GetBlockArrivalTime returns the arrival time for a block
func (b *Block) GetBlockArrivalTime() uint64 {
	return b.arrivalTime
}

// SetBlockArrivalTime sets the arrival time for a block
func (b *Block) SetBlockArrivalTime(t uint64) {
	b.arrivalTime = t
}

// Header is a state block header
type Header struct {
	ParentHash     common.Hash `json:"parentHash"`
	Number         *big.Int    `json:"number"`
	StateRoot      common.Hash `json:"stateRoot"`
	ExtrinsicsRoot common.Hash `json:"extrinsicsRoot"`
	Digest         [][]byte    `json:"digest"`
	hash           common.Hash
}

// NewHeader creates a new block header and sets its hash field
func NewHeader(parentHash common.Hash, number *big.Int, stateRoot common.Hash, extrinsicsRoot common.Hash, digest [][]byte) (*Header, error) {
	if number == nil {
		// Hash() will panic if number is nil
		return nil, errors.New("cannot have nil block number")
	}

	bh := &Header{
		ParentHash:     parentHash,
		Number:         number,
		StateRoot:      stateRoot,
		ExtrinsicsRoot: extrinsicsRoot,
		Digest:         digest,
	}

	bh.Hash()
	return bh, nil
}

// DeepCopy returns a deep copy of the header to prevent side effects down the road
func (bh *Header) DeepCopy() *Header {
	//copy everything but pointers / array
	safeCopyHeader := *bh
	//copy number ptr
	if bh.Number != nil {
		safeCopyHeader.Number = new(big.Int).Set(bh.Number)
	}
	//copy digest byte array
	if len(bh.Digest) > 0 {
		safeCopyHeader.Digest = make([][]byte, len(bh.Digest))
		copy(safeCopyHeader.Digest, bh.Digest)
	}

	return &safeCopyHeader
}

// Hash returns the hash of the block header
// If the internal hash field is nil, it hashes the block and sets the hash field.
// If hashing the header errors, this will panic.
func (bh *Header) Hash() common.Hash {
	if bh.hash == [32]byte{} {
		enc, err := scale.Encode(bh)
		if err != nil {
			panic(err)
		}

		hash, err := common.Blake2bHash(enc)
		if err != nil {
			panic(err)
		}

		bh.hash = hash
	}

	return bh.hash
}

// Encode to byte array
func (bh *Header) Encode() ([]byte, error) {
	return scale.Encode(bh)
}

// Body is the extrinsics inside a state block
type Body []byte

<<<<<<< HEAD
// NewBodyFromExtrinsics creates a block body given an array of extrinsics.
func NewBodyFromExtrinsics(exts []Extrinsic) (*Body, error) {
	enc, err := scale.Encode(ExtrinsicsArrayToBytesArray(exts))
	if err != nil {
		return nil, err
	}

	body := Body(enc)
	return &body, nil
}

// AsExtrinsics decodes the body into an array of extrinsics
func (b *Body) AsExtrinsics() ([]Extrinsic, error) {
	exts := [][]byte{}

	dec, err := scale.Decode(*b, exts)
	if err != nil {
		return nil, err
	}

	return BytesArrayToExtrinsics(dec.([][]byte)), nil
}

// ExtrinsicsArrayToBytesArray converts an array of extrinsics into an array of byte arrays
func ExtrinsicsArrayToBytesArray(exts []Extrinsic) [][]byte {
	b := make([][]byte, len(exts))
	for i, ext := range exts {
		b[i] = []byte(ext)
	}
	return b
}

// BytesArrayToExtrinsics converts an array of byte arrays into an array of extrinsics
func BytesArrayToExtrinsics(b [][]byte) []Extrinsic {
	exts := make([]Extrinsic, len(b))
	for i, be := range b {
		exts[i] = Extrinsic(be)
	}
	return exts
}

/// BlockData is stored within the BlockDB
=======
// BlockData is stored within the BlockDB
>>>>>>> dfa41031
type BlockData struct {
	Hash   common.Hash
	Header *Header
	Body   *Body
	// Receipt
	// MessageQueue
	// Justification
}<|MERGE_RESOLUTION|>--- conflicted
+++ resolved
@@ -119,7 +119,6 @@
 // Body is the extrinsics inside a state block
 type Body []byte
 
-<<<<<<< HEAD
 // NewBodyFromExtrinsics creates a block body given an array of extrinsics.
 func NewBodyFromExtrinsics(exts []Extrinsic) (*Body, error) {
 	enc, err := scale.Encode(ExtrinsicsArrayToBytesArray(exts))
@@ -161,10 +160,7 @@
 	return exts
 }
 
-/// BlockData is stored within the BlockDB
-=======
 // BlockData is stored within the BlockDB
->>>>>>> dfa41031
 type BlockData struct {
 	Hash   common.Hash
 	Header *Header
