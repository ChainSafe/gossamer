--- conflicted
+++ resolved
@@ -152,16 +152,11 @@
 	return bh.hash
 }
 
-<<<<<<< HEAD
 // Encode returns the SCALE encoding of a header
-=======
-// Encode to byte array
->>>>>>> dfa41031
 func (bh *Header) Encode() ([]byte, error) {
 	return scale.Encode(bh)
 }
 
-<<<<<<< HEAD
 // Decode decodes the SCALE encoded input into this header
 func (bh *Header) Decode(in []byte) error {
 	_, err := scale.Decode(in, bh)
@@ -204,7 +199,7 @@
 	return bh, nil
 }
 
-// Body is the extrinsics inside a state block
+// Body is the encoded extrinsics inside a state block
 type Body []byte
 
 func NewBody(b []byte) *Body {
@@ -229,11 +224,6 @@
 	return optional.NewBody(true, ob)
 }
 
-=======
-// Body is the extrinsics inside a state block
-type Body []byte
-
->>>>>>> dfa41031
 // BlockData is stored within the BlockDB
 type BlockData struct {
 	Hash          common.Hash
