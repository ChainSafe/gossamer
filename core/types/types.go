--- conflicted
+++ resolved
@@ -36,12 +36,6 @@
 	arrivalTime uint64 // arrival time of this block
 }
 
-<<<<<<< HEAD
-// Decode decodes the SCALE encoded input into this block
-func (b *Block) Decode(in []byte) error {
-	_, err := scale.Decode(in, b)
-	return err
-=======
 // NewBlock returns a new Block
 func NewBlock(header *Header, body *Body, arrivalTime uint64) *Block {
 	return &Block{
@@ -57,7 +51,6 @@
 		Header: new(Header),
 		Body:   new(Body),
 	}
->>>>>>> 202f9606
 }
 
 // GetBlockArrivalTime returns the arrival time for a block
